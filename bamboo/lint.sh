#!/bin/bash
set -ex
. ./bamboo/abort-if-not-pr.sh

npm install
npm run bootstrap-no-build
<<<<<<< HEAD
npm run lint
npm run lint-md
=======
npm run lint-md
npm run lint
>>>>>>> 73e2616f
<|MERGE_RESOLUTION|>--- conflicted
+++ resolved
@@ -4,10 +4,6 @@
 
 npm install
 npm run bootstrap-no-build
-<<<<<<< HEAD
-npm run lint
-npm run lint-md
-=======
 npm run lint-md
 npm run lint
->>>>>>> 73e2616f
+npm run lint-md