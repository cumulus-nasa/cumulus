--- conflicted
+++ resolved
@@ -1,17 +1,12 @@
 'use strict';
 
-<<<<<<< HEAD
 const aws = require('@cumulus/common/aws');
-=======
-const fs = require('fs');
+const fs = require('fs-extra');
 const test = require('ava');
->>>>>>> fa49adbf
 const errors = require('@cumulus/common/errors');
-const fs = require('fs-extra');
 const path = require('path');
+
 const payload = require('@cumulus/test-data/payloads/new-message-schema/ingest.json');
-const test = require('ava');
-
 const payloadChecksumFile = require('@cumulus/test-data/payloads/new-message-schema/ingest-checksumfile.json'); // eslint-disable-line max-len
 
 const {
@@ -124,39 +119,12 @@
   }
 });
 
-test('download granule over HTTP with checksum in file', async (t) => {
-  const granuleUrlPath = randomString();
-
-  // Figure out the directory paths that we're working with
-  const gitRepoRootDirectory = await findGitRepoRootDirectory();
-  const tmpTestDataDirectory = path.join(gitRepoRootDirectory, 'tmp-test-data', granuleUrlPath);
-
-  const granuleFilename = '20160115-MODIS_T-JPL-L2P-T2016015000000.L2_LAC_GHRSST_N-v01.nc.bz2';
-  const checksumFilename = '20160115-MODIS_T-JPL-L2P-T2016015000000.L2_LAC_GHRSST_N-v01.nc.bz2.md5';
-
-<<<<<<< HEAD
-  const event = cloneDeep(payloadChecksumFile);
-  event.config.buckets.internal = randomString();
-  event.config.buckets.private = randomString();
-  event.config.buckets.protected = randomString();
-  event.config.provider = {
-=======
-      return aws.recursivelyDeleteS3Bucket(internalBucketName);
-    })
-    .catch((e) => {
-      if (e instanceof errors.RemoteResourceError) {
-        t.pass('ignoring this test. Test server seems to be down');
-      }
-      else throw e;
-    });
-});
-
 test('download granule from S3 provider', async (t) => {
-  const internalBucket = testUtils.randomString();
-  const protectedBucket = testUtils.randomString();
-  const sourceBucket = testUtils.randomString();
-
-  const granuleFilePath = testUtils.randomString();
+  const internalBucket = randomString();
+  const protectedBucket = randomString();
+  const sourceBucket = randomString();
+
+  const granuleFilePath = randomString();
   const granuleFileName = payload.input.granules[0].files[0].name;
 
   // Create required buckets
@@ -184,6 +152,9 @@
 
   event.input.granules[0].files[0].path = granuleFilePath;
 
+  await validateConfig(t, event.config);
+  await validateInput(t, event.input);
+
   let output;
   try {
     output = await syncGranule(event);
@@ -197,6 +168,7 @@
     ]);
   }
 
+  await validateOutput(t, output);
   t.is(output.granules.length, 1);
   t.is(output.granules[0].files.length, 1);
   t.is(
@@ -205,9 +177,21 @@
   );
 });
 
-test('download Granule with checksum in file', (t) => {
-  const provider = {
->>>>>>> fa49adbf
+test('download granule over HTTP with checksum in file', async (t) => {
+  const granuleUrlPath = randomString();
+
+  // Figure out the directory paths that we're working with
+  const gitRepoRootDirectory = await findGitRepoRootDirectory();
+  const tmpTestDataDirectory = path.join(gitRepoRootDirectory, 'tmp-test-data', granuleUrlPath);
+
+  const granuleFilename = '20160115-MODIS_T-JPL-L2P-T2016015000000.L2_LAC_GHRSST_N-v01.nc.bz2';
+  const checksumFilename = '20160115-MODIS_T-JPL-L2P-T2016015000000.L2_LAC_GHRSST_N-v01.nc.bz2.md5';
+
+  const event = cloneDeep(payloadChecksumFile);
+  event.config.buckets.internal = randomString();
+  event.config.buckets.private = randomString();
+  event.config.buckets.protected = randomString();
+  event.config.provider = {
     id: 'MODAPS',
     protocol: 'http',
     host: 'http://localhost:8080'
