'use strict';

const parseDuration = require('parse-duration');
const fetch = require('node-fetch');
const log = require('@cumulus/common/log');
const Task = require('@cumulus/common/task');
const FieldPattern = require('@cumulus/common/field-pattern');
const docClient = require('@cumulus/common/aws').dynamodbDocClient();
const querystring = require('querystring');
const moment = require('moment');

/**
 * Validate presence of parameter in config
 *
 * @param {hash} config - Configuration
 * @param {string} param - Param to test
 * @returns {bool} - true or will throw an exception if required
 */
function validateParameter(config, param) {
  if (config[param]) return true;
  throw new Error(`Undefined ${param} parameter`);
}

/**
 * Validate required parameters in Config
 *
 * @param {hash} config - config to test
 * @returns {bool} - true or exception
 */
function validateParameters(config) {
  const params = ['root', 'event', 'granule_meta', 'query'];
  for (const p of params) validateParameter(config, p);

  return true;
}

/**
 * Task which discovers granules by querying the CMR
 * Input payload: none
 * Output payload: Array of objects { meta: {...} } containing meta as specified in the task config
 *                 for each discovered granule
 */
module.exports = class DiscoverCmrGranulesTask extends Task {
    /**
   * Main task entrypoint
   *
   * @returns {Array} -- An array of CMR granules that need ingest
   */
  async run() {
<<<<<<< HEAD
    const query = this.config.query || { page_size: 100 };
=======
    validateParameters(this.config);
    const query = this.config.query || {};
>>>>>>> 85033727
    if (query.updated_since) {
      query.updated_since = new Date(Date.now() - parseDuration(query.updated_since)).toISOString();
    }
    this.message.payload = this.message.payload || { scrollID: null };

    const { scrollID, granules } = await this.cmrGranules(
      this.config.root,
      query,
      this.message.payload.scrollID);
    const messages = this.buildMessages(granules, this.config.granule_meta, this.message.meta);
    const filtered = this.excludeFiltered(messages, this.config.filtered_granule_keys);

    // Write the messages to a DynamoDB table so we can track ingest failures
    const messagePromises = filtered.map(msg => {
      const { granuleId, version, collection } = msg.meta;
      const params = {
        TableName: this.config.ingest_tracking_table,
        Item: {
          'granule-id': granuleId,
          'version': version,
          'collection': collection,
          'ingest-start-datetime': moment().format(),
          'message': JSON.stringify(msg)
        }
      };
      return docClient.put(params).promise();
    });

    await Promise.all(messagePromises);

    return { messages: filtered, scrollID: scrollID };
  }

  /**
   * excludeFiltered - Excludes messages that do not match one of the specified granuleFilter.
   * Allows all messages if matchingKeys is null.
   *
   * @param {Hash} messages - messages
   * @param {Hash} granuleFilter - granuleFilter
   * @returns {Hash} - Filtered messages
   */
  excludeFiltered(messages, granuleFilter) {
    /**
     * Filter Function to be used
     *
     * @returns {Hash} - Filtered messages
     */
    let filterFn = () => true;
    if (granuleFilter) {
      if (granuleFilter.filtered_granule_keys) {
        const keySet = new Set(granuleFilter.filtered_granule_keys);
        filterFn = (msg) => keySet.has(msg.meta.key);
      }
      else if (granuleFilter.filtered_granule_key_start) {
        const start = granuleFilter.filtered_granule_key_start;
        const end = granuleFilter.filtered_granule_key_end;
        filterFn = (msg) => msg.meta.key >= start && msg.meta.key <= end;
      }
    }
    return messages.filter(filterFn);
  }

  /**
   * Returns CMR granules updated after the specified date
   *
   * @param {string} root - The CMR root url (protocol and domain without path)
   * @param {Object} query - The query parameters to serialize and send to a CMR granules search
   * @returns {Array} An array of all granules matching the given query
   */
  async cmrGranules(root, query, scrollID) {
    const granules = [];
    const params = Object.assign({}, query);
    if (params.updated_since) params.sort_key = 'revision_date';
    params.scroll = 'true';
    const baseUrl = `${root}/search/granules.json`;
    const opts = { headers: { 'Client-Id': 'GitC' } };
    const url = [baseUrl, querystring.stringify(params)].join('?');
    if (scrollID) opts.headers['CMR-Scroll-Id'] = scrollID;
    log.info('Fetching:', url);
    const response = await fetch(url, opts);
    if (!response.ok) {
      throw new Error(`CMR Error ${response.status} ${response.statusText}`);
    }
    const json = await response.json();
    log.info(json);
    granules.push(...json.feed.entry);
    log.info(`scrollID:${scrollID}`,
             `cmr-scroll-id:${response.headers._headers['cmr-scroll-id']}`,
             `json.feed.entry.length:${json.feed.entry.length}`);
    const nextScrollID = (json.feed.entry.length === 0) ?
                         false :
                         response.headers._headers['cmr-scroll-id'];
    log.info(`nextScrollID:${nextScrollID}`);
    log.info('----TOTAL----: ', granules.length);
    return { granules: granules, scrollID: nextScrollID };
  }

  /**
   * Builds the output array for the task
   *
   * @param {Array} granules - The granules to output
   * @param {Object} opts - The granule_meta object passed to the task config
   * @param {Object} fieldValues - Field values to apply to the granule_meta (the incoming message)
   * @returns {Array} An array of meta objects for each granule created as specified
   * in the task config
   */
  buildMessages(granules, opts, fieldValues) {
    if (!opts) return granules;

    // One message per granule
    return granules.map((granule) => {
      const transaction = Object.assign({}, fieldValues);
      for (const key of Object.keys(opts)) {
        const pattern = new FieldPattern(opts[key], fieldValues);
        transaction[key] = pattern.format({ granule: granule });
      }
      const result = {
        meta: transaction
      };
      if (this.config.urls) {
        const pattern = new RegExp(this.config.urls);
        const urls = (granule.links || []).map((link) => ({
          url: link.href,
          version: granule.updated
        }));
        result.payload = urls.filter((url) => url.url.match(pattern));
      }
      return result;
    });
  }

  /**
   * Entrypoint for Lambda
   *
   * @param {Array} args - The arguments passed by AWS Lambda
   * @returns {Hash} -
   *
   *  The handler return value
   */
  static handler(...args) {
    return DiscoverCmrGranulesTask.handle(...args);
  }
};

// To use with Visual Studio Code Debugger, uncomment next block
//
global.__isDebug = true;
const local = require('@cumulus/common/local-helpers');
const localTaskName = 'DiscoverCmrGranules';
local.setupLocalRun(module.exports.handler, local.collectionMessageInput(
  'MOPITT_DCOSMR_LL_D_STD', localTaskName));<|MERGE_RESOLUTION|>--- conflicted
+++ resolved
@@ -47,12 +47,8 @@
    * @returns {Array} -- An array of CMR granules that need ingest
    */
   async run() {
-<<<<<<< HEAD
-    const query = this.config.query || { page_size: 100 };
-=======
     validateParameters(this.config);
-    const query = this.config.query || {};
->>>>>>> 85033727
+    const query = this.config.query;
     if (query.updated_since) {
       query.updated_since = new Date(Date.now() - parseDuration(query.updated_since)).toISOString();
     }
