{
  "lerna": "2.9.0",
<<<<<<< HEAD
  "version": "1.11.2",
=======
  "version": "1.11.3",
  "npmClient": "yarn",
>>>>>>> e47860cc
  "packages": [
    "example",
    "packages/*",
    "tasks/*"
  ]
}<|MERGE_RESOLUTION|>--- conflicted
+++ resolved
@@ -1,11 +1,6 @@
 {
   "lerna": "2.9.0",
-<<<<<<< HEAD
-  "version": "1.11.2",
-=======
   "version": "1.11.3",
-  "npmClient": "yarn",
->>>>>>> e47860cc
   "packages": [
     "example",
     "packages/*",
