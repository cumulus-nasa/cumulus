--- conflicted
+++ resolved
@@ -3,32 +3,24 @@
   api_uri                   = var.api_url == null ? "https://${local.api_id}.execute-api.${data.aws_region.current.name}.amazonaws.com/${var.api_gateway_stage}/" : var.api_url
   api_redirect_uri          = "${local.api_uri}login"
   api_env_variables = {
-<<<<<<< HEAD
-      AccessTokensTable              = aws_dynamodb_table.access_tokens[0].id
+      AccessTokensTable              = aws_dynamodb_table.access_tokens.id
       API_BASE_URL                   = local.api_uri
       CMR_ACL_BASED_CREDENTIALS      = var.cmr_acl_based_credentials
       CMR_ENVIRONMENT                = var.cmr_environment
       DISTRIBUTION_ENDPOINT          = local.api_uri
-      DISTRIBUTION_REDIRECT_ENDPOINT = "${local.api_uri}redirect"
+      DISTRIBUTION_REDIRECT_ENDPOINT = local.api_redirect_uri
       EARTHDATA_BASE_URL             = var.urs_url
       EARTHDATA_CLIENT_ID            = var.urs_client_id
       EARTHDATA_CLIENT_PASSWORD      = var.urs_client_password
+      OAUTH_CLIENT_ID                = var.oauth_client_id
+      OAUTH_CLIENT_PASSWORD_SECRETE_NAME = length(var.oauth_client_password) == 0 ? null : aws_secretsmanager_secret.api_oauth_client_password.name
+      OAUTH_HOST_URL                 = var.oauth_host_url
+      OAUTH_PROVIDER                 = var.oauth_provider
       stackName                      = var.prefix
       STS_CREDENTIALS_LAMBDA         = var.sts_credentials_lambda_function_arn
       STS_POLICY_HELPER_LAMBDA       = var.sts_policy_helper_lambda_function_arn
       cmr_provider                   = var.cmr_provider
       public_buckets                 = join(",", var.public_buckets)
-=======
-      AccessTokensTable     = aws_dynamodb_table.access_tokens.id
-      DISTRIBUTION_ENDPOINT = local.api_uri
-      DISTRIBUTION_REDIRECT_ENDPOINT = local.api_redirect_uri
-      OAUTH_CLIENT_ID       = var.oauth_client_id
-      OAUTH_CLIENT_PASSWORD_SECRETE_NAME = length(var.oauth_client_password) == 0 ? null : aws_secretsmanager_secret.api_oauth_client_password.name
-      OAUTH_HOST_URL        = var.oauth_host_url
-      OAUTH_PROVIDER        = var.oauth_provider
-      public_buckets        = join(",", var.public_buckets)
-      stackName             = var.prefix
->>>>>>> 9762d027
   }
   lambda_security_group_ids = [aws_security_group.no_ingress_all_egress[0].id]
 }
