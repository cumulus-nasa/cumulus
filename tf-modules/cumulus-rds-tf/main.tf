--- conflicted
+++ resolved
@@ -1,13 +1,6 @@
 terraform {
   required_providers {
-<<<<<<< HEAD
     aws  = ">= 3.5.0"
-=======
-    aws = {
-      source  = "hashicorp/aws"
-      version = ">= 3.14.1"
-    }
->>>>>>> a2cbb756
   }
 }
 
@@ -75,18 +68,10 @@
     max_capacity = 4
     min_capacity = 2
   }
-<<<<<<< HEAD
   vpc_security_group_ids    = [aws_security_group.rds_cluster_access.id]
   deletion_protection       = var.deletion_protection
   enable_http_endpoint      = true
   tags                      = var.tags
   final_snapshot_identifier = "${var.cluster_identifier}-final-snapshot"
   snapshot_identifier       = var.snapshot_identifier
-=======
-  skip_final_snapshot    = true
-  vpc_security_group_ids = [aws_security_group.rds_cluster_access.id]
-  deletion_protection    = var.deletion_protection
-  enable_http_endpoint   = true
-  tags                   = var.tags
->>>>>>> a2cbb756
 }