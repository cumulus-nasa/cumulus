--- conflicted
+++ resolved
@@ -193,11 +193,7 @@
   handler          = "index.handler"
   runtime          = "nodejs10.x"
   timeout          = 30
-<<<<<<< HEAD
-  memory_size      = 256
-=======
   memory_size      = 128
->>>>>>> 7661f0ab
 
   dead_letter_config {
     target_arn = aws_sqs_queue.publish_granules_dead_letter_queue.arn
