--- conflicted
+++ resolved
@@ -3,14 +3,10 @@
 }
 
 output "discover_pdrs_task" {
-<<<<<<< HEAD
-  value = module.discover_pdrs_task
-=======
-  value = {
-    task_arn = aws_lambda_function.discover_pdrs_task.arn
-    task_log_group = aws_cloudwatch_log_group.discover_pdrs_task.name
-  }
->>>>>>> 7293dc2f
+  value = merge(
+    module.discover_pdrs_task,
+    { task_log_group = aws_cloudwatch_log_group.discover_pdrs_task.name }
+  )
 }
 
 output "fake_processing_task" {
@@ -46,14 +42,10 @@
 }
 
 output "parse_pdr_task" {
-<<<<<<< HEAD
-  value = module.parse_pdr_task
-=======
-  value = {
-    task_arn = aws_lambda_function.parse_pdr_task.arn
-    task_log_group = aws_cloudwatch_log_group.parse_pdr_task.name
-  }
->>>>>>> 7293dc2f
+  value = merge(
+    module.parse_pdr_task,
+    { task_log_group = aws_cloudwatch_log_group.parse_pdr_task.name }
+  )
 }
 
 output "pdr_status_check_task" {
@@ -61,14 +53,10 @@
 }
 
 output "post_to_cmr_task" {
-<<<<<<< HEAD
-  value = module.post_to_cmr_task
-=======
-  value = {
-    task_arn = aws_lambda_function.post_to_cmr_task.arn
-    task_log_group = aws_cloudwatch_log_group.post_to_cmr_task.name
-  }
->>>>>>> 7293dc2f
+  value = merge(
+    module.post_to_cmr_task,
+    { task_log_group = aws_cloudwatch_log_group.post_to_cmr_task.name }
+  )
 }
 
 output "queue_granules_task" {
@@ -76,14 +64,10 @@
 }
 
 output "queue_pdrs_task" {
-<<<<<<< HEAD
-  value = module.queue_pdrs_task
-=======
-  value = {
-    task_arn = aws_lambda_function.queue_pdrs_task.arn
-    task_log_group = aws_cloudwatch_log_group.queue_pdrs_task.name
-  }
->>>>>>> 7293dc2f
+  value = merge(
+    module.queue_pdrs_task,
+    { task_log_group = aws_cloudwatch_log_group.queue_pdrs_task.name }
+  )
 }
 
 output "schedule_sf_lambda_function_arn" {
@@ -109,14 +93,10 @@
 }
 
 output "sync_granule_task" {
-<<<<<<< HEAD
-  value = module.sync_granule_task
-=======
-  value = {
-    task_arn = aws_lambda_function.sync_granule_task.arn
-    task_log_group = aws_cloudwatch_log_group.sync_granule_task.name
-  }
->>>>>>> 7293dc2f
+  value = merge(
+    module.sync_granule_task,
+    { task_log_group = aws_cloudwatch_log_group.sync_granule_task.name }
+  )
 }
 
 output "step_role_arn" {
