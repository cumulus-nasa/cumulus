locals {
  default_tags = { Deployment = var.prefix }
}

data "archive_file" "report_granules_package" {
  type        = "zip"
  source_file = "${path.module}/node_modules/@cumulus/api/dist/reportGranules/index.js"
  output_path = "${path.module}/build/report_granules.zip"
}

resource "aws_lambda_function" "report_granules" {
<<<<<<< HEAD
  filename         = "${path.module}/build/report_granules.zip"
  function_name    = "${var.prefix}-reportGranules"
  role             = "${aws_iam_role.report_granules_lambda_role.arn}"
  handler          = "index.handler"
  runtime          = "nodejs8.10"
  timeout          = 30
  memory_size      = 256
=======
  filename      = "build/report_granules.zip"
  function_name = "${var.prefix}-report-granules"
  role          = "${aws_iam_role.report_granules_lambda_role.arn}"
  handler       = "index.handler"
  runtime       = "nodejs8.10"
  timeout       = 300
  memory_size   = 256
>>>>>>> cf62631d

  source_code_hash = "${data.archive_file.report_granules_package.output_base64sha256}"
  vpc_config {
    subnet_ids         = var.subnet_ids
    security_group_ids = var.security_groups
  }
  environment {
    variables = {
      GranulesTable = var.granules_table
    }
  }

  tags = local.default_tags
}

resource "aws_cloudwatch_log_group" "report_granules_logs" {
  name              = "/aws/lambda/${aws_lambda_function.report_granules.function_name}"
  retention_in_days = 14
  tags              = local.default_tags
}

resource "aws_sns_topic" "report_granules_topic" {
  name = "${var.prefix}-report-granules-topic"
  tags = local.default_tags
}

resource "aws_sns_topic_subscription" "report_granules_trigger" {
  topic_arn = aws_sns_topic.report_granules_topic.arn
  protocol  = "lambda"
  endpoint  = aws_lambda_function.report_granules.arn
}

resource "aws_lambda_permission" "report_granules_permission" {
  action        = "lambda:InvokeFunction"
  function_name = "${aws_lambda_function.report_granules.function_name}"
  principal     = "sns.amazonaws.com"
  source_arn    = "${aws_sns_topic.report_granules_topic.arn}"
}<|MERGE_RESOLUTION|>--- conflicted
+++ resolved
@@ -9,7 +9,6 @@
 }
 
 resource "aws_lambda_function" "report_granules" {
-<<<<<<< HEAD
   filename         = "${path.module}/build/report_granules.zip"
   function_name    = "${var.prefix}-reportGranules"
   role             = "${aws_iam_role.report_granules_lambda_role.arn}"
@@ -17,15 +16,6 @@
   runtime          = "nodejs8.10"
   timeout          = 30
   memory_size      = 256
-=======
-  filename      = "build/report_granules.zip"
-  function_name = "${var.prefix}-report-granules"
-  role          = "${aws_iam_role.report_granules_lambda_role.arn}"
-  handler       = "index.handler"
-  runtime       = "nodejs8.10"
-  timeout       = 300
-  memory_size   = 256
->>>>>>> cf62631d
 
   source_code_hash = "${data.archive_file.report_granules_package.output_base64sha256}"
   vpc_config {
