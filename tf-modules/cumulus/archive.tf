module "archive" {
  source = "../archive"

  prefix = var.prefix

  api_url = var.archive_api_url

  deploy_to_ngap = var.deploy_to_ngap

  permissions_boundary_arn = var.permissions_boundary_arn

  lambda_processing_role_arn = aws_iam_role.lambda_processing.arn

  ecs_cluster_name = aws_ecs_cluster.default.name

  elasticsearch_domain_arn        = var.elasticsearch_domain_arn
  elasticsearch_hostname          = var.elasticsearch_hostname
  elasticsearch_security_group_id = var.elasticsearch_security_group_id

  ems_host              = var.ems_host
  ems_port              = var.ems_port
  ems_path              = var.ems_path
  ems_datasource        = var.ems_datasource
  ems_private_key       = var.ems_private_key
  ems_provider          = var.ems_provider
  ems_retention_in_days = var.ems_retention_in_days
  ems_submit_report     = var.ems_submit_report
  ems_username          = var.ems_username

  es_index_shards        = var.es_index_shards
  es_request_concurrency = var.es_request_concurrency

  system_bucket     = var.system_bucket
  public_buckets    = local.public_bucket_names
  protected_buckets = local.protected_bucket_names
  private_buckets   = local.private_bucket_names

  vpc_id            = var.vpc_id
  lambda_subnet_ids = var.lambda_subnet_ids

  cmr_client_id      = var.cmr_client_id
  cmr_environment    = var.cmr_environment
  cmr_oauth_provider = var.cmr_oauth_provider
  cmr_provider       = var.cmr_provider
  cmr_username       = var.cmr_username
  cmr_password       = var.cmr_password

  launchpad_api         = var.launchpad_api
  launchpad_certificate = var.launchpad_certificate
  launchpad_passphrase  = var.launchpad_passphrase

  saml_entity_id                  = var.saml_entity_id
  saml_assertion_consumer_service = var.saml_assertion_consumer_service
  saml_idp_login                  = var.saml_idp_login
  saml_launchpad_metadata_url     = var.saml_launchpad_metadata_url

  urs_url             = var.urs_url
  urs_client_id       = var.urs_client_id
  urs_client_password = var.urs_client_password

  token_secret = var.token_secret

  dynamo_tables = var.dynamo_tables

  api_port = var.archive_api_port
  private_archive_api_gateway = var.private_archive_api_gateway
  api_gateway_stage = var.api_gateway_stage

  schedule_sf_function_arn                         = module.ingest.schedule_sf_lambda_function_arn
  manual_consumer_function_arn                     = module.ingest.manual_consumer_lambda_function_arn
  message_consumer_function_arn                    = module.ingest.message_consumer_lambda_function_arn
  kinesis_fallback_topic_arn                       = module.ingest.kinesis_fallback_topic_arn
  kinesis_inbound_event_logger_lambda_function_arn = module.ingest.kinesis_inbound_event_logger_lambda_function_arn

  metrics_es_host     = var.metrics_es_host
  metrics_es_password = var.metrics_es_password
  metrics_es_username = var.metrics_es_username

  daily_execution_payload_cleanup_schedule_expression = var.daily_execution_payload_cleanup_schedule_expression
  complete_execution_payload_timeout_disable = var.complete_execution_payload_timeout_disable
  complete_execution_payload_timeout = var.complete_execution_payload_timeout
  non_complete_execution_payload_timeout_disable = var.non_complete_execution_payload_timeout_disable
  non_complete_execution_payload_timeout = var.non_complete_execution_payload_timeout

  background_queue_url = module.ingest.background_queue_url

  distribution_api_id = var.tea_rest_api_id
  distribution_url = var.tea_external_api_endpoint

  users = var.archive_api_users

  oauth_provider   = var.oauth_provider
  oauth_user_group = var.oauth_user_group

  log_destination_arn = var.log_destination_arn

<<<<<<< HEAD
  rds_security_group = var.rds_security_group
  rds_user_access_secret_arn = var.rds_user_access_secret_arn
  rds_connection_heartbeat = var.rds_connection_heartbeat
=======
  ems_deploy = var.ems_deploy
>>>>>>> ec1a2f5f

  tags = var.tags
}<|MERGE_RESOLUTION|>--- conflicted
+++ resolved
@@ -94,13 +94,11 @@
 
   log_destination_arn = var.log_destination_arn
 
-<<<<<<< HEAD
   rds_security_group = var.rds_security_group
   rds_user_access_secret_arn = var.rds_user_access_secret_arn
   rds_connection_heartbeat = var.rds_connection_heartbeat
-=======
+
   ems_deploy = var.ems_deploy
->>>>>>> ec1a2f5f
 
   tags = var.tags
 }