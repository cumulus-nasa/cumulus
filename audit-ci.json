{
    "high": true,
    "pass-enoaudit": true,
    "retry-count": 20,
<<<<<<< HEAD
    "whitelist": ["underscore", "trim-newlines"]
=======
    "whitelist": ["underscore", "trim-newlines", "normalize-url"]
>>>>>>> aa321166
}<|MERGE_RESOLUTION|>--- conflicted
+++ resolved
@@ -2,9 +2,5 @@
     "high": true,
     "pass-enoaudit": true,
     "retry-count": 20,
-<<<<<<< HEAD
-    "whitelist": ["underscore", "trim-newlines"]
-=======
     "whitelist": ["underscore", "trim-newlines", "normalize-url"]
->>>>>>> aa321166
 }