#!/bin/sh

set -e

npm ci
. ./travis-ci/set-env-vars.sh

(
  set -e

  cd example

<<<<<<< HEAD
  rm -rf node_modules

  # Delete the stack if it's a nightly build
  if [ "$DEPLOYMENT" = "cumulus-nightly" ]; then
    npm install
=======
  # Delete the stack if it's a nightly build
  if [ "$DEPLOYMENT" = "cumulus-nightly" ]; then
    npm ci
>>>>>>> a5d062df
    echo Delete app deployment

    ./node_modules/.bin/kes cf delete \
      --kes-folder app \
      --region us-east-1 \
      --deployment "$DEPLOYMENT" \
      --yes

    echo Delete iam deployment

    ./node_modules/.bin/kes cf delete \
      --kes-folder iam \
      --region us-east-1 \
      --deployment "$DEPLOYMENT" \
      --yes

    echo Delete app deployment
  else
<<<<<<< HEAD
=======
    rm -rf node_modules
>>>>>>> a5d062df
    npm install @cumulus/common
  fi

  echo Unlocking stack
  node ./scripts/lock-stack.js false $DEPLOYMENT
)<|MERGE_RESOLUTION|>--- conflicted
+++ resolved
@@ -10,17 +10,9 @@
 
   cd example
 
-<<<<<<< HEAD
-  rm -rf node_modules
-
-  # Delete the stack if it's a nightly build
-  if [ "$DEPLOYMENT" = "cumulus-nightly" ]; then
-    npm install
-=======
   # Delete the stack if it's a nightly build
   if [ "$DEPLOYMENT" = "cumulus-nightly" ]; then
     npm ci
->>>>>>> a5d062df
     echo Delete app deployment
 
     ./node_modules/.bin/kes cf delete \
@@ -39,10 +31,7 @@
 
     echo Delete app deployment
   else
-<<<<<<< HEAD
-=======
     rm -rf node_modules
->>>>>>> a5d062df
     npm install @cumulus/common
   fi
 
