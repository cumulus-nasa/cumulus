{
  "docs": {
    "About Cumulus": [
      "cumulus-docs-readme",
      "architecture",
      "interfaces",
      "glossary",
      "team"
    ],
    "Cumulus Workflows": [
      "workflows/workflows-readme",
      "workflows/protocol",
      "workflows/input_output",
      "workflows/cumulus-task-message-flow",
      "workflows/developing-a-cumulus-workflow",
      "workflows/developing-workflow-tasks",
      "workflows/lambda",
      "workflows/docker",
      "workflows/workflow-configuration-how-to",
      "workflows/workflow-triggers"
    ],
    "Tasks" : [
      "tasks",
      "workflow_tasks/discover_granules",
      "workflow_tasks/files_to_granules",
      "workflow_tasks/move_granules",
      "workflow_tasks/parse_pdr"
    ],
    "Deployment": [
      "deployment/deployment-readme",
      "deployment/upgrade-readme",
      "deployment/components",
      "deployment/create_bucket",
      "deployment/server_access_logging",
      "deployment/thin_egress_app"
    ],
    "Deployment Options":[
      "additional-deployment-options/api-gateway-logging",
      "additional-deployment-options/share-s3-access-logs",
      "additional-deployment-options/cmr_launchpad_authentication",
      "additional-deployment-options/cumulus_api_launchpad_authentication"
    ],
    "Additional Features": [
      "features/data_in_dynamodb",
      "features/dead_letter_queues",
      "features/ems_reporting",
      "features/execution_payload_retention",
      "features/lambda_versioning",
      "features/ancillary_metadata",
      "features/distribution-metrics"
    ],
    "Troubleshooting": [
      "troubleshooting/troubleshooting-readme",
      "troubleshooting/troubleshooting-deployment"
    ],
    "Cumulus Development": [
      "adding-a-task",
      "docs-how-to"
    ]
  },
  "Data Cookbooks": {
    "About Cookbooks": [
      "data-cookbooks/about-cookbooks",
      "data-cookbooks/setup"
    ],
    "Cookbooks": [
      "data-cookbooks/hello-world",
      "data-cookbooks/sns",
      "data-cookbooks/sips-workflow",
      "data-cookbooks/cnm-workflow",
      "data-cookbooks/error-handling",
      "data-cookbooks/choice-states",
      "data-cookbooks/cloudwatch-retention",
      "data-cookbooks/browse-generation",
      "data-cookbooks/tracking-files",
      "data-cookbooks/run-tasks-in-lambda-or-docker",
      "data-cookbooks/throttling-queued-executions"
    ]
  },
  "Operator Docs": {
    "About Operator Docs": [
      "operator-docs/about-operator-docs"
    ],
    "Configuration": [
      "operator-docs/lifecycle-policies",
<<<<<<< HEAD
      "operator-docs/locating-access-logs"
    ],
    "Operations": [
      "operator-docs/replay-kinesis-messages"
=======
      "operator-docs/locating-access-logs",
      "operator-docs/collection-storage-best-practices"
>>>>>>> f5f96902
    ]
  }
}<|MERGE_RESOLUTION|>--- conflicted
+++ resolved
@@ -83,15 +83,11 @@
     ],
     "Configuration": [
       "operator-docs/lifecycle-policies",
-<<<<<<< HEAD
-      "operator-docs/locating-access-logs"
+      "operator-docs/locating-access-logs",
+      "operator-docs/collection-storage-best-practices"
     ],
     "Operations": [
       "operator-docs/replay-kinesis-messages"
-=======
-      "operator-docs/locating-access-logs",
-      "operator-docs/collection-storage-best-practices"
->>>>>>> f5f96902
     ]
   }
 }