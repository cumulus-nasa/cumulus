
default:
  prefix: change-me
  stackName: '{{prefix}}-integration'
  # stackNameNoDash: TestCumulusIntegration
  shared_data_bucket: cumulus-data-shared
  api_distribution_url: https://example.com/
  params:
    - name: CmrPassword
      value: '{{CMR_PASSWORD}}'
    - name: DockerEmail
      value: '{{DOCKER_EMAIL}}'
    - name: DockerPassword
      value: '{{DOCKER_PASS}}'

  apiStage: dev

  vpc:
    vpcId: '{{VPC_ID}}'
    subnets:
      - '{{AWS_SUBNET}}'

  ecs:
    instanceType: t2.small
    desiredInstances: 1
    availabilityZone: us-east-1b
    amiid: ami-a7a242da
    publicIp: true
    restartTasksOnDeploy: true
    docker:
      username: cumulususer
    services:
      EcsTaskHelloWorld:
        image: cumuluss/cumulus-ecs-task:1.1.1
        cpu: 400
        memory: 700
        count: 1
        envs:
          AWS_DEFAULT_REGION:
            function: Fn::Sub
            value: '${AWS::Region}'
        commands:
          - cumulus-ecs-task
          - '--activityArn'
          - function: Ref
            value: EcsTaskHelloWorldActivity
          - '--lambdaArn'
          - function: Ref
            value: HelloWorldLambdaFunction

  activities:
    - name: EcsTaskHelloWorld

  system_bucket: cumulus-test-sandbox-internal

  buckets:
    internal: cumulus-test-sandbox-internal
    private: cumulus-test-sandbox-private
    protected: cumulus-test-sandbox-protected
    public: cumulus-test-sandbox-public

  cmr:
    username: '{{CMR_USERNAME}}'
    provider: CUMULUS
    clientId: CUMULUS
    password: '{{CMR_PASSWORD}}'

  iams:
    ecsRoleArn: 'arn:aws:iam::{{AWS_ACCOUNT_ID}}:role/{{prefix}}-integration-ecs'
    lambdaApiGatewayRoleArn: 'arn:aws:iam::{{AWS_ACCOUNT_ID}}:role/{{prefix}}-integration-lambda-api-gateway'
    lambdaProcessingRoleArn: 'arn:aws:iam::{{AWS_ACCOUNT_ID}}:role/{{prefix}}-integration-lambda-processing'
    stepRoleArn: 'arn:aws:iam::{{AWS_ACCOUNT_ID}}:role/{{prefix}}-integration-steprole'
    instanceProfile: 'arn:aws:iam::{{AWS_ACCOUNT_ID}}:instance-profile/{{prefix}}-integration-ecs'

  sns:
    inregions3:
      subscriptions:
        lambda:
          endpoint:
            function: Fn::GetAtt
            array:
              - InRegionS3PolicyLambdaFunction
              - Arn
    AmazonIpSpaceChanged:
      arn: arn:aws:sns:us-east-1:806199016981:AmazonIpSpaceChanged
      subscriptions:
        lambda:
          endpoint:
            function: Fn::GetAtt
            array:
              - InRegionS3PolicyLambdaFunction
              - Arn

  urs_url: https://uat.urs.earthdata.nasa.gov/ #make sure to include the trailing slash

    # if not specified the value of the apigateway backend endpoint is used
    # api_backend_url: https://apigateway-url-to-api-backend/ #make sure to include the trailing slash

    # if not specified the value of the apigateway dist url is used
    # api_distribution_url: https://apigateway-url-to-distribution-app/ #make sure to include the trailing slash

  # URS users who should have access to the dashboard application.
  users:
    - username: testuser

cumulus-from-npm:
  prefix: test-npm # used by the integration repo
  stackNameNoDash: TestNpmIntegration

cumulus-from-source:
  prefix: test-src # used by the cumulus repo
  stackNameNoDash: TestSourceIntegration

<<<<<<< HEAD
lf:
  stackName: lf-cumulus
  stackNameNoDash: lfCumulus

  es: 
    elasticSearchMapping: 7

  iams:
    ecsRoleArn: 'arn:aws:iam::{{AWS_ACCOUNT_ID}}:role/lf-cumulus-ecs'
    lambdaApiGatewayRoleArn: 'arn:aws:iam::{{AWS_ACCOUNT_ID}}:role/lf-cumulus-lambda-api-gateway'
    lambdaProcessingRoleArn: 'arn:aws:iam::{{AWS_ACCOUNT_ID}}:role/lf-cumulus-lambda-processing'
    stepRoleArn: 'arn:aws:iam::{{AWS_ACCOUNT_ID}}:role/lf-cumulus-steprole'
    instanceProfile: 'arn:aws:iam::{{AWS_ACCOUNT_ID}}:instance-profile/lf-cumulus-ecs'
=======
mth-cum-test:
  prefix: mth-cum-test
  stackNameNoDash: MthCumTestIntegration
  buckets:
    internal: '{{prefix}}-internal'
    protected: '{{prefix}}-protected'
    private: '{{prefix}}-private'
  iams:
    ecsRoleArn: 'arn:aws:iam::{{AWS_ACCOUNT_ID}}:role/{{prefix}}-ecs'
    lambdaApiGatewayRoleArn: 'arn:aws:iam::{{AWS_ACCOUNT_ID}}:role/{{prefix}}-lambda-api-gateway'
    lambdaProcessingRoleArn: 'arn:aws:iam::{{AWS_ACCOUNT_ID}}:role/{{prefix}}-lambda-processing'
    stepRoleArn: 'arn:aws:iam::{{AWS_ACCOUNT_ID}}:role/{{prefix}}-steprole'
    instanceProfile: 'arn:aws:iam::{{AWS_ACCOUNT_ID}}:instance-profile/{{prefix}}-ecs'
  users:
    - username: '{{EARTHDATA_LOGIN_USERNAME}}'
>>>>>>> 27008302
<|MERGE_RESOLUTION|>--- conflicted
+++ resolved
@@ -111,7 +111,6 @@
   prefix: test-src # used by the cumulus repo
   stackNameNoDash: TestSourceIntegration
 
-<<<<<<< HEAD
 lf:
   stackName: lf-cumulus
   stackNameNoDash: lfCumulus
@@ -125,7 +124,7 @@
     lambdaProcessingRoleArn: 'arn:aws:iam::{{AWS_ACCOUNT_ID}}:role/lf-cumulus-lambda-processing'
     stepRoleArn: 'arn:aws:iam::{{AWS_ACCOUNT_ID}}:role/lf-cumulus-steprole'
     instanceProfile: 'arn:aws:iam::{{AWS_ACCOUNT_ID}}:instance-profile/lf-cumulus-ecs'
-=======
+    
 mth-cum-test:
   prefix: mth-cum-test
   stackNameNoDash: MthCumTestIntegration
@@ -140,5 +139,4 @@
     stepRoleArn: 'arn:aws:iam::{{AWS_ACCOUNT_ID}}:role/{{prefix}}-steprole'
     instanceProfile: 'arn:aws:iam::{{AWS_ACCOUNT_ID}}:instance-profile/{{prefix}}-ecs'
   users:
-    - username: '{{EARTHDATA_LOGIN_USERNAME}}'
->>>>>>> 27008302
+    - username: '{{EARTHDATA_LOGIN_USERNAME}}'