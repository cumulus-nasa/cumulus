--- conflicted
+++ resolved
@@ -75,7 +75,6 @@
           - '--lambdaArn'
           - function: Ref
             value: HelloWorldLambdaFunction
-<<<<<<< HEAD
         alarms:
           TaskCountHigh:
             alarm_description: 'There are more tasks running than the desired'
@@ -84,26 +83,6 @@
             metric: MemoryUtilization
             statistic: SampleCount
             threshold: '{{ecs.services.EcsTaskHelloWorld.count}}'
-=======
-      EcsTaskHelloWorldKesCma:
-        image: cumuluss/cumulus-ecs-task:1.3.0
-        cpu: 400
-        memory: 700
-        count: 1
-        envs:
-          AWS_DEFAULT_REGION:
-            function: Fn::Sub
-            value: '${AWS::Region}'
-        commands:
-          - cumulus-ecs-task
-          - '--activityArn'
-          - function: Ref
-            value: EcsTaskHelloWorldKesCmaActivity
-          - '--lambdaArn'
-          - function: Ref
-            value: HelloWorldKesCmaLambdaFunction
-
->>>>>>> 5d1b67a0
   activities:
     - name: EcsTaskHelloWorld
     - name: EcsTaskHelloWorldKesCma
