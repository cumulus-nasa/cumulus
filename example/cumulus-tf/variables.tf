# Required

variable "async_operation_image_version" {
  description = "docker image version to use for Cumulus async operations tasks"
  type = string
  default = "27"
}

variable "cumulus_process_activity_version" {
    description = "docker image version to use for python processing service"
    type = string
    default = "1"
}

variable "ecs_task_image_version" {
  description = "docker image version to use for Cumulus hello world task"
    type = string
    default = "1.7.0"
}

variable "cumulus_test_ingest_image_version" {
    description = "docker image version to use for python test ingest processing service"
    type = string
    default = "12"
}

variable "cmr_client_id" {
  type = string
}

variable "cmr_environment" {
  type = string
}

variable "cmr_password" {
  type = string
}

variable "cmr_provider" {
  type = string
}

variable "cmr_username" {
  type = string
}

variable "bucket_map_key" {
  type    = string
  default = null
}

variable "cumulus_message_adapter_lambda_layer_version_arn" {
  type        = string
  description = "Layer version ARN of the Lambda layer for the Cumulus Message Adapter"
}

variable "cmr_oauth_provider" {
  type    = string
  default = "earthdata"
}

variable "launchpad_api" {
  type    = string
  default = "launchpadApi"
}

variable "launchpad_certificate" {
  type    = string
  default = "launchpad.pfx"
}

variable "launchpad_passphrase" {
  type    = string
  default = ""
}
variable "lzards_launchpad_certificate" {
  type    = string
  default = "launchpad.pfx"
}

variable "lzards_launchpad_passphrase" {
  type    = string
  default = ""
}

variable "lzards_api" {
  description = "LZARDS API endpoint"
  type        = string
  default     = "https://lzards.sit.earthdata.nasa.gov/api/backups"
}

variable "lzards_provider" {
  description = "LZARDS provider name"
  type        = string
  default     = "CUMULUS_INTEGRATION_TESTS"
}

variable "lzards_s3_link_timeout" {
  description = "LZARDS S3 access link timeout (seconds)"
  type        = string
  default     = ""
}

variable "oauth_provider" {
  type    = string
  default = "earthdata"
}

variable "oauth_user_group" {
  type    = string
  default = "N/A"
}

variable "data_persistence_remote_state_config" {
  type = object({ bucket = string, key = string, region = string })
}

variable "s3_replicator_config" {
  type        = object({ source_bucket = string, source_prefix = string, target_bucket = string, target_prefix = string })
  default     = null
  description = "Configuration for the s3-replicator module. Items with prefix of source_prefix in the source_bucket will be replicated to the target_bucket with target_prefix."
}

variable "prefix" {
  type = string
}

variable "saml_entity_id" {
  type    = string
  default = "N/A"
}

variable "saml_assertion_consumer_service" {
  type    = string
  default = "N/A"
}

variable "saml_idp_login" {
  type    = string
  default = "N/A"
}

variable "saml_launchpad_metadata_url" {
  type    = string
  default = "N/A"
}

variable "system_bucket" {
  type = string
}

variable "token_secret" {
  type = string
}

variable "urs_client_id" {
  type = string
}

variable "urs_client_password" {
  type = string
}

variable "vpc_id" {
  type = string
}

# Optional

variable "api_gateway_stage" {
  type        = string
  default     = "dev"
  description = "The archive API Gateway stage to create"
}

variable "buckets" {
  type    = map(object({ name = string, type = string }))
  default = {}
}

variable "distribution_url" {
  type    = string
  default = null
}

variable "ecs_cluster_instance_subnet_ids" {
  type = list(string)
  default = []
}

variable "ems_datasource" {
  type        = string
  description = "the data source of EMS reports"
  default     = "UAT"
}

variable "ems_host" {
  type        = string
  description = "EMS host"
  default     = "change-ems-host"
}

variable "ems_path" {
  type        = string
  description = "EMS host directory path for reports"
  default     = "/"
}

variable "ems_port" {
  type        = number
  description = "EMS host port"
  default     = 22
}

variable "ems_private_key" {
  type        = string
  description = "the private key file used for sending reports to EMS"
  default     = "ems-private.pem"
}

variable "ems_provider" {
  type        = string
  description = "the provider used for sending reports to EMS"
  default     = "CUMULUS"
}

variable "ems_retention_in_days" {
  type        = number
  description = "the retention in days for reports and s3 server access logs"
  default     = 30
}

variable "ems_submit_report" {
  type        = bool
  description = "toggle whether the reports will be sent to EMS"
  default     = false
}

variable "ems_username" {
  type        = string
  description = "the username used for sending reports to EMS"
  default     = "cumulus"
}

variable "es_request_concurrency" {
  type = number
  default = 10
  description = "Maximum number of concurrent requests to send to Elasticsearch. Used in index-from-database operation"
}

variable "key_name" {
  type    = string
  default = null
}

variable "region" {
  type    = string
  default = "us-east-1"
}

variable "permissions_boundary_arn" {
  type    = string
  default = null
}

variable "aws_profile" {
  type    = string
  default = null
}

variable "lambda_subnet_ids" {
  type = list(string)
  default = []
}

variable "log_api_gateway_to_cloudwatch" {
  type        = bool
  default     = false
  description = "Enable logging of API Gateway activity to CloudWatch."
}

variable "log_destination_arn" {
  type        = string
  default     = null
  description = "Remote kinesis/destination arn for delivering logs."
}

variable "archive_api_port" {
  type    = number
  default = null
}

variable "archive_api_url" {
  type        = string
  default     = null
  description = "If not specified, the value of the Backend (Archive) API Gateway endpoint is used"
}

variable "private_archive_api_gateway" {
  type    = bool
  default = true
}

variable "thin_egress_jwt_secret_name" {
  type        = string
  description = "Name of AWS secret where keys for the Thin Egress App JWT encode/decode are stored"
  default     = "cumulus_sandbox_jwt_tea_secret"
}

variable "metrics_es_host" {
  type    = string
  default = null
}

variable "metrics_es_password" {
  type    = string
  default = null
}

variable "metrics_es_username" {
  type    = string
  default = null
}

variable "additional_log_groups_to_elk" {
  type    = map(string)
  default = {}
}

variable "tags" {
  description = "Tags to be applied to Cumulus resources that support tags"
  type        = map(string)
  default     = {}
}

variable "es_index_shards" {
  description = "The number of shards for the Elasticsearch index"
  type        = number
  default     = 2
}

variable "pdr_node_name_provider_bucket" {
  type = string
  description = "The name of the common bucket used as an S3 provider for PDR NODE_NAME tests"
  default = "cumulus-sandbox-pdr-node-name-provider"
}

variable "ems_deploy" {
  description = "If true, deploys the EMS reporting module"
  type        = bool
  default     = true
}

<<<<<<< HEAD
variable "urs_url" {
  type = string
  default = "https://uat.urs.earthdata.nasa.gov"
=======
variable "ecs_custom_sg_ids" {
  description = "User defined security groups to add to the Core ECS cluster"
  type = list(string)
  default = []
>>>>>>> ae14861c
}<|MERGE_RESOLUTION|>--- conflicted
+++ resolved
@@ -351,14 +351,13 @@
   default     = true
 }
 
-<<<<<<< HEAD
 variable "urs_url" {
   type = string
   default = "https://uat.urs.earthdata.nasa.gov"
-=======
+}
+
 variable "ecs_custom_sg_ids" {
   description = "User defined security groups to add to the Core ECS cluster"
   type = list(string)
   default = []
->>>>>>> ae14861c
 }