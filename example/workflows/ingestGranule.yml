IngestGranuleCatchDuplicateErrorTest:
  Comment: 'Ingest Granule Catch Duplicate Error'
  StartAt: SyncGranule
  States:
<<<<<<< HEAD
    Report:
      Parameters:
        cma:
          event.$: '$'
          task_config:
            cumulus_message:
              input: '{$}'
      Type: Task
      Resource: ${SfSnsReportLambdaFunction.Arn}
      Retry:
        - &LambdaServiceExceptionRetry
          ErrorEquals:
          - Lambda.ServiceException
          - Lambda.AWSLambdaException
          - Lambda.SdkClientException
          IntervalSeconds: 2
          MaxAttempts: 6
          BackoffRate: 2
      Next: SyncGranule
=======
>>>>>>> 7ad2649b
    SyncGranule:
      Parameters:
        cma:
          event.$: '$'
          ReplaceConfig:
            Path: '$.payload'
            TargetPath: '$.payload'
<<<<<<< HEAD
          task_config:
            buckets: '{$.meta.buckets}'
            provider: '{$.meta.provider}'
            collection: '{$.meta.collection}'
            stack: '{$.meta.stack}'
            downloadBucket: '{$.cumulus_meta.system_bucket}'
            duplicateHandling: '{$.meta.collection.duplicateHandling}'
            pdr: '{$.meta.pdr}'
            cumulus_message:
              outputs:
                - source: '{$.granules}'
                  destination: '{$.meta.input_granules}'
                - source: '{$}'
                  destination: '{$.payload}'
                - source: '{$.process}'
                  destination: '{$.meta.process}'        
      Type: Task
      Resource: ${SyncGranuleLambdaFunction.Arn}
=======
      CumulusConfig:
        buckets: '{$.meta.buckets}'
        provider: '{$.meta.provider}'
        collection: '{$.meta.collection}'
        stack: '{$.meta.stack}'
        downloadBucket: '{$.cumulus_meta.system_bucket}'
        duplicateHandling: '{$.meta.collection.duplicateHandling}'
        pdr: '{$.meta.pdr}'
        cumulus_message:
          input: '{$.payload}'
          outputs:
            - source: '{$.granules}'
              destination: '{$.meta.input_granules}'
            - source: '{$}'
              destination: '{$.payload}'
            - source: '{$.process}'
              destination: '{$.meta.process}'
>>>>>>> 7ad2649b
      Retry:
        - &LambdaServiceExceptionRetry
          ErrorEquals:
          - Lambda.ServiceException
          - Lambda.AWSLambdaException
          - Lambda.SdkClientException
          IntervalSeconds: 2
          MaxAttempts: 6
          BackoffRate: 2
      Catch:
        - ErrorEquals:
          - 'DuplicateFile'
          ResultPath: '$.meta.syncGranCaughtError'
          Next: WorkflowSucceeded
        - ErrorEquals:
          - States.ALL
          ResultPath: '$.exception'
          Next: WorkflowFailed
      Next: ChooseProcess
    ChooseProcess:
      Type: Choice
      Choices:
        - Variable: $.meta.process
          StringEquals: modis
          Next: ProcessingStep
      Default: WorkflowSucceeded
    ProcessingStep:
      Parameters:
        cma:
          event.$: '$'
          task_config:
            bucket: '{$.meta.buckets.internal.name}'
            collection: '{$.meta.collection}'
            cumulus_message:
              outputs:
                - source: '{$.files}'
                  destination: '{$.payload}'
      Type: Task
      Resource: ${FakeProcessingLambdaFunction.Arn}
      Catch:
        - ErrorEquals:
          - States.ALL
          ResultPath: '$.exception'
          Next: WorkflowFailed
      Retry:
        - ErrorEquals:
            - States.ALL
          IntervalSeconds: 2
          MaxAttempts: 3
      Next: FilesToGranulesStep
    FilesToGranulesStep:
      Parameters:
        cma:
          event.$: '$'
          task_config:
            inputGranules: '{$.meta.input_granules}'
            granuleIdExtraction: '{$.meta.collection.granuleIdExtraction}'
      Type: Task
      Resource: ${FilesToGranulesLambdaFunction.Arn}
      Retry:
        - <<: *LambdaServiceExceptionRetry
      Catch:
        - ErrorEquals:
          - States.ALL
          ResultPath: '$.exception'
          Next: WorkflowFailed
      Next: MoveGranuleStep
    MoveGranuleStep:
      Parameters:
        cma:
          event.$: '$'
          task_config:
            bucket: '{$.meta.buckets.internal.name}'
            buckets: '{$.meta.buckets}'
            distribution_endpoint: '{$.meta.distribution_endpoint}'
            collection: '{$.meta.collection}'
            duplicateHandling: '{$.meta.collection.duplicateHandling}'
      Type: Task
      Resource: ${MoveGranulesLambdaFunction.Arn}
      Retry:
        - <<: *LambdaServiceExceptionRetry
      Catch:
        - ErrorEquals:
          - 'DuplicateFile'
          ResultPath: '$.meta.moveGranCaughtError'
          Next: WorkflowSucceeded
        - ErrorEquals:
          - States.ALL
          ResultPath: '$.exception'
<<<<<<< HEAD
          Next: StopStatus
      Next: StopStatus
    StopStatus:
      Parameters:
        cma:
          event.$: '$'
          task_config:
            sfnEnd: true
            stack: '{$.meta.stack}'
            bucket: '{$.meta.buckets.internal.name}'
            stateMachine: '{$.cumulus_meta.state_machine}'
            executionName: '{$.cumulus_meta.execution_name}'
            cumulus_message:
              input: '{$}'
      Type: Task
      Resource: ${SfSnsReportLambdaFunction.Arn}
      Retry:
        - <<: *LambdaServiceExceptionRetry
      Catch:
        - ErrorEquals:
          - States.ALL
=======
>>>>>>> 7ad2649b
          Next: WorkflowFailed
      Next: WorkflowSucceeded
    WorkflowFailed:
      Type: Fail
      Cause: 'Workflow failed'
    WorkflowSucceeded:
      Type: Succeed<|MERGE_RESOLUTION|>--- conflicted
+++ resolved
@@ -1,91 +1,50 @@
 IngestGranuleCatchDuplicateErrorTest:
-  Comment: 'Ingest Granule Catch Duplicate Error'
+  Comment: "Ingest Granule Catch Duplicate Error"
   StartAt: SyncGranule
   States:
-<<<<<<< HEAD
-    Report:
+    SyncGranule:
       Parameters:
         cma:
-          event.$: '$'
+          event.$: "$"
+          ReplaceConfig:
+            Path: "$.payload"
+            TargetPath: "$.payload"
           task_config:
+            buckets: "{$.meta.buckets}"
+            provider: "{$.meta.provider}"
+            collection: "{$.meta.collection}"
+            stack: "{$.meta.stack}"
+            downloadBucket: "{$.cumulus_meta.system_bucket}"
+            duplicateHandling: "{$.meta.collection.duplicateHandling}"
+            pdr: "{$.meta.pdr}"
             cumulus_message:
-              input: '{$}'
+              input: "{$.payload}"
+              outputs:
+                - source: "{$.granules}"
+                  destination: "{$.meta.input_granules}"
+                - source: "{$}"
+                  destination: "{$.payload}"
+                - source: "{$.process}"
+                  destination: "{$.meta.process}"
       Type: Task
-      Resource: ${SfSnsReportLambdaFunction.Arn}
+      Resource: ${SyncGranuleLambdaFunction.Arn}
       Retry:
         - &LambdaServiceExceptionRetry
           ErrorEquals:
-          - Lambda.ServiceException
-          - Lambda.AWSLambdaException
-          - Lambda.SdkClientException
-          IntervalSeconds: 2
-          MaxAttempts: 6
-          BackoffRate: 2
-      Next: SyncGranule
-=======
->>>>>>> 7ad2649b
-    SyncGranule:
-      Parameters:
-        cma:
-          event.$: '$'
-          ReplaceConfig:
-            Path: '$.payload'
-            TargetPath: '$.payload'
-<<<<<<< HEAD
-          task_config:
-            buckets: '{$.meta.buckets}'
-            provider: '{$.meta.provider}'
-            collection: '{$.meta.collection}'
-            stack: '{$.meta.stack}'
-            downloadBucket: '{$.cumulus_meta.system_bucket}'
-            duplicateHandling: '{$.meta.collection.duplicateHandling}'
-            pdr: '{$.meta.pdr}'
-            cumulus_message:
-              outputs:
-                - source: '{$.granules}'
-                  destination: '{$.meta.input_granules}'
-                - source: '{$}'
-                  destination: '{$.payload}'
-                - source: '{$.process}'
-                  destination: '{$.meta.process}'        
-      Type: Task
-      Resource: ${SyncGranuleLambdaFunction.Arn}
-=======
-      CumulusConfig:
-        buckets: '{$.meta.buckets}'
-        provider: '{$.meta.provider}'
-        collection: '{$.meta.collection}'
-        stack: '{$.meta.stack}'
-        downloadBucket: '{$.cumulus_meta.system_bucket}'
-        duplicateHandling: '{$.meta.collection.duplicateHandling}'
-        pdr: '{$.meta.pdr}'
-        cumulus_message:
-          input: '{$.payload}'
-          outputs:
-            - source: '{$.granules}'
-              destination: '{$.meta.input_granules}'
-            - source: '{$}'
-              destination: '{$.payload}'
-            - source: '{$.process}'
-              destination: '{$.meta.process}'
->>>>>>> 7ad2649b
-      Retry:
-        - &LambdaServiceExceptionRetry
-          ErrorEquals:
-          - Lambda.ServiceException
-          - Lambda.AWSLambdaException
-          - Lambda.SdkClientException
+            - Lambda.ServiceException
+            - Lambda.AWSLambdaException
+            - Lambda.SdkClientException
           IntervalSeconds: 2
           MaxAttempts: 6
           BackoffRate: 2
       Catch:
         - ErrorEquals:
-          - 'DuplicateFile'
-          ResultPath: '$.meta.syncGranCaughtError'
+            - "DuplicateFile"
+          ResultPath: "$.meta.syncGranCaughtError"
           Next: WorkflowSucceeded
         - ErrorEquals:
-          - States.ALL
-          ResultPath: '$.exception'
+            - States.ALL
+          ResultPath: "$.exception"
           Next: WorkflowFailed
       Next: ChooseProcess
     ChooseProcess:
@@ -98,20 +57,20 @@
     ProcessingStep:
       Parameters:
         cma:
-          event.$: '$'
+          event.$: "$"
           task_config:
-            bucket: '{$.meta.buckets.internal.name}'
-            collection: '{$.meta.collection}'
+            bucket: "{$.meta.buckets.internal.name}"
+            collection: "{$.meta.collection}"
             cumulus_message:
               outputs:
-                - source: '{$.files}'
-                  destination: '{$.payload}'
+                - source: "{$.files}"
+                  destination: "{$.payload}"
       Type: Task
       Resource: ${FakeProcessingLambdaFunction.Arn}
       Catch:
         - ErrorEquals:
-          - States.ALL
-          ResultPath: '$.exception'
+            - States.ALL
+          ResultPath: "$.exception"
           Next: WorkflowFailed
       Retry:
         - ErrorEquals:
@@ -122,70 +81,46 @@
     FilesToGranulesStep:
       Parameters:
         cma:
-          event.$: '$'
+          event.$: "$"
           task_config:
-            inputGranules: '{$.meta.input_granules}'
-            granuleIdExtraction: '{$.meta.collection.granuleIdExtraction}'
+            inputGranules: "{$.meta.input_granules}"
+            granuleIdExtraction: "{$.meta.collection.granuleIdExtraction}"
       Type: Task
       Resource: ${FilesToGranulesLambdaFunction.Arn}
       Retry:
         - <<: *LambdaServiceExceptionRetry
       Catch:
         - ErrorEquals:
-          - States.ALL
-          ResultPath: '$.exception'
+            - States.ALL
+          ResultPath: "$.exception"
           Next: WorkflowFailed
       Next: MoveGranuleStep
     MoveGranuleStep:
       Parameters:
         cma:
-          event.$: '$'
+          event.$: "$"
           task_config:
-            bucket: '{$.meta.buckets.internal.name}'
-            buckets: '{$.meta.buckets}'
-            distribution_endpoint: '{$.meta.distribution_endpoint}'
-            collection: '{$.meta.collection}'
-            duplicateHandling: '{$.meta.collection.duplicateHandling}'
+            bucket: "{$.meta.buckets.internal.name}"
+            buckets: "{$.meta.buckets}"
+            distribution_endpoint: "{$.meta.distribution_endpoint}"
+            collection: "{$.meta.collection}"
+            duplicateHandling: "{$.meta.collection.duplicateHandling}"
       Type: Task
       Resource: ${MoveGranulesLambdaFunction.Arn}
       Retry:
         - <<: *LambdaServiceExceptionRetry
       Catch:
         - ErrorEquals:
-          - 'DuplicateFile'
-          ResultPath: '$.meta.moveGranCaughtError'
+            - "DuplicateFile"
+          ResultPath: "$.meta.moveGranCaughtError"
           Next: WorkflowSucceeded
         - ErrorEquals:
-          - States.ALL
-          ResultPath: '$.exception'
-<<<<<<< HEAD
-          Next: StopStatus
-      Next: StopStatus
-    StopStatus:
-      Parameters:
-        cma:
-          event.$: '$'
-          task_config:
-            sfnEnd: true
-            stack: '{$.meta.stack}'
-            bucket: '{$.meta.buckets.internal.name}'
-            stateMachine: '{$.cumulus_meta.state_machine}'
-            executionName: '{$.cumulus_meta.execution_name}'
-            cumulus_message:
-              input: '{$}'
-      Type: Task
-      Resource: ${SfSnsReportLambdaFunction.Arn}
-      Retry:
-        - <<: *LambdaServiceExceptionRetry
-      Catch:
-        - ErrorEquals:
-          - States.ALL
-=======
->>>>>>> 7ad2649b
+            - States.ALL
+          ResultPath: "$.exception"
           Next: WorkflowFailed
       Next: WorkflowSucceeded
     WorkflowFailed:
       Type: Fail
-      Cause: 'Workflow failed'
+      Cause: "Workflow failed"
     WorkflowSucceeded:
       Type: Succeed