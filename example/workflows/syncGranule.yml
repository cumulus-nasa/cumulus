--- conflicted
+++ resolved
@@ -1,114 +1,50 @@
 SyncGranuleCatchDuplicateErrorTest:
-  Comment: 'Catch DuplicateError for SyncGranule'
+  Comment: "Catch DuplicateError for SyncGranule"
   StartAt: SyncGranule
   States:
-<<<<<<< HEAD
-    Report:
-      Parameters:
-        cma:
-          event.$: '$'
-          task_config:
-            cumulus_message:
-              input: '{$}'
-      Type: Task
-      Resource: ${SfSnsReportLambdaFunction.Arn}
-      Retry:
-        - &LambdaServiceExceptionRetry
-          ErrorEquals:
-          - Lambda.ServiceException
-          - Lambda.AWSLambdaException
-          - Lambda.SdkClientException
-          IntervalSeconds: 2
-          MaxAttempts: 6
-          BackoffRate: 2
-      Next: SyncGranule
     SyncGranule:
       Parameters:
         cma:
-          event.$: '$'
+          event.$: "$"
           task_config:
-            buckets: '{$.meta.buckets}'
-            provider: '{$.meta.provider}'
-            collection: '{$.meta.collection}'
-            stack: '{$.meta.stack}'
-            fileStagingDir: 'custom-staging-dir'
-            downloadBucket: '{$.cumulus_meta.system_bucket}'
-            duplicateHandling: '{$.meta.collection.duplicateHandling}'
+            buckets: "{$.meta.buckets}"
+            provider: "{$.meta.provider}"
+            collection: "{$.meta.collection}"
+            stack: "{$.meta.stack}"
+            fileStagingDir: "custom-staging-dir"
+            downloadBucket: "{$.cumulus_meta.system_bucket}"
+            duplicateHandling: "{$.meta.collection.duplicateHandling}"
             cumulus_message:
+              input: "{$.payload}"
               outputs:
-                - source: '{$.granules}'
-                  destination: '{$.meta.input_granules}'
-                - source: '{$}'
-                  destination: '{$.payload}'
-                - source: '{$.process}'
-                  destination: '{$.meta.process}'        
-=======
-    SyncGranule:
-      CumulusConfig:
-        buckets: '{$.meta.buckets}'
-        provider: '{$.meta.provider}'
-        collection: '{$.meta.collection}'
-        stack: '{$.meta.stack}'
-        fileStagingDir: 'custom-staging-dir'
-        downloadBucket: '{$.cumulus_meta.system_bucket}'
-        duplicateHandling: '{$.meta.collection.duplicateHandling}'
-        cumulus_message:
-          input: '{$.payload}'
-          outputs:
-            - source: '{$.granules}'
-              destination: '{$.meta.input_granules}'
-            - source: '{$}'
-              destination: '{$.payload}'
-            - source: '{$.process}'
-              destination: '{$.meta.process}'
->>>>>>> 7ad2649b
+                - source: "{$.granules}"
+                  destination: "{$.meta.input_granules}"
+                - source: "{$}"
+                  destination: "{$.payload}"
+                - source: "{$.process}"
+                  destination: "{$.meta.process}"
       Type: Task
       Resource: ${SyncGranuleLambdaFunction.Arn}
       Retry:
-        - &LambdaServiceExceptionRetry
-          ErrorEquals:
-          - Lambda.ServiceException
-          - Lambda.AWSLambdaException
-          - Lambda.SdkClientException
+        - ErrorEquals:
+            - Lambda.ServiceException
+            - Lambda.AWSLambdaException
+            - Lambda.SdkClientException
           IntervalSeconds: 2
           MaxAttempts: 6
           BackoffRate: 2
       Catch:
         - ErrorEquals:
-          - 'DuplicateFile'
-          ResultPath: '$.meta.caughtError'
+            - "DuplicateFile"
+          ResultPath: "$.meta.caughtError"
           Next: WorkflowSucceeded
         - ErrorEquals:
-          - States.ALL
-          ResultPath: '$.exception'
-<<<<<<< HEAD
-          Next: StopStatus
-      Next: StopStatus
-    StopStatus:
-      Parameters:
-        cma:
-          event.$: '$'
-          task_config:
-            sfnEnd: true
-            stack: '{$.meta.stack}'
-            bucket: '{$.meta.buckets.internal.name}'
-            stateMachine: '{$.cumulus_meta.state_machine}'
-            executionName: '{$.cumulus_meta.execution_name}'
-            cumulus_message:
-              input: '{$}'
-      Type: Task
-      Resource: ${SfSnsReportLambdaFunction.Arn}
-      Retry:
-        - <<: *LambdaServiceExceptionRetry
-      Catch:
-        - ErrorEquals:
-          - States.ALL
-=======
->>>>>>> 7ad2649b
+            - States.ALL
+          ResultPath: "$.exception"
           Next: WorkflowFailed
       Next: WorkflowSucceeded
     WorkflowSucceeded:
       Type: Succeed
     WorkflowFailed:
       Type: Fail
-      Cause: 'Workflow failed'+      Cause: "Workflow failed"