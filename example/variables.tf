variable "prefix" {
  type = string
<<<<<<< HEAD
}

variable "region" {
  type    = string
  default = "us-east-1"
}

variable "protected_buckets" {
  type    = list(string)
  default = []
}

variable "public_buckets" {
  type    = list(string)
  default = []
}



variable "subnet_ids" {
  type = list(string)
}

variable "system_bucket" {
  type = string
}

variable "urs_client_id" {
  type = string
}

variable "urs_client_password" {
  type = string
}

variable "vpc_id" {
  type = string
}


variable "permissions_boundary" {
  type    = string
  default = "NGAPShNonProdRoleBoundary"
}

variable "thin_egress_app_domain_name" {
=======
}

variable "subnet_ids" {
  type = list(string)
}

variable "system_bucket" {
  type = string
}

variable "urs_client_id" {
  type = string
}

variable "urs_client_password" {
  type = string
}

variable "vpc_id" {
  type = string
}

variable "region" {
  type    = string
  default = "us-east-1"
}

variable "protected_buckets" {
  type    = list(string)
  default = []
}

variable "public_buckets" {
  type    = list(string)
  default = []
}

variable "permissions_boundary_arn" {
  type    = string
  default = null
}

variable "distribution_url" {
>>>>>>> 1fd05ac5
  type    = string
  default = null
}<|MERGE_RESOLUTION|>--- conflicted
+++ resolved
@@ -1,53 +1,5 @@
 variable "prefix" {
   type = string
-<<<<<<< HEAD
-}
-
-variable "region" {
-  type    = string
-  default = "us-east-1"
-}
-
-variable "protected_buckets" {
-  type    = list(string)
-  default = []
-}
-
-variable "public_buckets" {
-  type    = list(string)
-  default = []
-}
-
-
-
-variable "subnet_ids" {
-  type = list(string)
-}
-
-variable "system_bucket" {
-  type = string
-}
-
-variable "urs_client_id" {
-  type = string
-}
-
-variable "urs_client_password" {
-  type = string
-}
-
-variable "vpc_id" {
-  type = string
-}
-
-
-variable "permissions_boundary" {
-  type    = string
-  default = "NGAPShNonProdRoleBoundary"
-}
-
-variable "thin_egress_app_domain_name" {
-=======
 }
 
 variable "subnet_ids" {
@@ -91,7 +43,6 @@
 }
 
 variable "distribution_url" {
->>>>>>> 1fd05ac5
   type    = string
   default = null
 }