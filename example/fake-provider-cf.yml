--- conflicted
+++ resolved
@@ -18,15 +18,12 @@
   VpcId:
     Type: AWS::EC2::VPC::Id
 
-<<<<<<< HEAD
-=======
 Outputs:
   S3ProviderBucket:
     Value: !Ref S3ProviderBucket
     Export:
       Name: cumulus-fake-s3-provider-bucket
 
->>>>>>> 145a2ddb
 Resources:
 
   S3ProviderBucket:
@@ -207,11 +204,6 @@
 
             chmod 0755 /usr/local/bin/stage-s3-provider-files
 
-            # Create large files for ingest testing
-            dd if=/dev/zero bs=300M count=1 | aws s3 cp - s3://${S3ProviderBucket}/300M.dat
-            dd if=/dev/zero bs=1G count=11 | aws s3 cp - s3://${S3ProviderBucket}/11G.dat
-            echo "${S3ProviderBucket}" | aws s3 cp - s3://${Bucket}/fake-s3-provider-bucket
-
             # Configure health checks
             cat > /usr/local/bin/healthcheck <<EOS
             #!/bin/sh
@@ -243,7 +235,7 @@
       MinSize: "1"
       DesiredCapacity: "1"
       MaxSize: "1"
-      HealthCheckGracePeriod: 240
+      HealthCheckGracePeriod: 60
       Tags:
         - Key: Name
           Value: FakeProvider
