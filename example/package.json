--- conflicted
+++ resolved
@@ -45,7 +45,6 @@
     ]
   },
   "dependencies": {
-<<<<<<< HEAD
     "@cumulus/async-operations": "8.1.0-alpha.1",
     "@cumulus/api": "8.1.0",
     "@cumulus/api-client": "8.1.0",
@@ -70,31 +69,6 @@
     "@cumulus/sf-sqs-report": "8.1.0",
     "@cumulus/sync-granule": "8.1.0",
     "@cumulus/test-processing": "8.1.0"
-=======
-    "@cumulus/api": "9.0.1",
-    "@cumulus/api-client": "9.0.1",
-    "@cumulus/async-operations": "9.0.1",
-    "@cumulus/aws-client": "9.0.1",
-    "@cumulus/checksum": "9.0.1",
-    "@cumulus/cmr-client": "9.0.1",
-    "@cumulus/cmrjs": "9.0.1",
-    "@cumulus/common": "9.0.1",
-    "@cumulus/discover-granules": "9.0.1",
-    "@cumulus/discover-pdrs": "9.0.1",
-    "@cumulus/files-to-granules": "9.0.1",
-    "@cumulus/hello-world": "9.0.1",
-    "@cumulus/integration-tests": "9.0.1",
-    "@cumulus/message": "9.0.1",
-    "@cumulus/move-granules": "9.0.1",
-    "@cumulus/parse-pdr": "9.0.1",
-    "@cumulus/pdr-status-check": "9.0.1",
-    "@cumulus/post-to-cmr": "9.0.1",
-    "@cumulus/queue-granules": "9.0.1",
-    "@cumulus/queue-pdrs": "9.0.1",
-    "@cumulus/sf-sqs-report": "9.0.1",
-    "@cumulus/sync-granule": "9.0.1",
-    "@cumulus/test-processing": "9.0.1"
->>>>>>> 46b6546b
   },
   "devDependencies": {
     "@cumulus/test-data": "9.0.1"
