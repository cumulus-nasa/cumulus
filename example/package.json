{
  "name": "cumulus-integration-tests",
  "version": "1.12.1",
  "description": "Cumulus Integration Test Deployment",
  "private": true,
  "main": "index.js",
  "engines": {
    "node": ">=8.10.0"
  },
  "scripts": {
    "test": "jasmine && npm run parallel-tests",
    "parallel-tests": "sh scripts/tests-parallel.sh",
    "redeploy-test": "jasmine spec/standalone/redeployment/*.js",
    "all-tests": "npm run parallel-tests && jasmine && npm run redeploy-test",
    "cf-compile": "./node_modules/.bin/kes cf compile --kes-folder app --region us-east-1 --deployment $DEPLOYMENT --template node_modules/@cumulus/deployment/app --profile $AWS_PROFILE",
    "cf-compile-iam": "./node_modules/.bin/kes cf compile --kes-folder iam --region us-east-1 --deployment $DEPLOYMENT --template node_modules/@cumulus/deployment/iam --profile $AWS_PROFILE",
    "deploy": "./node_modules/.bin/kes cf deploy --kes-folder app --region us-east-1 --deployment $DEPLOYMENT --template node_modules/@cumulus/deployment/app --profile $AWS_PROFILE",
    "deploy-iam": "./node_modules/.bin/kes cf deploy --kes-folder iam --region us-east-1 --deployment $DEPLOYMENT --template node_modules/@cumulus/deployment/iam  --profile $AWS_PROFILE"
  },
  "author": "Cumulus Authors",
  "license": "Apache-2.0",
  "babel": {
    "presets": [
      [
        "env",
        {
          "targets": {
            "node": "6.10"
          }
        }
      ]
    ]
  },
  "dependencies": {
    "@cumulus/api": "1.12.1",
    "@cumulus/checksum": "1.12.1",
    "@cumulus/cmrjs": "1.12.1",
    "@cumulus/common": "1.12.1",
    "@cumulus/deployment": "1.12.1",
    "@cumulus/discover-granules": "1.12.1",
    "@cumulus/discover-pdrs": "1.12.1",
    "@cumulus/files-to-granules": "1.12.1",
    "@cumulus/hello-world": "1.12.1",
    "@cumulus/integration-tests": "1.12.1",
    "@cumulus/move-granules": "1.12.1",
    "@cumulus/parse-pdr": "1.12.1",
    "@cumulus/pdr-status-check": "1.12.1",
    "@cumulus/post-to-cmr": "1.12.1",
    "@cumulus/queue-granules": "1.12.1",
    "@cumulus/queue-pdrs": "1.12.1",
    "@cumulus/sf-sns-report": "1.12.1",
    "@cumulus/sync-granule": "1.12.1",
<<<<<<< HEAD
    "@cumulus/test-data": "1.12.1",
=======
>>>>>>> 6341e66b
    "@cumulus/test-processing": "1.12.1",
    "aws-sdk": "^2.227.1",
    "child-process-promise": "^2.2.1",
    "lodash.differencewith": "^4.5.0",
    "lodash.isequal": "^4.5.0",
    "p-retry": "^2.0.0"
  },
  "devDependencies": {
    "@cumulus/test-data": "1.12.1",
    "execa": "^1.0.0",
    "fs-extra": "7.0.0",
    "got": "^9.6.0",
    "jasmine": "^3.1.0",
    "jasmine-console-reporter": "^2.0.1",
    "js-yaml": "^3.12.0",
    "kes": "^2.2.5",
    "lodash.assignin": "^4.2.0",
    "lodash.chunk": "^4.2.0",
    "lodash.clonedeep": "^4.5.0",
    "lodash.difference": "^4.5.0",
    "lodash.get": "^4.4.2",
    "lodash.includes": "^4.3.0",
    "lodash.intersection": "^4.4.0",
    "lodash.merge": "^4.6.1",
    "lodash.unset": "^4.5.2",
    "mime-types": "^2.1.22",
    "moment": "^2.22.2",
    "node-forge": "^0.7.5",
    "p-timeout": "2.0.1",
    "parallel": "^1.2.0",
    "tempy": "^0.2.1",
    "url-join": "^1.1.0",
    "uuid": "^3.2.1"
  }
}<|MERGE_RESOLUTION|>--- conflicted
+++ resolved
@@ -50,10 +50,6 @@
     "@cumulus/queue-pdrs": "1.12.1",
     "@cumulus/sf-sns-report": "1.12.1",
     "@cumulus/sync-granule": "1.12.1",
-<<<<<<< HEAD
-    "@cumulus/test-data": "1.12.1",
-=======
->>>>>>> 6341e66b
     "@cumulus/test-processing": "1.12.1",
     "aws-sdk": "^2.227.1",
     "child-process-promise": "^2.2.1",
