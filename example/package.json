--- conflicted
+++ resolved
@@ -44,39 +44,15 @@
     ]
   },
   "dependencies": {
-<<<<<<< HEAD
-    "@cumulus/api": "4.0.0",
-    "@cumulus/api-client": "4.0.0",
-    "@cumulus/aws-client": "4.0.0",
-    "@cumulus/async-operations": "3.0.1-alpha.1",
-    "@cumulus/checksum": "4.0.0",
-    "@cumulus/cmr-client": "4.0.0",
-    "@cumulus/cmrjs": "4.0.0",
-    "@cumulus/common": "4.0.0",
-    "@cumulus/db": "3.0.1-alpha.1",
-    "@cumulus/discover-granules": "4.0.0",
-    "@cumulus/discover-pdrs": "4.0.0",
-    "@cumulus/files-to-granules": "4.0.0",
-    "@cumulus/hello-world": "4.0.0",
-    "@cumulus/integration-tests": "4.0.0",
-    "@cumulus/message": "4.0.0",
-    "@cumulus/move-granules": "4.0.0",
-    "@cumulus/parse-pdr": "4.0.0",
-    "@cumulus/pdr-status-check": "4.0.0",
-    "@cumulus/post-to-cmr": "4.0.0",
-    "@cumulus/queue-granules": "4.0.0",
-    "@cumulus/queue-pdrs": "4.0.0",
-    "@cumulus/sf-sqs-report": "4.0.0",
-    "@cumulus/sync-granule": "4.0.0",
-    "@cumulus/test-processing": "4.0.0"
-=======
     "@cumulus/api": "5.0.0",
     "@cumulus/api-client": "5.0.0",
+    "@cumulus/async-operations": "3.0.1-alpha.1",
     "@cumulus/aws-client": "5.0.0",
     "@cumulus/checksum": "5.0.0",
     "@cumulus/cmr-client": "5.0.0",
     "@cumulus/cmrjs": "5.0.0",
     "@cumulus/common": "5.0.0",
+    "@cumulus/db": "3.0.1-alpha.1",
     "@cumulus/discover-granules": "5.0.0",
     "@cumulus/discover-pdrs": "5.0.0",
     "@cumulus/files-to-granules": "5.0.0",
@@ -92,7 +68,6 @@
     "@cumulus/sf-sqs-report": "5.0.0",
     "@cumulus/sync-granule": "5.0.0",
     "@cumulus/test-processing": "5.0.0"
->>>>>>> 43de8db0
   },
   "devDependencies": {
     "@cumulus/test-data": "5.0.0"
