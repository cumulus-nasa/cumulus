--- conflicted
+++ resolved
@@ -45,39 +45,15 @@
     ]
   },
   "dependencies": {
-<<<<<<< HEAD
-    "@cumulus/api": "5.0.0",
-    "@cumulus/api-client": "5.0.0",
+    "@cumulus/api-client": "5.0.1",
+    "@cumulus/api": "5.0.1",
     "@cumulus/async-operations": "3.0.1-alpha.1",
-    "@cumulus/aws-client": "5.0.0",
-    "@cumulus/checksum": "5.0.0",
-    "@cumulus/cmr-client": "5.0.0",
-    "@cumulus/cmrjs": "5.0.0",
-    "@cumulus/common": "5.0.0",
-    "@cumulus/db": "3.0.1-alpha.1",
-    "@cumulus/discover-granules": "5.0.0",
-    "@cumulus/discover-pdrs": "5.0.0",
-    "@cumulus/files-to-granules": "5.0.0",
-    "@cumulus/hello-world": "5.0.0",
-    "@cumulus/integration-tests": "5.0.0",
-    "@cumulus/message": "5.0.0",
-    "@cumulus/move-granules": "5.0.0",
-    "@cumulus/parse-pdr": "5.0.0",
-    "@cumulus/pdr-status-check": "5.0.0",
-    "@cumulus/post-to-cmr": "5.0.0",
-    "@cumulus/queue-granules": "5.0.0",
-    "@cumulus/queue-pdrs": "5.0.0",
-    "@cumulus/sf-sqs-report": "5.0.0",
-    "@cumulus/sync-granule": "5.0.0",
-    "@cumulus/test-processing": "5.0.0"
-=======
-    "@cumulus/api": "5.0.1",
-    "@cumulus/api-client": "5.0.1",
     "@cumulus/aws-client": "5.0.1",
     "@cumulus/checksum": "5.0.1",
     "@cumulus/cmr-client": "5.0.1",
     "@cumulus/cmrjs": "5.0.1",
     "@cumulus/common": "5.0.1",
+    "@cumulus/db": "3.0.1-alpha.1",
     "@cumulus/discover-granules": "5.0.1",
     "@cumulus/discover-pdrs": "5.0.1",
     "@cumulus/files-to-granules": "5.0.1",
@@ -93,7 +69,6 @@
     "@cumulus/sf-sqs-report": "5.0.1",
     "@cumulus/sync-granule": "5.0.1",
     "@cumulus/test-processing": "5.0.1"
->>>>>>> 0e4336d8
   },
   "devDependencies": {
     "@cumulus/test-data": "5.0.1"
