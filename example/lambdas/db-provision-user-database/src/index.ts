import AWS from 'aws-sdk';
import Knex from 'knex';

import { config, connection } from '@cumulus/db';

export interface HandlerEvent {
  rootLoginSecret: string,
  userLoginSecret: string,
  prefix: string,
  dbPassword: string,
  engine: string,
  dbClusterIdentifier: string,
  env?: NodeJS.ProcessEnv,
}

export const tableExists = async (tableName: string, knex: Knex) =>
  knex('pg_database').select('datname').where(knex.raw(`datname = CAST('${tableName}' as name)`));

export const userExists = async (userName: string, knex: Knex) =>
  knex('pg_catalog.pg_user').where(knex.raw(`usename = CAST('${userName}' as name)`));

const validateEvent = (event: HandlerEvent): void => {
  if (event.dbPassword === undefined || event.prefix === undefined) {
    throw new Error(`This lambda requires 'dbPassword' and 'prefix' to be defined on the event: ${event}`);
  }
};

export const handler = async (event: HandlerEvent): Promise<void> => {
  validateEvent(event);
  let knex;
  try {
<<<<<<< HEAD
    knex = await connection.knex({
      env: { databaseCredentialSecretArn: event.rootLoginSecret },
    });
    const dbUser = event.prefix.replace(/-/g, '_');
=======
    const env = {
      databaseCredentialSecretArn: event.rootLoginSecret,
    };
    const connectionConfig = await config.getConnectionConfig({ env });
    const knexConfig = await connection.getKnexConfig(env, connectionConfig);
    knex = Knex(knexConfig);
>>>>>>> 87ba5088

    const dbUser = event.prefix.replace(/-/g, '_');
    [dbUser, event.dbPassword].forEach((input) => {
      if (!(/^\w+$/.test(input))) {
        throw new Error(`Attempted to create database user ${dbUser} - username/password must be [a-zA-Z0-9_] only`);
      }
    });

    const tableResults = await tableExists(`${dbUser}_db`, knex);
    const userResults = await userExists(dbUser, knex);

    if (tableResults.length === 0 && userResults.length === 0) {
      await knex.raw(`create user "${dbUser}" with encrypted password '${event.dbPassword}'`);
      await knex.raw(`create database "${dbUser}_db";`);
      await knex.raw(`grant all privileges on database "${dbUser}_db" to "${dbUser}"`);
    } else {
      await knex.raw(`alter user "${dbUser}" with encrypted password '${event.dbPassword}'`);
      await knex.raw(`grant all privileges on database "${dbUser}_db" to "${dbUser}"`);
    }

    const secretsManager = new AWS.SecretsManager();
    await secretsManager.putSecretValue({
      SecretId: event.userLoginSecret,
      SecretString: JSON.stringify({
        username: dbUser,
        password: event.dbPassword,
        engine: 'postgres',
        database: `${dbUser}_db`,
<<<<<<< HEAD
        host: knex.client.config.connection.host,
=======
        host: connectionConfig.host,
>>>>>>> 87ba5088
        port: 5432,
      }),
    }).promise();
  } finally {
    if (knex) {
      await knex.destroy();
    }
  }
};<|MERGE_RESOLUTION|>--- conflicted
+++ resolved
@@ -1,16 +1,14 @@
 import AWS from 'aws-sdk';
 import Knex from 'knex';
 
-import { config, connection } from '@cumulus/db';
+import { getKnexConfig } from '@cumulus/db';
 
 export interface HandlerEvent {
-  rootLoginSecret: string,
   userLoginSecret: string,
   prefix: string,
   dbPassword: string,
-  engine: string,
-  dbClusterIdentifier: string,
   env?: NodeJS.ProcessEnv,
+  secretsManager?: AWS.SecretsManager
 }
 
 export const tableExists = async (tableName: string, knex: Knex) =>
@@ -27,23 +25,17 @@
 
 export const handler = async (event: HandlerEvent): Promise<void> => {
   validateEvent(event);
+
+  const env = event.env ?? process.env;
+
+  const knexConfig = await getKnexConfig({ env });
+
   let knex;
   try {
-<<<<<<< HEAD
-    knex = await connection.knex({
-      env: { databaseCredentialSecretArn: event.rootLoginSecret },
-    });
-    const dbUser = event.prefix.replace(/-/g, '_');
-=======
-    const env = {
-      databaseCredentialSecretArn: event.rootLoginSecret,
-    };
-    const connectionConfig = await config.getConnectionConfig({ env });
-    const knexConfig = await connection.getKnexConfig(env, connectionConfig);
     knex = Knex(knexConfig);
->>>>>>> 87ba5088
 
     const dbUser = event.prefix.replace(/-/g, '_');
+
     [dbUser, event.dbPassword].forEach((input) => {
       if (!(/^\w+$/.test(input))) {
         throw new Error(`Attempted to create database user ${dbUser} - username/password must be [a-zA-Z0-9_] only`);
@@ -62,7 +54,8 @@
       await knex.raw(`grant all privileges on database "${dbUser}_db" to "${dbUser}"`);
     }
 
-    const secretsManager = new AWS.SecretsManager();
+    const secretsManager = event.secretsManager ?? new AWS.SecretsManager();
+
     await secretsManager.putSecretValue({
       SecretId: event.userLoginSecret,
       SecretString: JSON.stringify({
@@ -70,11 +63,7 @@
         password: event.dbPassword,
         engine: 'postgres',
         database: `${dbUser}_db`,
-<<<<<<< HEAD
-        host: knex.client.config.connection.host,
-=======
-        host: connectionConfig.host,
->>>>>>> 87ba5088
+        host: knexConfig,
         port: 5432,
       }),
     }).promise();
