'use strict';

const isNumber = require('lodash/isNumber');
const { getJsonS3Object, parseS3Uri } = require('@cumulus/aws-client/S3');
const { deleteAsyncOperation } = require('@cumulus/api-client/asyncOperations');
const { postMigrationCounts } = require('@cumulus/api-client/migrationCounts');
const { waitForAsyncOperationStatus } = require('@cumulus/integration-tests');
const cryptoRandomString = require('crypto-random-string');
const {
  loadConfig,
} = require('../../helpers/testUtils');

describe('The AsyncOperation task runner executing a successful lambda function', () => {
  let asyncOperation;
  let beforeAllFailed = false;
  let config;
  let s3ReportObject;
  let migrationCountResponseBody;

  beforeAll(async () => {
    try {
      config = await loadConfig();
      const reportPath = `${config.stackName}/migrationCounts/${cryptoRandomString({ length: 10 })}-report.json`;
      const reportBucket = config.buckets.internal.name;
      const payload = {
        reportBucket,
        reportPath,
        dbConcurrency: 1,
      };

      const migrationCountResponse = await postMigrationCounts({
        prefix: config.stackName,
        payload,
      });
      migrationCountResponseBody = JSON.parse(migrationCountResponse.body);

      asyncOperation = await waitForAsyncOperationStatus({
        id: migrationCountResponseBody.id,
        status: 'SUCCEEDED',
        stackName: config.stackName,
        retryOptions: {
          retries: 30 * 5,
        },
      });

      const asyncOutput = JSON.parse(asyncOperation.output);
      const parsedUri = parseS3Uri(asyncOutput.s3Uri);
      s3ReportObject = await getJsonS3Object(parsedUri.Bucket, parsedUri.Key);
    } catch (error) {
      beforeAllFailed = true;
      throw error;
    }
  });

  afterAll(async () => {
<<<<<<< HEAD
    await deleteAsyncOperation({ prefix: config.stackName, asyncOperationId: migrationCountResponseBody.id });
  });

  it('updates the status field to "SUCCEEDED"', async () => {
=======
    if (migrationCountResponseBody.id) {
      await deleteAsyncOperation({ prefix: config.stackName, asyncOperationId: migrationCountResponseBody.id });
    }
  });

  it('updates the status field to "SUCCEEDED"', () => {
>>>>>>> 4b29ec01
    if (beforeAllFailed) fail('beforeAll() failed');
    else expect(asyncOperation.status).toEqual('SUCCEEDED');
  });

  it('posts a parsable report to s3', () => {
    if (beforeAllFailed) fail('beforeAll() failed');
    else {
      const parsedOutput = JSON.parse(asyncOperation.output);
      expect(
        Object.keys(parsedOutput)
      ).toEqual([
        'collectionsNotMapped',
        'records_in_dynamo_not_in_postgres',
        'pdr_granule_and_execution_records_not_in_postgres_by_collection',
        's3Uri',
      ]);
      expect(
        () => Object.keys(parsedOutput.records_in_dynamo_not_in_postgres).forEach((k) => {
          if (!isNumber(parsedOutput.records_in_dynamo_not_in_postgres[k])) {
            throw new Error('boom');
          }
        })
      ).not.toThrow();
      expect(s3ReportObject).toEqual(parsedOutput);
    }
  });
});<|MERGE_RESOLUTION|>--- conflicted
+++ resolved
@@ -53,19 +53,12 @@
   });
 
   afterAll(async () => {
-<<<<<<< HEAD
-    await deleteAsyncOperation({ prefix: config.stackName, asyncOperationId: migrationCountResponseBody.id });
-  });
-
-  it('updates the status field to "SUCCEEDED"', async () => {
-=======
     if (migrationCountResponseBody.id) {
       await deleteAsyncOperation({ prefix: config.stackName, asyncOperationId: migrationCountResponseBody.id });
     }
   });
 
   it('updates the status field to "SUCCEEDED"', () => {
->>>>>>> 4b29ec01
     if (beforeAllFailed) fail('beforeAll() failed');
     else expect(asyncOperation.status).toEqual('SUCCEEDED');
   });
