--- conflicted
+++ resolved
@@ -3,11 +3,8 @@
 const pAll = require('p-all');
 
 const { randomString } = require('@cumulus/common/test-utils');
-<<<<<<< HEAD
 const { LambdaStep } = require('@cumulus/integration-tests/sfnStep');
-=======
 const { deleteExecution } = require('@cumulus/api-client/executions');
->>>>>>> bbc22187
 const {
   buildAndExecuteWorkflow,
   granulesApi: granulesApiTestUtils,
@@ -110,9 +107,12 @@
   });
 
   afterAll(async () => {
-<<<<<<< HEAD
     await waitForCompletedExecution(workflowExecution.executionArn);
     await granulesApiTestUtils.deleteGranule({ prefix: stackName, granuleId: 'MOD09GQ.A2016358.h13v04.006.2016360104606' });
+
+    // The order of execution deletes matters. Parents must be deleted before children.
+    await deleteExecution({ prefix: stackName, executionArn: parentExecutionArn });
+    await deleteExecution({ prefix: stackName, executionArn: workflowExecution.executionArn });
 
     await pAll(
       [
@@ -129,24 +129,6 @@
       ],
       { stopOnError: false }
     ).catch(console.error);
-=======
-    // The order of execution deletes matters. Parents must be deleted before children.
-    await deleteExecution({ prefix: stackName, executionArn: parentExecutionArn });
-    await deleteExecution({ prefix: stackName, executionArn: workflowExecution.executionArn });
-
-    await Promise.all([
-      deleteFolder(bucket, providerPath),
-      deleteCollection({
-        prefix: stackName,
-        collectionName: collection.name,
-        collectionVersion: collection.version,
-      }),
-      deleteProvider({
-        prefix: stackName,
-        provider: provider.id,
-      }),
-    ]);
->>>>>>> bbc22187
   });
 
   it('executes successfully', () => {
