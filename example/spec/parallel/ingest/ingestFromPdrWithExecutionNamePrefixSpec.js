--- conflicted
+++ resolved
@@ -71,17 +71,14 @@
   let config;
   let executionArn;
   let executionNamePrefix;
+  let ingestGranuleExecutionArn;
+  let ingestPdrExecutionArn;
   let pdrFilename;
   let provider;
+  let queuePdrsOutput;
   let testDataFolder;
   let testSuffix;
-  let queuePdrsOutput;
-<<<<<<< HEAD
   let workflowExecution;
-=======
-  let ingestPdrExecutionArn;
-  let ingestGranuleExecutionArn;
->>>>>>> bbc22187
 
   beforeAll(async () => {
     try {
@@ -199,12 +196,8 @@
   it('results in an IngestGranule workflow execution', async () => {
     if (beforeAllFailed) fail('beforeAll() failed');
     else {
-<<<<<<< HEAD
-      await expectAsync(waitForStartedExecution(executionArn)).toBeResolved();
-=======
       ingestGranuleExecutionArn = queuePdrsOutput.payload.running[0];
       await expectAsync(waitForStartedExecution(ingestGranuleExecutionArn)).toBeResolved();
->>>>>>> bbc22187
     }
   });
 });