--- conflicted
+++ resolved
@@ -21,21 +21,12 @@
  * Does not post to CMR (that is in a separate test)
  */
 
-<<<<<<< HEAD
-const { Execution } = require('@cumulus/api/models');
-=======
-const { Pdr } = require('@cumulus/api/models');
->>>>>>> b260fd27
-
 const { deleteS3Object, s3ObjectExists } = require('@cumulus/aws-client/S3');
 const { s3 } = require('@cumulus/aws-client/services');
 const { LambdaStep } = require('@cumulus/integration-tests/sfnStep');
-<<<<<<< HEAD
 const { getPdr } = require('@cumulus/api-client/pdrs');
-=======
 const { deleteExecution } = require('@cumulus/api-client/executions');
 const { deleteGranule } = require('@cumulus/api-client/granules');
->>>>>>> b260fd27
 
 const {
   addCollections,
@@ -97,12 +88,6 @@
   beforeAll(async () => {
     try {
       config = await loadConfig();
-
-<<<<<<< HEAD
-      process.env.ExecutionsTable = `${config.stackName}-ExecutionsTable`;
-=======
-      process.env.PdrsTable = `${config.stackName}-PdrsTable`;
->>>>>>> b260fd27
 
       const testId = createTimestampedTestId(config.stackName, 'IngestFromPdr');
       testSuffix = createTestSuffix(testId);
