--- conflicted
+++ resolved
@@ -94,15 +94,6 @@
     await Promise.all(inputPayload.granules[0].files.map((fileToTag) =>
       s3().putObjectTagging({ Bucket: config.bucket, Key: `${fileToTag.path}/${fileToTag.name}`, Tagging: { TagSet: expectedS3TagSet } }).promise()));
 
-<<<<<<< HEAD
-    expectedPayload = loadFileWithUpdatedGranuleIdPathAndCollection(
-      templatedOutputPayloadFilename,
-      newGranuleId,
-      testDataFolder,
-      newCollectionId,
-      config.stackName
-    );
-=======
     const templatedOutputPayloadFilename = templateFile({
       inputTemplateFilename: './spec/parallel/syncGranule/SyncGranule.output.payload.template.json',
       config: {
@@ -125,8 +116,14 @@
       }
     });
 
-    expectedPayload = loadFileWithUpdatedGranuleIdPathAndCollection(templatedOutputPayloadFilename, newGranuleId, testDataFolder, newCollectionId);
->>>>>>> 7ad2649b
+    expectedPayload = loadFileWithUpdatedGranuleIdPathAndCollection(
+      templatedOutputPayloadFilename,
+      newGranuleId,
+      testDataFolder,
+      newCollectionId,
+      config.stackName
+    );
+
     expectedPayload.granules[0].dataType += testSuffix;
     expectedPayload.granules[0].files[0] = Object.assign(expectedPayload.granules[0].files[0], { checksum: '8d1ec5c0463e59d26adee87cdbbee816', checksumType: 'md5' });
 
