--- conflicted
+++ resolved
@@ -80,13 +80,6 @@
     collection = { name: `MOD09GQ${testSuffix}`, version: '006' };
     provider = { id: `s3_provider${testSuffix}` };
     const newCollectionId = constructCollectionId(collection.name, collection.version);
-
-<<<<<<< HEAD
-    process.env.GranulesTable = `${config.stackName}-GranulesTable`;
-    granuleModel = new Granule();
-=======
-    process.env.PdrsTable = `${config.stackName}-PdrsTable`;
->>>>>>> ef09c2fb
 
     // populate collections, providers and test data
     await Promise.all([
