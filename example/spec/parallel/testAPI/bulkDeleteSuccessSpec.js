'use strict';

const get = require('lodash/get');
const pAll = require('p-all');

const { deleteAsyncOperation } = require('@cumulus/api-client/asyncOperations');
const granules = require('@cumulus/api-client/granules');
const { deleteCollection } = require('@cumulus/api-client/collections');
const { deleteProvider } = require('@cumulus/api-client/providers');
const { deleteRule } = require('@cumulus/api-client/rules');
const { ecs } = require('@cumulus/aws-client/services');
const { s3PutObject } = require('@cumulus/aws-client/S3');
const { randomId } = require('@cumulus/common/test-utils');
const {
  api: apiTestUtils,
  getClusterArn,
} = require('@cumulus/integration-tests');
const { createCollection } = require('@cumulus/integration-tests/Collections');
const {
  findExecutionArn, getExecutionWithStatus,
} = require('@cumulus/integration-tests/Executions');
const { getGranuleWithStatus } = require('@cumulus/integration-tests/Granules');
const { createProvider } = require('@cumulus/integration-tests/Providers');
const { createOneTimeRule } = require('@cumulus/integration-tests/Rules');

const {
  createTimestampedTestId,
  createTestSuffix,
  loadConfig,
  isValidAsyncOperationId,
} = require('../../helpers/testUtils');

describe('POST /granules/bulkDelete', () => {
  let config;
  let clusterArn;
  let prefix;

  beforeAll(async () => {
    config = await loadConfig();
    prefix = config.stackName;
    process.env.stackName = config.stackName;
    process.env.system_bucket = config.bucket;

    // Figure out what cluster we're using
    clusterArn = await getClusterArn(config.stackName);
    if (!clusterArn) throw new Error('Unable to find ECS cluster');
  });

  describe('deletes a published granule', () => {
    let beforeAllSucceeded = false;
    let postBulkDeleteResponse;
    let postBulkDeleteBody;
    let taskArn;
    let collection;
    let provider;
    let ingestGranuleRule;
    let granuleId;
    let ingestedGranule;

    beforeAll(async () => {
      try {
        const sourceBucket = config.bucket;
        const testId = createTimestampedTestId(config.stackName, 'bulkDeleteSuccess');
        const testSuffix = createTestSuffix(testId);

        // The S3 path where granules will be ingested from
        const sourcePath = `${prefix}/tmp/${testSuffix}`;

        // Create the collection
        // NOTE: Have to use a collection name/version (minus the suffix)
        // that is in CMR for the publishing steps in the workflow to succeed
        const cmrCollection = {
          name: `MCD43A1${testSuffix}`,
          dataType: 'MCD43A1',
          version: '006',
        };
        collection = await createCollection(
          prefix,
          {
            ...cmrCollection,
            duplicateHandling: 'error',
            process: 'modis',
          }
        );

        // Create the S3 provider
        provider = await createProvider(prefix, { host: sourceBucket });

        const filename = `${randomId('file')}.txt`;
        const fileKey = `${sourcePath}/${filename}`;
        await s3PutObject({
          Bucket: sourceBucket,
          Key: fileKey,
          Body: 'asdf',
        });

        granuleId = randomId('granule-id-');

        const ingestTime = Date.now() - 1000 * 30;

        // Ingest the granule the first time
        const testExecutionId = randomId('test-execution-');
        ingestGranuleRule = await createOneTimeRule(
          prefix,
          {
            workflow: 'IngestAndPublishGranule',
            collection: {
              name: collection.name,
              version: collection.version,
            },
            provider: provider.id,
            payload: {
              testExecutionId,
              granules: [
                {
                  granuleId,
                  dataType: collection.name,
                  version: collection.version,
                  files: [
                    {
                      name: filename,
                      path: sourcePath,
                    },
                  ],
                },
              ],
            },
          }
        );

        // Find the execution ARN
        const firstIngestGranuleExecutionArn = await findExecutionArn(
          prefix,
          (execution) => {
            const executionId = get(execution, 'originalPayload.testExecutionId');
            return executionId === ingestGranuleRule.payload.testExecutionId;
          },
          { timestamp__from: ingestTime },
          { timeout: 30 }
        );

        // Wait for the execution to be completed
        await getExecutionWithStatus({
          prefix,
          arn: firstIngestGranuleExecutionArn,
          status: 'completed',
          timeout: 60,
        });

        // Wait for the granule to be fully ingested
        ingestedGranule = await getGranuleWithStatus({ prefix, granuleId, status: 'completed' });

        postBulkDeleteResponse = await granules.bulkDeleteGranules({
          prefix,
          body: {
            ids: [granuleId],
            // required to force removal of granules from CMR before deletion
            forceRemoveFromCmr: true,
          },
        });
        postBulkDeleteBody = JSON.parse(postBulkDeleteResponse.body);

        // Query the AsyncOperation API to get the task ARN
        const getAsyncOperationResponse = await apiTestUtils.getAsyncOperation({
          prefix,
          id: postBulkDeleteBody.id,
        });
        ({ taskArn } = JSON.parse(getAsyncOperationResponse.body));
        beforeAllSucceeded = true;
      } catch (error) {
        console.log(error);
      }
    });

    afterAll(async () => {
      // Must delete rules before deleting associated collection and provider
      await deleteRule({ prefix, ruleName: get(ingestGranuleRule, 'name') });

<<<<<<< HEAD
      await deleteAsyncOperation({ prefix: config.stackName, asyncOperationId: postBulkDeleteBody.id });
=======
      if (postBulkDeleteBody.id) {
        await deleteAsyncOperation({ prefix: config.stackName, asyncOperationId: postBulkDeleteBody.id });
      }
>>>>>>> 4b29ec01

      await pAll(
        [
          () => deleteProvider({ prefix, providerId: get(provider, 'id') }),
          () => deleteCollection({
            prefix,
            collectionName: get(collection, 'name'),
            collectionVersion: get(collection, 'version'),
          }),
        ],
        { stopOnError: false }
      ).catch(console.error);
    });

    it('ingested granule is published', () => {
      expect(beforeAllSucceeded).toBeTrue();
      expect(ingestedGranule.published).toBeTrue();
      // expect(ingestedGranule.cmrLink.includes('cmr.uat')).toBeTrue();
    });

    it('returns a status code of 202', () => {
      expect(beforeAllSucceeded).toBeTrue();
      expect(postBulkDeleteResponse.statusCode).toEqual(202);
    });

    it('returns an Async Operation Id', () => {
      expect(beforeAllSucceeded).toBeTrue();
      expect(isValidAsyncOperationId(postBulkDeleteBody.id)).toBeTrue();
    });

    it('creates an AsyncOperation', async () => {
      expect(beforeAllSucceeded).toBeTrue();

      const getAsyncOperationResponse = await apiTestUtils.getAsyncOperation({
        prefix,
        id: postBulkDeleteBody.id,
      });

      expect(getAsyncOperationResponse.statusCode).toEqual(200);

      const getAsyncOperationBody = JSON.parse(getAsyncOperationResponse.body);

      expect(getAsyncOperationBody.id).toEqual(postBulkDeleteBody.id);
    });

    it('runs an ECS task', async () => {
      expect(beforeAllSucceeded).toBeTrue();

      // Verify that the task ARN exists in that cluster
      const describeTasksResponse = await ecs().describeTasks({
        cluster: clusterArn,
        tasks: [taskArn],
      }).promise();

      expect(describeTasksResponse.tasks.length).toEqual(1);
    });

    it('eventually generates the correct output', async () => {
      expect(beforeAllSucceeded).toBeTrue();

      await ecs().waitFor(
        'tasksStopped',
        {
          cluster: clusterArn,
          tasks: [taskArn],
        }
      ).promise();

      const getAsyncOperationResponse = await apiTestUtils.getAsyncOperation({
        prefix,
        id: postBulkDeleteBody.id,
      });

      const getAsyncOperationBody = JSON.parse(getAsyncOperationResponse.body);

      expect(getAsyncOperationResponse.statusCode).toEqual(200);
      expect(getAsyncOperationBody.status).toEqual('SUCCEEDED');

      let output;
      try {
        output = JSON.parse(getAsyncOperationBody.output);
      } catch (error) {
        throw new SyntaxError(`getAsyncOperationBody.output is not valid JSON: ${getAsyncOperationBody.output}`);
      }

      expect(output).toEqual({ deletedGranules: [granuleId] });
    });
  });
});<|MERGE_RESOLUTION|>--- conflicted
+++ resolved
@@ -176,13 +176,9 @@
       // Must delete rules before deleting associated collection and provider
       await deleteRule({ prefix, ruleName: get(ingestGranuleRule, 'name') });
 
-<<<<<<< HEAD
-      await deleteAsyncOperation({ prefix: config.stackName, asyncOperationId: postBulkDeleteBody.id });
-=======
       if (postBulkDeleteBody.id) {
         await deleteAsyncOperation({ prefix: config.stackName, asyncOperationId: postBulkDeleteBody.id });
       }
->>>>>>> 4b29ec01
 
       await pAll(
         [
