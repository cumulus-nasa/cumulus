--- conflicted
+++ resolved
@@ -53,13 +53,9 @@
   });
 
   afterAll(async () => {
-<<<<<<< HEAD
-    await deleteAsyncOperation({ prefix: config.stackName, asyncOperationId: postBulkDeleteBody.id });
-=======
     if (postBulkDeleteBody.id) {
       await deleteAsyncOperation({ prefix: config.stackName, asyncOperationId: postBulkDeleteBody.id });
     }
->>>>>>> 4b29ec01
   });
 
   it('returns a status code of 202', () => {
