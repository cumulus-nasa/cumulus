'use strict';

const cloneDeep = require('lodash/cloneDeep');
const fs = require('fs-extra');
const reconciliationReportsApi = require('@cumulus/api-client/reconciliationReports');
const { buildS3Uri, fileExists, getJsonS3Object, parseS3Uri } = require('@cumulus/aws-client/S3');
const { dynamodb, s3 } = require('@cumulus/aws-client/services');
const BucketsConfig = require('@cumulus/common/BucketsConfig');
const { constructCollectionId } = require('@cumulus/message/Collections');
const { getBucketsConfigKey } = require('@cumulus/common/stack');
const { randomString } = require('@cumulus/common/test-utils');

const GranuleFilesCache = require('@cumulus/api/lib/GranuleFilesCache');
const { Granule } = require('@cumulus/api/models');
const {
  addCollections,
  addProviders,
  buildAndExecuteWorkflow,
  cleanupCollections,
  cleanupProviders,
  granulesApi: granulesApiTestUtils
} = require('@cumulus/integration-tests');

const {
  loadConfig,
  uploadTestDataToBucket,
  deleteFolder,
  createTimestampedTestId,
  createTestDataPath,
  createTestSuffix
} = require('../../helpers/testUtils');
const { setupTestGranuleForIngest } = require('../../helpers/granuleUtils');
const { waitForModelStatus } = require('../../helpers/apiUtils');

const collectionsTableName = (stackName) => `${stackName}-CollectionsTable`;

const providersDir = './data/providers/s3/';
const collectionsDir = './data/collections/s3_MYD13Q1_006';
const collection = { name: 'MYD13Q1', version: '006' };

async function findProtectedBucket(systemBucket, stackName) {
  const bucketsConfig = new BucketsConfig(
    await getJsonS3Object(systemBucket, getBucketsConfigKey(stackName))
  );
  const protectedBucketConfig = bucketsConfig.protectedBuckets();
  if (!protectedBucketConfig) throw new Error(`Unable to find protected bucket in ${JSON.stringify(bucketsConfig)}`);
  return protectedBucketConfig[0].name;
}

// add MYD13Q1___006 collection
async function setupCollectionAndTestData(config, testSuffix, testDataFolder) {
  const s3data = [
    '@cumulus/test-data/granules/MYD13Q1.A2002185.h00v09.006.2015149071135.hdf.met',
    '@cumulus/test-data/granules/MYD13Q1.A2002185.h00v09.006.2015149071135.hdf',
    '@cumulus/test-data/granules/BROWSE.MYD13Q1.A2002185.h00v09.006.2015149071135.hdf',
    '@cumulus/test-data/granules/BROWSE.MYD13Q1.A2002185.h00v09.006.2015149071135.1.jpg'
  ];

  // populate collections, providers and test data
  await Promise.all([
    uploadTestDataToBucket(config.bucket, s3data, testDataFolder),
    addCollections(config.stackName, config.bucket, collectionsDir),
    addProviders(config.stackName, config.bucket, providersDir, config.bucket, testSuffix)
  ]);
}

// ingest a granule and publish if requested
async function ingestAndPublishGranule(config, testSuffix, testDataFolder, publish = true) {
  const workflowName = publish ? 'IngestAndPublishGranule' : 'IngestGranule';
  const provider = { id: `s3_provider${testSuffix}` };

  const inputPayloadJson = fs.readFileSync(
    './spec/parallel/createReconciliationReport/IngestGranule.MYD13Q1_006.input.payload.json',
    'utf8'
  );
  // update test data filepaths
  const inputPayload = await setupTestGranuleForIngest(
    config.bucket,
    inputPayloadJson,
    '^MYD13Q1\\.A[\\d]{7}\\.[\\w]{6}\\.006\\.[\\d]{13}$',
    '',
    testDataFolder
  );

  await buildAndExecuteWorkflow(
    config.stackName, config.bucket, workflowName, collection, provider, inputPayload
  );

  await waitForModelStatus(
    new Granule(),
    { granuleId: inputPayload.granules[0].granuleId },
    'completed'
  );

  return inputPayload.granules[0].granuleId;
}

// ingest a granule to CMR and remove it from database
// return granule object retrieved from database
async function ingestGranuleToCMR(config, testSuffix, testDataFolder) {
  const granuleId = await ingestAndPublishGranule(config, testSuffix, testDataFolder, true);

  const response = await granulesApiTestUtils.getGranule({
    prefix: config.stackName,
    granuleId
  });
  const granule = JSON.parse(response.body);

  await (new Granule()).delete({ granuleId });
  console.log(`\ningestGranuleToCMR granule id: ${granuleId}`);
  return granule;
}

// update granule file which matches the regex
async function updateGranuleFile(granuleId, granuleFiles, regex, replacement) {
  console.log(`update granule file: ${granuleId} regex ${regex} to ${replacement}`);
  let originalGranuleFile;
  let updatedGranuleFile;
  const updatedFiles = granuleFiles.map((file) => {
    const updatedFile = cloneDeep(file);
    if (file.fileName.match(regex)) {
      originalGranuleFile = file;
      updatedGranuleFile = updatedFile;
    }
    updatedFile.fileName = updatedFile.fileName.replace(regex, replacement);
    updatedFile.key = updatedFile.key.replace(regex, replacement);
    return updatedFile;
  });
  await (new Granule()).update({ granuleId: granuleId }, { files: updatedFiles });
  return { originalGranuleFile, updatedGranuleFile };
}

describe('When there are granule differences and granule reconciliation is run', () => {
  let cmrGranule;
  let collectionId;
  let config;
  let dbGranuleId;
  let extraCumulusCollection;
  let extraFileInDb;
  let extraS3Object;
  let granuleModel;
  let originalGranuleFile;
  let granuleBeforeUpdate;
  let protectedBucket;
  let publishedGranuleId;
  let testDataFolder;
  let testSuffix;
  let updatedGranuleFile;
  // report record in db and report in s3
  let reportRecord;
  let report;

  beforeAll(async () => {
    collectionId = constructCollectionId(collection.name, collection.version);

    config = await loadConfig();

    process.env.GranulesTable = `${config.stackName}-GranulesTable`;
    granuleModel = new Granule();

    process.env.ReconciliationReportsTable = `${config.stackName}-ReconciliationReportsTable`;

    process.env.CMR_ENVIRONMENT = 'UAT';

    // Find a protected bucket
    protectedBucket = await findProtectedBucket(config.bucket, config.stackName);

    // Write an extra S3 object to the protected bucket
    extraS3Object = { Bucket: protectedBucket, Key: randomString() };
    await s3().putObject({ Body: 'delete-me', ...extraS3Object }).promise();

    // Write an extra file to the DynamoDB Files table
    extraFileInDb = {
      bucket: protectedBucket,
      key: randomString(),
      granuleId: randomString()
    };
    process.env.FilesTable = `${config.stackName}-FilesTable`;
    await GranuleFilesCache.put(extraFileInDb);

    // Write an extra collection to the Collections table
    extraCumulusCollection = {
      name: { S: randomString() },
      version: { S: randomString() }
    };

    await dynamodb().putItem({
      TableName: collectionsTableName(config.stackName),
      Item: extraCumulusCollection
    }).promise();

    const testId = createTimestampedTestId(config.stackName, 'CreateReconciliationReport');
    testSuffix = createTestSuffix(testId);
    testDataFolder = createTestDataPath(testId);

    await setupCollectionAndTestData(config, testSuffix, testDataFolder);

    [publishedGranuleId, dbGranuleId, cmrGranule] = await Promise.all([
      ingestAndPublishGranule(config, testSuffix, testDataFolder),
      ingestAndPublishGranule(config, testSuffix, testDataFolder, false),
      ingestGranuleToCMR(config, testSuffix, testDataFolder)
    ]);

    // update one of the granule files in database so that that file won't match with CMR
    granuleBeforeUpdate = await granulesApiTestUtils.getGranule({
      prefix: config.stackName,
      granuleId: publishedGranuleId
    });

    ({ originalGranuleFile, updatedGranuleFile } = await updateGranuleFile(publishedGranuleId, JSON.parse(granuleBeforeUpdate.body).files, /jpg$/, 'jpg2'));
  });

  it('generates reconciliation report through the Cumulus API', async () => {
    const inputPayload = {
      invocationType: 'RequestResponse'
    };

    const response = await reconciliationReportsApi.createReconciliationReport({
      prefix: config.stackName,
      request: inputPayload
    });

    reportRecord = JSON.parse(response.body).report;
  });

<<<<<<< HEAD
    // Fetch the report
    // TODO will use API to retrieve reports when API is updated
    report = await s3().getObject(parseS3Uri(lambdaOutput.location)).promise()
      .then((response) => JSON.parse(response.Body.toString()));
    console.log(`update granule files back ${publishedGranuleId}`);
    await granuleModel.update({ granuleId: publishedGranuleId }, { files: JSON.parse(granuleResponse.body).files });
=======
  it('fetches a reconciliation report through the Cumulus API', async () => {
    const response = await reconciliationReportsApi.getReconciliationReport({
      prefix: config.stackName,
      name: reportRecord.name
    });

    report = JSON.parse(response.body);
>>>>>>> bac29d2f
  });

  it('generates a report showing cumulus files that are in S3 but not in the DynamoDB Files table', () => {
    const extraS3ObjectUri = buildS3Uri(extraS3Object.Bucket, extraS3Object.Key);
    expect(report.filesInCumulus.onlyInS3).toContain(extraS3ObjectUri);
  });

  it('generates a report showing cumulus files that are in the DynamoDB Files table but not in S3', () => {
    const extraFileUri = buildS3Uri(extraFileInDb.bucket, extraFileInDb.key);
    const extraDbUris = report.filesInCumulus.onlyInDynamoDb.map((i) => i.uri);
    expect(extraDbUris).toContain(extraFileUri);
  });

  it('generates a report showing number of collections that are in both Cumulus and CMR', () => {
    // MYD13Q1___006 is in both Cumulus and CMR
    expect(report.collectionsInCumulusCmr.okCount).toBeGreaterThanOrEqual(1);
  });

  it('generates a report showing collections that are in Cumulus but not in CMR', () => {
    const extraCollection = constructCollectionId(extraCumulusCollection.name.S, extraCumulusCollection.version.S);
    expect(report.collectionsInCumulusCmr.onlyInCumulus).toContain(extraCollection);
    expect(report.collectionsInCumulusCmr.onlyInCumulus).not.toContain(collectionId);
  });

  it('generates a report showing collections that are in the CMR but not in Cumulus', () => {
    // we know CMR has collections which are not in Cumulus
    expect(report.collectionsInCumulusCmr.onlyInCmr.length).toBeGreaterThanOrEqual(1);
    expect(report.collectionsInCumulusCmr.onlyInCmr).not.toContain(collectionId);
  });

  it('generates a report showing number of granules that are in both Cumulus and CMR', () => {
    // published granule should in both Cumulus and CMR
    expect(report.granulesInCumulusCmr.okCount).toBeGreaterThanOrEqual(1);
  });

  it('generates a report showing granules that are in the Cumulus but not in CMR', () => {
    // ingested (not published) granule should only in Cumulus
    const cumulusGranuleIds = report.granulesInCumulusCmr.onlyInCumulus.map((gran) => gran.granuleId);
    expect(cumulusGranuleIds).toContain(dbGranuleId);
    expect(cumulusGranuleIds).not.toContain(publishedGranuleId);
  });

  it('generates a report showing granules that are in the CMR but not in Cumulus', () => {
    const cmrGranuleIds = report.granulesInCumulusCmr.onlyInCmr.map((gran) => gran.GranuleUR);
    expect(cmrGranuleIds.length).toBeGreaterThanOrEqual(1);
    expect(cmrGranuleIds).toContain(cmrGranule.granuleId);
    expect(cmrGranuleIds).not.toContain(dbGranuleId);
    expect(cmrGranuleIds).not.toContain(publishedGranuleId);
  });

  it('generates a report showing number of granule files that are in both Cumulus and CMR', () => {
    // published granule should have 2 files in both Cumulus and CMR
    expect(report.filesInCumulusCmr.okCount).toBeGreaterThanOrEqual(2);
  });

  it('generates a report showing granule files that are in Cumulus but not in CMR', () => {
    // published granule should have one file(renamed file) in Cumulus
    const fileNames = report.filesInCumulusCmr.onlyInCumulus.map((file) => file.fileName);
    expect(fileNames).toContain(updatedGranuleFile.fileName);
    expect(fileNames).not.toContain(originalGranuleFile.fileName);
    expect(report.filesInCumulusCmr.onlyInCumulus.filter((file) => file.granuleId === publishedGranuleId).length)
      .toBe(1);
  });

  it('generates a report showing granule files that are in the CMR but not in Cumulus', () => {
    const urls = report.filesInCumulusCmr.onlyInCmr;
    expect(urls.find((url) => url.URL.endsWith(originalGranuleFile.fileName))).toBeTruthy();
    expect(urls.find((url) => url.URL.endsWith(updatedGranuleFile.fileName))).toBeFalsy();
    // TBD update to 1 after the s3credentials url has type 'VIEW RELATED INFORMATION' (CUMULUS-1182)
    // Cumulus 670 has a fix for the issue noted above from 1182.  Setting to 1.
    expect(report.filesInCumulusCmr.onlyInCmr.filter((file) => file.GranuleUR === publishedGranuleId).length)
      .toBe(1);
  });

  it('deletes a reconciliation report through the Cumulus API', async () => {
    await reconciliationReportsApi.deleteReconciliationReport({
      prefix: config.stackName,
      name: reportRecord.name
    });

    const parsed = parseS3Uri(reportRecord.location);
    const exists = await fileExists(parsed.Bucket, parsed.Key);
    expect(exists).toBeFalse();

    const response = await reconciliationReportsApi.getReconciliationReport({
      prefix: config.stackName,
      name: reportRecord.name
    });

    expect(response.statusCode).toBe(404);
    expect(JSON.parse(response.body).message).toBe(`No record found for ${reportRecord.name}`);
  });

  afterAll(async () => {
    console.log(`update granule files back ${publishedGranuleId}`);
    await granuleModel.update({ granuleId: publishedGranuleId }, { files: JSON.parse(granuleBeforeUpdate.body).files });

    await Promise.all([
      s3().deleteObject(extraS3Object).promise(),
      GranuleFilesCache.del(extraFileInDb),
      dynamodb().deleteItem({
        TableName: collectionsTableName(config.stackName),
        Key: {
          name: extraCumulusCollection.name,
          version: extraCumulusCollection.version
        }
      }).promise(),
      deleteFolder(config.bucket, testDataFolder),
      cleanupCollections(config.stackName, config.bucket, collectionsDir),
      cleanupProviders(config.stackName, config.bucket, providersDir, testSuffix),
      granulesApiTestUtils.deleteGranule({ prefix: config.stackName, granuleId: dbGranuleId })
    ]);

    // need to add the cmr granule back to the table, so the granule can be removed from api
    await granuleModel.create(cmrGranule);
    await granulesApiTestUtils.removeFromCMR({ prefix: config.stackName, granuleId: cmrGranule.granuleId });
    await granulesApiTestUtils.deleteGranule({ prefix: config.stackName, granuleId: cmrGranule.granuleId });

    await granulesApiTestUtils.removeFromCMR({ prefix: config.stackName, granuleId: publishedGranuleId });
    await granulesApiTestUtils.deleteGranule({ prefix: config.stackName, granuleId: publishedGranuleId });
  });
});<|MERGE_RESOLUTION|>--- conflicted
+++ resolved
@@ -223,14 +223,6 @@
     reportRecord = JSON.parse(response.body).report;
   });
 
-<<<<<<< HEAD
-    // Fetch the report
-    // TODO will use API to retrieve reports when API is updated
-    report = await s3().getObject(parseS3Uri(lambdaOutput.location)).promise()
-      .then((response) => JSON.parse(response.Body.toString()));
-    console.log(`update granule files back ${publishedGranuleId}`);
-    await granuleModel.update({ granuleId: publishedGranuleId }, { files: JSON.parse(granuleResponse.body).files });
-=======
   it('fetches a reconciliation report through the Cumulus API', async () => {
     const response = await reconciliationReportsApi.getReconciliationReport({
       prefix: config.stackName,
@@ -238,7 +230,6 @@
     });
 
     report = JSON.parse(response.body);
->>>>>>> bac29d2f
   });
 
   it('generates a report showing cumulus files that are in S3 but not in the DynamoDB Files table', () => {
