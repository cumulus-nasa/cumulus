--- conflicted
+++ resolved
@@ -131,12 +131,8 @@
   return { originalGranuleFile, updatedGranuleFile };
 }
 
-<<<<<<< HEAD
 describe('When there are granule differences and granule reconciliation is run', () => {
   let asyncOperationId;
-=======
-xdescribe('When there are granule differences and granule reconciliation is run', () => {
->>>>>>> c7970c46
   let cmrGranule;
   let collectionId;
   let config;
