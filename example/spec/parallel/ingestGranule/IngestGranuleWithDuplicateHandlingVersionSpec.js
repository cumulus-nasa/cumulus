'use strict';

const get = require('lodash/get');
const pAll = require('p-all');
const pick = require('lodash/pick');
const { randomId } = require('@cumulus/common/test-utils');

const { createCollection } = require('@cumulus/integration-tests/Collections');
const {
  findExecutionArn, getExecutionWithStatus,
} = require('@cumulus/integration-tests/Executions');
const { getGranuleWithStatus } = require('@cumulus/integration-tests/Granules');
const { createProvider } = require('@cumulus/integration-tests/Providers');
const { createOneTimeRule } = require('@cumulus/integration-tests/Rules');

const { deleteCollection } = require('@cumulus/api-client/collections');
const { deleteExecution } = require('@cumulus/api-client/executions');
const { deleteGranule } = require('@cumulus/api-client/granules');
const { deleteProvider } = require('@cumulus/api-client/providers');
const { deleteRule } = require('@cumulus/api-client/rules');

const { deleteS3Object, s3PutObject } = require('@cumulus/aws-client/S3');

const { loadConfig } = require('../../helpers/testUtils');

describe('The IngestGranule workflow with DuplicateHandling="version" and a granule re-ingested with one new file, one unchanged existing file, and one modified file', () => {
  let beforeAllFailed = false;
  let collection;
  let config;
  let differentChecksumFilename;
  let differentChecksumKey;
  let ingestGranuleRule1;
  let ingestGranuleRule2;
  let ingestGranuleExecution1Arn;
  let ingestGranuleExecution2;
  let ingestGranuleExecution2Arn;
  let granuleId;
  let newFileFilename;
  let newFileKey;
  let prefix;
  let provider;
  let sameChecksumFilename;
  let sameChecksumKey;
  let sourceBucket;

  beforeAll(async () => {
    try {
      config = await loadConfig();
      prefix = config.stackName;
      sourceBucket = config.bucket;

      // The S3 path where granules will be ingested from
      const sourcePath = `${prefix}/tmp/${randomId('test-')}`;

      // Create the collection
      collection = await createCollection(
        prefix,
        {
          duplicateHandling: 'version',
          process: 'modis',
        }
      );

      // Create the S3 provider
      provider = await createProvider(prefix, { host: sourceBucket });

      // Stage the granule files to S3
      sameChecksumFilename = `${randomId('file-with-same-checksum-')}.txt`;
      sameChecksumKey = `${sourcePath}/${sameChecksumFilename}`;
      await s3PutObject({
        Bucket: sourceBucket,
        Key: sameChecksumKey,
        Body: 'asdf',
      });

      differentChecksumFilename = `${randomId('file-with-different-checksum-')}.txt`;
      differentChecksumKey = `${sourcePath}/${differentChecksumFilename}`;
      await s3PutObject({
        Bucket: sourceBucket,
        Key: differentChecksumKey,
        Body: 'original contents',
      });

      granuleId = randomId('granule-id-');

      const ingestTime = Date.now() - 1000 * 30;

      // Ingest the granule the first time
      ingestGranuleRule1 = await createOneTimeRule(
        prefix,
        {
          workflow: 'IngestGranule',
          collection: pick(collection, ['name', 'version']),
          provider: provider.id,
          payload: {
            testExecutionId: randomId('test-execution-'),
            granules: [
              {
                granuleId,
                dataType: collection.name,
                version: collection.version,
                files: [
                  {
                    name: sameChecksumFilename,
                    path: sourcePath,
                  },
                  {
                    name: differentChecksumFilename,
                    path: sourcePath,
                  },
                ],
              },
            ],
          },
        }
      );

      // Find the execution ARN
      ingestGranuleExecution1Arn = await findExecutionArn(
        prefix,
        (execution) => {
          const executionId = get(execution, 'originalPayload.testExecutionId');
          return executionId === ingestGranuleRule1.payload.testExecutionId;
        },
        { timestamp__from: ingestTime },
        { timeout: 30 }
      );

      // Wait for the execution to be completed
      await getExecutionWithStatus({
        prefix,
        arn: ingestGranuleExecution1Arn,
        status: 'completed',
      });

      // Wait for the granule to be fully ingested
      await getGranuleWithStatus({ prefix, granuleId, status: 'completed' });

      // Modify the contents of the updated granule file
      await s3PutObject({
        Bucket: sourceBucket,
        Key: differentChecksumKey,
        Body: 'new contents',
      });

      // Create a new granule file
      newFileFilename = `${randomId('new-file-')}.txt`;
      newFileKey = `${sourcePath}/${newFileFilename}`;
      await s3PutObject({
        Bucket: sourceBucket,
        Key: newFileKey,
        Body: 'asdf',
      });

      // Re-ingest the updated granule
      ingestGranuleRule2 = await createOneTimeRule(
        prefix,
        {
          workflow: 'IngestGranule',
          collection: pick(collection, ['name', 'version']),
          provider: provider.id,
          payload: {
            testExecutionId: randomId('test-execution-'),
            granules: [
              {
                granuleId,
                dataType: collection.name,
                version: collection.version,
                files: [
                  {
                    name: sameChecksumFilename,
                    path: sourcePath,
                  },
                  {
                    name: differentChecksumFilename,
                    path: sourcePath,
                  },
                  {
                    name: newFileFilename,
                    path: sourcePath,
                  },
                ],
              },
            ],
          },
        }
      );

      // Find the execution ARN
      ingestGranuleExecution2Arn = await findExecutionArn(
        prefix,
        (execution) => {
          const executionId = get(execution, 'originalPayload.testExecutionId');
          return executionId === ingestGranuleRule2.payload.testExecutionId;
        },
        { timestamp__from: ingestTime },
        { timeout: 30 }
      );

      // Wait for the execution to be completed
      ingestGranuleExecution2 = await getExecutionWithStatus({
        prefix,
        arn: ingestGranuleExecution2Arn,
        status: 'completed',
      });
    } catch (error) {
      beforeAllFailed = true;
      throw error;
    }
  });

  it('returns the expected files', () => {
    if (beforeAllFailed) fail('beforeAll() failed');
    else {
      const files = ingestGranuleExecution2.finalPayload.granules[0].files;

      // Make sure we got the expected number of files
      expect(files.length).toBe(5);

      // Make sure the three ingested files are present
      expect(files.find((file) => file.name === sameChecksumFilename)).toBeDefined();
      expect(files.find((file) => file.name === differentChecksumFilename)).toBeDefined();
      expect(files.find((file) => file.name === newFileFilename)).toBeDefined();

      // Make sure the generated CMR file is present
      expect(files.find((file) => file.name === `${granuleId}.cmr.xml`)).toBeDefined();

      // Make sure that the modified file resulted in a versioned file
      expect(
        files.find((file) => file.name.startsWith(`${differentChecksumFilename}.v`))
      ).toBeDefined();
    }
  });

  afterAll(async () => {
    // Must delete rules before deleting associated collection and provider
    await pAll(
      [
        () => deleteRule({ prefix, ruleName: get(ingestGranuleRule1, 'name') }),
        () => deleteRule({ prefix, ruleName: get(ingestGranuleRule2, 'name') }),
      ],
      { stopOnError: false }
    ).catch(console.error);

<<<<<<< HEAD
    await deleteGranule({ prefix, granuleId });
=======
    await Promise.all([
      deleteExecution({ prefix: config.stackName, executionArn: ingestGranuleExecution2Arn }),
      deleteExecution({ prefix: config.stackName, executionArn: ingestGranuleExecution1Arn }),
    ]);

>>>>>>> bbc22187
    await pAll(
      [
        () => deleteS3Object(sourceBucket, differentChecksumKey),
        () => deleteS3Object(sourceBucket, newFileKey),
        () => deleteS3Object(sourceBucket, sameChecksumKey),
        () => deleteProvider({ prefix, providerId: get(provider, 'id') }),
        () => deleteCollection({
          prefix,
          collectionName: get(collection, 'name'),
          collectionVersion: get(collection, 'version'),
        }),
      ],
      { stopOnError: false }
    ).catch(console.error);
  });
});<|MERGE_RESOLUTION|>--- conflicted
+++ resolved
@@ -29,12 +29,12 @@
   let config;
   let differentChecksumFilename;
   let differentChecksumKey;
-  let ingestGranuleRule1;
-  let ingestGranuleRule2;
+  let granuleId;
   let ingestGranuleExecution1Arn;
   let ingestGranuleExecution2;
   let ingestGranuleExecution2Arn;
-  let granuleId;
+  let ingestGranuleRule1;
+  let ingestGranuleRule2;
   let newFileFilename;
   let newFileKey;
   let prefix;
@@ -242,15 +242,12 @@
       { stopOnError: false }
     ).catch(console.error);
 
-<<<<<<< HEAD
     await deleteGranule({ prefix, granuleId });
-=======
     await Promise.all([
       deleteExecution({ prefix: config.stackName, executionArn: ingestGranuleExecution2Arn }),
       deleteExecution({ prefix: config.stackName, executionArn: ingestGranuleExecution1Arn }),
     ]);
 
->>>>>>> bbc22187
     await pAll(
       [
         () => deleteS3Object(sourceBucket, differentChecksumKey),
