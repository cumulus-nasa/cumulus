'use strict';

const fs = require('fs-extra');
const path = require('path');
const pMap = require('p-map');
const pRetry = require('p-retry');
const { URL, resolve } = require('url');

const difference = require('lodash/difference');
const get = require('lodash/get');
const includes = require('lodash/includes');
const intersection = require('lodash/intersection');
const isObject = require('lodash/isObject');

const {
  Execution,
  Granule,
  Pdr,
} = require('@cumulus/api/models');
const GranuleFilesCache = require('@cumulus/api/lib/GranuleFilesCache');
const StepFunctions = require('@cumulus/aws-client/StepFunctions');
const { pullStepFunctionEvent } = require('@cumulus/message/StepFunctions');
const {
  deleteS3Object,
  parseS3Uri,
  s3CopyObject,
  s3GetObjectTagging,
  s3ObjectExists,
} = require('@cumulus/aws-client/S3');
const { s3 } = require('@cumulus/aws-client/services');
const { generateChecksumFromStream } = require('@cumulus/checksum');
const { randomId } = require('@cumulus/common/test-utils');
const { isCMRFile, metadataObjectFromCMRFile } = require('@cumulus/cmrjs/cmr-utils');
const { constructCollectionId } = require('@cumulus/message/Collections');
const {
  addCollections,
  buildAndExecuteWorkflow,
  buildAndStartWorkflow,
  conceptExists,
  getExecutionOutput,
  getOnlineResources,
  waitForAsyncOperationStatus,
  waitForConceptExistsOutcome,
  waitForTestExecutionStart,
  waitForCompletedExecution,
} = require('@cumulus/integration-tests');
const apiTestUtils = require('@cumulus/integration-tests/api/api');
const { deleteCollection } = require('@cumulus/api-client/collections');
const executionsApiTestUtils = require('@cumulus/api-client/executions');
const providersApi = require('@cumulus/api-client/providers');
const granulesApiTestUtils = require('@cumulus/api-client/granules');
const { deleteExecution } = require('@cumulus/api-client/executions');
const {
  getDistributionFileUrl,
  getTEADistributionApiRedirect,
  getTEADistributionApiFileStream,
  getTEARequestHeaders,
} = require('@cumulus/integration-tests/api/distribution');
const { LambdaStep } = require('@cumulus/integration-tests/sfnStep');

const {
  loadConfig,
  templateFile,
  uploadTestDataToBucket,
  deleteFolder,
  getExecutionUrl,
  createTimestampedTestId,
  createTestDataPath,
  createTestSuffix,
  getFilesMetadata,
} = require('../../helpers/testUtils');
const {
  setDistributionApiEnvVars,
  waitForModelStatus,
} = require('../../helpers/apiUtils');
const {
  addUniqueGranuleFilePathToGranuleFiles,
  addUrlPathToGranuleFiles,
  setupTestGranuleForIngest,
  loadFileWithUpdatedGranuleIdPathAndCollection,
} = require('../../helpers/granuleUtils');

const { isReingestExecutionForGranuleId } = require('../../helpers/workflowUtils');

const lambdaStep = new LambdaStep();
const workflowName = 'IngestAndPublishGranule';

const granuleRegex = '^MOD09GQ\\.A[\\d]{7}\\.[\\w]{6}\\.006\\.[\\d]{13}$';

const s3data = [
  '@cumulus/test-data/granules/MOD09GQ.A2016358.h13v04.006.2016360104606.hdf.met',
  '@cumulus/test-data/granules/MOD09GQ.A2016358.h13v04.006.2016360104606.hdf',
  '@cumulus/test-data/granules/MOD09GQ.A2016358.h13v04.006.2016360104606_ndvi.jpg',
];

const SetupError = new Error('Test setup failed, aborting');

function isExecutionForGranuleId(taskInput, params) {
  return taskInput.payload.granules && taskInput.payload.granules[0].granuleId === params.granuleId;
}

describe('The S3 Ingest Granules workflow', () => {
  const inputPayloadFilename = './spec/parallel/ingestGranule/IngestGranule.input.payload.json';
  const providersDir = './data/providers/s3/';
  const collectionsDir = './data/collections/s3_MOD09GQ_006_full_ingest';
  const collectionDupeHandling = 'error';

  let beforeAllError;
  let collection;
  let config;
  let executionModel;
  let expectedPayload;
  let expectedS3TagSet;
  let expectedSyncGranulePayload;
  let granuleModel;
  let inputPayload;
  let pdrFilename;
  let pdrModel;
  let postToCmrOutput;
  let provider;
  let testDataFolder;
  let workflowExecutionArn;
  let failingWorkflowExecution;
  let granuleCompletedMessageKey;
  let granuleRunningMessageKey;
  let opendapFilePath;

  beforeAll(async () => {
    try {
      config = await loadConfig();

      const testId = createTimestampedTestId(config.stackName, 'IngestGranuleSuccess');
      const testSuffix = createTestSuffix(testId);
      testDataFolder = createTestDataPath(testId);

      collection = { name: `MOD09GQ${testSuffix}`, version: '006' };
      const newCollectionId = constructCollectionId(collection.name, collection.version);
      provider = { id: `s3_provider${testSuffix}` };

      process.env.GranulesTable = `${config.stackName}-GranulesTable`;
      granuleModel = new Granule();
      process.env.ExecutionsTable = `${config.stackName}-ExecutionsTable`;
      executionModel = new Execution();
      process.env.system_bucket = config.bucket;
      process.env.ProvidersTable = `${config.stackName}-ProvidersTable`;
      process.env.PdrsTable = `${config.stackName}-PdrsTable`;
      pdrModel = new Pdr();

      const providerJson = JSON.parse(fs.readFileSync(`${providersDir}/s3_provider.json`, 'utf8'));
      const providerData = {
        ...providerJson,
        id: provider.id,
        host: config.bucket,
      };

      // populate collections, providers and test data
      await Promise.all([
        uploadTestDataToBucket(config.bucket, s3data, testDataFolder),
        addCollections(config.stackName, config.bucket, collectionsDir, testSuffix, testId, collectionDupeHandling),
        apiTestUtils.addProviderApi({ prefix: config.stackName, provider: providerData }),
      ]);

      const inputPayloadJson = fs.readFileSync(inputPayloadFilename, 'utf8');

      // update test data filepaths
      inputPayload = await setupTestGranuleForIngest(config.bucket, inputPayloadJson, granuleRegex, testSuffix, testDataFolder);
      pdrFilename = inputPayload.pdr.name;
      const granuleId = inputPayload.granules[0].granuleId;
      expectedS3TagSet = [{ Key: 'granuleId', Value: granuleId }];
      await Promise.all(inputPayload.granules[0].files.map((fileToTag) =>
        s3().putObjectTagging({ Bucket: config.bucket, Key: `${fileToTag.path}/${fileToTag.name}`, Tagging: { TagSet: expectedS3TagSet } }).promise()));

      const collectionUrlString = '{cmrMetadata.Granule.Collection.ShortName}___{cmrMetadata.Granule.Collection.VersionId}/{substring(file.name, 0, 3)}/';

      const templatedSyncGranuleFilename = templateFile({
        inputTemplateFilename: './spec/parallel/ingestGranule/SyncGranule.output.payload.template.json',
        config: {
          granules: [
            {
              files: [
                {
                  bucket: config.buckets.internal.name,
                  filename: `s3://${config.buckets.internal.name}/file-staging/${config.stackName}/replace-me-collectionId/replace-me-granuleId.hdf`,
                  fileStagingDir: `file-staging/${config.stackName}/replace-me-collectionId`,
                },
                {
                  bucket: config.buckets.internal.name,
                  filename: `s3://${config.buckets.internal.name}/file-staging/${config.stackName}/replace-me-collectionId/replace-me-granuleId.hdf.met`,
                  fileStagingDir: `file-staging/${config.stackName}/replace-me-collectionId`,
                },
                {
                  bucket: config.buckets.internal.name,
                  filename: `s3://${config.buckets.internal.name}/file-staging/${config.stackName}/replace-me-collectionId/replace-me-granuleId_ndvi.jpg`,
                  fileStagingDir: `file-staging/${config.stackName}/replace-me-collectionId`,
                },
              ],
            },
          ],
        },
      });

      expectedSyncGranulePayload = loadFileWithUpdatedGranuleIdPathAndCollection(templatedSyncGranuleFilename, granuleId, testDataFolder, newCollectionId, config.stackName);

      expectedSyncGranulePayload.granules[0].dataType += testSuffix;
      expectedSyncGranulePayload.granules[0].files = addUrlPathToGranuleFiles(expectedSyncGranulePayload.granules[0].files, testId, '');

      const templatedOutputPayloadFilename = templateFile({
        inputTemplateFilename: './spec/parallel/ingestGranule/IngestGranule.output.payload.template.json',
        config: {
          granules: [
            {
              files: [
                {
                  bucket: config.buckets.protected.name,
                  filename: `s3://${config.buckets.protected.name}/MOD09GQ___006/2017/MOD/replace-me-granuleId.hdf`,
                },
                {
                  bucket: config.buckets.private.name,
                  filename: `s3://${config.buckets.private.name}/MOD09GQ___006/MOD/replace-me-granuleId.hdf.met`,
                },
                {
                  bucket: config.buckets.public.name,
                  filename: `s3://${config.buckets.public.name}/MOD09GQ___006/MOD/replace-me-granuleId_ndvi.jpg`,
                },
                {
                  bucket: config.buckets['protected-2'].name,
                  filename: `s3://${config.buckets['protected-2'].name}/MOD09GQ___006/MOD/replace-me-granuleId.cmr.xml`,
                },
              ],
            },
          ],
        },
      });

      expectedPayload = loadFileWithUpdatedGranuleIdPathAndCollection(templatedOutputPayloadFilename, granuleId, testDataFolder, newCollectionId);
      expectedPayload.granules[0].dataType += testSuffix;
      expectedPayload.granules = addUniqueGranuleFilePathToGranuleFiles(expectedPayload.granules, testId);
      expectedPayload.granules[0].files = addUrlPathToGranuleFiles(expectedPayload.granules[0].files, testId, collectionUrlString);
      // process.env.DISTRIBUTION_ENDPOINT needs to be set for below
      setDistributionApiEnvVars();

      console.log('Start SuccessExecution');
      workflowExecutionArn = await buildAndStartWorkflow(
        config.stackName,
        config.bucket,
        workflowName,
        collection,
        provider,
        inputPayload,
        {
          distribution_endpoint: process.env.DISTRIBUTION_ENDPOINT,
        }
      );
      opendapFilePath = `https://opendap.uat.earthdata.nasa.gov/collections/C1218668453-CUMULUS/granules/${granuleId}`;
    } catch (error) {
      beforeAllError = error;
    }
  });

  afterAll(async () => {
    // clean up stack state added by test
<<<<<<< HEAD
    await granulesApiTestUtils.removePublishedGranule({
      prefix: config.stackName,
      granuleId: inputPayload.granules[0].granuleId,
    });
=======
    await apiTestUtils.deletePdr({
      prefix: config.stackName,
      pdr: pdrFilename,
    });
    await providersApi.deleteProvider({
      prefix: config.stackName,
      provider: { id: provider.id },
    });
    await deleteExecution({ prefix: config.stackName, executionArn: workflowExecutionArn });
>>>>>>> bbc22187
    await Promise.all([
      deleteFolder(config.bucket, testDataFolder),
      deleteCollection({
        prefix: config.stackName,
        collectionName: collection.name,
        collectionVersion: collection.version,
      }),
<<<<<<< HEAD
      providersApi.deleteProvider({
        prefix: config.stackName,
        provider: { id: provider.id },
      }),
      executionModel.delete({ arn: workflowExecutionArn }),
      pdrModel.delete({
        pdrName: inputPayload.pdr.name,
      }),
=======
>>>>>>> bbc22187
      deleteS3Object(config.bucket, granuleCompletedMessageKey),
      deleteS3Object(config.bucket, granuleRunningMessageKey),
    ]);
  });

  beforeEach(() => {
    if (beforeAllError) fail(beforeAllError);
  });

  it('prepares the test suite successfully', () => {
    if (beforeAllError) fail('beforeAll() failed to prepare test suite');
  });

  it('triggers a running execution record being added to DynamoDB', async () => {
    if (beforeAllError) throw SetupError;

    const record = await waitForModelStatus(
      executionModel,
      { arn: workflowExecutionArn },
      ['running', 'completed']
    );
    expect(record.status).toEqual('running');
  });

  it('triggers a running PDR record being added to DynamoDB', async () => {
    if (beforeAllError) throw SetupError;

    const record = await waitForModelStatus(
      pdrModel,
      { pdrName: inputPayload.pdr.name },
      ['running', 'completed']
    );
    expect(record.status).toEqual('running');
  });

  it('makes the granule available through the Cumulus API', async () => {
    if (beforeAllError) throw SetupError;

    await waitForModelStatus(
      granuleModel,
      { granuleId: inputPayload.granules[0].granuleId },
      ['running', 'completed']
    );

    const granuleResponse = await granulesApiTestUtils.getGranule({
      prefix: config.stackName,
      granuleId: inputPayload.granules[0].granuleId,
    });
    const granule = JSON.parse(granuleResponse.body);

    expect(granule.granuleId).toEqual(inputPayload.granules[0].granuleId);
    expect(['running', 'completed'].includes(granule.status)).toBeTrue();
  });

  it('completes execution with success status', async () => {
    if (beforeAllError) throw SetupError;
    const workflowExecutionStatus = await waitForCompletedExecution(workflowExecutionArn);
    expect(workflowExecutionStatus).toEqual('SUCCEEDED');
  });

  it('adds checksums to all granule files', async () => {
    if (beforeAllError) throw SetupError;

    const execution = await StepFunctions.describeExecution({
      executionArn: workflowExecutionArn,
    });

    const executionOutput = JSON.parse(execution.output);

    const fullExecutionOutput = await pullStepFunctionEvent(executionOutput);

    fullExecutionOutput.meta.input_granules.forEach((granule) => {
      granule.files.forEach((granuleFile) => {
        expect(granuleFile.checksumType).withContext(JSON.stringify(granuleFile)).toBeTruthy();
        expect(granuleFile.checksum).withContext(JSON.stringify(granuleFile)).toBeTruthy();
      });
    });
  });

  it('can retrieve the specific provider that was created', async () => {
    if (beforeAllError) throw SetupError;

    const providerListResponse = await apiTestUtils.getProviders({ prefix: config.stackName });
    const providerList = JSON.parse(providerListResponse.body);
    expect(providerList.results.length).toBeGreaterThan(0);

    const providerResultResponse = await apiTestUtils.getProvider({ prefix: config.stackName, providerId: provider.id });
    const providerResult = JSON.parse(providerResultResponse.body);
    expect(providerResult).not.toBeNull();
  });

  it('can retrieve the specific collection that was created', async () => {
    if (beforeAllError) throw SetupError;

    const collectionListResponse = await apiTestUtils.getCollections({ prefix: config.stackName });
    const collectionList = JSON.parse(collectionListResponse.body);
    expect(collectionList.results.length).toBeGreaterThan(0);

    const collectionResponse = await apiTestUtils.getCollection(
      { prefix: config.stackName, collectionName: collection.name, collectionVersion: collection.version }
    );
    const collectionResult = JSON.parse(collectionResponse.body);
    expect(collectionResult).not.toBeNull();
  });

  it('results in the files being added to the granule files cache table', async () => {
    if (beforeAllError) throw SetupError;

    process.env.FilesTable = `${config.stackName}-FilesTable`;

    const executionOutput = await getExecutionOutput(workflowExecutionArn);

    await pMap(
      executionOutput.payload.granules[0].files,
      async (file) => {
        const { Bucket, Key } = parseS3Uri(file.filename);

        const granuleId = await pRetry(
          async () => {
            const id = await GranuleFilesCache.getGranuleId(Bucket, Key);
            if (id === undefined) throw new Error(`File not found in cache: s3://${Bucket}/${Key}`);
            return id;
          },
          { retries: 30, minTimeout: 2000, maxTimeout: 2000 }
        );

        expect(granuleId).toEqual(executionOutput.payload.granules[0].granuleId);
      },
      { concurrency: 1 }
    );
  });

  describe('the BackupGranulesToLzards task', () => {
    let lambdaOutput;
    let subTestSetupError;
    beforeAll(async () => {
      try {
        if (beforeAllError || subTestSetupError) throw SetupError;
        lambdaOutput = await lambdaStep.getStepOutput(workflowExecutionArn, 'LzardsBackup');
      } catch (error) {
        subTestSetupError = error;
      }
    });

    beforeEach(() => {
      if (beforeAllError) fail(beforeAllError);
      if (subTestSetupError) fail(subTestSetupError);
    });

    it('adds LZARDS backup output', () => {
      expect(true, lambdaOutput.meta.backupStatus.every((file) => file.status === 'COMPLETED'));
    });
  });

  describe('the SyncGranules task', () => {
    let lambdaInput;
    let lambdaOutput;
    let subTestSetupError;

    beforeAll(async () => {
      try {
        if (beforeAllError || subTestSetupError) throw SetupError;

        lambdaInput = await lambdaStep.getStepInput(workflowExecutionArn, 'SyncGranule');
        lambdaOutput = await lambdaStep.getStepOutput(workflowExecutionArn, 'SyncGranule');
      } catch (error) {
        beforeAllError = error;
      }
    });

    beforeEach(() => {
      if (beforeAllError) fail(beforeAllError);
      if (subTestSetupError) fail(subTestSetupError);
    });

    it('receives the correct collection and provider configuration', () => {
      if (beforeAllError || subTestSetupError) throw SetupError;
      expect(lambdaInput.meta.collection.name).toEqual(collection.name);
      expect(lambdaInput.meta.provider.id).toEqual(provider.id);
    });

    it('output includes the ingested granule with file staging location paths', () => {
      if (beforeAllError || subTestSetupError) throw SetupError;
      const updatedGranule = {
        ...expectedSyncGranulePayload.granules[0],
        sync_granule_duration: lambdaOutput.meta.input_granules[0].sync_granule_duration,
      };

      const updatedPayload = {
        ...expectedSyncGranulePayload,
        granules: [updatedGranule],
      };
      expect(lambdaOutput.payload).toEqual(updatedPayload);
    });

    it('updates the meta object with input_granules', () => {
      if (beforeAllError || subTestSetupError) throw SetupError;
      const updatedGranule = {
        ...expectedSyncGranulePayload.granules[0],
        sync_granule_duration: lambdaOutput.meta.input_granules[0].sync_granule_duration,
      };
      expect(lambdaOutput.meta.input_granules).toEqual([updatedGranule]);
    });
  });

  describe('the MoveGranules task', () => {
    let lambdaOutput;
    let files;
    let movedTaggings;
    let existCheck = [];
    let subTestSetupError;

    beforeAll(async () => {
      try {
        if (subTestSetupError) throw SetupError;

        lambdaOutput = await lambdaStep.getStepOutput(workflowExecutionArn, 'MoveGranules');
        files = lambdaOutput.payload.granules[0].files;
        movedTaggings = await Promise.all(lambdaOutput.payload.granules[0].files.map((file) => {
          const { Bucket, Key } = parseS3Uri(file.filename);
          return s3GetObjectTagging(Bucket, Key);
        }));

        existCheck = await Promise.all([
          s3ObjectExists({ Bucket: files[0].bucket, Key: files[0].filepath }),
          s3ObjectExists({ Bucket: files[1].bucket, Key: files[1].filepath }),
          s3ObjectExists({ Bucket: files[2].bucket, Key: files[2].filepath }),
        ]);
      } catch (error) {
        subTestSetupError = error;
      }
    });

    beforeEach(() => {
      if (beforeAllError) fail(beforeAllError);
      if (subTestSetupError) fail(subTestSetupError);
    });

    it('has a payload with correct buckets, filenames, sizes', () => {
      if (beforeAllError || subTestSetupError) throw SetupError;
      files.forEach((file) => {
        const expectedFile = expectedPayload.granules[0].files.find((f) => f.name === file.name);
        expect(file.filename).toEqual(expectedFile.filename);
        expect(file.bucket).toEqual(expectedFile.bucket);
        if (file.size && expectedFile.size) {
          expect(file.size).toEqual(expectedFile.size);
        }
      });
    });

    it('moves files to the bucket folder based on metadata', () => {
      if (beforeAllError || subTestSetupError) throw SetupError;
      existCheck.forEach((check) => {
        expect(check).toEqual(true);
      });
    });

    it('preserves tags on moved files', () => {
      if (beforeAllError || subTestSetupError) throw SetupError;
      movedTaggings.forEach((tagging) => {
        expect(tagging.TagSet).toEqual(expectedS3TagSet);
      });
    });
  });

  describe('the PostToCmr task', () => {
    let cmrResource;
    let ummCmrResource;
    let files;
    let granule;
    let resourceURLs;
    let teaRequestHeaders;
    let scienceFileUrl;
    let s3ScienceFileUrl;
    let browseImageUrl;
    let s3BrowseImageUrl;
    let s3CredsUrl;

    let subTestSetupError;

    beforeAll(async () => {
      process.env.CMR_ENVIRONMENT = 'UAT';
      postToCmrOutput = await lambdaStep.getStepOutput(workflowExecutionArn, 'PostToCmr');

      if (postToCmrOutput === null) {
        beforeAllError = new Error(`Failed to get the PostToCmr step's output for ${workflowExecutionArn}`);
        return;
      }

      try {
        if (beforeAllError) throw SetupError;
        granule = postToCmrOutput.payload.granules[0];
        files = granule.files;

        const ummGranule = { ...granule, cmrMetadataFormat: 'umm_json_v1_6_2' };
        const result = await Promise.all([
          getOnlineResources(granule),
          getOnlineResources(ummGranule),
          getTEARequestHeaders(config.stackName),
        ]);

        cmrResource = result[0];
        ummCmrResource = result[1];
        resourceURLs = cmrResource.map((resource) => resource.href);
        teaRequestHeaders = result[2];

        scienceFileUrl = getDistributionFileUrl({ bucket: files[0].bucket, key: files[0].filepath });
        s3ScienceFileUrl = getDistributionFileUrl({ bucket: files[0].bucket, key: files[0].filepath, urlType: 's3' });
        browseImageUrl = getDistributionFileUrl({ bucket: files[2].bucket, key: files[2].filepath });
        s3BrowseImageUrl = getDistributionFileUrl({ bucket: files[2].bucket, key: files[2].filepath, urlType: 's3' });
        s3CredsUrl = resolve(process.env.DISTRIBUTION_ENDPOINT, 's3credentials');
      } catch (error) {
        subTestSetupError = error;
      }
    });

    beforeEach(() => {
      if (beforeAllError) fail(beforeAllError);
      if (subTestSetupError) fail(subTestSetupError);
    });

    it('publishes the granule metadata to CMR', async () => {
      if (beforeAllError || subTestSetupError) throw SetupError;
      const result = await conceptExists(granule.cmrLink);
      expect(granule.published).toEqual(true);
      expect(result).not.toEqual(false);
    });

    it('updates the CMR metadata online resources with the final metadata location', () => {
      if (beforeAllError || subTestSetupError) throw SetupError;
      console.log('parallel resourceURLs:', resourceURLs);
      console.log('s3CredsUrl:', s3CredsUrl);

      expect(resourceURLs).toContain(scienceFileUrl);
      expect(resourceURLs).toContain(s3ScienceFileUrl);
      expect(resourceURLs).toContain(browseImageUrl);
      expect(resourceURLs).toContain(s3BrowseImageUrl);
      expect(resourceURLs).toContain(s3CredsUrl);
      expect(resourceURLs).toContain(opendapFilePath);
    });

    it('updates the CMR metadata "online resources" with the proper types and urls', () => {
      if (beforeAllError || subTestSetupError) throw SetupError;
      const resource = ummCmrResource;
      const expectedTypes = [
        'GET DATA',
        'GET DATA VIA DIRECT ACCESS',
        'VIEW RELATED INFORMATION',
        'VIEW RELATED INFORMATION',
        'GET RELATED VISUALIZATION',
        'GET RELATED VISUALIZATION',
        'VIEW RELATED INFORMATION',
        'USE SERVICE API',
      ];
      const cmrUrls = resource.map((r) => r.URL);

      expect(cmrUrls).toContain(scienceFileUrl);
      expect(cmrUrls).toContain(s3ScienceFileUrl);
      expect(cmrUrls).toContain(browseImageUrl);
      expect(cmrUrls).toContain(s3BrowseImageUrl);
      expect(cmrUrls).toContain(s3CredsUrl);
      expect(cmrUrls).toContain(opendapFilePath);
      expect(resource.map((r) => r.Type).sort()).toEqual(expectedTypes.sort());
    });

    it('includes the Earthdata login ID for requests to protected science files', async () => {
      if (beforeAllError || subTestSetupError) throw SetupError;
      const filepath = `/${files[0].bucket}/${files[0].filepath}`;
      const s3SignedUrl = await getTEADistributionApiRedirect(filepath, teaRequestHeaders);
      const earthdataLoginParam = new URL(s3SignedUrl).searchParams.get('A-userid');
      expect(earthdataLoginParam).toEqual(process.env.EARTHDATA_USERNAME);
    });

    it('downloads the requested science file for authorized requests', async () => {
      if (beforeAllError || subTestSetupError) throw SetupError;
      const scienceFileUrls = resourceURLs
        .filter((url) =>
          (url.startsWith(process.env.DISTRIBUTION_ENDPOINT) ||
          url.match(/s3\.amazonaws\.com/)) &&
          !url.endsWith('.cmr.xml') &&
          !url.includes('s3credentials'));

      const checkFiles = await Promise.all(
        scienceFileUrls
          .map(async (url) => {
            const extension = path.extname(new URL(url).pathname);
            const sourceFile = s3data.find((d) => d.endsWith(extension));
            const sourceChecksum = await generateChecksumFromStream(
              'cksum',
              fs.createReadStream(require.resolve(sourceFile))
            );
            const file = files.find((f) => f.name.endsWith(extension));

            const filepath = `/${file.bucket}/${file.filepath}`;
            const fileStream = await getTEADistributionApiFileStream(filepath, teaRequestHeaders);
            // Compare checksum of downloaded file with expected checksum.
            const downloadChecksum = await generateChecksumFromStream('cksum', fileStream);
            return downloadChecksum === sourceChecksum;
          })
      );

      checkFiles.forEach((fileCheck) => expect(fileCheck).toBeTrue());
    });
  });

  describe('A Cloudwatch event', () => {
    let subTestSetupError;

    beforeAll(async () => {
      try {
        if (beforeAllError) throw SetupError;
        console.log('Start FailingExecution');

        failingWorkflowExecution = await buildAndExecuteWorkflow(
          config.stackName,
          config.bucket,
          workflowName,
          collection,
          provider,
          {}
        );
      } catch (error) {
        subTestSetupError = error;
      }
    });

    beforeEach(() => {
      if (beforeAllError) fail(beforeAllError);
      if (subTestSetupError) fail(subTestSetupError);
    });

    it('triggers the granule record being added to DynamoDB', async () => {
      if (beforeAllError || subTestSetupError) throw SetupError;
      const record = await waitForModelStatus(
        granuleModel,
        { granuleId: inputPayload.granules[0].granuleId },
        'completed'
      );
      expect(record.execution).toEqual(getExecutionUrl(workflowExecutionArn));
    });

    it('triggers the successful execution record being added to DynamoDB', async () => {
      if (beforeAllError || subTestSetupError) throw SetupError;
      const record = await waitForModelStatus(
        executionModel,
        { arn: workflowExecutionArn },
        'completed'
      );
      expect(record.status).toEqual('completed');
    });

    it('triggers the failed execution record being added to DynamoDB', async () => {
      if (beforeAllError || subTestSetupError) throw SetupError;
      const record = await waitForModelStatus(
        executionModel,
        { arn: failingWorkflowExecution.executionArn },
        'failed'
      );
      expect(record.status).toEqual('failed');
      expect(record.error).toBeInstanceOf(Object);
    });
  });

  describe('an SNS message', () => {
    let executionName;
    let executionCompletedKey;
    let executionFailedKey;
    let failedExecutionArn;
    let failedExecutionName;

    beforeAll(() => {
      failedExecutionArn = failingWorkflowExecution.executionArn;
      failedExecutionName = failedExecutionArn.split(':').pop();
      executionName = postToCmrOutput.cumulus_meta.execution_name;

      executionFailedKey = `${config.stackName}/test-output/${failedExecutionName}.output`;
      executionCompletedKey = `${config.stackName}/test-output/${executionName}.output`;

      granuleCompletedMessageKey = `${config.stackName}/test-output/${inputPayload.granules[0].granuleId}-completed.output`;
      granuleRunningMessageKey = `${config.stackName}/test-output/${inputPayload.granules[0].granuleId}-running.output`;
    });

    afterAll(async () => {
      await deleteExecution({ prefix: config.stackName, executionArn: failedExecutionArn });

      await Promise.all([
        deleteS3Object(config.bucket, executionCompletedKey),
        deleteS3Object(config.bucket, executionFailedKey),
      ]);
    });

    beforeEach(() => {
      if (beforeAllError) fail(beforeAllError);
    });

    it('is published for a running granule', async () => {
      if (beforeAllError) throw SetupError;

      const granuleExists = await s3ObjectExists({
        Bucket: config.bucket,
        Key: granuleRunningMessageKey,
      });
      expect(granuleExists).toEqual(true);
    });

    it('is published for an execution on a successful workflow completion', async () => {
      if (beforeAllError) throw SetupError;

      const executionExists = await s3ObjectExists({
        Bucket: config.bucket,
        Key: executionCompletedKey,
      });
      expect(executionExists).toEqual(true);
    });

    it('is published for a granule on a successful workflow completion', async () => {
      if (beforeAllError) throw SetupError;

      const granuleExists = await s3ObjectExists({
        Bucket: config.bucket,
        Key: granuleCompletedMessageKey,
      });
      expect(granuleExists).toEqual(true);
    });

    it('is published for an execution on workflow failure', async () => {
      if (beforeAllError) throw SetupError;

      const executionExists = await s3ObjectExists({
        Bucket: config.bucket,
        Key: executionFailedKey,
      });

      expect(executionExists).toEqual(true);
    });
  });

  describe('The Cumulus API', () => {
    describe('granule endpoint', () => {
      let granule;
      let cmrLink;
      let publishGranuleExecution;
      let updateCmrAccessConstraintsExecutionArn;

      let subTestSetupError;

      beforeAll(async () => {
        try {
          if (beforeAllError) throw SetupError;

          const granuleResponse = await granulesApiTestUtils.getGranule({
            prefix: config.stackName,
            granuleId: inputPayload.granules[0].granuleId,
          });
          granule = JSON.parse(granuleResponse.body);
          cmrLink = granule.cmrLink;
        } catch (error) {
          subTestSetupError = error;
        }
      });

      afterAll(async () => {
        const publishExecutionName = publishGranuleExecution.executionArn.split(':').pop();
        await deleteExecution({ prefix: config.stackName, executionArn: publishGranuleExecution.executionArn });
        await deleteExecution({ prefix: config.stackName, executionArn: updateCmrAccessConstraintsExecutionArn });
        await deleteS3Object(config.bucket, `${config.stackName}/test-output/${publishExecutionName}.output`);
      });

      beforeEach(() => {
        if (beforeAllError) fail(beforeAllError);
        if (subTestSetupError) fail(subTestSetupError);
      });

      it('makes the granule available through the Cumulus API', () => {
        if (beforeAllError || subTestSetupError) throw SetupError;
        expect(granule.granuleId).toEqual(inputPayload.granules[0].granuleId);
      });

      it('returns the granule with a CMR link', () => {
        if (beforeAllError || subTestSetupError) throw SetupError;
        expect(granule.cmrLink).not.toBeUndefined();
      });

      it('returns the granule with a timeToPreprocess', () => {
        if (beforeAllError || subTestSetupError) throw SetupError;
        expect(granule.timeToPreprocess).toBeInstanceOf(Number);
      });

      it('returns the granule with a timeToArchive', () => {
        if (beforeAllError || subTestSetupError) throw SetupError;
        expect(granule.timeToArchive).toBeInstanceOf(Number);
      });

      it('returns the granule with a processingStartDateTime', () => {
        if (beforeAllError || subTestSetupError) throw SetupError;
        expect(granule.processingStartDateTime).toBeInstanceOf(String);
      });

      it('returns the granule with a processingEndDateTime', () => {
        if (beforeAllError || subTestSetupError) throw SetupError;
        expect(granule.processingEndDateTime).toBeInstanceOf(String);
      });

      describe('when a reingest granule is triggered via the API', () => {
        let oldExecution;
        let oldUpdatedAt;
        let startTime;
        let reingestGranuleId;
        let fakeGranuleId;
        let asyncOperationId;
        let reingestExecutionArn;

        beforeAll(() => {
          startTime = new Date();
          oldUpdatedAt = granule.updatedAt;
          oldExecution = granule.execution;
          reingestGranuleId = inputPayload.granules[0].granuleId;
          fakeGranuleId = randomId('fakeGranuleId');
        });

        afterAll(async () => {
          await apiTestUtils.deletePdr({
            prefix: config.stackName,
            pdr: pdrFilename,
          });

          await deleteExecution({ prefix: config.stackName, executionArn: reingestExecutionArn });
        });

        it('generates an async operation through the Cumulus API', async () => {
          if (beforeAllError || subTestSetupError) throw SetupError;
          const response = await granulesApiTestUtils.bulkReingestGranules({
            prefix: config.stackName,
            body: {
              ids: [reingestGranuleId, fakeGranuleId],
            },
          });

          const responseBody = JSON.parse(response.body);
          asyncOperationId = responseBody.id;
          expect(responseBody.operationType).toBe('Bulk Granule Reingest');
        });

        it('executes async operation successfully', async () => {
          if (beforeAllError || subTestSetupError) throw SetupError;

          const asyncOperation = await waitForAsyncOperationStatus({
            id: asyncOperationId,
            status: 'SUCCEEDED',
            stackName: config.stackName,
            retryOptions: {
              retries: 70,
              factor: 1.041,
            },
          });

          const reingestOutput = JSON.parse(asyncOperation.output);
          expect(reingestOutput.length).toBe(2);
          expect(reingestOutput.includes(reingestGranuleId)).toBe(true);
          const fakeGranResult = reingestOutput.filter((result) => isObject(result));
          expect(fakeGranResult.length).toBe(1);
          expect(get(fakeGranResult[0], 'granuleId')).toEqual(fakeGranuleId);
        });

        it('overwrites granule files', async () => {
          if (beforeAllError || subTestSetupError) throw SetupError;

          // Await reingest completion
          const reingestGranuleExecution = await waitForTestExecutionStart({
            workflowName,
            stackName: config.stackName,
            bucket: config.bucket,
            findExecutionFn: isReingestExecutionForGranuleId,
            findExecutionFnParams: { granuleId: inputPayload.granules[0].granuleId },
            startTask: 'SyncGranule',
          });

          reingestExecutionArn = reingestGranuleExecution.executionArn;
          console.log(`Wait for completed execution ${reingestExecutionArn}`);

          await waitForCompletedExecution(reingestExecutionArn);

          const moveGranuleOutput = await lambdaStep.getStepOutput(
            reingestExecutionArn,
            'MoveGranule'
          );

          const moveGranuleOutputFiles = moveGranuleOutput.payload.granules[0].files;
          const nonCmrFiles = moveGranuleOutputFiles.filter((f) => !f.filename.endsWith('.cmr.xml'));
          nonCmrFiles.forEach((f) => expect(f.duplicate_found).toBeTrue());

          await waitForModelStatus(
            granuleModel,
            { granuleId: reingestGranuleId },
            'completed'
          );

          const updatedGranuleResponse = await granulesApiTestUtils.getGranule({
            prefix: config.stackName,
            granuleId: reingestGranuleId,
          });

          const updatedGranule = JSON.parse(updatedGranuleResponse.body);
          expect(updatedGranule.status).toEqual('completed');
          expect(updatedGranule.updatedAt).toBeGreaterThan(oldUpdatedAt);
          expect(updatedGranule.execution).not.toEqual(oldExecution);

          // the updated granule has the same files
          const oldFileNames = granule.files.map((f) => f.filename);
          const newFileNames = updatedGranule.files.map((f) => f.filename);
          expect(difference(oldFileNames, newFileNames).length).toBe(0);

          const currentFiles = await getFilesMetadata(updatedGranule.files);
          currentFiles.forEach((cf) => {
            expect(cf.LastModified).toBeGreaterThan(startTime);
          });
        });

        it('saves asyncOperationId to execution record', async () => {
          if (beforeAllError || subTestSetupError) throw SetupError;

          const reingestExecution = await waitForModelStatus(
            executionModel,
            { arn: reingestExecutionArn },
            'completed'
          );
          expect(reingestExecution.asyncOperationId).toEqual(asyncOperationId);
        });
      });

      it('removeFromCMR removes the ingested granule from CMR', async () => {
        if (beforeAllError || subTestSetupError) throw SetupError;

        const existsInCMR = await conceptExists(cmrLink);

        expect(existsInCMR).toEqual(true);

        // Remove the granule from CMR
        await granulesApiTestUtils.removeFromCMR({
          prefix: config.stackName,
          granuleId: inputPayload.granules[0].granuleId,
        });

        // Check that the granule was removed
        await waitForConceptExistsOutcome(cmrLink, false);
        const doesExist = await conceptExists(cmrLink);
        expect(doesExist).toEqual(false);
      });

      it('applyWorkflow PublishGranule publishes the granule to CMR', async () => {
        if (beforeAllError || subTestSetupError) throw SetupError;

        const existsInCMR = await conceptExists(cmrLink);
        expect(existsInCMR).toEqual(false);

        // Publish the granule to CMR
        await granulesApiTestUtils.applyWorkflow({
          prefix: config.stackName,
          granuleId: inputPayload.granules[0].granuleId,
          workflow: 'PublishGranule',
        });

        publishGranuleExecution = await waitForTestExecutionStart({
          workflowName: 'PublishGranule',
          stackName: config.stackName,
          bucket: config.bucket,
          findExecutionFn: isExecutionForGranuleId,
          findExecutionFnParams: { granuleId: inputPayload.granules[0].granuleId },
          startTask: 'PostToCmr',
        });

        console.log(`Wait for completed execution ${publishGranuleExecution.executionArn}`);

        await waitForCompletedExecution(publishGranuleExecution.executionArn);

        await waitForConceptExistsOutcome(cmrLink, true);
        const doesExist = await conceptExists(cmrLink);
        expect(doesExist).toEqual(true);
      });

      it('applyworkflow UpdateCmrAccessConstraints updates and publishes CMR metadata', async () => {
        if (beforeAllError || subTestSetupError) throw SetupError;

        const existsInCMR = await conceptExists(cmrLink);
        expect(existsInCMR).toEqual(true);

        const accessConstraints = {
          value: 17,
          description: 'Test-UpdateCmrAccessConstraints',
        };
        // Publish the granule to CMR
        await granulesApiTestUtils.applyWorkflow({
          prefix: config.stackName,
          granuleId: inputPayload.granules[0].granuleId,
          workflow: 'UpdateCmrAccessConstraints',
          meta: {
            accessConstraints,
          },
        });

        const updateCmrAccessConstraintsExecution = await waitForTestExecutionStart({
          workflowName: 'UpdateCmrAccessConstraints',
          stackName: config.stackName,
          bucket: config.bucket,
          findExecutionFn: isExecutionForGranuleId,
          findExecutionFnParams: { granuleId: inputPayload.granules[0].granuleId },
          startTask: 'UpdateCmrAccessConstraints',
        });

        updateCmrAccessConstraintsExecutionArn = updateCmrAccessConstraintsExecution.executionArn;

        console.log(`Wait for completed execution ${updateCmrAccessConstraintsExecutionArn}`);

        await waitForCompletedExecution(updateCmrAccessConstraintsExecutionArn);
        await waitForModelStatus(
          granuleModel,
          { granuleId: granule.granuleId },
          'completed'
        );

        const granuleResponse = await granulesApiTestUtils.getGranule({
          prefix: config.stackName,
          granuleId: inputPayload.granules[0].granuleId,
        });
        const updatedGranuleRecord = JSON.parse(granuleResponse.body);
        const updatedGranuleCmrFile = updatedGranuleRecord.files.find(isCMRFile);

        const granuleCmrMetadata = await metadataObjectFromCMRFile(`s3://${updatedGranuleCmrFile.bucket}/${updatedGranuleCmrFile.key}`);
        expect(granuleCmrMetadata.Granule.RestrictionFlag).toEqual(accessConstraints.value.toString());
        expect(granuleCmrMetadata.Granule.RestrictionComment).toEqual(accessConstraints.description);
      });

      describe('when moving a granule', () => {
        let file;
        let destinationKey;
        let destinations;
        let moveGranuleSetupError;

        beforeAll(() => {
          try {
            if (beforeAllError) throw SetupError;

            file = granule.files[0];

            destinationKey = `${testDataFolder}/${file.key}`;

            destinations = [{
              regex: '.*.hdf$',
              bucket: config.bucket,
              filepath: `${testDataFolder}/${path.dirname(file.key)}`,
            }];
          } catch (error) {
            subTestSetupError = error;
            console.error('Error in beforeAll() block:', error);
            console.log(`File errored on: ${JSON.stringify(file, undefined, 2)}`);
          }
        });

        beforeEach(() => {
          if (beforeAllError) fail(beforeAllError);
          if (subTestSetupError) fail(subTestSetupError);
          if (moveGranuleSetupError) fail(moveGranuleSetupError);
        });

        it('rejects moving a granule to a location that already exists', async () => {
          if (beforeAllError || subTestSetupError || moveGranuleSetupError) throw SetupError;
          await s3CopyObject({
            Bucket: config.bucket,
            CopySource: `${file.bucket}/${file.key}`,
            Key: destinationKey,
          });

          const moveGranuleResponse = await granulesApiTestUtils.moveGranule({
            prefix: config.stackName,
            granuleId: inputPayload.granules[0].granuleId,
            destinations,
          });

          const responseBody = JSON.parse(moveGranuleResponse.body);

          expect(moveGranuleResponse.statusCode).toEqual(409);
          expect(responseBody.message).toEqual(
            `Cannot move granule because the following files would be overwritten at the destination location: ${granule.files[0].fileName}. Delete the existing files or reingest the source files.`
          );
        });

        it('when the file is deleted and the move retried, the move completes successfully', async () => {
          if (beforeAllError || subTestSetupError || moveGranuleSetupError) throw SetupError;
          await deleteS3Object(config.bucket, destinationKey);

          // Sanity check
          let fileExists = await s3ObjectExists({ Bucket: config.bucket, Key: destinationKey });
          expect(fileExists).toBe(false);

          const moveGranuleResponse = await granulesApiTestUtils.moveGranule({
            prefix: config.stackName,
            granuleId: inputPayload.granules[0].granuleId,
            destinations,
          });

          expect(moveGranuleResponse.statusCode).toEqual(200);

          fileExists = await s3ObjectExists({ Bucket: config.bucket, Key: destinationKey });
          expect(fileExists).toBeTrue();
        });
      });

      it('can delete the ingested granule from the API', async () => {
        if (beforeAllError || subTestSetupError) throw SetupError;
        // pre-delete: Remove the granule from CMR
        await granulesApiTestUtils.removeFromCMR({
          prefix: config.stackName,
          granuleId: inputPayload.granules[0].granuleId,
        });

        // Delete the granule
        await granulesApiTestUtils.deleteGranule({
          prefix: config.stackName,
          granuleId: inputPayload.granules[0].granuleId,
        });

        // Verify deletion
        const granuleResponse = await granulesApiTestUtils.getGranule({
          prefix: config.stackName,
          granuleId: inputPayload.granules[0].granuleId,
        });
        const resp = JSON.parse(granuleResponse.body);

        expect(resp.message).toEqual('Granule not found');
      });
    });

    describe('executions endpoint', () => {
      let executionResponse;
      let executions;

      let subTestSetupError;

      beforeAll(async () => {
        try {
          if (beforeAllError) throw SetupError;
          const executionsApiResponse = await executionsApiTestUtils.getExecutions({
            prefix: config.stackName,
          });
          executions = JSON.parse(executionsApiResponse.body);
          executionResponse = await executionsApiTestUtils.getExecution({
            prefix: config.stackName,
            arn: workflowExecutionArn,
          });
        } catch (error) {
          subTestSetupError = error;
        }
      });

      beforeEach(() => {
        if (beforeAllError) fail(beforeAllError);
        if (subTestSetupError) fail(subTestSetupError);
      });

      it('returns a list of exeuctions', () => {
        if (beforeAllError || subTestSetupError) throw SetupError;
        expect(executions.results.length).toBeGreaterThan(0);
      });

      it('returns overall status and timing for the execution', () => {
        if (beforeAllError || subTestSetupError) throw SetupError;

        expect(executionResponse.status).toBeDefined();
        expect(executionResponse.createdAt).toBeDefined();
        expect(executionResponse.updatedAt).toBeDefined();
        expect(executionResponse.duration).toBeDefined();
      });

      it('returns tasks metadata with name and version', () => {
        if (beforeAllError || subTestSetupError) throw SetupError;
        expect(executionResponse.tasks).toBeDefined();
        expect(executionResponse.tasks.length).not.toEqual(0);
        Object.keys(executionResponse.tasks).forEach((step) => {
          const task = executionResponse.tasks[step];
          expect(task.name).toBeDefined();
          expect(task.version).toBeDefined();
        });
      });
    });

    describe('When accessing a workflow execution via the API', () => {
      let executionStatus;

      let subTestSetupError;

      beforeAll(async () => {
        try {
          const executionStatusResponse = await executionsApiTestUtils.getExecutionStatus({
            prefix: config.stackName,
            arn: workflowExecutionArn,
          });

          executionStatus = JSON.parse(executionStatusResponse.body);
        } catch (error) {
          subTestSetupError = error;
        }
      });

      beforeEach(() => {
        if (beforeAllError) fail(beforeAllError);
        if (subTestSetupError) fail(subTestSetupError);
      });

      it('returns the inputs and outputs for the entire workflow', () => {
        if (beforeAllError || subTestSetupError) throw SetupError;

        expect(executionStatus.execution).toBeTruthy();
        expect(executionStatus.execution.executionArn).toEqual(workflowExecutionArn);
        const input = JSON.parse(executionStatus.execution.input);
        const output = JSON.parse(executionStatus.execution.output);
        expect(input.payload).toEqual(inputPayload);
        expect(output.payload || output.replace).toBeTruthy();
      });

      it('returns the stateMachine information and workflow definition', () => {
        if (beforeAllError || subTestSetupError) throw SetupError;

        expect(executionStatus.stateMachine).toBeTruthy();
        expect(executionStatus.stateMachine.stateMachineArn).toEqual(executionStatus.execution.stateMachineArn);
        expect(executionStatus.stateMachine.stateMachineArn.endsWith(executionStatus.stateMachine.name)).toBeTrue();

        const definition = JSON.parse(executionStatus.stateMachine.definition);
        expect(definition.Comment).toEqual('Ingest Granule');

        // definition has all the states' information
        expect(Object.keys(definition.States).length).toBe(12);
      });

      it('returns the inputs, outputs, timing, and status information for each executed step', () => {
        if (beforeAllError || subTestSetupError) throw SetupError;

        expect(executionStatus.executionHistory).toBeTruthy();

        // expected 'not executed' steps
        const expectedNotExecutedSteps = ['WorkflowFailed'];

        // expected 'executed' steps
        const expectedExecutedSteps = [
          'SyncGranule',
          'ChooseProcess',
          'ProcessingStep',
          'FilesToGranulesStep',
          'MoveGranuleStep',
          'UpdateGranulesCmrMetadataFileLinksStep',
          'HyraxMetadataUpdatesTask',
          'CmrStep',
          'WorkflowSucceeded',
          'BackupGranulesToLzards',
        ];

        // steps with *EventDetails will have the input/output, and also stepname when state is entered/exited
        const stepNames = [];
        executionStatus.executionHistory.events.forEach((event) => {
          // expect timing information for each step
          expect(event.timestamp).toBeDefined();
          const eventKeys = Object.keys(event);
          // protect against "undefined": TaskStateEntered has "input" but not "name"
          if (event.name && intersection(eventKeys, ['input', 'output']).length === 1) {
            // each step should contain status information
            if (event.type === 'TaskStateExited') {
              const prevEvent = executionStatus.executionHistory.events[event.previousEventId - 1];
              expect(['LambdaFunctionSucceeded', 'LambdaFunctionFailed']).toContain(prevEvent.type);
            }
            if (!includes(stepNames, event.name)) stepNames.push(event.name);
          }
        });

        // all the executed steps have *EventDetails
        expect(difference(expectedExecutedSteps, stepNames).length).toBe(0);
        // some steps are not executed
        expect(difference(expectedNotExecutedSteps, stepNames).length).toBe(expectedNotExecutedSteps.length);
      });
    });
  });
});<|MERGE_RESOLUTION|>--- conflicted
+++ resolved
@@ -112,18 +112,18 @@
   let expectedPayload;
   let expectedS3TagSet;
   let expectedSyncGranulePayload;
+  let failingWorkflowExecution;
+  let granuleCompletedMessageKey;
   let granuleModel;
+  let granuleRunningMessageKey;
   let inputPayload;
+  let opendapFilePath;
   let pdrFilename;
   let pdrModel;
   let postToCmrOutput;
   let provider;
   let testDataFolder;
   let workflowExecutionArn;
-  let failingWorkflowExecution;
-  let granuleCompletedMessageKey;
-  let granuleRunningMessageKey;
-  let opendapFilePath;
 
   beforeAll(async () => {
     try {
@@ -259,12 +259,10 @@
 
   afterAll(async () => {
     // clean up stack state added by test
-<<<<<<< HEAD
     await granulesApiTestUtils.removePublishedGranule({
       prefix: config.stackName,
       granuleId: inputPayload.granules[0].granuleId,
     });
-=======
     await apiTestUtils.deletePdr({
       prefix: config.stackName,
       pdr: pdrFilename,
@@ -274,7 +272,6 @@
       provider: { id: provider.id },
     });
     await deleteExecution({ prefix: config.stackName, executionArn: workflowExecutionArn });
->>>>>>> bbc22187
     await Promise.all([
       deleteFolder(config.bucket, testDataFolder),
       deleteCollection({
@@ -282,17 +279,6 @@
         collectionName: collection.name,
         collectionVersion: collection.version,
       }),
-<<<<<<< HEAD
-      providersApi.deleteProvider({
-        prefix: config.stackName,
-        provider: { id: provider.id },
-      }),
-      executionModel.delete({ arn: workflowExecutionArn }),
-      pdrModel.delete({
-        pdrName: inputPayload.pdr.name,
-      }),
-=======
->>>>>>> bbc22187
       deleteS3Object(config.bucket, granuleCompletedMessageKey),
       deleteS3Object(config.bucket, granuleRunningMessageKey),
     ]);
