--- conflicted
+++ resolved
@@ -64,7 +64,7 @@
 } = require('@cumulus/integration-tests/api/distribution');
 const { LambdaStep } = require('@cumulus/integration-tests/sfnStep');
 const { getExecution } = require('@cumulus/api-client/executions');
-const { getPdr, deletePdr } = require('@cumulus/api-client/pdrs');
+const { getPdr } = require('@cumulus/api-client/pdrs');
 
 const { waitForApiStatus } = require('../../helpers/apiUtils');
 const {
@@ -125,12 +125,8 @@
   let granuleModel;
   let granuleRunningMessageKey;
   let inputPayload;
-<<<<<<< HEAD
-=======
   let opendapFilePath;
   let pdrFilename;
-  let pdrModel;
->>>>>>> b260fd27
   let postToCmrOutput;
   let provider;
   let testDataFolder;
@@ -286,22 +282,6 @@
         collectionName: collection.name,
         collectionVersion: collection.version,
       }),
-<<<<<<< HEAD
-      providersApi.deleteProvider({
-        prefix: config.stackName,
-        provider: { id: provider.id },
-      }),
-      executionModel.delete({ arn: workflowExecutionArn }),
-      granulesApiTestUtils.removePublishedGranule({
-        prefix: config.stackName,
-        granuleId: inputPayload.granules[0].granuleId,
-      }),
-      deletePdr({
-        prefix: config.stackName,
-        pdrName: inputPayload.pdr.name,
-      }),
-=======
->>>>>>> b260fd27
       deleteS3Object(config.bucket, granuleCompletedMessageKey),
       deleteS3Object(config.bucket, granuleRunningMessageKey),
     ]);
