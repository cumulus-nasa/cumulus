'use strict';

const get = require('lodash/get');
const uuidv4 = require('uuid/v4');
const { deleteAsyncOperation } = require('@cumulus/api-client/asyncOperations');
const { ecs } = require('@cumulus/aws-client/services');
const { randomString } = require('@cumulus/common/test-utils');
const {
  getClusterArn,
  waitForAsyncOperationStatus,
} = require('@cumulus/integration-tests');
const { AsyncOperation } = require('@cumulus/api/models');
const { findAsyncOperationTaskDefinitionForDeployment } = require('../helpers/ecsHelpers');
const { loadConfig } = require('../helpers/testUtils');

describe('The AsyncOperation task runner with a non-existent payload', () => {
  let asyncOperation;
  let asyncOperationId;
  let asyncOperationModel;
  let asyncOperationsTableName;
  let asyncOperationTaskDefinition;
  let beforeAllFailed = false;
  let cluster;
  let config;
  let payloadUrl;
  let successFunctionName;
  let taskArn;

  beforeAll(async () => {
    try {
      config = await loadConfig();

      asyncOperationsTableName = `${config.stackName}-AsyncOperationsTable`;
      successFunctionName = `${config.stackName}-AsyncOperationSuccess`;

      asyncOperationModel = new AsyncOperation({
        stackName: config.stackName,
        systemBucket: config.bucket,
        tableName: asyncOperationsTableName,
      });

      // Find the ARN of the cluster
      cluster = await getClusterArn(config.stackName);

      // Find the ARN of the AsyncOperationTaskDefinition
      asyncOperationTaskDefinition = await findAsyncOperationTaskDefinitionForDeployment(config.stackName);

      asyncOperationId = uuidv4();

      await asyncOperationModel.create({
        id: asyncOperationId,
        taskArn: randomString(),
        description: 'Some description',
        operationType: 'ES Index',
        status: 'RUNNING',
      });

      payloadUrl = `s3://${config.bucket}/${randomString()}`;
      const runTaskResponse = await ecs().runTask({
        cluster,
        taskDefinition: asyncOperationTaskDefinition,
        launchType: 'EC2',
        overrides: {
          containerOverrides: [
            {
              name: 'AsyncOperation',
              environment: [
                { name: 'asyncOperationId', value: asyncOperationId },
                { name: 'asyncOperationsTable', value: asyncOperationsTableName },
                { name: 'lambdaName', value: successFunctionName },
                { name: 'payloadUrl', value: payloadUrl },
              ],
            },
          ],
        },
      }).promise();

      const failures = get(runTaskResponse, 'failures', []);
      if (failures.length > 0) {
        throw new Error(`Failed to start tasks: ${JSON.stringify(failures)}`);
      }

      taskArn = runTaskResponse.tasks[0].taskArn;

      await ecs().waitFor(
        'tasksStopped',
        {
          cluster,
          tasks: [taskArn],
        }
      ).promise();

      asyncOperation = await waitForAsyncOperationStatus({
        id: asyncOperationId,
        status: 'RUNNER_FAILED',
        stackName: config.stackName,
      });
    } catch (error) {
      beforeAllFailed = true;
      throw error;
    }
  });

<<<<<<< HEAD
  afterAll(async () => {
    await deleteAsyncOperation({ prefix: config.stackName, asyncOperationId });
  });

  it('updates the status field in DynamoDB to "RUNNER_FAILED"', async () => {
=======
  it('updates the status field in DynamoDB to "RUNNER_FAILED"', () => {
>>>>>>> 9762d027
    if (beforeAllFailed) fail('beforeAll() failed');
    else expect(asyncOperation.status).toEqual('RUNNER_FAILED');
  });

  it('updates the output field in DynamoDB', () => {
    if (beforeAllFailed) fail('beforeAll() failed');
    else {
      const parsedOutput = JSON.parse(asyncOperation.output);

      expect(parsedOutput.message).toBe(`Failed to fetch ${payloadUrl}: The specified key does not exist.`);
    }
  });
});<|MERGE_RESOLUTION|>--- conflicted
+++ resolved
@@ -101,15 +101,11 @@
     }
   });
 
-<<<<<<< HEAD
   afterAll(async () => {
     await deleteAsyncOperation({ prefix: config.stackName, asyncOperationId });
   });
 
-  it('updates the status field in DynamoDB to "RUNNER_FAILED"', async () => {
-=======
   it('updates the status field in DynamoDB to "RUNNER_FAILED"', () => {
->>>>>>> 9762d027
     if (beforeAllFailed) fail('beforeAll() failed');
     else expect(asyncOperation.status).toEqual('RUNNER_FAILED');
   });
