'use strict';

const uuidv4 = require('uuid/v4');

const { deleteAsyncOperation } = require('@cumulus/api-client/asyncOperations');
const { ecs, s3 } = require('@cumulus/aws-client/services');
const { randomString } = require('@cumulus/common/test-utils');
const { getClusterArn, waitForAsyncOperationStatus } = require('@cumulus/integration-tests');
const { AsyncOperation } = require('@cumulus/api/models');
const { findAsyncOperationTaskDefinitionForDeployment } = require('../helpers/ecsHelpers');
const { loadConfig } = require('../helpers/testUtils');

describe('The AsyncOperation task runner running a non-existent lambda function', () => {
  let asyncOperation;
  let asyncOperationId;
  let asyncOperationModel;
  let asyncOperationsTableName;
  let asyncOperationTaskDefinition;
  let beforeAllFailed = false;
  let cluster;
  let config;
  let payloadKey;

  beforeAll(async () => {
    try {
      config = await loadConfig();

      asyncOperationsTableName = `${config.stackName}-AsyncOperationsTable`;

      asyncOperationModel = new AsyncOperation({
        stackName: config.stackName,
        systemBucket: config.bucket,
        tableName: asyncOperationsTableName,
      });

      // Find the ARN of the cluster
      cluster = await getClusterArn(config.stackName);

      // Find the ARN of the AsyncOperationTaskDefinition
      asyncOperationTaskDefinition = await findAsyncOperationTaskDefinitionForDeployment(config.stackName);
      asyncOperationId = uuidv4();

      payloadKey = `${config.stackName}/integration-tests/payloads/${asyncOperationId}.json`;
      await s3().putObject({
        Bucket: config.bucket,
        Key: payloadKey,
        Body: JSON.stringify([1, 2, 3]),
      }).promise();

      await asyncOperationModel.create({
        id: asyncOperationId,
        taskArn: randomString(),
        description: 'Some description',
        operationType: 'ES Index',
        status: 'RUNNING',
      });

      const runTaskResponse = await ecs().runTask({
        cluster,
        taskDefinition: asyncOperationTaskDefinition,
        launchType: 'EC2',
        overrides: {
          containerOverrides: [
            {
              name: 'AsyncOperation',
              environment: [
                { name: 'asyncOperationId', value: asyncOperationId },
                { name: 'asyncOperationsTable', value: asyncOperationsTableName },
                { name: 'lambdaName', value: 'notARealFunction' },
                { name: 'payloadUrl', value: `s3://${config.bucket}/${payloadKey}` },
              ],
            },
          ],
        },
      }).promise();

      const taskArn = runTaskResponse.tasks[0].taskArn;

      await ecs().waitFor(
        'tasksStopped',
        {
          cluster,
          tasks: [taskArn],
        }
      ).promise();

      asyncOperation = await waitForAsyncOperationStatus({
        id: asyncOperationId,
        status: 'RUNNER_FAILED',
        stackName: config.stackName,
      });
    } catch (error) {
      beforeAllFailed = true;
      throw error;
    }
  });

<<<<<<< HEAD
  afterAll(async () => {
    await s3().deleteObject({ Bucket: config.bucket, Key: payloadKey }).promise();
    await deleteAsyncOperation({ prefix: config.stackName, asyncOperationId });
  });

  it('updates the status field in DynamoDB to "RUNNER_FAILED"', async () => {
=======
  it('updates the status field in DynamoDB to "RUNNER_FAILED"', () => {
>>>>>>> 9762d027
    if (beforeAllFailed) fail('beforeAll() failed');
    else expect(asyncOperation.status).toEqual('RUNNER_FAILED');
  });

  it('updates the output field in DynamoDB', () => {
    if (beforeAllFailed) fail('beforeAll() failed');
    else {
      const parsedOutput = JSON.parse(asyncOperation.output);

      expect(parsedOutput.message).toContain('Function not found');
    }
  });
});<|MERGE_RESOLUTION|>--- conflicted
+++ resolved
@@ -95,16 +95,12 @@
     }
   });
 
-<<<<<<< HEAD
   afterAll(async () => {
     await s3().deleteObject({ Bucket: config.bucket, Key: payloadKey }).promise();
     await deleteAsyncOperation({ prefix: config.stackName, asyncOperationId });
   });
 
-  it('updates the status field in DynamoDB to "RUNNER_FAILED"', async () => {
-=======
   it('updates the status field in DynamoDB to "RUNNER_FAILED"', () => {
->>>>>>> 9762d027
     if (beforeAllFailed) fail('beforeAll() failed');
     else expect(asyncOperation.status).toEqual('RUNNER_FAILED');
   });
