'use strict';

const uuidv4 = require('uuid/v4');

const { deleteAsyncOperation } = require('@cumulus/api-client/asyncOperations');
const { ecs, s3 } = require('@cumulus/aws-client/services');
const { randomString } = require('@cumulus/common/test-utils');
const { getClusterArn, waitForAsyncOperationStatus } = require('@cumulus/integration-tests');
const { AsyncOperation } = require('@cumulus/api/models');
const { findAsyncOperationTaskDefinitionForDeployment } = require('../helpers/ecsHelpers');
const { loadConfig } = require('../helpers/testUtils');

describe('The AsyncOperation task runner running a non-existent lambda function', () => {
  let asyncOperation;
  let asyncOperationId;
  let asyncOperationModel;
  let asyncOperationsTableName;
  let asyncOperationTaskDefinition;
  let beforeAllFailed = false;
  let cluster;
  let config;
  let payloadKey;

  beforeAll(async () => {
    try {
      config = await loadConfig();

      asyncOperationsTableName = `${config.stackName}-AsyncOperationsTable`;

      asyncOperationModel = new AsyncOperation({
        stackName: config.stackName,
        systemBucket: config.bucket,
        tableName: asyncOperationsTableName,
      });

      // Find the ARN of the cluster
      cluster = await getClusterArn(config.stackName);

      // Find the ARN of the AsyncOperationTaskDefinition
      asyncOperationTaskDefinition = await findAsyncOperationTaskDefinitionForDeployment(config.stackName);
      asyncOperationId = uuidv4();

      payloadKey = `${config.stackName}/integration-tests/payloads/${asyncOperationId}.json`;
      await s3().putObject({
        Bucket: config.bucket,
        Key: payloadKey,
        Body: JSON.stringify([1, 2, 3]),
      }).promise();

      await asyncOperationModel.create({
        id: asyncOperationId,
        taskArn: randomString(),
        description: 'Some description',
        operationType: 'ES Index',
        status: 'RUNNING',
      });

      const runTaskResponse = await ecs().runTask({
        cluster,
        taskDefinition: asyncOperationTaskDefinition,
        launchType: 'EC2',
        overrides: {
          containerOverrides: [
            {
              name: 'AsyncOperation',
              environment: [
                { name: 'asyncOperationId', value: asyncOperationId },
                { name: 'asyncOperationsTable', value: asyncOperationsTableName },
                { name: 'lambdaName', value: 'notARealFunction' },
                { name: 'payloadUrl', value: `s3://${config.bucket}/${payloadKey}` },
              ],
            },
          ],
        },
      }).promise();

      const taskArn = runTaskResponse.tasks[0].taskArn;

      await ecs().waitFor(
        'tasksStopped',
        {
          cluster,
          tasks: [taskArn],
        }
      ).promise();

      asyncOperation = await waitForAsyncOperationStatus({
        id: asyncOperationId,
        status: 'RUNNER_FAILED',
        stackName: config.stackName,
      });
    } catch (error) {
      beforeAllFailed = true;
      throw error;
    }
  });

  afterAll(async () => {
    await s3().deleteObject({ Bucket: config.bucket, Key: payloadKey }).promise();
<<<<<<< HEAD
    await deleteAsyncOperation({ prefix: config.stackName, asyncOperationId });
  });

  it('updates the status field in DynamoDB to "RUNNER_FAILED"', async () => {
=======
    if (asyncOperationId) {
      await deleteAsyncOperation({ prefix: config.stackName, asyncOperationId });
    }
  });

  it('updates the status field in DynamoDB to "RUNNER_FAILED"', () => {
>>>>>>> 4b29ec01
    if (beforeAllFailed) fail('beforeAll() failed');
    else expect(asyncOperation.status).toEqual('RUNNER_FAILED');
  });

  it('updates the output field in DynamoDB', () => {
    if (beforeAllFailed) fail('beforeAll() failed');
    else {
      const parsedOutput = JSON.parse(asyncOperation.output);

      expect(parsedOutput.message).toContain('Function not found');
    }
  });
});<|MERGE_RESOLUTION|>--- conflicted
+++ resolved
@@ -97,19 +97,12 @@
 
   afterAll(async () => {
     await s3().deleteObject({ Bucket: config.bucket, Key: payloadKey }).promise();
-<<<<<<< HEAD
-    await deleteAsyncOperation({ prefix: config.stackName, asyncOperationId });
-  });
-
-  it('updates the status field in DynamoDB to "RUNNER_FAILED"', async () => {
-=======
     if (asyncOperationId) {
       await deleteAsyncOperation({ prefix: config.stackName, asyncOperationId });
     }
   });
 
   it('updates the status field in DynamoDB to "RUNNER_FAILED"', () => {
->>>>>>> 4b29ec01
     if (beforeAllFailed) fail('beforeAll() failed');
     else expect(asyncOperation.status).toEqual('RUNNER_FAILED');
   });
