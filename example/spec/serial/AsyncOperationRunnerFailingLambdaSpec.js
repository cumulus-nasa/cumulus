'use strict';

const get = require('lodash/get');
const uuidv4 = require('uuid/v4');
const { deleteAsyncOperation } = require('@cumulus/api-client/asyncOperations');
const { ecs, s3 } = require('@cumulus/aws-client/services');
const { randomString } = require('@cumulus/common/test-utils');
const { getClusterArn, waitForAsyncOperationStatus } = require('@cumulus/integration-tests');
const { AsyncOperation } = require('@cumulus/api/models');
const { findAsyncOperationTaskDefinitionForDeployment } = require('../helpers/ecsHelpers');
const { loadConfig } = require('../helpers/testUtils');

describe('The AsyncOperation task runner executing a failing lambda function', () => {
  let asyncOperationId;
  let asyncOperationModel;
  let asyncOperationsTableName;
  let asyncOperationTaskDefinition;
  let beforeAllFailed = false;
  let cluster;
  let config;
  let asyncOperation;
  let failFunctionName;
  let payloadKey;
  let taskArn;

  beforeAll(async () => {
    try {
      config = await loadConfig();

      asyncOperationsTableName = `${config.stackName}-AsyncOperationsTable`;
      failFunctionName = `${config.stackName}-AsyncOperationFail`;

      asyncOperationModel = new AsyncOperation({
        stackName: config.stackName,
        systemBucket: config.bucket,
        tableName: asyncOperationsTableName,
      });

      // Find the ARN of the cluster
      cluster = await getClusterArn(config.stackName);

      // Find the ARN of the AsyncOperationTaskDefinition
      asyncOperationTaskDefinition = await findAsyncOperationTaskDefinitionForDeployment(config.stackName);

      asyncOperationId = uuidv4();

      // Upload the payload
      payloadKey = `${config.stackName}/integration-tests/payloads/${asyncOperationId}.json`;
      await s3().putObject({
        Bucket: config.bucket,
        Key: payloadKey,
        Body: JSON.stringify([1, 2, 3]),
      }).promise();
      await asyncOperationModel.create({
        id: asyncOperationId,
        taskArn: randomString(),
        description: 'Some description',
        operationType: 'ES Index',
        status: 'RUNNING',
      });

      const runTaskResponse = await ecs().runTask({
        cluster,
        taskDefinition: asyncOperationTaskDefinition,
        launchType: 'EC2',
        overrides: {
          containerOverrides: [
            {
              name: 'AsyncOperation',
              environment: [
                { name: 'asyncOperationId', value: asyncOperationId },
                { name: 'asyncOperationsTable', value: asyncOperationsTableName },
                { name: 'lambdaName', value: failFunctionName },
                { name: 'payloadUrl', value: `s3://${config.bucket}/${payloadKey}` },
              ],
            },
          ],
        },
      }).promise();

      const failures = get(runTaskResponse, 'failures', []);
      if (failures.length > 0) {
        throw new Error(`Failed to start tasks: ${JSON.stringify(failures)}`);
      }

      taskArn = runTaskResponse.tasks[0].taskArn;

      await ecs().waitFor(
        'tasksStopped',
        {
          cluster,
          tasks: [taskArn],
        }
      ).promise();

      asyncOperation = await waitForAsyncOperationStatus({
        id: asyncOperationId,
        status: 'TASK_FAILED',
        stackName: config.stackName,
      });
    } catch (error) {
      beforeAllFailed = true;
      throw error;
    }
  });

  it('updates the status field to "TASK_FAILED"', () => {
    if (beforeAllFailed) fail('beforeAll() failed');
    else expect(asyncOperation.status).toEqual('TASK_FAILED');
  });

  it('updates the output field in DynamoDB', () => {
    if (beforeAllFailed) fail('beforeAll() failed');
    else {
      const parsedOutput = JSON.parse(asyncOperation.output);

      expect(parsedOutput.message).toBe('triggered failure');
    }
  });

  afterAll(async () => {
    await s3().deleteObject({ Bucket: config.bucket, Key: payloadKey }).promise();
<<<<<<< HEAD
    await deleteAsyncOperation({ prefix: config.stackName, asyncOperationId });
=======
    if (asyncOperationId) {
      await deleteAsyncOperation({ prefix: config.stackName, asyncOperationId });
    }
>>>>>>> 4b29ec01
  });
});<|MERGE_RESOLUTION|>--- conflicted
+++ resolved
@@ -120,12 +120,8 @@
 
   afterAll(async () => {
     await s3().deleteObject({ Bucket: config.bucket, Key: payloadKey }).promise();
-<<<<<<< HEAD
-    await deleteAsyncOperation({ prefix: config.stackName, asyncOperationId });
-=======
     if (asyncOperationId) {
       await deleteAsyncOperation({ prefix: config.stackName, asyncOperationId });
     }
->>>>>>> 4b29ec01
   });
 });