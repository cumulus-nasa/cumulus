'use strict';

const { s3 } = require('@cumulus/common/aws');

jasmine.DEFAULT_TIMEOUT_INTERVAL = 550000;

const {
  LambdaStep,
  waitForCompletedExecution
} = require('@cumulus/integration-tests');
const { randomString } = require('@cumulus/common/test-utils');

const { loadConfig } = require('../helpers/testUtils');
const {
  createOrUseTestStream,
  getShardIterator,
  getRecords,
  putRecordOnStream,
  waitForActiveStream,
  waitForTestSfStarted
} = require('../helpers/kinesisHelpers');

const record = require('../../data/records/L2_HR_PIXC_product_0001-of-4154.json');

const granuleId = record.product.name;
const recordIdentifier = randomString();
record.identifier = recordIdentifier;

const testConfig = loadConfig();
const cnmResponseStreamName = `${testConfig.stackName}-cnmResponseStream`;

const lambdaStep = new LambdaStep();
const streamName = testConfig.streamName;

const recordFile = record.product.files[0];
const expectedTranslatePayload = {
  cnm: {
    product: record.product,
    identifier: recordIdentifier,
    bucket: record.bucket,
    provider: record.provider,
    collection: record.collection
  },
  granules: [
    {
      granuleId: record.product.name,
      files: [
        {
          path: 'cumulus-test-data/pdrs',
          url_path: recordFile.uri,
          bucket: record.bucket,
          name: recordFile.name,
          size: recordFile.size
        }
      ]
    }
  ]
};

const fileData = expectedTranslatePayload.granules[0].files[0];
const filePrefix = `file-staging/${testConfig.stackName}/L2_HR_PIXC`;

const fileDataWithFilename = {
  ...fileData,
  filename: `s3://${testConfig.buckets.private.name}/${filePrefix}/${recordFile.name}`,
  bucket: testConfig.buckets.private.name,
  url_path: '',
  fileStagingDir: filePrefix
};

const expectedSyncGranulesPayload = {
  granules: [
    {
      granuleId: granuleId,
      files: [fileDataWithFilename]
    }
  ]
};

// When kinesis-type rules exist, the Cumulus lambda kinesisConsumer is
// configured to trigger workflows when new records arrive on a Kinesis
// stream. When a record appears on the stream, the kinesisConsumer lambda
// triggers workflows associated with the kinesis-type rules.
describe('The Cloud Notification Mechanism Kinesis workflow', () => {
  const maxWaitTime = 1000 * 60 * 4;
  let executionStatus;
  let s3FileHead;
  let responseStreamShardIterator;

  afterAll(async () => {
    await s3().deleteObject({
      Bucket: testConfig.buckets.private.name,
      Key: `${filePrefix}/${fileData.name}`
    }).promise();
  });

  function tryCatchExit(fn) {
    try {
      return fn.apply(this, arguments);
    }
    catch (error) {
      console.log(error);
      console.log('Tests conditions can\'t get met...exiting.');
      process.exit(1);      
    }
  }

  beforeAll(async () => {
    await tryCatchExit(async () => {
      await createOrUseTestStream(streamName);
      await createOrUseTestStream(cnmResponseStreamName);

      console.log(`\nWaiting for active streams: '${streamName}' and '${cnmResponseStreamName}'.`);
      await waitForActiveStream(streamName);
      await waitForActiveStream(cnmResponseStreamName);
    });
  });

<<<<<<< HEAD
  describe('Successful exection', () => {
    beforeAll(async () => {
      await tryCatchExit(async () => {
        console.log(`Dropping record onto  ${streamName}.`);
        await putRecordOnStream(streamName, record);
=======
      console.log(`Dropping record onto  ${streamName}. recordIdentifier: ${recordIdentifier}.`);
      await putRecordOnStream(streamName, record);

      console.log(`Fetching shard iterator for response stream  '${cnmResponseStreamName}'.`);
      // get shard iterator for the response stream so we can process any new records sent to it
      responseStreamShardIterator = await getShardIterator(cnmResponseStreamName);

      console.log('Waiting for step function to start...');
      this.workflowExecution = await waitForTestSfStarted(recordIdentifier, maxWaitTime);
>>>>>>> e9f71a6a

        console.log(`Fetching shard iterator for response stream  '${cnmResponseStreamName}'.`);
        // get shard iterator for the response stream so we can process any new records sent to it
        responseStreamShardIterator = await getShardIterator(cnmResponseStreamName);

        console.log(`Waiting for step function to start...`);
        const firstStep = 'CNMToCMA';
        this.workflowExecution = await waitForTestSfStarted(recordIdentifier, maxWaitTime, firstStep);

        console.log(`Waiting for completed execution of ${this.workflowExecution.executionArn}.`);
        executionStatus = await waitForCompletedExecution(this.workflowExecution.executionArn);
      });
    });

    it('executes successfully', () => {
      expect(executionStatus).toEqual('SUCCEEDED');
    });

    describe('the TranslateMessage Lambda', () => {
      beforeAll(async () => {
        this.lambdaOutput = await lambdaStep.getStepOutput(this.workflowExecution.executionArn, 'CNMToCMA');
      });

      it('outputs the expectedTranslatePayload object', () => {
        expect(this.lambdaOutput.payload).toEqual(expectedTranslatePayload);
      });
    });

    describe('the SyncGranule Lambda', () => {
      beforeAll(async () => {
        this.lambdaOutput = await lambdaStep.getStepOutput(this.workflowExecution.executionArn, 'SyncGranule');
      });

      it('outputs the granules object', () => {
        expect(this.lambdaOutput.payload).toEqual(expectedSyncGranulesPayload);
      });

      it('syncs data to s3 target location.', async () => {
        s3FileHead = await s3().headObject({
          Bucket: testConfig.buckets.private.name,
          Key: `${filePrefix}/${fileData.name}`
        }).promise();
        expect(new Date() - s3FileHead.LastModified < maxWaitTime).toBeTruthy();
      });
    });

    describe('the CnmResponse Lambda', () => {
      beforeAll(async () => {
        this.lambdaOutput = await lambdaStep.getStepOutput(this.workflowExecution.executionArn, 'CnmResponse');
      });

      it('outputs the granules object', () => {
        expect(this.lambdaOutput.payload).toEqual({});
      });

      it('writes a message to the response stream', async () => {
        const newResponseStreamRecords = await getRecords(responseStreamShardIterator);
        const responseRecord = JSON.parse(newResponseStreamRecords.Records[0].Data.toString());
        expect(newResponseStreamRecords.Records.length).toEqual(1);
        expect(responseRecord.identifier).toEqual(recordIdentifier);
        expect(responseRecord.response.status).toEqual('SUCCESS');
      });
    });
  });

  describe('TranslateMessage fails', () => {
    const badRecord = {...record};
    const badRecordIdentifier = randomString();
    badRecord.recordIdentifier = badRecordIdentifier;    
    delete badRecord['product'];

    beforeAll(async () => {
      await tryCatchExit(async () => {
        console.log(`Dropping bad record onto ${streamName}.`);
        await putRecordOnStream(streamName, badRecord);

        console.log(`Fetching shard iterator for response stream  '${cnmResponseStreamName}'.`);
        // get shard iterator for the response stream so we can process any new records sent to it
        responseStreamShardIterator = await getShardIterator(cnmResponseStreamName);

        console.log(`Waiting for step function to start...`);
        const firstStep = 'CNMToCMA';
        this.workflowExecution = await waitForTestSfStarted(recordIdentifier, maxWaitTime, firstStep);

        console.log(`Waiting for completed execution of ${this.workflowExecution.executionArn}.`);
        executionStatus = await waitForCompletedExecution(this.workflowExecution.executionArn);
      });
    });

    it('executes but fails', () => {
      expect(executionStatus).toEqual('FAILED');
    });

    it('sends the error to the CnmResponse task', async () => {
      const CnmResponseInput = await lambdaStep.getStepInput(this.workflowExecution.executionArn, 'CnmResponse');
      expect(CnmResponseInput.exception.Error).toEqual('cumulus_message_adapter.message_parser.MessageAdapterException');
      expect(JSON.parse(CnmResponseInput.exception.Cause).errorMessage).toMatch(/An error occurred in the Cumulus Message Adapter: .+/);

    it('outputs an empty object', () => {
      expect(this.lambdaOutput.payload).toEqual({});
    });

    it('writes a failure message to the response stream', async () => {
      const newResponseStreamRecords = await getRecords(responseStreamShardIterator);
      const responseRecord = JSON.parse(newResponseStreamRecords.Records[0].Data.toString());
      expect(newResponseStreamRecords.Records.length >= 1).toBeTruthy();
      expect(responseRecord.response.status).toEqual('FAILURE');
    });
  });
<<<<<<< HEAD
=======

  describe('TranslateMessage fails', () => {
    const badRecord = { ...record };
    delete badRecord.product;

    it('fails');
  });
>>>>>>> e9f71a6a
});<|MERGE_RESOLUTION|>--- conflicted
+++ resolved
@@ -116,31 +116,18 @@
     });
   });
 
-<<<<<<< HEAD
   describe('Successful exection', () => {
     beforeAll(async () => {
       await tryCatchExit(async () => {
-        console.log(`Dropping record onto  ${streamName}.`);
+        console.log(`Dropping record onto  ${streamName}. recordIdentifier: ${recordIdentifier}.`);
         await putRecordOnStream(streamName, record);
-=======
-      console.log(`Dropping record onto  ${streamName}. recordIdentifier: ${recordIdentifier}.`);
-      await putRecordOnStream(streamName, record);
-
-      console.log(`Fetching shard iterator for response stream  '${cnmResponseStreamName}'.`);
-      // get shard iterator for the response stream so we can process any new records sent to it
-      responseStreamShardIterator = await getShardIterator(cnmResponseStreamName);
-
-      console.log('Waiting for step function to start...');
-      this.workflowExecution = await waitForTestSfStarted(recordIdentifier, maxWaitTime);
->>>>>>> e9f71a6a
 
         console.log(`Fetching shard iterator for response stream  '${cnmResponseStreamName}'.`);
         // get shard iterator for the response stream so we can process any new records sent to it
         responseStreamShardIterator = await getShardIterator(cnmResponseStreamName);
 
         console.log(`Waiting for step function to start...`);
-        const firstStep = 'CNMToCMA';
-        this.workflowExecution = await waitForTestSfStarted(recordIdentifier, maxWaitTime, firstStep);
+        this.workflowExecution = await waitForTestSfStarted(recordIdentifier, maxWaitTime);
 
         console.log(`Waiting for completed execution of ${this.workflowExecution.executionArn}.`);
         executionStatus = await waitForCompletedExecution(this.workflowExecution.executionArn);
@@ -242,14 +229,4 @@
       expect(responseRecord.response.status).toEqual('FAILURE');
     });
   });
-<<<<<<< HEAD
-=======
-
-  describe('TranslateMessage fails', () => {
-    const badRecord = { ...record };
-    delete badRecord.product;
-
-    it('fails');
-  });
->>>>>>> e9f71a6a
 });