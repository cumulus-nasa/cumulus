'use strict';

const fs = require('fs-extra');
const urljoin = require('url-join');
const got = require('got');
const cloneDeep = require('lodash.clonedeep');
const difference = require('lodash.difference');
const intersection = require('lodash.intersection');
const {
  models: {
    Execution, Granule, Collection, Provider
  }
} = require('@cumulus/api');
const {
  aws: { s3, s3ObjectExists },
  constructCollectionId,
  testUtils: { randomString }
} = require('@cumulus/common');
const {
  api: apiTestUtils,
  buildAndExecuteWorkflow,
  LambdaStep,
  conceptExists,
<<<<<<< HEAD
  addProviders,
  cleanupProviders,
  addCollections,
  cleanupCollections,
  getOnlineResources,
  waitForConceptExistsOutcome,
  waitUntilGranuleStatusIs
=======
  getOnlineResources,
  api: apiTestUtils
>>>>>>> 785a6ae1
} = require('@cumulus/integration-tests');

const {
  loadConfig,
  templateFile,
  uploadTestDataToBucket,
  deleteFolder,
  getExecutionUrl,
  createTimestampedTestId,
  createTestDataPath,
  createTestSuffix,
  getFilesMetadata
} = require('../helpers/testUtils');

const {
  setupTestGranuleForIngest,
  loadFileWithUpdatedGranuleIdPathAndCollection
} = require('../helpers/granuleUtils');

const { getConfigObject } = require('../helpers/configUtils');

const config = loadConfig();
const lambdaStep = new LambdaStep();
const workflowName = 'IngestAndPublishGranule';

const workflowConfigFile = './workflows/sips.yml';

const granuleRegex = '^MOD09GQ\\.A[\\d]{7}\\.[\\w]{6}\\.006\\.[\\d]{13}$';

const templatedSyncGranuleFilename = templateFile({
  inputTemplateFilename: './spec/ingestGranule/SyncGranule.output.payload.template.json',
  config: config[workflowName].SyncGranuleOutput
});

const templatedOutputPayloadFilename = templateFile({
  inputTemplateFilename: './spec/ingestGranule/IngestGranule.output.payload.template.json',
  config: config[workflowName].IngestGranuleOutput
});

const s3data = [
  '@cumulus/test-data/granules/MOD09GQ.A2016358.h13v04.006.2016360104606.hdf.met',
  '@cumulus/test-data/granules/MOD09GQ.A2016358.h13v04.006.2016360104606.hdf',
  '@cumulus/test-data/granules/MOD09GQ.A2016358.h13v04.006.2016360104606_ndvi.jpg'
];

const isLambdaStatusLogEntry = (logEntry) =>
  logEntry.message.includes('START')
  || logEntry.message.includes('END')
  || logEntry.message.includes('REPORT');

const isCumulusLogEntry = (logEntry) => !isLambdaStatusLogEntry(logEntry);

describe('The S3 Ingest Granules workflow', () => {
  const testId = createTimestampedTestId(config.stackName, 'IngestGranuleSuccess');
  const testSuffix = createTestSuffix(testId);
  const testDataFolder = createTestDataPath(testId);
  const inputPayloadFilename = './spec/ingestGranule/IngestGranule.input.payload.json';
  const providersDir = './data/providers/s3/';
  const collectionsDir = './data/collections/s3_MOD09GQ_006';
  const collection = { name: `MOD09GQ${testSuffix}`, version: '006' };
  const newCollectionId = constructCollectionId(collection.name, collection.version);
  const provider = { id: `s3_provider${testSuffix}` };
  let workflowExecution = null;
  let failingWorkflowExecution = null;
  let failedExecutionArn;
  let failedExecutionName;
  let inputPayload;
  let expectedSyncGranulePayload;
  let expectedPayload;
  let startTime;

  process.env.GranulesTable = `${config.stackName}-GranulesTable`;
  const granuleModel = new Granule();
  process.env.ExecutionsTable = `${config.stackName}-ExecutionsTable`;
  const executionModel = new Execution();
  process.env.CollectionsTable = `${config.stackName}-CollectionsTable`;
  const collectionModel = new Collection();
  process.env.ProvidersTable = `${config.stackName}-ProvidersTable`;
  const providerModel = new Provider();
  let executionName;

  beforeAll(async () => {
    const collectionJson = JSON.parse(fs.readFileSync(`${collectionsDir}/s3_MOD09GQ_006.json`, 'utf8'));
    const collectionData = Object.assign({}, collectionJson, {
      name: collection.name,
      dataType: collectionJson.dataType + testSuffix
    });

    const providerJson = JSON.parse(fs.readFileSync(`${providersDir}/s3_provider.json`, 'utf8'));
    const providerData = Object.assign({}, providerJson, {
      id: provider.id,
      host: config.bucket
    });

    // populate collections, providers and test data
    await Promise.all([
      uploadTestDataToBucket(config.bucket, s3data, testDataFolder),
      apiTestUtils.addCollectionApi({ prefix: config.stackName, collection: collectionData }),
      apiTestUtils.addProviderApi({ prefix: config.stackName, provider: providerData })
    ]);

    console.log('Starting ingest test');
    const inputPayloadJson = fs.readFileSync(inputPayloadFilename, 'utf8');
    // update test data filepaths
    inputPayload = await setupTestGranuleForIngest(config.bucket, inputPayloadJson, granuleRegex, testSuffix, testDataFolder);
    const granuleId = inputPayload.granules[0].granuleId;

    expectedSyncGranulePayload = loadFileWithUpdatedGranuleIdPathAndCollection(templatedSyncGranuleFilename, granuleId, testDataFolder, newCollectionId);
    expectedSyncGranulePayload.granules[0].dataType += testSuffix;
    expectedPayload = loadFileWithUpdatedGranuleIdPathAndCollection(templatedOutputPayloadFilename, granuleId, testDataFolder, newCollectionId);
    expectedPayload.granules[0].dataType += testSuffix;

    // pre-stage destination files for MoveGranules
    const preStageFiles = expectedPayload.granules[0].files.map((file) => {
      // CMR file will be skipped by MoveGranules, so no need to stage it
      if (file.filename.slice(-8) === '.cmr.xml') {
        return Promise.resolve();
      }
      const params = {
        Bucket: file.bucket,
        Key: file.filepath,
        Body: randomString()
      };
      // expect duplicates to be reported
      // eslint-disable-next-line no-param-reassign
      file.duplicate_found = true;
      return s3().putObject(params).promise();
    });
    await Promise.all(preStageFiles);
    startTime = new Date();

    workflowExecution = await buildAndExecuteWorkflow(
      config.stackName,
      config.bucket,
      workflowName,
      collection,
      provider,
      inputPayload
    );

    failingWorkflowExecution = await buildAndExecuteWorkflow(
      config.stackName,
      config.bucket,
      workflowName,
      collection,
      provider,
      {}
    );
    failedExecutionArn = failingWorkflowExecution.executionArn.split(':');
    failedExecutionName = failedExecutionArn.pop();
  });

  afterAll(async () => {
    // clean up stack state added by test
    await Promise.all([
      deleteFolder(config.bucket, testDataFolder),
      collectionModel.delete(collection),
      providerModel.delete(provider),
      executionModel.delete({ arn: workflowExecution.executionArn }),
      executionModel.delete({ arn: failingWorkflowExecution.executionArn }),
      s3().deleteObject({ Bucket: config.bucket, Key: `${config.stackName}/test-output/${executionName}.output` }).promise(),
      s3().deleteObject({ Bucket: config.bucket, Key: `${config.stackName}/test-output/${failedExecutionName}.output` }).promise(),
      apiTestUtils.deleteGranule({
        prefix: config.stackName,
        granuleId: inputPayload.granules[0].granuleId
      })
    ]);
  });

  it('completes execution with success status', () => {
    expect(workflowExecution.status).toEqual('SUCCEEDED');
  });

  it('makes the granule available through the Cumulus API', async () => {
    const granule = await apiTestUtils.getGranule({
      prefix: config.stackName,
      granuleId: inputPayload.granules[0].granuleId
    });

    expect(granule.granuleId).toEqual(inputPayload.granules[0].granuleId);
  });

  describe('the SyncGranules task', () => {
    let lambdaInput;
    let lambdaOutput;

    beforeAll(async () => {
      lambdaInput = await lambdaStep.getStepInput(workflowExecution.executionArn, 'SyncGranule');
      lambdaOutput = await lambdaStep.getStepOutput(workflowExecution.executionArn, 'SyncGranule');
    });

    it('receives the correct collection and provider configuration', () => {
      expect(lambdaInput.meta.collection.name).toEqual(collection.name);
      expect(lambdaInput.meta.provider.id).toEqual(provider.id);
    });

    it('output includes the ingested granule with file staging location paths', () => {
      expect(lambdaOutput.payload).toEqual(expectedSyncGranulePayload);
    });

    it('updates the meta object with input_granules', () => {
      expect(lambdaOutput.meta.input_granules).toEqual(expectedSyncGranulePayload.granules);
    });
  });

  describe('the MoveGranules task', () => {
    let lambdaOutput;
    let files;
    const existCheck = [];

    beforeAll(async () => {
      lambdaOutput = await lambdaStep.getStepOutput(workflowExecution.executionArn, 'MoveGranules');
      files = lambdaOutput.payload.granules[0].files;
      existCheck[0] = await s3ObjectExists({ Bucket: files[0].bucket, Key: files[0].filepath });
      existCheck[1] = await s3ObjectExists({ Bucket: files[1].bucket, Key: files[1].filepath });
      existCheck[2] = await s3ObjectExists({ Bucket: files[2].bucket, Key: files[2].filepath });
    });

    afterAll(async () => {
      await Promise.all([
        s3().deleteObject({ Bucket: files[0].bucket, Key: files[0].filepath }).promise(),
        s3().deleteObject({ Bucket: files[1].bucket, Key: files[1].filepath }).promise(),
        s3().deleteObject({ Bucket: files[3].bucket, Key: files[3].filepath }).promise()
      ]);
    });

    it('has a payload with correct buckets, filenames, filesizes, and duplicate reporting', () => {
      files.forEach((file) => {
        const expectedFile = expectedPayload.granules[0].files.find((f) => f.name === file.name);
        expect(file.filename).toEqual(expectedFile.filename);
        expect(file.bucket).toEqual(expectedFile.bucket);
        expect(file.duplicate_found).toBe(expectedFile.duplicate_found);
        if (file.fileSize) {
          expect(file.fileSize).toEqual(expectedFile.fileSize);
        }
      });
    });

    it('moves files to the bucket folder based on metadata', () => {
      existCheck.forEach((check) => {
        expect(check).toEqual(true);
      });
    });

    describe('encounters duplicate filenames', () => {
      it('overwrites the existing file with the new data', async () => {
        const currentFiles = await getFilesMetadata(files);

        currentFiles.forEach((cf) => {
          expect(cf.LastModified).toBeGreaterThan(startTime);
        });
      });
    });
  });

  describe('the PostToCmr task', () => {
    let lambdaOutput;
    let cmrResource;
    let cmrLink;
    let response;
    let files;

    beforeAll(async () => {
      lambdaOutput = await lambdaStep.getStepOutput(workflowExecution.executionArn, 'PostToCmr');
      if (lambdaOutput === null) throw new Error(`Failed to get the PostToCmr step's output for ${workflowExecution.executionArn}`);

      files = lambdaOutput.payload.granules[0].files;
      cmrLink = lambdaOutput.payload.granules[0].cmrLink;
      cmrResource = await getOnlineResources(cmrLink);
      response = await got(cmrResource[1].href);
    });

    afterAll(async () => {
      await s3().deleteObject({ Bucket: files[2].bucket, Key: files[2].filepath }).promise();
    });

    it('has expected payload', () => {
      const granule = lambdaOutput.payload.granules[0];
      expect(granule.published).toBe(true);
      expect(granule.cmrLink.startsWith('https://cmr.uat.earthdata.nasa.gov/search/granules.json?concept_id=')).toBe(true);

      // Set the expected cmrLink to the actual cmrLink, since it's going to
      // be different every time this is run.
      const updatedExpectedpayload = cloneDeep(expectedPayload);
      updatedExpectedpayload.granules[0].cmrLink = lambdaOutput.payload.granules[0].cmrLink;

      expect(lambdaOutput.payload).toEqual(updatedExpectedpayload);
    });

    it('publishes the granule metadata to CMR', () => {
      const granule = lambdaOutput.payload.granules[0];
      const result = conceptExists(granule.cmrLink);

      expect(granule.published).toEqual(true);
      expect(result).not.toEqual(false);
    });

    it('updates the CMR metadata online resources with the final metadata location', () => {
      const distEndpoint = config.DISTRIBUTION_ENDPOINT;
      const extension1 = urljoin(files[0].bucket, files[0].filepath);
      const filename = `https://${files[2].bucket}.s3.amazonaws.com/${files[2].filepath}`;

      expect(cmrResource[0].href).toEqual(urljoin(distEndpoint, extension1));
      expect(cmrResource[1].href).toEqual(filename);

      expect(response.statusCode).toEqual(200);
    });
  });

  describe('an SNS message', () => {
    let lambdaOutput;
    const existCheck = [];

    beforeAll(async () => {
      lambdaOutput = await lambdaStep.getStepOutput(workflowExecution.executionArn, 'PostToCmr');
      executionName = lambdaOutput.cumulus_meta.execution_name;
      existCheck[0] = await s3ObjectExists({ Bucket: config.bucket, Key: `${config.stackName}/test-output/${executionName}.output` });
      existCheck[1] = await s3ObjectExists({ Bucket: config.bucket, Key: `${config.stackName}/test-output/${failedExecutionName}.output` });
    });

    it('is published on a successful workflow completion', () => {
      expect(existCheck[0]).toEqual(true);
    });

    it('is published on workflow failure', () => {
      expect(existCheck[1]).toEqual(true);
    });

    it('triggers the granule record being added to DynamoDB', async () => {
      const record = await granuleModel.get({ granuleId: inputPayload.granules[0].granuleId });
      expect(record.execution).toEqual(getExecutionUrl(workflowExecution.executionArn));
    });

    it('triggers the execution record being added to DynamoDB', async () => {
      const record = await executionModel.get({ arn: workflowExecution.executionArn });
      expect(record.status).toEqual('completed');
    });
  });

  describe('The Cumulus API', () => {
    describe('granule endpoint', () => {
      let granule;
      let cmrLink;

      beforeAll(async () => {
        granule = await apiTestUtils.getGranule({
          prefix: config.stackName,
          granuleId: inputPayload.granules[0].granuleId
        });
        cmrLink = granule.cmrLink;
      });

      it('makes the granule available through the Cumulus API', async () => {
        expect(granule.granuleId).toEqual(inputPayload.granules[0].granuleId);
      });

      it('has the granule with a CMR link', () => {
        expect(granule.cmrLink).not.toBeUndefined();
      });

      it('allows reingest and executes with success status', async () => {
        granule = await apiTestUtils.getGranule({
          prefix: config.stackName,
          granuleId: inputPayload.granules[0].granuleId
        });
        const oldUpdatedAt = granule.updatedAt;
        const oldExecution = granule.execution;

        // Reingest Granule and compare the updatedAt times
        const response = await apiTestUtils.reingestGranule({
          prefix: config.stackName,
          granuleId: inputPayload.granules[0].granuleId
        });
        expect(response.status).toEqual('SUCCESS');

        const newUpdatedAt = (await apiTestUtils.getGranule({
          prefix: config.stackName,
          granuleId: inputPayload.granules[0].granuleId
        })).updatedAt;
        expect(newUpdatedAt).not.toEqual(oldUpdatedAt);

        // Await reingest completion
        await waitUntilGranuleStatusIs(config.stackName, inputPayload.granules[0].granuleId, 'completed');
        const updatedGranule = await apiTestUtils.getGranule({
          prefix: config.stackName,
          granuleId: inputPayload.granules[0].granuleId
        });
        expect(updatedGranule.status).toEqual('completed');
        expect(updatedGranule.execution).not.toEqual(oldExecution);
      });

      it('removeFromCMR removes the ingested granule from CMR', async () => {
        const existsInCMR = await conceptExists(cmrLink);

        expect(existsInCMR).toEqual(true);

        // Remove the granule from CMR
        await apiTestUtils.removeFromCMR({
          prefix: config.stackName,
          granuleId: inputPayload.granules[0].granuleId
        });

        // Check that the granule was removed
        await waitForConceptExistsOutcome(cmrLink, false, 10, 4000);
        const doesExist = await conceptExists(cmrLink);
        expect(doesExist).toEqual(false);
      });

      it('applyWorkflow PublishGranule publishes the granule to CMR', async () => {
        const existsInCMR = await conceptExists(cmrLink);
        expect(existsInCMR).toEqual(false);

        // Publish the granule to CMR
        await apiTestUtils.applyWorkflow({
          prefix: config.stackName,
          granuleId: inputPayload.granules[0].granuleId,
          workflow: 'PublishGranule'
        });

        await waitForConceptExistsOutcome(cmrLink, true, 10, 30000);
        const doesExist = await conceptExists(cmrLink);
        expect(doesExist).toEqual(true);
      });

      it('can delete the ingested granule from the API', async () => {
        // pre-delete: Remove the granule from CMR
        await apiTestUtils.removeFromCMR({
          prefix: config.stackName,
          granuleId: inputPayload.granules[0].granuleId
        });

        // Delete the granule
        await apiTestUtils.deleteGranule({
          prefix: config.stackName,
          granuleId: inputPayload.granules[0].granuleId
        });

        // Verify deletion
        const resp = await apiTestUtils.getGranule({
          prefix: config.stackName,
          granuleId: inputPayload.granules[0].granuleId
        });
        expect(resp.message).toEqual('Granule not found');
      });
    });

    describe('executions endpoint', () => {
      it('returns tasks metadata with name and version', async () => {
        const executionResponse = await apiTestUtils.getExecution({
          prefix: config.stackName,
          arn: workflowExecution.executionArn
        });
        expect(executionResponse.tasks).toBeDefined();
        expect(executionResponse.tasks.length).not.toEqual(0);
        Object.keys(executionResponse.tasks).forEach((step) => {
          const task = executionResponse.tasks[step];
          expect(task.name).toBeDefined();
          expect(task.version).toBeDefined();
        });
      });
    });

    describe('When accessing a workflow execution via the API', () => {
      let executionStatus;
      let allStates;

      beforeAll(async () => {
        const executionArn = workflowExecution.executionArn;
        executionStatus = await apiTestUtils.getExecutionStatus({
          prefix: config.stackName,
          arn: executionArn
        });

        const workflowConfig = getConfigObject(workflowConfigFile, workflowName);
        allStates = Object.keys(workflowConfig.States);
      });

      it('returns the inputs and outputs for the entire workflow', async () => {
        expect(executionStatus.execution).toBeTruthy();
        expect(executionStatus.execution.executionArn).toEqual(workflowExecution.executionArn);
        const input = JSON.parse(executionStatus.execution.input);
        const output = JSON.parse(executionStatus.execution.output);
        expect(input.payload).toEqual(inputPayload);
        expect(output.payload || output.replace).toBeTruthy();
      });

      it('returns the stateMachine information and workflow definition', async () => {
        expect(executionStatus.stateMachine).toBeTruthy();
        expect(executionStatus.stateMachine.stateMachineArn).toEqual(executionStatus.execution.stateMachineArn);
        expect(executionStatus.stateMachine.stateMachineArn.endsWith(executionStatus.stateMachine.name)).toBe(true);

        const definition = JSON.parse(executionStatus.stateMachine.definition);
        expect(definition.Comment).toEqual('Ingest Granule');
        const stateNames = Object.keys(definition.States);

        // definition has all the states' information
        expect(difference(allStates, stateNames).length).toBe(0);
      });

      it('returns the inputs and outputs for each executed step', async () => {
        expect(executionStatus.executionHistory).toBeTruthy();

        // expected 'not executed' steps
        const expectedNotExecutedSteps = ['SyncGranule', 'WorkflowFailed'];

        // expected 'executed' steps
        const expectedExecutedSteps = difference(allStates, expectedNotExecutedSteps);

        // steps with *EventDetails will have the input/output, and also stepname when state is entered/exited
        const stepNames = [];
        executionStatus.executionHistory.events.forEach((event) => {
          const eventKeys = Object.keys(event);
          if (intersection(eventKeys, ['input', 'output']).length === 1) stepNames.push(event.name);
        });

        // all the executed steps have *EventDetails
        expect(difference(expectedExecutedSteps, stepNames).length).toBe(0);
        // some steps are not executed
        expect(difference(expectedNotExecutedSteps, stepNames).length).toBe(expectedNotExecutedSteps.length);
      });
    });

    describe('logs endpoint', () => {
      it('returns the execution logs', async () => {
        const logs = await apiTestUtils.getLogs({ prefix: config.stackName });
        expect(logs).not.toBe(undefined);
        expect(logs.results.length).toEqual(10);
      });

      it('returns logs with sender set', async () => {
        const getLogsResponse = await apiTestUtils.getLogs({ prefix: config.stackName });

        const logEntries = getLogsResponse.results;
        const cumulusLogEntries = logEntries.filter(isCumulusLogEntry);

        cumulusLogEntries.forEach((logEntry) => {
          if (!logEntry.sender) {
            console.log('Expected a sender property:', JSON.stringify(logEntry, null, 2));
          }
          expect(logEntry.sender).not.toBe(undefined);
        });
      });

      it('returns logs with a specific execution name', async () => {
        const executionARNTokens = workflowExecution.executionArn.split(':');
        const executionName = executionARNTokens[executionARNTokens.length - 1];
        const logs = await apiTestUtils.getExecutionLogs({ prefix: config.stackName, executionName: executionName });
        expect(logs.meta.count).not.toEqual(0);
        logs.results.forEach((log) => {
          expect(log.sender).not.toBe(undefined);
          expect(log.executions).toEqual(executionName);
        });
      });
    });
  });
});<|MERGE_RESOLUTION|>--- conflicted
+++ resolved
@@ -21,18 +21,10 @@
   buildAndExecuteWorkflow,
   LambdaStep,
   conceptExists,
-<<<<<<< HEAD
-  addProviders,
-  cleanupProviders,
-  addCollections,
-  cleanupCollections,
   getOnlineResources,
   waitForConceptExistsOutcome,
-  waitUntilGranuleStatusIs
-=======
-  getOnlineResources,
+  waitUntilGranuleStatusIs,
   api: apiTestUtils
->>>>>>> 785a6ae1
 } = require('@cumulus/integration-tests');
 
 const {
