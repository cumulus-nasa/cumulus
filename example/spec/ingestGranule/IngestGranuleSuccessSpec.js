--- conflicted
+++ resolved
@@ -16,14 +16,10 @@
 const { api: apiTestUtils } = require('@cumulus/integration-tests');
 
 const { loadConfig, templateFile, getExecutionUrl } = require('../helpers/testUtils');
-<<<<<<< HEAD
 const {
   randomGranuleId,
   createGranuleFiles
 } = require('../helpers/granuleUtils');
-=======
-
->>>>>>> 5d69fed4
 const config = loadConfig();
 const lambdaStep = new LambdaStep();
 const taskName = 'IngestGranule';
