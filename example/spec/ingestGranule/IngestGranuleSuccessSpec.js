'use strict';

const fs = require('fs');
const urljoin = require('url-join');
const got = require('got');
const {
  models: { Execution, Granule }
} = require('@cumulus/api');
const { s3, s3ObjectExists } = require('@cumulus/common/aws');
const {
  buildAndExecuteWorkflow,
  buildAndExecuteFailingWorkflow,
  LambdaStep,
  conceptExists,
  getOnlineResources
} = require('@cumulus/integration-tests');
<<<<<<< HEAD
const { api: apiTestUtils } = require('@cumulus/integration-tests');

=======
>>>>>>> e5c9830f
const { loadConfig, templateFile, getExecutionUrl } = require('../helpers/testUtils');

const config = loadConfig();
const lambdaStep = new LambdaStep();
const taskName = 'IngestGranule';

const templatedSyncGranuleFilename = templateFile({
  inputTemplateFilename: './spec/ingestGranule/SyncGranule.output.payload.template.json',
  config: config[taskName].SyncGranuleOutput
});
const expectedSyncGranulePayload = JSON.parse(fs.readFileSync(templatedSyncGranuleFilename));

const templatedOutputPayloadFilename = templateFile({
  inputTemplateFilename: './spec/ingestGranule/IngestGranule.output.payload.template.json',
  config: config[taskName].IngestGranuleOutput
});
const expectedPayload = JSON.parse(fs.readFileSync(templatedOutputPayloadFilename));

describe('The S3 Ingest Granules workflow', () => {
  const inputPayloadFilename = './spec/ingestGranule/IngestGranule.input.payload.json';
  const inputPayload = JSON.parse(fs.readFileSync(inputPayloadFilename));
  const collection = { name: 'MOD09GQ', version: '006' };
  const provider = { id: 's3_provider' };
  let workflowExecution = null;
  let failingWorkflowExecution = null;
  let failedExecutionArn;
  let failedExecutionName;

  process.env.GranulesTable = `${config.stackName}-GranulesTable`;
  const granuleModel = new Granule();
  process.env.ExecutionsTable = `${config.stackName}-ExecutionsTable`;
  const executionModel = new Execution();
  let executionName;

  beforeAll(async () => {
    // delete the granule record from DynamoDB if exists
    await granuleModel.delete({ granuleId: inputPayload.granules[0].granuleId });

    // eslint-disable-next-line function-paren-newline
    workflowExecution = await buildAndExecuteWorkflow(
      config.stackName, config.bucket, taskName, collection, provider, inputPayload
    );

    failingWorkflowExecution = await buildAndExecuteWorkflow(
      config.stackName, config.bucket, taskName, collection, provider, {}
    );
    failedExecutionArn = failingWorkflowExecution.executionArn.split(':');
    failedExecutionName = failedExecutionArn.pop();
  });

  afterAll(async () => {
    await s3().deleteObject({ Bucket: config.bucket, Key: `${config.stackName}/test-output/${executionName}.output` }).promise();
    await s3().deleteObject({ Bucket: config.bucket, Key: `${config.stackName}/test-output/${failedExecutionName}.output` }).promise();
  });

  it('completes execution with success status', () => {
    expect(workflowExecution.status).toEqual('SUCCEEDED');
  });

  it('makes the granule available through the Cumulus API', async () => {
    const granule = await apiTestUtils.getGranule({
      prefix: config.prefix,
      granuleId: inputPayload.granules[0].granuleId
    });

    expect(granule.granuleId).toEqual(inputPayload.granules[0].granuleId);
  });

  describe('the SyncGranules task', () => {
    let lambdaOutput = null;

    beforeAll(async () => {
      lambdaOutput = await lambdaStep.getStepOutput(workflowExecution.executionArn, 'SyncGranule');
    });

    it('output includes the ingested granule with file staging location paths', () => {
      expect(lambdaOutput.payload).toEqual(expectedSyncGranulePayload);
    });

    it('updates the meta object with input_granules', () => {
      expect(lambdaOutput.meta.input_granules).toEqual(expectedSyncGranulePayload.granules);
    });
  });

  describe('the MoveGranules task', () => {
    let lambdaOutput;
    let files;
    const existCheck = [];

    beforeAll(async () => {
      lambdaOutput = await lambdaStep.getStepOutput(workflowExecution.executionArn, 'MoveGranules');
      files = lambdaOutput.payload.granules[0].files;
      existCheck[0] = await s3ObjectExists({ Bucket: files[0].bucket, Key: files[0].filepath });
      existCheck[1] = await s3ObjectExists({ Bucket: files[1].bucket, Key: files[1].filepath });
      existCheck[2] = await s3ObjectExists({ Bucket: files[2].bucket, Key: files[2].filepath });
    });

    afterAll(async () => {
      await s3().deleteObject({ Bucket: files[0].bucket, Key: files[0].filepath }).promise();
      await s3().deleteObject({ Bucket: files[1].bucket, Key: files[1].filepath }).promise();
      await s3().deleteObject({ Bucket: files[3].bucket, Key: files[3].filepath }).promise();
    });

    it('has a payload with correct buckets and filenames', () => {
      files.forEach((file) => {
        const expectedFile = expectedPayload.granules[0].files.find((f) => f.name === file.name);
        expect(file.filename).toEqual(expectedFile.filename);
        expect(file.bucket).toEqual(expectedFile.bucket);
      });
    });

    it('moves files to the bucket folder based on metadata', () => {
      existCheck.forEach((check) => {
        expect(check).toEqual(true);
      });
    });
  });

  describe('the PostToCmr task', () => {
    let lambdaOutput;
    let cmrResource;
    let cmrLink;
    let response;
    let files;

    beforeAll(async () => {
      lambdaOutput = await lambdaStep.getStepOutput(workflowExecution.executionArn, 'PostToCmr');
      files = lambdaOutput.payload.granules[0].files;
      cmrLink = lambdaOutput.payload.granules[0].cmrLink;
      cmrResource = await getOnlineResources(cmrLink);
      response = await got(cmrResource[1].href);
    });

    afterAll(async () => {
      await s3().deleteObject({ Bucket: files[2].bucket, Key: files[2].filepath }).promise();
    });

    it('has expected payload', () => {
      const granule = lambdaOutput.payload.granules[0];
      expect(granule.published).toBe(true);
      expect(granule.cmrLink.startsWith('https://cmr.uat.earthdata.nasa.gov/search/granules.json?concept_id=')).toBe(true);

      expect(lambdaOutput.payload).toEqual(expectedPayload);
    });

    it('publishes the granule metadata to CMR', () => {
      const granule = lambdaOutput.payload.granules[0];
      const result = conceptExists(granule.cmrLink);

      expect(granule.published).toEqual(true);
      expect(result).not.toEqual(false);
    });

    it('updates the CMR metadata online resources with the final metadata location', () => {
      const distEndpoint = config.distributionEndpoint;
      const extension1 = urljoin(files[0].bucket, files[0].filepath);
      const filename = `https://${files[2].bucket}.s3.amazonaws.com/${files[2].filepath}`;

      expect(cmrResource[0].href).toEqual(urljoin(distEndpoint, extension1));
      expect(cmrResource[1].href).toEqual(filename);

      expect(response.statusCode).toEqual(200);
    });
  });

  describe('an SNS message', () => {
    let lambdaOutput;
    const existCheck = [];

    beforeAll(async () => {
      lambdaOutput = await lambdaStep.getStepOutput(workflowExecution.executionArn, 'PostToCmr');
      executionName = lambdaOutput.cumulus_meta.execution_name;
      existCheck[0] = await s3ObjectExists({ Bucket: config.bucket, Key: `${config.stackName}/test-output/${executionName}.output` });
      existCheck[1] = await s3ObjectExists({ Bucket: config.bucket, Key: `${config.stackName}/test-output/${failedExecutionName}.output` });
    });

    it('is published on a successful workflow completion', () => {
      expect(existCheck[0]).toEqual(true);
    });

    it('is published on workflow failure', () => {
      expect(existCheck[1]).toEqual(true);
    });

    it('triggers the granule record being added to DynamoDB', async () => {
      const record = await granuleModel.get({ granuleId: inputPayload.granules[0].granuleId });
      expect(record.execution).toEqual(getExecutionUrl(workflowExecution.executionArn));
    });

    it('triggers the execution record being added to DynamoDB', async () => {
      const record = await executionModel.get({ arn: workflowExecution.executionArn });
      expect(record.status).toEqual('completed');
    });
  });
});<|MERGE_RESOLUTION|>--- conflicted
+++ resolved
@@ -9,16 +9,12 @@
 const { s3, s3ObjectExists } = require('@cumulus/common/aws');
 const {
   buildAndExecuteWorkflow,
-  buildAndExecuteFailingWorkflow,
   LambdaStep,
   conceptExists,
   getOnlineResources
 } = require('@cumulus/integration-tests');
-<<<<<<< HEAD
 const { api: apiTestUtils } = require('@cumulus/integration-tests');
 
-=======
->>>>>>> e5c9830f
 const { loadConfig, templateFile, getExecutionUrl } = require('../helpers/testUtils');
 
 const config = loadConfig();
