{
  "process": "modis",
  "granules": [
    {
      "granuleId": "MOD09GQ.A2016358.h13v04.006.2016360104606",
      "published": true,
      "cmrLink": "https://cmr.uat.earthdata.nasa.gov/search/granules.json?concept_id=G1222231611-CUMULUS",
      "files": [
        {
          "name": "MOD09GQ.A2016358.h13v04.006.2016360104606.hdf",
          "bucket": "cumulus-test-sandbox-protected",
          "filename": "s3://cumulus-test-sandbox-protected/MOD09GQ/2017/MOD/MOD09GQ.A2016358.h13v04.006.2016360104606.hdf",
          "fileSize": 17865615,
          "path": "cumulus-test-data/pdrs",
          "url_path": "{cmrMetadata.Granule.Collection.ShortName}/{extractYear(cmrMetadata.Granule.Temporal.RangeDateTime.BeginningDateTime)}/{substring(file.name, 0, 3)}",
          "filepath": "MOD09GQ/2017/MOD/MOD09GQ.A2016358.h13v04.006.2016360104606.hdf"
        },
        {
          "name": "MOD09GQ.A2016358.h13v04.006.2016360104606.hdf.met",
          "bucket": "cumulus-test-sandbox-private",
          "filename": "s3://cumulus-test-sandbox-private/MOD09GQ/MOD/MOD09GQ.A2016358.h13v04.006.2016360104606.hdf.met",
          "fileSize": 44118,
          "path": "cumulus-test-data/pdrs",
          "url_path": "{cmrMetadata.Granule.Collection.ShortName}/{substring(file.name, 0, 3)}",
          "filepath": "MOD09GQ/MOD/MOD09GQ.A2016358.h13v04.006.2016360104606.hdf.met"
        },
        {
<<<<<<< HEAD
          "filename": "s3://cumulus-test-sandbox-protected-2/MOD09GQ/MOD/MOD09GQ.A2016358.h13v04.006.2016360104606.cmr.xml",
          "url_path": "{cmrMetadata.Granule.Collection.ShortName}/{substring(file.name, 0, 3)}",
          "bucket": "cumulus-test-sandbox-protected-2",
=======
          "name": "MOD09GQ.A2016358.h13v04.006.2016360104606_ndvi.jpg",
          "bucket": "cumulus-test-sandbox-public",
          "filename": "s3://cumulus-test-sandbox-public/MOD09GQ/MOD/MOD09GQ.A2016358.h13v04.006.2016360104606_ndvi.jpg",
          "fileSize": 44118,
          "path": "cumulus-test-data/pdrs",
          "url_path": "{cmrMetadata.Granule.Collection.ShortName}/{substring(file.name, 0, 3)}",
          "filepath": "MOD09GQ/MOD/MOD09GQ.A2016358.h13v04.006.2016360104606_ndvi.jpg"
        },
        {
          "filename": "s3://cumulus-test-sandbox-private/MOD09GQ/MOD/MOD09GQ.A2016358.h13v04.006.2016360104606.cmr.xml",
          "url_path": "{cmrMetadata.Granule.Collection.ShortName}/{substring(file.name, 0, 3)}",
          "bucket": "cumulus-test-sandbox-private",
>>>>>>> 04cbe74e
          "name": "MOD09GQ.A2016358.h13v04.006.2016360104606.cmr.xml",
          "filepath": "MOD09GQ/MOD/MOD09GQ.A2016358.h13v04.006.2016360104606.cmr.xml"
        }
      ]
    }
  ]
}<|MERGE_RESOLUTION|>--- conflicted
+++ resolved
@@ -25,11 +25,6 @@
           "filepath": "MOD09GQ/MOD/MOD09GQ.A2016358.h13v04.006.2016360104606.hdf.met"
         },
         {
-<<<<<<< HEAD
-          "filename": "s3://cumulus-test-sandbox-protected-2/MOD09GQ/MOD/MOD09GQ.A2016358.h13v04.006.2016360104606.cmr.xml",
-          "url_path": "{cmrMetadata.Granule.Collection.ShortName}/{substring(file.name, 0, 3)}",
-          "bucket": "cumulus-test-sandbox-protected-2",
-=======
           "name": "MOD09GQ.A2016358.h13v04.006.2016360104606_ndvi.jpg",
           "bucket": "cumulus-test-sandbox-public",
           "filename": "s3://cumulus-test-sandbox-public/MOD09GQ/MOD/MOD09GQ.A2016358.h13v04.006.2016360104606_ndvi.jpg",
@@ -39,10 +34,9 @@
           "filepath": "MOD09GQ/MOD/MOD09GQ.A2016358.h13v04.006.2016360104606_ndvi.jpg"
         },
         {
-          "filename": "s3://cumulus-test-sandbox-private/MOD09GQ/MOD/MOD09GQ.A2016358.h13v04.006.2016360104606.cmr.xml",
+          "filename": "s3://cumulus-test-sandbox-protected-2/MOD09GQ/MOD/MOD09GQ.A2016358.h13v04.006.2016360104606.cmr.xml",
           "url_path": "{cmrMetadata.Granule.Collection.ShortName}/{substring(file.name, 0, 3)}",
-          "bucket": "cumulus-test-sandbox-private",
->>>>>>> 04cbe74e
+          "bucket": "cumulus-test-sandbox-protected-2",
           "name": "MOD09GQ.A2016358.h13v04.006.2016360104606.cmr.xml",
           "filepath": "MOD09GQ/MOD/MOD09GQ.A2016358.h13v04.006.2016360104606.cmr.xml"
         }
