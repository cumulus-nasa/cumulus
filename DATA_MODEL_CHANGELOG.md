--- conflicted
+++ resolved
@@ -7,16 +7,13 @@
 
 ## [Unreleased]
 
-<<<<<<< HEAD
 ### Added
 
 - **CUMULUS-2011**
   - Added `Reconciliation Report` as an async operation `operationType`
 
-=======
 - **CUMULUS-1982**
   - `provider.globalConnectionLimit` is now optional
->>>>>>> d31fc0d7
 - **CUMULUS-1969**
   - Remove `provider_path` from collection schema
 - **CUMULUS-1977**
