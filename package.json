{
  "private": true,
  "version": "1.0.0",
  "description": "Cumulus Framework for ingesting and processing NASA Earth data streams",
  "scripts": {
    "audit": "audit-ci --config ./audit-ci.json && lerna exec -- audit-ci --config $(pwd)/audit-ci.json",
    "docs-build-tasks": "./bin/build-tasks-doc.js",
    "docs-install": "(cd website && npm install)",
    "docs-build": "npm run docs-install && npm run docs-build-tasks && (cd website && npm run build)",
    "docs-serve": "npm run docs-build && (cd website && npm run start)",
    "remove-locks": "lerna exec 'rm package-lock.json'",
    "install-locks": "lerna exec --no-sort -- npm i --package-lock-only --no-audit",
<<<<<<< HEAD
    "lint": "eslint example packages/api packages/checksum packages/cmrjs packages/cmr-client packages/common packages/deployment packages/ingest tf-modules/s3-replicator tasks packages/tf-inventory packages/sftp-client",
=======
    "lint": "eslint example packages/api packages/checksum packages/cmrjs packages/cmr-client packages/common packages/deployment packages/ingest tf-modules/s3-replicator tasks packages/tf-inventory packages/aws-client",
>>>>>>> 07936b25
    "lint-md": "markdownlint docs/**/*.md docs/*.md tf-modules/**/*.md tf-modules/*.md",
    "test": "nyc lerna run --concurrency 1 test",
    "bootstrap": "lerna bootstrap --no-ci --force-local",
    "bootstrap-no-build": "lerna bootstrap --no-ci --force-local --ignore-scripts",
    "bootstrap-no-build-no-concurrency": "lerna bootstrap --no-ci --force-local --ignore-scripts --concurrency 1",
    "bootstrap-no-build-quiet": "lerna bootstrap --loglevel=error --no-ci --force-local --ignore-scripts",
    "update": "lerna version --exact --force-publish --no-git-tag-version --no-push",
    "publish": "lerna publish --skip-git --yes --exact --repo-version $VERSION",
    "clean": "lerna clean && rm -rf ./node_modules",
    "build": "lerna run --ignore cumulus-integration-tests build",
    "watch": "lerna run --parallel --no-sort watch",
    "serve": "lerna run --stream serve --scope @cumulus/api",
    "serve-oauth": "lerna run --stream serve-oauth --scope @cumulus/api",
    "serve-remote": "lerna run --stream serve-remote --scope @cumulus/api",
    "serve-dist": "lerna run --stream serve-dist --scope @cumulus/api",
    "serve-dist-oauth": "lerna run --stream serve-dist-oauth --scope @cumulus/api",
    "serve-dist-remote": "lerna run --stream serve-dist-remote --scope @cumulus/api",
    "coverage": "nyc report --reporter text-summary --reporter html",
    "coveralls": "nyc report --reporter=text-lcov --temp-directory=\"./.final_nyc_output\" | coveralls",
    "start-unit-test-stack": "export SSH_USERS=user:$(id -u):$(id -u) && docker-compose -f ./bamboo/docker-compose.yml -f ./bamboo/docker-compose-local.yml -p cumulusstack up -d",
    "stop-unit-test-stack": "docker-compose -f ./bamboo/docker-compose.yml -f ./bamboo/docker-compose-local.yml -p cumulusstack down"
  },
  "repository": {
    "type": "git",
    "url": "https://github.com/nasa/cumulus"
  },
  "engines": {
    "node": ">=10.16.3"
  },
  "bin": {
    "build-tasks-doc": "./bin/build-tasks-doc.js"
  },
  "nyc": {
    "exclude": [
      "**/tests",
      "**/test",
      "packages/common/.tmp"
    ]
  },
  "keywords": [
    "GIBS",
    "CUMULUS",
    "NASA"
  ],
  "author": "Cumulus Authors",
  "license": "Apache-2.0",
  "devDependencies": {
    "@octokit/graphql": "2.1.1",
    "audit-ci": "^2.4.2",
    "ava": "^2.4.0",
    "babel-eslint": "^8.2.2",
    "coveralls": "^3.0.0",
    "eslint": "^5.16.0",
    "eslint-config-airbnb-base": "^13.1.0",
    "eslint-plugin-eslint-comments": "^3.0.1",
    "eslint-plugin-import": "^2.18.0",
    "eslint-plugin-jsdoc": "^3.7.1",
    "eslint-plugin-lodash": "^2.7.0",
    "eslint-plugin-node": "^7.0.1",
    "eslint-plugin-unicorn": "^4.0.3",
    "lerna": "3.20.2",
    "markdownlint-cli": "^0.19.0",
    "nyc": "^14.0.0",
    "simple-git": "^1.96.0"
  },
  "dependencies": {
    "aws-sdk": "^2.585.0",
    "fs-extra": "^5.0.0",
    "latest-version": "^4.0.0",
    "semver": "^5.5.0",
    "ssh2-streams": "^0.4.8"
  }
}<|MERGE_RESOLUTION|>--- conflicted
+++ resolved
@@ -10,11 +10,7 @@
     "docs-serve": "npm run docs-build && (cd website && npm run start)",
     "remove-locks": "lerna exec 'rm package-lock.json'",
     "install-locks": "lerna exec --no-sort -- npm i --package-lock-only --no-audit",
-<<<<<<< HEAD
-    "lint": "eslint example packages/api packages/checksum packages/cmrjs packages/cmr-client packages/common packages/deployment packages/ingest tf-modules/s3-replicator tasks packages/tf-inventory packages/sftp-client",
-=======
-    "lint": "eslint example packages/api packages/checksum packages/cmrjs packages/cmr-client packages/common packages/deployment packages/ingest tf-modules/s3-replicator tasks packages/tf-inventory packages/aws-client",
->>>>>>> 07936b25
+    "lint": "eslint example packages/api packages/checksum packages/cmrjs packages/cmr-client packages/common packages/deployment packages/ingest tf-modules/s3-replicator tasks packages/tf-inventory packages/sftp-client packages/aws-client",
     "lint-md": "markdownlint docs/**/*.md docs/*.md tf-modules/**/*.md tf-modules/*.md",
     "test": "nyc lerna run --concurrency 1 test",
     "bootstrap": "lerna bootstrap --no-ci --force-local",
