--- conflicted
+++ resolved
@@ -36,13 +36,9 @@
   - **CUMULUS-2183**
     - Add schema migration for `asyncOperations` table
   - **CUMULUS-2184**
-<<<<<<< HEAD
-    - Add schema migration for Executions table
+    - Add schema migration for `executions` table
   - **CUMULUS-2257**
-    - Update RDS table and column names to snake_case.
-=======
-    - Add schema migration for `executions` table
->>>>>>> 4c441001
+    - Update RDS table and column names to snake_case
 
 - **CUMULUS-2063**
   - Adds a new, optional query parameter to the `/collections[&getMMT=true]` and `/collections/active[&getMMT=true]` endpoints. When a user provides a value of `true` for `getMMT` in the query parameters, the endpoint will search CMR and update each collection's results with new key `MMTLink` containing a link to the MMT (Metadata Management Tool) if a CMR collection id is found.
