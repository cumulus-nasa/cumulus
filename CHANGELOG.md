# Changelog

All notable changes to this project will be documented in this file.

The format is based on [Keep a Changelog](http://keepachangelog.com/en/1.0.0/).

## [Unreleased]

### Added
- **CUMULUS-2239**
  - Add resource declaration to create a VPC endpoint in tea-map-cache module if `deploy_to_ngap` is false.
- **CUMULUS-2063**
  - Adds a new, optional query parameter to the `/collections[&getMMT=true]` and `/collections/active[&getMMT=true]` endpoints. When a user provides a value of `true` for `getMMT` in the query parameters, the endpoint will search CMR and update each collection's results with new key `MMTLink` containing a link to the MMT (Metadata Management Tool) if a CMR collection id is found.
- **CUMULUS-2211**
  - Adds `granules/bulkReingest` endpoint to `@cumulus/api`

### Changed
- **CUMULUS-2216**
  - `/collection` and `/collection/active` endpoints now return collections without granule aggregate statistics by default. The original behavior is preserved and can be found by including a query param of `includeStats=true` on the request to the endpoint.
  - The `es/collections` Collection class takes a new parameter includeStats. It no longer appends granule aggregate statistics to the returned results by default. One must set the new parameter to any non-false value.
- **CUMULUS-2201**
  - Update `dbIndexer` lambda to process requests in serial
  - Fixes ingestPdrWithNodeNameSpec parsePdr provider error

### BREAKING CHANGES

- **CUMULUS-2216**
  - `/collection` and `/collection/active` endpoints now return collections without granule aggregate statistics by default. The original behavior is preserved and can be found by including a query param of `includeStats=true` on the request to the endpoint.  This is likely to affect the dashboard only but included here for the change of behavior.


## [v3.0.1] 2020-10-21

- **CUMULUS-2203**
  - Update Core tasks to use
    [cumulus-message-adapter-js](https://github.com/nasa/cumulus-message-adapter-js)
    v2.0.0 to resolve memory leak/lambda ENOMEM constant failure issue.   This
    issue caused lambdas to slowly use all memory in the run environment and
    prevented AWS from halting/restarting warmed instances when task code was
    throwing consistent errors under load.

<<<<<<< HEAD
### Added
- **CUMULUS-2239**
  - Add resource declaration to create a VPC endpoint in tea-map-cache module if `deploy_to_ngap` is false.
- **CUMULUS-2063**
  - Adds a new, optional query parameter to the `/collections[&getMMT=true]` and `/collections/active[&getMMT=true]` endpoints. When a user provides a value of `true` for `getMMT` in the query parameters, the endpoint will search CMR and update each collection's results with new key `MMTLink` containing a link to the MMT (Metadata Management Tool) if a CMR collection id is found.
- **CUMULUS-2211**
  - Adds `granules/bulkReingest` endpoint to `@cumulus/api`

### Changed
- **CUMULUS-2248**
  - Updates Integration Tests README to point to new fake provider template.
- **CUMULUS-2200**
  - Changes return from 303 redirect to 200 success for `Granule Inventory`'s `/reconciliationReport` returns.  The user (dashboard) must read the value of `url` from the return to get the s3SignedURL and then download the report.
=======
>>>>>>> 68311bea
- **CUMULUS-2232**
  - Updated versions for `ajv`, `lodash`, `googleapis`, `archiver`, and
    `@cumulus/aws-client` to remediate vulnerabilities found in SNYK scan.

## [v3.0.0] 2020-10-7

### MIGRATION STEPS

- **CUMULUS-2099**
  - All references to `meta.queues` in workflow configuration must be replaced with references to queue URLs from Terraform resources. See the updated [data cookbooks](https://nasa.github.io/cumulus/docs/data-cookbooks/about-cookbooks) or example [Discover Granules workflow configuration](https://github.com/nasa/cumulus/blob/master/example/cumulus-tf/discover_granules_workflow.asl.json).
  - The steps for configuring queued execution throttling have changed. See the [updated documentation](https://nasa.github.io/cumulus/docs/data-cookbooks/throttling-queued-executions).
  - In addition to the configuration for execution throttling, the internal mechanism for tracking executions by queue has changed. As a result, you should **disable any rules or workflows scheduling executions via a throttled queue** before upgrading. Otherwise, you may be at risk of having **twice as many executions** as are configured for the queue while the updated tracking is deployed. You can re-enable these rules/workflows once the upgrade is complete.

- **CUMULUS-2111**
  - **Before you re-deploy your `cumulus-tf` module**, note that the [`thin-egress-app`][thin-egress-app] is no longer deployed by default as part of the `cumulus` module, so you must add the TEA module to your deployment and manually modify your Terraform state **to avoid losing your API gateway and impacting any Cloudfront endpoints pointing to those gateways**. If you don't care about losing your API gateway and impacting Cloudfront endpoints, you can ignore the instructions for manually modifying state.

    1. Add the [`thin-egress-app`][thin-egress-app] module to your `cumulus-tf` deployment as shown in the [Cumulus example deployment](https://github.com/nasa/cumulus/tree/master/example/cumulus-tf/main.tf).

         - Note that the values for `tea_stack_name` variable to the `cumulus` module and the `stack_name` variable to the `thin_egress_app` module **must match**
         - Also, if you are specifying the `stage_name` variable to the `thin_egress_app` module, **the value of the `tea_api_gateway_stage` variable to the `cumulus` module must match it**

    2. **If you want to preserve your existing `thin-egress-app` API gateway and avoid having to update your Cloudfront endpoint for distribution, then you must follow these instructions**: <https://nasa.github.io/cumulus/docs/upgrade-notes/migrate_tea_standalone>. Otherwise, you can re-deploy as usual.

  - If you provide your own custom bucket map to TEA as a standalone module, **you must ensure that your custom bucket map includes mappings for the `protected` and `public` buckets specified in your `cumulus-tf/terraform.tfvars`, otherwise Cumulus may not be able to determine the correct distribution URL for ingested files and you may encounter errors**

- **CUMULUS-2197**
  - EMS resources are now optional, and `ems_deploy` is set to `false` by default, which will delete your EMS resources.
  - If you would like to keep any deployed EMS resources, add the `ems_deploy` variable set to `true` in your `cumulus-tf/terraform.tfvars`

### BREAKING CHANGES

- **CUMULUS-2200**
  - Changes return from 303 redirect to 200 success for `Granule Inventory`'s
    `/reconciliationReport` returns.  The user (dashboard) must read the value
    of `url` from the return to get the s3SignedURL and then download the report.
- **CUMULUS-2099**
  - `meta.queues` has been removed from Cumulus core workflow messages.
  - `@cumulus/sf-sqs-report` workflow task no longer reads the reporting queue URL from `input.meta.queues.reporting` on the incoming event. Instead, it requires that the queue URL be set as the `reporting_queue_url` environment variable on the deployed Lambda.
- **CUMULUS-2111**
  - The deployment of the `thin-egress-app` module has be removed from `tf-modules/distribution`, which is a part of the `tf-modules/cumulus` module. Thus, the `thin-egress-app` module is no longer deployed for you by default. See the migration steps for details about how to add deployment for the `thin-egress-app`.
- **CUMULUS-2141**
  - The `parse-pdr` task has been updated to respect the `NODE_NAME` property in
    a PDR's `FILE_GROUP`. If a `NODE_NAME` is present, the task will query the
    Cumulus API for a provider with that host. If a provider is found, the
    output granule from the task will contain a `provider` property containing
    that provider. If `NODE_NAME` is set but a provider with that host cannot be
    found in the API, or if multiple providers are found with that same host,
    the task will fail.
  - The `queue-granules` task has been updated to expect an optional
    `granule.provider` property on each granule. If present, the granule will be
    enqueued using that provider. If not present, the task's `config.provider`
    will be used instead.
- **CUMULUS-2197**
  - EMS resources are now optional and will not be deployed by default. See migration steps for information
    about how to deploy EMS resources.

#### CODE CHANGES

- The `@cumulus/api-client.providers.getProviders` function now takes a
  `queryStringParameters` parameter which can be used to filter the providers
  which are returned
- The `@cumulus/aws-client/S3.getS3ObjectReadStreamAsync` function has been
  removed. It read the entire S3 object into memory before returning a read
  stream, which could cause Lambdas to run out of memory. Use
  `@cumulus/aws-client/S3.getObjectReadStream` instead.
- The `@cumulus/ingest/util.lookupMimeType` function now returns `undefined`
  rather than `null` if the mime type could not be found.
- The `@cumulus/ingest/lock.removeLock` function now returns `undefined`
- The `@cumulus/ingest/granule.generateMoveFileParams` function now returns
  `source: undefined` and `target :undefined` on the response object if either could not be
  determined. Previously, `null` had been returned.
- The `@cumulus/ingest/recursion.recursion` function must now be imported using
  `const { recursion } = require('@cumulus/ingest/recursion');`
- The `@cumulus/ingest/granule.getRenamedS3File` function has been renamed to
  `listVersionedObjects`
- `@cumulus/common.http` has been removed
- `@cumulus/common/http.download` has been removed

### Added

- **CUMULUS-1855**
  - Fixed SyncGranule task to return an empty granules list when given an empty
    (or absent) granules list on input, rather than throwing an exception
- **CUMULUS-1955**
  - Added `@cumulus/aws-client/S3.getObject` to get an AWS S3 object
  - Added `@cumulus/aws-client/S3.waitForObject` to get an AWS S3 object,
    retrying, if necessary
- **CUMULUS-1961**
  - Adds `startTimestamp` and `endTimestamp` parameters to endpoint
    `reconcilationReports`.  Setting these values will filter the returned
    report to cumulus data that falls within the timestamps. It also causes the
    report to be one directional, meaning cumulus is only reconciled with CMR,
    but not the other direction. The Granules will be filtered by their
    `updatedAt` values. Collections are filtered by the updatedAt time of their
    granules, i.e. Collections with granules that are updatedAt a time between
    the time parameters will be returned in the reconciliation reports.
  - Adds `startTimestamp` and `endTimestamp` parameters to create-reconciliation-reports
    lambda function. If either of these params is passed in with a value that can be
    converted to a date object, the inter-platform comparison between Cumulus and CMR will
    be one way.  That is, collections, granules, and files will be filtered by time for
    those found in Cumulus and only those compared to the CMR holdings. For the moment
    there is not enough information to change the internal consistency check, and S3 vs
    Cumulus comparisons are unchanged by the timestamps.
- **CUMULUS-1962**
  - Adds `location` as parameter to `/reconciliationReports` endpoint. Options are `S3`
    resulting in a S3 vs. Cumulus database search or `CMR` resulting in CMR vs. Cumulus database search.
- **CUMULUS-1963**
  - Adds `granuleId` as input parameter to `/reconcilationReports`
    endpoint. Limits inputs parameters to either `collectionId` or `granuleId`
    and will fail to create the report if both are provided.  Adding granuleId
    will find collections in Cumulus by granuleId and compare those one way
    with those in CMR.
  - `/reconciliationReports` now validates any input json before starting the
    async operation and the lambda handler no longer validates input
    parameters.
- **CUMULUS-1964**
  - Reports can now be filtered on provider
- **CUMULUS-1965**
  - Adds `collectionId` parameter to the `/reconcilationReports`
    endpoint. Setting this value will limit the scope of the reconcilation
    report to only the input collectionId when comparing Cumulus and
    CMR. `collectionId` is provided an array of strings e.g. `[shortname___version, shortname2___version2]`
- **CUMULUS-2107**
  - Added a new task, `update-cmr-access-constraints`, that will set access constraints in CMR Metadata.
    Currently supports UMMG-JSON and Echo10XML, where it will configure `AccessConstraints` and
    `RestrictionFlag/RestrictionComment`, respectively.
  - Added an operator doc on how to configure and run the access constraint update workflow, which will update the metadata using the new task, and then publish the updated metadata to CMR.
  - Added an operator doc on bulk operations.
- **CUMULUS-2111**
  - Added variables to `cumulus` module:
    - `tea_api_egress_log_group`
    - `tea_external_api_endpoint`
    - `tea_internal_api_endpoint`
    - `tea_rest_api_id`
    - `tea_rest_api_root_resource_id`
    - `tea_stack_name`
  - Added variables to `distribution` module:
    - `tea_api_egress_log_group`
    - `tea_external_api_endpoint`
    - `tea_internal_api_endpoint`
    - `tea_rest_api_id`
    - `tea_rest_api_root_resource_id`
    - `tea_stack_name`
- **CUMULUS-2112**
  - Added `@cumulus/api/lambdas/internal-reconciliation-report`, so create-reconciliation-report
    lambda can create `Internal` reconciliation report
- **CUMULUS-2116**
  - Added `@cumulus/api/models/granule.unpublishAndDeleteGranule` which
    unpublishes a  granule from CMR and deletes it from Cumulus, but does not
    update the record to `published: false` before deletion
- **CUMULUS-2113**
  - Added Granule not found report to reports endpoint
  - Update reports to return breakdown by Granule of files both in DynamoDB and S3
- **CUMULUS-2123**
  - Added `cumulus-rds-tf` DB cluster module to `tf-modules` that adds a
    severless RDS Aurora/ PostgreSQL database cluster to meet the PostgreSQL
    requirements for future releases
- **CUMULUS-2156**
  - Support array inputs parameters for `Internal` reconciliation report
- **CUMULUS-2161**
  - Rules now support an `executionNamePrefix` property. If set, any executions
    triggered as a result of that rule will use that prefix in the name of the
    execution.
  - The `QueueGranules` task now supports an `executionNamePrefix` property. Any
    executions queued by that task will use that prefix in the name of the
    execution.  See the [example workflow](./example/cumulus-tf/discover_granules_with_execution_name_prefix_workflow.asl.json)
    for usage.
  - The `QueuePdrs` task now supports an `executionNamePrefix` config property. Any
    executions queued by that task will use that prefix in the name of the
    execution.  See the [example workflow](./example/cumulus-tf/discover_and_queue_pdrs_with_execution_name_prefix_workflow.asl.json)
    for usage.

- **CUMULUS-2162**
  - Adds new report type to `/reconciliationReport` endpoint.  The new report
    is `Granule Inventory`. This report is a CSV file of all the granules in
    the Cumulus DB. This report will eventually replace the existing
    `granules-csv` endpoint which has been deprecated.
- **CUMULUS-2197**
  - Added `ems_deploy` variable to the `cumulus` module. This is set to false by default, except
    for our example deployment, where it is needed for integration tests.

### Changed

- Upgraded version of [TEA](https://github.com/asfadmin/thin-egress-app/) deployed with Cumulus to build 88.
- **CUMULUS-2107**
  - Updated the `applyWorkflow` functionality on the granules endpoint to take a `meta` property to pass into the workflow message.
  - Updated the `BULK_GRANULE` functionality on the granules endpoint to support the above `applyWorkflow` change.
- **CUMULUS-2111**
  - Changed `distribution_api_gateway_stage` variable for `cumulus` module to `tea_api_gateway_stage`
  - Changed `api_gateway_stage` variable for `distribution` module to `tea_api_gateway_stage`
- **CUMULUS-2224**
  - Updated `/reconciliationReport`'s file reconciliation to include `"EXTENDED METADATA"` as a valid CMR relatedUrls Type.

### Fixed

- **CUMULUS-2168**
  - Fixed issue where large number of documents (generally logs) in the
    `cumulus` elasticsearch index results in the collection granule stats
    queries failing for the collections list api endpoint
- **CUMULUS-1955**
  - Due to AWS's eventual consistency model, it was possible for PostToCMR to
    publish an earlier version of a CMR metadata file, rather than the latest
    version created in a workflow.  This fix guarantees that the latest version
    is published, as expected.
- **CUMULUS-1961**
  - Fixed `activeCollections` query only returning 10 results
- **CUMULUS-2201**
  - Fix Reconciliation Report integration test failures by waiting for collections appear
    in es list and ingesting a fake granule xml file to CMR
- **CUMULUS-2015**
  - Reduced concurrency of `QueueGranules` task. That task now has a
    `config.concurrency` option that defaults to `3`.
- **CUMULUS-2116**
  - Fixed a race condition with bulk granule delete causing deleted granules to still appear in Elasticsearch. Granules removed via bulk delete should now be removed from Elasticsearch.
- **CUMULUS-2163**
  - Remove the `public-read` ACL from the `move-granules` task
- **CUMULUS-2164**
  - Fix issue where `cumulus` index is recreated and attached to an alias if it has been previously deleted
- **CUMULUS-2195**
  - Fixed issue with redirect from `/token` not working when using a Cloudfront endpoint to access the Cumulus API with Launchpad authentication enabled. The redirect should now work properly whether you are using a plain API gateway URL or a Cloudfront endpoint pointing at an API gateway URL.
- **CUMULUS-2200**
  - Fixed issue where __in and __not queries were stripping spaces from values

### Deprecated

- **CUMULUS-1955**
  - `@cumulus/aws-client/S3.getS3Object()`
  - `@cumulus/message/Queue.getQueueNameByUrl()`
  - `@cumulus/message/Queue.getQueueName()`
- **CUMULUS-2162**
  - `@cumulus/api/endpoints/granules-csv/list()`

### Removed

- **CUMULUS-2111**
  - Removed `distribution_url` and `distribution_redirect_uri` outputs from the `cumulus` module
  - Removed variables from the `cumulus` module:
    - `distribution_url`
    - `log_api_gateway_to_cloudwatch`
    - `thin_egress_cookie_domain`
    - `thin_egress_domain_cert_arn`
    - `thin_egress_download_role_in_region_arn`
    - `thin_egress_jwt_algo`
    - `thin_egress_jwt_secret_name`
    - `thin_egress_lambda_code_dependency_archive_key`
    - `thin_egress_stack_name`
  - Removed outputs from the `distribution` module:
    - `distribution_url`
    - `internal_tea_api`
    - `rest_api_id`
    - `thin_egress_app_redirect_uri`
  - Removed variables from the `distribution` module:
    - `bucket_map_key`
    - `distribution_url`
    - `log_api_gateway_to_cloudwatch`
    - `thin_egress_cookie_domain`
    - `thin_egress_domain_cert_arn`
    - `thin_egress_download_role_in_region_arn`
    - `thin_egress_jwt_algo`
    - `thin_egress_jwt_secret_name`
    - `thin_egress_lambda_code_dependency_archive_key`
- **CUMULUS-2157**
  - Removed `providerSecretsMigration` and `verifyProviderSecretsMigration` lambdas
- Removed deprecated `@cumulus/sf-sns-report` task
- Removed code:
  - `@cumulus/aws-client/S3.calculateS3ObjectChecksum`
  - `@cumulus/aws-client/S3.getS3ObjectReadStream`
  - `@cumulus/cmrjs.getFullMetadata`
  - `@cumulus/cmrjs.getMetadata`
  - `@cumulus/common/util.isNil`
  - `@cumulus/common/util.isNull`
  - `@cumulus/common/util.isUndefined`
  - `@cumulus/common/util.lookupMimeType`
  - `@cumulus/common/util.mkdtempSync`
  - `@cumulus/common/util.negate`
  - `@cumulus/common/util.noop`
  - `@cumulus/common/util.omit`
  - `@cumulus/common/util.renameProperty`
  - `@cumulus/common/util.sleep`
  - `@cumulus/common/util.thread`
  - `@cumulus/ingest/granule.copyGranuleFile`
  - `@cumulus/ingest/granule.moveGranuleFile`
  - `@cumulus/integration-tests/api/rules.deleteRule`
  - `@cumulus/integration-tests/api/rules.getRule`
  - `@cumulus/integration-tests/api/rules.listRules`
  - `@cumulus/integration-tests/api/rules.postRule`
  - `@cumulus/integration-tests/api/rules.rerunRule`
  - `@cumulus/integration-tests/api/rules.updateRule`
  - `@cumulus/integration-tests/sfnStep.parseStepMessage`
  - `@cumulus/message/Queue.getQueueName`
  - `@cumulus/message/Queue.getQueueNameByUrl`

## v2.0.2+ Backport releases

Release v2.0.1 was the last release on the 2.0.x release series.

Changes after this version on the 2.0.x release series are limited
security/requested feature patches and will not be ported forward to future
releases unless there is a corresponding CHANGELOG entry.

For up-to-date CHANGELOG for the maintenance release branch see
[CHANGELOG.md](https://github.com/nasa/cumulus/blob/release-2.0.x/CHANGELOG.md)
from the 2.0.x branch.

For the most recent release information for the maintenance branch please see
the [release page](https://github.com/nasa/cumulus/releases)

## [v2.0.7] 2020-10-1 - [BACKPORT]

### Fixed

- CVE-2020-7720
  - Updated common `node-forge` dependency to 0.10.0 to address CVE finding

### [v2.0.6] 2020-09-25 - [BACKPORT]

### Fixed

- **CUMULUS-2168**
  - Fixed issue where large number of documents (generally logs) in the
    `cumulus` elasticsearch index results in the collection granule stats
    queries failing for the collections list api endpoint

### [v2.0.5] 2020-09-15 - [BACKPORT]

#### Added

- Added `thin_egress_stack_name` variable to `cumulus` and `distribution` Terraform modules to allow overriding the default Cloudformation stack name used for the `thin-egress-app`. **Please note that if you change/set this value for an existing deployment, it will destroy and re-create your API gateway for the `thin-egress-app`.**

#### Fixed

- Fix collection list queries. Removed fixes to collection stats, which break queries for a large number of granules.

### [v2.0.4] 2020-09-08 - [BACKPORT]

#### Changed

- Upgraded version of [TEA](https://github.com/asfadmin/thin-egress-app/) deployed with Cumulus to build 88.

### [v2.0.3] 2020-09-02 - [BACKPORT]

#### Fixed

- **CUMULUS-1961**
  - Fixed `activeCollections` query only returning 10 results

- **CUMULUS-2039**
  - Fix issue causing SyncGranules task to run out of memory on large granules

#### CODE CHANGES

- The `@cumulus/aws-client/S3.getS3ObjectReadStreamAsync` function has been
  removed. It read the entire S3 object into memory before returning a read
  stream, which could cause Lambdas to run out of memory. Use
  `@cumulus/aws-client/S3.getObjectReadStream` instead.

### [v2.0.2] 2020-08-17 - [BACKPORT]

#### CODE CHANGES

- The `@cumulus/ingest/util.lookupMimeType` function now returns `undefined`
  rather than `null` if the mime type could not be found.
- The `@cumulus/ingest/lock.removeLock` function now returns `undefined`

#### Added

- **CUMULUS-2116**
  - Added `@cumulus/api/models/granule.unpublishAndDeleteGranule` which unpublishes a granule from CMR and deletes it from Cumulus, but does not update the record to `published: false` before deletion

### Fixed

- **CUMULUS-2116**
  - Fixed a race condition with bulk granule delete causing deleted granules to still appear in Elasticsearch. Granules removed via bulk delete should now be removed from Elasticsearch.

## [v2.0.1] 2020-07-28

### Added

- **CUMULUS-1886**
  - Added `multiple sort keys` support to `@cumulus/api`
- **CUMULUS-2099**
  - `@cumulus/message/Queue.getQueueUrl` to get the queue URL specified in a Cumulus workflow message, if any.

### Fixed

- **[PR 1790](https://github.com/nasa/cumulus/pull/1790)**
  - Fixed bug with request headers in `@cumulus/launchpad-auth` causing Launchpad token requests to fail

## [v2.0.0] 2020-07-23

### BREAKING CHANGES

- Changes to the `@cumulus/api-client` package
  - The `CumulusApiClientError` class must now be imported using
    `const { CumulusApiClientError } = require('@cumulus/api-client/CumulusApiClientError')`
- The `@cumulus/sftp-client/SftpClient` class must now be imported using
  `const { SftpClient } = require('@cumulus/sftp-client');`
- Instances of `@cumulus/ingest/SftpProviderClient` no longer implicitly connect
  when `download`, `list`, or `sync` are called. You must call `connect` on the
  provider client before issuing one of those calls. Failure to do so will
  result in a "Client not connected" exception being thrown.
- Instances of `@cumulus/ingest/SftpProviderClient` no longer implicitly
  disconnect from the SFTP server when `list` is called.
- Instances of `@cumulus/sftp-client/SftpClient` must now be expclicitly closed
  by calling `.end()`
- Instances of `@cumulus/sftp-client/SftpClient` no longer implicitly connect to
  the server when `download`, `unlink`, `syncToS3`, `syncFromS3`, and `list` are
  called. You must explicitly call `connect` before calling one of those
  methods.
- Changes to the `@cumulus/common` package
  - `cloudwatch-event.getSfEventMessageObject()` now returns `undefined` if the
    message could not be found or could not be parsed. It previously returned
    `null`.
  - `S3KeyPairProvider.decrypt()` now throws an exception if the bucket
    containing the key cannot be determined.
  - `S3KeyPairProvider.decrypt()` now throws an exception if the stack cannot be
    determined.
  - `S3KeyPairProvider.encrypt()` now throws an exception if the bucket
    containing the key cannot be determined.
  - `S3KeyPairProvider.encrypt()` now throws an exception if the stack cannot be
    determined.
  - `sns-event.getSnsEventMessageObject()` now returns `undefined` if it could
    not be parsed. It previously returned `null`.
  - The `aws` module has been removed.
  - The `BucketsConfig.buckets` property is now read-only and private
  - The `test-utils.validateConfig()` function now resolves to `undefined`
    rather than `true`.
  - The `test-utils.validateInput()` function now resolves to `undefined` rather
    than `true`.
  - The `test-utils.validateOutput()` function now resolves to `undefined`
    rather than `true`.
  - The static `S3KeyPairProvider.retrieveKey()` function has been removed.
- Changes to the `@cumulus/cmrjs` package
  - `@cumulus/cmrjs.constructOnlineAccessUrl()` and
    `@cumulus/cmrjs/cmr-utils.constructOnlineAccessUrl()` previously took a
    `buckets` parameter, which was an instance of
    `@cumulus/common/BucketsConfig`. They now take a `bucketTypes` parameter,
    which is a simple object mapping bucket names to bucket types. Example:
    `{ 'private-1': 'private', 'public-1': 'public' }`
  - `@cumulus/cmrjs.reconcileCMRMetadata()` and
    `@cumulus/cmrjs/cmr-utils.reconcileCMRMetadata()` now take a **required**
    `bucketTypes` parameter, which is a simple object mapping bucket names to
    bucket types. Example: `{ 'private-1': 'private', 'public-1': 'public' }`
  - `@cumulus/cmrjs.updateCMRMetadata()` and
    `@cumulus/cmrjs/cmr-utils.updateCMRMetadata()` previously took an optional
    `inBuckets` parameter, which was an instance of
    `@cumulus/common/BucketsConfig`. They now take a **required** `bucketTypes`
    parameter, which is a simple object mapping bucket names to bucket types.
    Example: `{ 'private-1': 'private', 'public-1': 'public' }`
- The minimum supported version of all published Cumulus packages is now Node
  12.18.0
  - Tasks using the `cumuluss/cumulus-ecs-task` Docker image must be updated to
    `cumuluss/cumulus-ecs-task:1.7.0`. This can be done by updating the `image`
    property of any tasks defined using the `cumulus_ecs_service` Terraform
    module.
- Changes to `@cumulus/aws-client/S3`
  - The signature of the `getObjectSize` function has changed. It now takes a
    params object with three properties:
    - **s3**: an instance of an AWS.S3 object
    - **bucket**
    - **key**
  - The `getObjectSize` function will no longer retry if the object does not
    exist
- **CUMULUS-1861**
  - `@cumulus/message/Collections.getCollectionIdFromMessage` now throws a
    `CumulusMessageError` if `collectionName` and `collectionVersion` are missing
    from `meta.collection`.   Previously this method would return
    `'undefined___undefined'` instead
  - `@cumulus/integration-tests/addCollections` now returns an array of collections that
    were added rather than the count of added collections
- **CUMULUS-1930**
  - The `@cumulus/common/util.uuid()` function has been removed
- **CUMULUS-1955**
  - `@cumulus/aws-client/S3.multipartCopyObject` now returns an object with the
    AWS `etag` of the destination object
  - `@cumulus/ingest/S3ProviderClient.list` now sets a file object's `path`
    property to `undefined` instead of `null` when the file is at the top level
    of its bucket
  - The `sync` methods of the following classes in the `@cumulus/ingest` package
    now return an object with the AWS `s3uri` and `etag` of the destination file
    (they previously returned only a string representing the S3 URI)
    - `FtpProviderClient`
    - `HttpProviderClient`
    - `S3ProviderClient`
    - `SftpProviderClient`
- **CUMULUS-1958**
  - The following methods exported from `@cumulus/cmr-js/cmr-utils` were made
    async, and added distributionBucketMap as a parameter:
    - constructOnlineAccessUrl
    - generateFileUrl
    - reconcileCMRMetadata
    - updateCMRMetadata
- **CUMULUS-1969**
  - The `DiscoverPdrs` task now expects `provider_path` to be provided at
    `event.config.provider_path`, not `event.config.collection.provider_path`
  - `event.config.provider_path` is now a required parameter of the
    `DiscoverPdrs` task
  - `event.config.collection` is no longer a parameter to the `DiscoverPdrs`
    task
  - Collections no longer support the `provider_path` property. The tasks that
    relied on that property are now referencing `config.meta.provider_path`.
    Workflows should be updated accordingly.
- **CUMULUS-1977**
  - Moved bulk granule deletion endpoint from `/bulkDelete` to
    `/granules/bulkDelete`
- **CUMULUS-1991**
  - Updated CMR metadata generation to use "Download file.hdf" (where `file.hdf` is the filename of the given resource) as the resource description instead of "File to download"
  - CMR metadata updates now respect changes to resource descriptions (previously only changes to resource URLs were respected)

### MIGRATION STEPS

- Due to an issue with the AWS API Gateway and how the Thin Egress App Cloudformation template applies updates, you may need to redeploy your
  `thin-egress-app-EgressGateway` manually as a one time migration step.    If your deployment fails with an
  error similar to:

  ```bash
  Error: Lambda function (<stack>-tf-TeaCache) returned error: ({"errorType":"HTTPError","errorMessage":"Response code 404 (Not Found)"})
  ```

  Then follow the [AWS
  instructions](https://docs.aws.amazon.com/apigateway/latest/developerguide/how-to-deploy-api-with-console.html)
  to `Redeploy a REST API to a stage` for your egress API and re-run `terraform
  apply`.

### Added

- **CUMULUS-2081**
  - Add Integrator Guide section for onboarding
  - Add helpful tips documentation

- **CUMULUS-1902**
  - Add Common Use Cases section under Operator Docs

- **CUMULUS-2058**
  - Added `lambda_processing_role_name` as an output from the `cumulus` module
    to provide the processing role name
- **CUMULUS-1417**
  - Added a `checksumFor` property to collection `files` config. Set this
    property on a checksum file's definition matching the `regex` of the target
    file. More details in the ['Data Cookbooks
    Setup'](https://nasa.github.io/cumulus/docs/next/data-cookbooks/setup)
    documentation.
  - Added `checksumFor` validation to collections model.
- **CUMULUS-1956**
  - Added `@cumulus/earthata-login-client` package
  - The `/s3credentials` endpoint that is deployed as part of distribution now
    supports authentication using tokens created by a different application. If
    a request contains the `EDL-ClientId` and `EDL-Token` headers,
    authentication will be handled using that token rather than attempting to
    use OAuth.
  - `@cumulus/earthata-login-client.getTokenUsername()` now accepts an
    `xRequestId` argument, which will be included as the `X-Request-Id` header
    when calling Earthdata Login.
  - If the `s3Credentials` endpoint is invoked with an EDL token and an
    `X-Request-Id` header, that `X-Request-Id` header will be forwarded to
    Earthata Login.
- **CUMULUS-1957**
  - If EDL token authentication is being used, and the `EDL-Client-Name` header
    is set, `@the-client-name` will be appended to the end of the Earthdata
    Login username that is used as the `RoleSessionName` of the temporary IAM
    credentials. This value will show up in the AWS S3 server access logs.
- **CUMULUS-1958**
  - Add the ability for users to specify a `bucket_map_key` to the `cumulus`
    terraform module as an override for the default .yaml values that are passed
    to TEA by Core.    Using this option *requires* that each configured
    Cumulus 'distribution' bucket (e.g. public/protected buckets) have a single
    TEA mapping.  Multiple maps per bucket are not supported.
  - Updated Generating a distribution URL, the MoveGranules task and all CMR
    reconciliation functionality to utilize the TEA bucket map override.
  - Updated deploy process to utilize a bootstrap 'tea-map-cache' lambda that
    will, after deployment of Cumulus Core's TEA instance, query TEA for all
    protected/public buckets and generate a mapping configuration used
    internally by Core.  This object is also exposed as an output of the Cumulus
    module as `distribution_bucket_map`.
- **CUMULUS-1961**
  - Replaces DynamoDB for Elasticsearch for reconciliationReportForCumulusCMR
    comparisons between Cumulus and CMR.
- **CUMULUS-1970**
  - Created the `add-missing-file-checksums` workflow task
  - Added `@cumulus/aws-client/S3.calculateObjectHash()` function
  - Added `@cumulus/aws-client/S3.getObjectReadStream()` function
- **CUMULUS-1887**
  - Add additional fields to the granule CSV download file
- **CUMULUS-2019**
  - Add `infix` search to es query builder `@cumulus/api/es/es/queries` to
    support partial matching of the keywords

### Changed

- **CUMULUS-2032**
  - Updated @cumulus/ingest/HttpProviderClient to utilize a configuration key
    `httpListTimeout` to set the default timeout for discovery HTTP/HTTPS
    requests, and updates the default for the provider to 5 minutes (300 seconds).
  - Updated the DiscoverGranules and DiscoverPDRs tasks to utilize the updated
    configuration value if set via workflow config, and updates the default for
    these tasks to 5 minutes (300 seconds).

- **CUMULUS-176**
  - The API will now respond with a 400 status code when a request body contains
    invalid JSON. It had previously returned a 500 status code.
- **CUMULUS-1861**
  - Updates Rule objects to no longer require a collection.
  - Changes the DLQ behavior for `sfEventSqsToDbRecords` and
    `sfEventSqsToDbRecordsInputQueue`. Previously failure to write a database
    record would result in lambda success, and an error log in the CloudWatch
    logs.   The lambda has been updated to manually add a record to
    the `sfEventSqsToDbRecordsDeadLetterQueue` if the granule, execution, *or*
    pdr record fails to write, in addition to the previous error logging.
- **CUMULUS-1956**
  - The `/s3credentials` endpoint that is deployed as part of distribution now
    supports authentication using tokens created by a different application. If
    a request contains the `EDL-ClientId` and `EDL-Token` headers,
    authentication will be handled using that token rather than attempting to
    use OAuth.
- **CUMULUS-1977**
  - API endpoint POST `/granules/bulk` now returns a 202 status on a successful
    response instead of a 200 response
  - API endpoint DELETE `/granules/<granule-id>` now returns a 404 status if the
    granule record was already deleted
  - `@cumulus/api/models/Granule.update()` now returns the updated granule
    record
  - Implemented POST `/granules/bulkDelete` API endpoint to support deleting
    granules specified by ID or returned by the provided query in the request
    body. If the request is successful, the endpoint returns the async operation
    ID that has been started to remove the granules.
    - To use a query in the request body, your deployment must be
      [configured to access the Elasticsearch host for ESDIS metrics](https://nasa.github.io/cumulus/docs/additional-deployment-options/cloudwatch-logs-delivery#esdis-metrics)
      in your environment
  - Added `@cumulus/api/models/Granule.getRecord()` method to return raw record
    from DynamoDB
  - Added `@cumulus/api/models/Granule.delete()` method which handles deleting
    the granule record from DynamoDB and the granule files from S3
- **CUMULUS-1982**
  - The `globalConnectionLimit` property of providers is now optional and
    defaults to "unlimited"
- **CUMULUS-1997**
  - Added optional `launchpad` configuration to `@cumulus/hyrax-metadata-updates` task config schema.
- **CUMULUS-1991**
  - `@cumulus/cmrjs/src/cmr-utils/constructOnlineAccessUrls()` now throws an error if `cmrGranuleUrlType = "distribution"` and no distribution endpoint argument is provided
- **CUMULUS-2011**
  - Reconciliation reports are now generated within an AsyncOperation
- **CUMULUS-2016**
  - Upgrade TEA to version 79

### Fixed

- **CUMULUS-1991**
  - Added missing `DISTRIBUTION_ENDPOINT` environment variable for API lambdas. This environment variable is required for API requests to move granules.

- **CUMULUS-1961**
  - Fixed granules and executions query params not getting sent to API in granule list operation in `@cumulus/api-client`

### Deprecated

- `@cumulus/aws-client/S3.calculateS3ObjectChecksum()`
- `@cumulus/aws-client/S3.getS3ObjectReadStream()`
- `@cumulus/common/log.convertLogLevel()`
- `@cumulus/collection-config-store`
- `@cumulus/common/util.sleep()`

- **CUMULUS-1930**
  - `@cumulus/common/log.convertLogLevel()`
  - `@cumulus/common/util.isNull()`
  - `@cumulus/common/util.isUndefined()`
  - `@cumulus/common/util.negate()`
  - `@cumulus/common/util.noop()`
  - `@cumulus/common/util.isNil()`
  - `@cumulus/common/util.renameProperty()`
  - `@cumulus/common/util.lookupMimeType()`
  - `@cumulus/common/util.thread()`
  - `@cumulus/common/util.mkdtempSync()`

### Removed

- The deprecated `@cumulus/common.bucketsConfigJsonObject` function has been
  removed
- The deprecated `@cumulus/common.CollectionConfigStore` class has been removed
- The deprecated `@cumulus/common.concurrency` module has been removed
- The deprecated `@cumulus/common.constructCollectionId` function has been
  removed
- The deprecated `@cumulus/common.launchpad` module has been removed
- The deprecated `@cumulus/common.LaunchpadToken` class has been removed
- The deprecated `@cumulus/common.Semaphore` class has been removed
- The deprecated `@cumulus/common.stringUtils` module has been removed
- The deprecated `@cumulus/common/aws.cloudwatchlogs` function has been removed
- The deprecated `@cumulus/common/aws.deleteS3Files` function has been removed
- The deprecated `@cumulus/common/aws.deleteS3Object` function has been removed
- The deprecated `@cumulus/common/aws.dynamodb` function has been removed
- The deprecated `@cumulus/common/aws.dynamodbDocClient` function has been
  removed
- The deprecated `@cumulus/common/aws.getExecutionArn` function has been removed
- The deprecated `@cumulus/common/aws.headObject` function has been removed
- The deprecated `@cumulus/common/aws.listS3ObjectsV2` function has been removed
- The deprecated `@cumulus/common/aws.parseS3Uri` function has been removed
- The deprecated `@cumulus/common/aws.promiseS3Upload` function has been removed
- The deprecated `@cumulus/common/aws.recursivelyDeleteS3Bucket` function has
  been removed
- The deprecated `@cumulus/common/aws.s3CopyObject` function has been removed
- The deprecated `@cumulus/common/aws.s3ObjectExists` function has been removed
- The deprecated `@cumulus/common/aws.s3PutObject` function has been removed
- The deprecated `@cumulus/common/bucketsConfigJsonObject` function has been
  removed
- The deprecated `@cumulus/common/CloudWatchLogger` class has been removed
- The deprecated `@cumulus/common/collection-config-store.CollectionConfigStore`
  class has been removed
- The deprecated `@cumulus/common/collection-config-store.constructCollectionId`
  function has been removed
- The deprecated `@cumulus/common/concurrency.limit` function has been removed
- The deprecated `@cumulus/common/concurrency.mapTolerant` function has been
  removed
- The deprecated `@cumulus/common/concurrency.promiseUrl` function has been
  removed
- The deprecated `@cumulus/common/concurrency.toPromise` function has been
  removed
- The deprecated `@cumulus/common/concurrency.unless` function has been removed
- The deprecated `@cumulus/common/config.parseConfig` function has been removed
- The deprecated `@cumulus/common/config.resolveResource` function has been
  removed
- The deprecated `@cumulus/common/DynamoDb.get` function has been removed
- The deprecated `@cumulus/common/DynamoDb.scan` function has been removed
- The deprecated `@cumulus/common/FieldPattern` class has been removed
- The deprecated `@cumulus/common/launchpad.getLaunchpadToken` function has been
  removed
- The deprecated `@cumulus/common/launchpad.validateLaunchpadToken` function has
  been removed
- The deprecated `@cumulus/common/LaunchpadToken` class has been removed
- The deprecated `@cumulus/common/message.buildCumulusMeta` function has been
  removed
- The deprecated `@cumulus/common/message.buildQueueMessageFromTemplate`
  function has been removed
- The deprecated `@cumulus/common/message.getCollectionIdFromMessage` function
  has been removed
- The deprecated `@cumulus/common/message.getMaximumExecutions` function has
  been removed
- The deprecated `@cumulus/common/message.getMessageExecutionArn` function has
  been removed
- The deprecated `@cumulus/common/message.getMessageExecutionName` function has
  been removed
- The deprecated `@cumulus/common/message.getMessageFromTemplate` function has
  been removed
- The deprecated `@cumulus/common/message.getMessageGranules` function has been
  removed
- The deprecated `@cumulus/common/message.getMessageStateMachineArn` function
  has been removed
- The deprecated `@cumulus/common/message.getQueueName` function has been
  removed
- The deprecated `@cumulus/common/message.getQueueNameByUrl` function has been
  removed
- The deprecated `@cumulus/common/message.hasQueueAndExecutionLimit` function
  has been removed
- The deprecated `@cumulus/common/Semaphore` class has been removed
- The deprecated `@cumulus/common/string.globalReplace` functon has been removed
- The deprecated `@cumulus/common/string.isNonEmptyString` functon has been
  removed
- The deprecated `@cumulus/common/string.isValidHostname` functon has been
  removed
- The deprecated `@cumulus/common/string.match` functon has been removed
- The deprecated `@cumulus/common/string.matches` functon has been removed
- The deprecated `@cumulus/common/string.replace` functon has been removed
- The deprecated `@cumulus/common/string.toLower` functon has been removed
- The deprecated `@cumulus/common/string.toUpper` functon has been removed
- The deprecated `@cumulus/common/testUtils.getLocalstackEndpoint` function has been removed
- The deprecated `@cumulus/common/util.setErrorStack` function has been removed
- The `@cumulus/common/util.uuid` function has been removed
- The deprecated `@cumulus/common/workflows.getWorkflowArn` function has been
  removed
- The deprecated `@cumulus/common/workflows.getWorkflowFile` function has been
  removed
- The deprecated `@cumulus/common/workflows.getWorkflowList` function has been
  removed
- The deprecated `@cumulus/common/workflows.getWorkflowTemplate` function has
  been removed
- `@cumulus/aws-client/StepFunctions.toSfnExecutionName()`
- `@cumulus/aws-client/StepFunctions.fromSfnExecutionName()`
- `@cumulus/aws-client/StepFunctions.getExecutionArn()`
- `@cumulus/aws-client/StepFunctions.getExecutionUrl()`
- `@cumulus/aws-client/StepFunctions.getStateMachineArn()`
- `@cumulus/aws-client/StepFunctions.pullStepFunctionEvent()`
- `@cumulus/common/test-utils/throttleOnce()`
- `@cumulus/integration-tests/api/distribution.invokeApiDistributionLambda()`
- `@cumulus/integration-tests/api/distribution.getDistributionApiRedirect()`
- `@cumulus/integration-tests/api/distribution.getDistributionApiFileStream()`

## [v1.24.0] 2020-06-03

### BREAKING CHANGES

- **CUMULUS-1969**
  - The `DiscoverPdrs` task now expects `provider_path` to be provided at
    `event.config.provider_path`, not `event.config.collection.provider_path`
  - `event.config.provider_path` is now a required parameter of the
    `DiscoverPdrs` task
  - `event.config.collection` is no longer a parameter to the `DiscoverPdrs`
    task
  - Collections no longer support the `provider_path` property. The tasks that
    relied on that property are now referencing `config.meta.provider_path`.
    Workflows should be updated accordingly.

- **CUMULUS-1997**
  - `@cumulus/cmr-client/CMRSearchConceptQueue` parameters have been changed to take a `cmrSettings` object containing clientId, provider, and auth information. This can be generated using `@cumulus/cmrjs/cmr-utils/getCmrSettings`. The `cmrEnvironment` variable has been removed.

### Added

- **CUMULUS-1800**
  - Added task configuration setting named `syncChecksumFiles` to the
    SyncGranule task. This setting is `false` by default, but when set to
    `true`, all checksum files associated with data files that are downloaded
    will be downloaded as well.
- **CUMULUS-1952**
  - Updated HTTP(S) provider client to accept username/password for Basic authorization. This change adds support for Basic Authorization such as Earthdata login redirects to ingest (i.e. as implemented in SyncGranule), but not to discovery (i.e. as implemented in DiscoverGranules). Discovery still expects the provider's file system to be publicly accessible, but not the individual files and their contents.
  - **NOTE**: Using this in combination with the HTTP protocol may expose usernames and passwords to intermediary network entities. HTTPS is highly recommended.
- **CUMULUS-1997**
  - Added optional `launchpad` configuration to `@cumulus/hyrax-metadata-updates` task config schema.

### Fixed

- **CUMULUS-1997**
  - Updated all CMR operations to use configured authentication scheme
- **CUMULUS-2010**
  - Updated `@cumulus/api/launchpadSaml` to support multiple userGroup attributes from the SAML response

## [v1.23.2] 2020-05-22

### BREAKING CHANGES

- Updates to the Cumulus archive API:
  - All endpoints now return a `401` response instead of a `403` for any request where the JWT passed as a Bearer token is invalid.
  - POST `/refresh` and DELETE `/token/<token>` endpoints now return a `401` response for requests with expired tokens

- **CUMULUS-1894**
  - `@cumulus/ingest/granule.handleDuplicateFile()`
    - The `copyOptions` parameter has been removed
    - An `ACL` parameter has been added
  - `@cumulus/ingest/granule.renameS3FileWithTimestamp()`
    - Now returns `undefined`

- **CUMULUS-1896**
  Updated all Cumulus core lambdas to utilize the new message adapter streaming interface via [cumulus-message-adapter-js v1.2.0](https://github.com/nasa/cumulus-message-adapter-js/releases/tag/v1.2.0).   Users of this version of Cumulus (or later) must utilize version 1.3.0 or greater of the [cumulus-message-adapter](https://github.com/nasa/cumulus-message-adapter) to support core lambdas.

- **CUMULUS-1912**
  - `@cumulus/api` reconciliationReports list endpoint returns a list of reconciliationReport records instead of S3Uri.

- **CUMULUS-1969**
  - The `DiscoverGranules` task now expects `provider_path` to be provided at
    `event.config.provider_path`, not `event.config.collection.provider_path`
  - `config.provider_path` is now a required parameter of the `DiscoverGranules`
    task

### MIGRATION STEPS

- To take advantage of the new TTL-based access token expiration implemented in CUMULUS-1777 (see notes below) and clear out existing records in your access tokens table, do the following:
  1. Log out of any active dashboard sessions
  2. Use the AWS console or CLI to delete your `<prefix>-AccessTokensTable` DynamoDB table
  3. [Re-deploy your `data-persistence` module](https://nasa.github.io/cumulus/docs/deployment/upgrade-readme#update-data-persistence-resources), which should re-create the `<prefix>-AccessTokensTable` DynamoDB table
  4. Return to using the Cumulus API/dashboard as normal
- This release requires the Cumulus Message Adapter layer deployed with Cumulus Core to be at least 1.3.0, as the core lambdas have updated to [cumulus-message-adapter-js v1.2.0](https://github.com/nasa/cumulus-message-adapter-js/releases/tag/v1.2.0) and the new CMA interface.  As a result, users should:
  1. Follow the [Cumulus Message Adapter (CMA) deployment instructions](https://nasa.github.io/cumulus/docs/deployment/deployment-readme#deploy-the-cumulus-message-adapter-layer) and install a CMA layer version >=1.3.0
  2. If you are using any custom Node.js Lambdas in your workflows **and** the Cumulus CMA layer/`cumulus-message-adapter-js`, you must update your lambda to use [cumulus-message-adapter-js v1.2.0](https://github.com/nasa/cumulus-message-adapter-js/releases/tag/v1.2.0) and follow the migration instructions in the release notes. Prior versions of `cumulus-message-adapter-js` are not compatible with CMA >= 1.3.0.
- Migrate existing s3 reconciliation report records to database (CUMULUS-1911):
  - After update your `data persistence` module and Cumulus resources, run the command:

  ```bash
  ./node_modules/.bin/cumulus-api migrate --stack `<your-terraform-deployment-prefix>` --migrationVersion migration5
  ```

### Added

- Added a limit for concurrent Elasticsearch requests when doing an index from database operation
- Added the `es_request_concurrency` parameter to the archive and cumulus Terraform modules

- **CUMULUS-1995**
  - Added the `es_index_shards` parameter to the archive and cumulus Terraform modules to configure the number of shards for the ES index
    - If you have an existing ES index, you will need to [reindex](https://nasa.github.io/cumulus-api/#reindex) and then [change index](https://nasa.github.io/cumulus-api/#change-index) to take advantage of shard updates

- **CUMULUS-1894**
  - Added `@cumulus/aws-client/S3.moveObject()`

- **CUMULUS-1911**
  - Added ReconciliationReports table
  - Updated CreateReconciliationReport lambda to save Reconciliation Report records to database
  - Updated dbIndexer and IndexFromDatabase lambdas to index Reconciliation Report records to Elasticsearch
  - Added migration_5 to migrate existing s3 reconciliation report records to database and Elasticsearch
  - Updated `@cumulus/api` package, `tf-modules/archive` and `tf-modules/data-persistence` Terraform modules

- **CUMULUS-1916**
  - Added util function for seeding reconciliation reports when running API locally in dashboard

### Changed

- **CUMULUS-1777**
  - The `expirationTime` property is now a **required field** of the access tokens model.
  - Updated the `AccessTokens` table to set a [TTL](https://docs.aws.amazon.com/amazondynamodb/latest/developerguide/howitworks-ttl.html) on the `expirationTime` field in `tf-modules/data-persistence/dynamo.tf`. As a result, access token records in this table whose `expirationTime` has passed should be **automatically deleted by DynamoDB**.
  - Updated all code creating access token records in the Dynamo `AccessTokens` table to set the `expirationTime` field value in seconds from the epoch.
- **CUMULUS-1912**
  - Updated reconciliationReports endpoints to query against Elasticsearch, delete report from both database and s3
  - Added `@cumulus/api-client/reconciliationReports`
- **CUMULUS-1999**
  - Updated `@cumulus/common/util.deprecate()` so that only a single deprecation notice is printed for each name/version combination

### Fixed

- **CUMULUS-1894**
  - The `SyncGranule` task can now handle files larger than 5 GB
- **CUMULUS-1987**
  - `Remove granule from CMR` operation in `@cumulus/api` now passes token to CMR when fetching granule metadata, allowing removal of private granules
- **CUMULUS-1993**
  - For a given queue, the `sqs-message-consumer` Lambda will now only schedule workflows for rules matching the queue **and the collection information in each queue message (if any)**
    - The consumer also now only reads each queue message **once per Lambda invocation**, whereas previously each message was read **once per queue rule per Lambda invocation**
  - Fixed bug preventing the deletion of multiple SNS rules that share the same SNS topic

### Deprecated

- **CUMULUS-1894**
  - `@cumulus/ingest/granule.copyGranuleFile()`
  - `@cumulus/ingest/granule.moveGranuleFile()`

- **CUMULUS-1987** - Deprecated the following functions:
  - `@cumulus/cmrjs/getMetadata(cmrLink)` -> `@cumulus/cmr-client/CMR.getGranuleMetadata(cmrLink)`
  - `@cumulus/cmrjs/getFullMetadata(cmrLink)`

## [v1.22.1] 2020-05-04

**Note**: v1.22.0 was not released as a package due to npm/release concerns.  Users upgrading to 1.22.x should start with 1.22.1

### Added

- **CUMULUS-1894**
  - Added `@cumulus/aws-client/S3.multipartCopyObject()`
- **CUMULUS-408**
  - Added `certificateUri` field to provider schema. This optional field allows operators to specify an S3 uri to a CA bundle to use for HTTPS requests.
- **CUMULUS-1787**
  - Added `collections/active` endpoint for returning collections with active granules in `@cumulus/api`
- **CUMULUS-1799**
  - Added `@cumulus/common/stack.getBucketsConfigKey()` to return the S3 key for the buckets config object
  - Added `@cumulus/common/workflows.getWorkflowFileKey()` to return the S3 key for a workflow definition object
  - Added `@cumulus/common/workflows.getWorkflowsListKeyPrefix()` to return the S3 key prefix for objects containing workflow definitions
  - Added `@cumulus/message` package containing utilities for building and parsing Cumulus messages
- **CUMULUS-1850**
  - Added `@cumulus/aws-client/Kinesis.describeStream()` to get a Kinesis stream description
- **CUMULUS-1853**
  - Added `@cumulus/integration-tests/collections.createCollection()`
  - Added `@cumulus/integration-tests/executions.findExecutionArn()`
  - Added `@cumulus/integration-tests/executions.getExecutionWithStatus()`
  - Added `@cumulus/integration-tests/granules.getGranuleWithStatus()`
  - Added `@cumulus/integration-tests/providers.createProvider()`
  - Added `@cumulus/integration-tests/rules.createOneTimeRule()`

### Changed

- **CUMULUS-1682**
  - Moved all `@cumulus/ingest/parse-pdr` code into the `parse-pdr` task as it had become tightly coupled with that task's handler and was not used anywhere else. Unit tests also restored.
- **CUMULUS-1820**
  - Updated the Thin Egress App module used in `tf-modules/distribution/main.tf` to build 74. [See the release notes](https://github.com/asfadmin/thin-egress-app/releases/tag/tea-build.74).
- **CUMULUS-1852**
  - Updated POST endpoints for `/collections`, `/providers`, and `/rules` to log errors when returning a 500 response
  - Updated POST endpoint for `/collections`:
    - Return a 400 response when the `name` or `version` fields are missing
    - Return a 409 response if the collection already exists
    - Improved error messages to be more explicit
  - Updated POST endpoint for `/providers`:
    - Return a 400 response if the `host` field value is invalid
    - Return a 409 response if the provider already exists
  - Updated POST endpoint for `/rules`:
    - Return a 400 response if rule `name` is invalid
    - Return a 400 response if rule `type` is invalid
- **CUMULUS-1891**
  - Updated the following endpoints using async operations to return a 503 error if the ECS task  cannot be started and a 500 response for a non-specific error:
    - POST `/replays`
    - POST `/bulkDelete`
    - POST `/elasticsearch/index-from-database`
    - POST `/granules/bulk`

### Fixed

- **CUMULUS-408**
  - Fixed HTTPS discovery and ingest.

- **CUMULUS-1850**
  - Fixed a bug in Kinesis event processing where the message consumer would not properly filter available rules based on the collection information in the event and the Kinesis stream ARN

- **CUMULUS-1853**
  - Fixed a bug where attempting to create a rule containing a payload property
    would fail schema validation.

- **CUMULUS-1854**
  - Rule schema is validated before starting workflows or creating event source mappings

- **CUMULUS-1974**
  - Fixed @cumulus/api webpack config for missing underscore object due to underscore update

- **CUMULUS-2210**
  - Fixed `cmr_oauth_provider` variable not being propogated to reconciliation reports

### Deprecated

- **CUMULUS-1799** - Deprecated the following code. For cases where the code was moved into another package, the new code location is noted:
  - `@cumulus/aws-client/StepFunctions.fromSfnExecutionName()`
  - `@cumulus/aws-client/StepFunctions.toSfnExecutionName()`
  - `@cumulus/aws-client/StepFunctions.getExecutionArn()` -> `@cumulus/message/Executions.buildExecutionArn()`
  - `@cumulus/aws-client/StepFunctions.getExecutionUrl()` -> `@cumulus/message/Executions.getExecutionUrlFromArn()`
  - `@cumulus/aws-client/StepFunctions.getStateMachineArn()` -> `@cumulus/message/Executions.getStateMachineArnFromExecutionArn()`
  - `@cumulus/aws-client/StepFunctions.pullStepFunctionEvent()` -> `@cumulus/message/StepFunctions.pullStepFunctionEvent()`
  - `@cumulus/common/bucketsConfigJsonObject()`
  - `@cumulus/common/CloudWatchLogger`
  - `@cumulus/common/collection-config-store/CollectionConfigStore` -> `@cumulus/collection-config-store`
  - `@cumulus/common/collection-config-store.constructCollectionId()` -> `@cumulus/message/Collections.constructCollectionId`
  - `@cumulus/common/concurrency.limit()`
  - `@cumulus/common/concurrency.mapTolerant()`
  - `@cumulus/common/concurrency.promiseUrl()`
  - `@cumulus/common/concurrency.toPromise()`
  - `@cumulus/common/concurrency.unless()`
  - `@cumulus/common/config.buildSchema()`
  - `@cumulus/common/config.parseConfig()`
  - `@cumulus/common/config.resolveResource()`
  - `@cumulus/common/config.resourceToArn()`
  - `@cumulus/common/FieldPattern`
  - `@cumulus/common/launchpad.getLaunchpadToken()` -> `@cumulus/launchpad-auth/index.getLaunchpadToken()`
  - `@cumulus/common/LaunchpadToken` -> `@cumulus/launchpad-auth/LaunchpadToken`
  - `@cumulus/common/launchpad.validateLaunchpadToken()` -> `@cumulus/launchpad-auth/index.validateLaunchpadToken()`
  - `@cumulus/common/message.buildCumulusMeta()` -> `@cumulus/message/Build.buildCumulusMeta()`
  - `@cumulus/common/message.buildQueueMessageFromTemplate()` -> `@cumulus/message/Build.buildQueueMessageFromTemplate()`
  - `@cumulus/common/message.getCollectionIdFromMessage()` -> `@cumulus/message/Collections.getCollectionIdFromMessage()`
  - `@cumulus/common/message.getMessageExecutionArn()` -> `@cumulus/message/Executions.getMessageExecutionArn()`
  - `@cumulus/common/message.getMessageExecutionName()` -> `@cumulus/message/Executions.getMessageExecutionName()`
  - `@cumulus/common/message.getMaximumExecutions()` -> `@cumulus/message/Queue.getMaximumExecutions()`
  - `@cumulus/common/message.getMessageFromTemplate()`
  - `@cumulus/common/message.getMessageStateMachineArn()` -> `@cumulus/message/Executions.getMessageStateMachineArn()`)
  - `@cumulus/common/message.getMessageGranules()` -> `@cumulus/message/Granules.getMessageGranules()`
  - `@cumulus/common/message.getQueueNameByUrl()` -> `@cumulus/message/Queue.getQueueNameByUrl()`
  - `@cumulus/common/message.getQueueName()` -> `@cumulus/message/Queue.getQueueName()`)
  - `@cumulus/common/message.hasQueueAndExecutionLimit()` -> `@cumulus/message/Queue.hasQueueAndExecutionLimit()`
  - `@cumulus/common/Semaphore`
  - `@cumulus/common/test-utils.throttleOnce()`
  - `@cumulus/common/workflows.getWorkflowArn()`
  - `@cumulus/common/workflows.getWorkflowFile()`
  - `@cumulus/common/workflows.getWorkflowList()`
  - `@cumulus/common/workflows.getWorkflowTemplate()`
  - `@cumulus/integration-tests/sfnStep/SfnStep.parseStepMessage()` -> `@cumulus/message/StepFunctions.parseStepMessage()`
- **CUMULUS-1858** - Deprecated the following functions.
  - `@cumulus/common/string.globalReplace()`
  - `@cumulus/common/string.isNonEmptyString()`
  - `@cumulus/common/string.isValidHostname()`
  - `@cumulus/common/string.match()`
  - `@cumulus/common/string.matches()`
  - `@cumulus/common/string.replace()`
  - `@cumulus/common/string.toLower()`
  - `@cumulus/common/string.toUpper()`

### Removed

- **CUMULUS-1799**: Deprecated code removals:
  - Removed from `@cumulus/common/aws`:
    - `pullStepFunctionEvent()`
  - Removed `@cumulus/common/sfnStep`
  - Removed `@cumulus/common/StepFunctions`

## [v1.21.0] 2020-03-30

### PLEASE NOTE

- **CUMULUS-1762**: the `messageConsumer` for `sns` and `kinesis`-type rules now fetches
  the collection information from the message. You should ensure that your rule's collection
  name and version match what is in the message for these ingest messages to be processed.
  If no matching rule is found, an error will be thrown and logged in the
  `messageConsumer` Lambda function's log group.

### Added

- **CUMULUS-1629**`
  - Updates discover-granules task to respect/utilize duplicateHandling configuration such that
    - skip:               Duplicates will be filtered from the granule list
    - error:              Duplicates encountered will result in step failure
    - replace, version:   Duplicates will be ignored and handled as normal.
  - Adds a new copy of the API lambda `PrivateApiLambda()` which is configured to not require authentication. This Lambda is not connected to an API gateway
  - Adds `@cumulus/api-client` with functions for use by workflow lambdas to call the API when needed

- **CUMULUS-1732**
  - Added Python task/activity workflow and integration test (`PythonReferenceSpec`) to test `cumulus-message-adapter-python`and `cumulus-process-py` integration.
- **CUMULUS-1795**
  - Added an IAM policy on the Cumulus EC2 creation to enable SSM when the `deploy_to_ngap` flag is true

### Changed

- **CUMULUS-1762**
  - the `messageConsumer` for `sns` and `kinesis`-type rules now fetches the collection
    information from the message.

### Deprecated

- **CUMULUS-1629**
  - Deprecate `granulesApi`, `rulesApi`, `emsApi`, `executionsAPI` from `@cumulus/integration-test/api` in favor of code moved to `@cumulus/api-client`

### Removed

- **CUMULUS-1799**: Deprecated code removals
  - Removed deprecated method `@cumulus/api/models/Granule.createGranulesFromSns()`
  - Removed deprecated method `@cumulus/api/models/Granule.removeGranuleFromCmr()`
  - Removed from `@cumulus/common/aws`:
    - `apigateway()`
    - `buildS3Uri()`
    - `calculateS3ObjectChecksum()`
    - `cf()`
    - `cloudwatch()`
    - `cloudwatchevents()`
    - `cloudwatchlogs()`
    - `createAndWaitForDynamoDbTable()`
    - `createQueue()`
    - `deleteSQSMessage()`
    - `describeCfStackResources()`
    - `downloadS3File()`
    - `downloadS3Files()`
    - `DynamoDbSearchQueue` class
    - `dynamodbstreams()`
    - `ec2()`
    - `ecs()`
    - `fileExists()`
    - `findResourceArn()`
    - `fromSfnExecutionName()`
    - `getFileBucketAndKey()`
    - `getJsonS3Object()`
    - `getQueueUrl()`
    - `getObjectSize()`
    - `getS3ObjectReadStream()`
    - `getSecretString()`
    - `getStateMachineArn()`
    - `headObject()`
    - `isThrottlingException()`
    - `kinesis()`
    - `lambda()`
    - `listS3Objects()`
    - `promiseS3Upload()`
    - `publishSnsMessage()`
    - `putJsonS3Object()`
    - `receiveSQSMessages()`
    - `s3CopyObject()`
    - `s3GetObjectTagging()`
    - `s3Join()`
    - `S3ListObjectsV2Queue` class
    - `s3TagSetToQueryString()`
    - `s3PutObjectTagging()`
    - `secretsManager()`
    - `sendSQSMessage()`
    - `sfn()`
    - `sns()`
    - `sqs()`
    - `sqsQueueExists()`
    - `toSfnExecutionName()`
    - `uploadS3FileStream()`
    - `uploadS3Files()`
    - `validateS3ObjectChecksum()`
  - Removed `@cumulus/common/CloudFormationGateway` class
  - Removed `@cumulus/common/concurrency/Mutex` class
  - Removed `@cumulus/common/errors`
  - Removed `@cumulus/common/sftp`
  - Removed `@cumulus/common/string.unicodeEscape`
  - Removed `@cumulus/cmrjs/cmr-utils.getGranuleId()`
  - Removed `@cumulus/cmrjs/cmr-utils.getCmrFiles()`
  - Removed `@cumulus/cmrjs/cmr/CMR` class
  - Removed `@cumulus/cmrjs/cmr/CMRSearchConceptQueue` class
  - Removed `@cumulus/cmrjs/utils.getHost()`
  - Removed `@cumulus/cmrjs/utils.getIp()`
  - Removed `@cumulus/cmrjs/utils.hostId()`
  - Removed `@cumulus/cmrjs/utils/ummVersion()`
  - Removed `@cumulus/cmrjs/utils.updateToken()`
  - Removed `@cumulus/cmrjs/utils.validateUMMG()`
  - Removed `@cumulus/ingest/aws.getEndpoint()`
  - Removed `@cumulus/ingest/aws.getExecutionUrl()`
  - Removed `@cumulus/ingest/aws/invoke()`
  - Removed `@cumulus/ingest/aws/CloudWatch` class
  - Removed `@cumulus/ingest/aws/ECS` class
  - Removed `@cumulus/ingest/aws/Events` class
  - Removed `@cumulus/ingest/aws/SQS` class
  - Removed `@cumulus/ingest/aws/StepFunction` class
  - Removed `@cumulus/ingest/util.normalizeProviderPath()`
  - Removed `@cumulus/integration-tests/index.listCollections()`
  - Removed `@cumulus/integration-tests/index.listProviders()`
  - Removed `@cumulus/integration-tests/index.rulesList()`
  - Removed `@cumulus/integration-tests/api/api.addCollectionApi()`

## [v1.20.0] 2020-03-12

### BREAKING CHANGES

- **CUMULUS-1714**
  - Changed the format of the message sent to the granule SNS Topic. Message includes the granule record under `record` and the type of event under `event`. Messages with `deleted` events will have the record that was deleted with a `deletedAt` timestamp. Options for `event` are `Create | Update | Delete`
- **CUMULUS-1769** - `deploy_to_ngap` is now a **required** variable for the `tf-modules/cumulus` module. **For those deploying to NGAP environments, this variable should always be set to `true`.**

### Notable changes

- **CUMULUS-1739** - You can now exclude Elasticsearch from your `tf-modules/data-persistence` deployment (via `include_elasticsearch = false`) and your `tf-modules/cumulus` module will still deploy successfully.

- **CUMULUS-1769** - If you set `deploy_to_ngap = true` for the `tf-modules/archive` Terraform module, **you can only deploy your archive API gateway as `PRIVATE`**, not `EDGE`.

### Added

- Added `@cumulus/aws-client/S3.getS3ObjectReadStreamAsync()` to deal with S3 eventual consistency issues by checking for the existence an S3 object with retries before getting a readable stream for that object.
- **CUMULUS-1769**
  - Added `deploy_to_ngap` boolean variable for the `tf-modules/cumulus` and `tf-modules/archive` Terraform modules. This variable is required. **For those deploying to NGAP environments, this variable should always be set to `true`.**
- **HYRAX-70**
  - Add the hyrax-metadata-update task

### Changed

- [`AccessToken.get()`](https://github.com/nasa/cumulus/blob/master/packages/api/models/access-tokens.js) now enforces [strongly consistent reads from DynamoDB](https://docs.aws.amazon.com/amazondynamodb/latest/developerguide/HowItWorks.ReadConsistency.html)
- **CUMULUS-1739**
  - Updated `tf-modules/data-persistence` to make Elasticsearch alarm resources and outputs conditional on the `include_elasticsearch` variable
  - Updated `@cumulus/aws-client/S3.getObjectSize` to include automatic retries for any failures from `S3.headObject`
- **CUMULUS-1784**
  - Updated `@cumulus/api/lib/DistributionEvent.remoteIP()` to parse the IP address in an S3 access log from the `A-sourceip` query parameter if present, otherwise fallback to the original parsing behavior.
- **CUMULUS-1768**
  - The `stats/summary` endpoint reports the distinct collections for the number of granules reported

### Fixed

- **CUMULUS-1739** - Fixed the `tf-modules/cumulus` and `tf-modules/archive` modules to make these Elasticsearch variables truly optional:
  - `elasticsearch_domain_arn`
  - `elasticsearch_hostname`
  - `elasticsearch_security_group_id`

- **CUMULUS-1768**
  - Fixed the `stats/` endpoint so that data is correctly filtered by timestamp and `processingTime` is calculated correctly.

- **CUMULUS-1769**
  - In the `tf-modules/archive` Terraform module, the `lifecycle` block ignoring changes to the `policy` of the archive API gateway is now only enforced if `deploy_to_ngap = true`. This fixes a bug where users deploying outside of NGAP could not update their API gateway's resource policy when going from `PRIVATE` to `EDGE`, preventing their API from being accessed publicly.

- **CUMULUS-1775**
  - Fix/update api endpoint to use updated google auth endpoints such that it will work with new accounts

### Removed

- **CUMULUS-1768**
  - Removed API endpoints `stats/histogram` and `stats/average`. All advanced stats needs should be acquired from Cloud Metrics or similarly configured ELK stack.

## [v1.19.0] 2020-02-28

### BREAKING CHANGES

- **CUMULUS-1736**
  - The `@cumulus/discover-granules` task now sets the `dataType` of discovered
    granules based on the `name` of the configured collection, not the
    `dataType`.
  - The config schema of the `@cumulus/discover-granules` task now requires that
    collections contain a `version`.
  - The `@cumulus/sync-granule` task will set the `dataType` and `version` of a
    granule based on the configured collection if those fields are not already
    set on the granule. Previously it was using the `dataType` field of the
    configured collection, then falling back to the `name` field of the
    collection. This update will just use the `name` field of the collection to
    set the `dataType` field of the granule.

- **CUMULUS-1446**
  - Update the `@cumulus/integration-tests/api/executions.getExecution()`
    function to parse the response and return the execution, rather than return
    the full API response.

- **CUMULUS-1672**
  - The `cumulus` Terraform module in previous releases set a
    `Deployment = var.prefix` tag on all resources that it managed. In this
    release, a `tags` input variable has been added to the `cumulus` Terraform
    module to allow resource tagging to be customized. No default tags will be
    applied to Cumulus-managed resources. To replicate the previous behavior,
    set `tags = { Deployment: var.prefix }` as an input variable for the
    `cumulus` Terraform module.

- **CUMULUS-1684 Migration Instructions**
  - In previous releases, a provider's username and password were encrypted
    using a custom encryption library. That has now been updated to use KMS.
    This release includes a Lambda function named
    `<prefix>-ProviderSecretsMigration`, which will re-encrypt existing
    provider credentials to use KMS. After this release has been deployed, you
    will need to manually invoke that Lambda function using either the AWS CLI
    or AWS Console. It should only need to be successfully run once.
  - Future releases of Cumulus will invoke a
    `<prefix>-VerifyProviderSecretsMigration` Lambda function as part of the
    deployment, which will cause the deployment to fail if the migration
    Lambda has not been run.

- **CUMULUS-1718**
  - The `@cumulus/sf-sns-report` task for reporting mid-workflow updates has been retired.
  This task was used as the `PdrStatusReport` task in our ParsePdr example workflow.
  If you have a ParsePdr or other workflow using this task, use `@cumulus/sf-sqs-report` instead.
  Trying to deploy the old task will result in an error as the cumulus module no longer exports `sf_sns_report_task`.
  - Migration instruction: In your workflow definition, for each step using the old task change:
  `"Resource": "${module.cumulus.sf_sns_report_task.task_arn}"`
  to
  `"Resource": "${module.cumulus.sf_sqs_report_task.task_arn}"`

- **CUMULUS-1755**
  - The `thin_egress_jwt_secret_name` variable for the `tf-modules/cumulus` Terraform module is now **required**. This variable is passed on to the Thin Egress App in `tf-modules/distribution/main.tf`, which uses the keys stored in the secret to sign JWTs. See the [Thin Egress App documentation on how to create a value for this secret](https://github.com/asfadmin/thin-egress-app#setting-up-the-jwt-cookie-secrets).

### Added

- **CUMULUS-1446**
  - Add `@cumulus/common/FileUtils.readJsonFile()` function
  - Add `@cumulus/common/FileUtils.readTextFile()` function
  - Add `@cumulus/integration-tests/api/collections.createCollection()` function
  - Add `@cumulus/integration-tests/api/collections.deleteCollection()` function
  - Add `@cumulus/integration-tests/api/collections.getCollection()` function
  - Add `@cumulus/integration-tests/api/providers.getProvider()` function
  - Add `@cumulus/integration-tests/index.getExecutionOutput()` function
  - Add `@cumulus/integration-tests/index.loadCollection()` function
  - Add `@cumulus/integration-tests/index.loadProvider()` function
  - Add `@cumulus/integration-tests/index.readJsonFilesFromDir()` function

- **CUMULUS-1672**
  - Add a `tags` input variable to the `archive` Terraform module
  - Add a `tags` input variable to the `cumulus` Terraform module
  - Add a `tags` input variable to the `cumulus_ecs_service` Terraform module
  - Add a `tags` input variable to the `data-persistence` Terraform module
  - Add a `tags` input variable to the `distribution` Terraform module
  - Add a `tags` input variable to the `ingest` Terraform module
  - Add a `tags` input variable to the `s3-replicator` Terraform module

- **CUMULUS-1707**
  - Enable logrotate on ECS cluster

- **CUMULUS-1684**
  - Add a `@cumulus/aws-client/KMS` library of KMS-related functions
  - Add `@cumulus/aws-client/S3.getTextObject()`
  - Add `@cumulus/sftp-client` package
  - Create `ProviderSecretsMigration` Lambda function
  - Create `VerifyProviderSecretsMigration` Lambda function

- **CUMULUS-1548**
  - Add ability to put default Cumulus logs in Metrics' ELK stack
  - Add ability to add custom logs to Metrics' ELK Stack

- **CUMULUS-1702**
  - When logs are sent to Metrics' ELK stack, the logs endpoints will return results from there

- **CUMULUS-1459**
  - Async Operations are indexed in Elasticsearch
  - To index any existing async operations you'll need to perform an index from
    database function.

- **CUMULUS-1717**
  - Add `@cumulus/aws-client/deleteAndWaitForDynamoDbTableNotExists`, which
    deletes a DynamoDB table and waits to ensure the table no longer exists
  - Added `publishGranules` Lambda to handle publishing granule messages to SNS when granule records are written to DynamoDB
  - Added `@cumulus/api/models/Granule.storeGranulesFromCumulusMessage` to store granules from a Cumulus message to DynamoDB

- **CUMULUS-1718**
  - Added `@cumulus/sf-sqs-report` task to allow mid-workflow reporting updates.
  - Added `stepfunction_event_reporter_queue_url` and `sf_sqs_report_task` outputs to the `cumulus` module.
  - Added `publishPdrs` Lambda to handle publishing PDR messages to SNS when PDR records are written to DynamoDB.
  - Added `@cumulus/api/models/Pdr.storePdrFromCumulusMessage` to store PDRs from a Cumulus message to DynamoDB.
  - Added `@cumulus/aws-client/parseSQSMessageBody` to parse an SQS message body string into an object.

- **Ability to set custom backend API url in the archive module**
  - Add `api_url` definition in `tf-modules/cumulus/archive.tf`
  - Add `archive_api_url` variable in `tf-modules/cumulus/variables.tf`

- **CUMULUS-1741**
  - Added an optional `elasticsearch_security_group_ids` variable to the
    `data-persistence` Terraform module to allow additional security groups to
    be assigned to the Elasticsearch Domain.

- **CUMULUS-1752**
  - Added `@cumulus/integration-tests/api/distribution.invokeTEADistributionLambda` to simulate a request to the [Thin Egress App](https://github.com/asfadmin/thin-egress-app) by invoking the Lambda and getting a response payload.
  - Added `@cumulus/integration-tests/api/distribution.getTEARequestHeaders` to generate necessary request headers for a request to the Thin Egress App
  - Added `@cumulus/integration-tests/api/distribution.getTEADistributionApiFileStream` to get a response stream for a file served by Thin Egress App
  - Added `@cumulus/integration-tests/api/distribution.getTEADistributionApiRedirect` to get a redirect response from the Thin Egress App

- **CUMULUS-1755**
  - Added `@cumulus/aws-client/CloudFormation.describeCfStack()` to describe a Cloudformation stack
  - Added `@cumulus/aws-client/CloudFormation.getCfStackParameterValues()` to get multiple parameter values for a Cloudformation stack

### Changed

- **CUMULUS-1725**
  - Moved the logic that updates the granule files cache Dynamo table into its
    own Lambda function called `granuleFilesCacheUpdater`.

- **CUMULUS-1736**
  - The `collections` model in the API package now determines the name of a
    collection based on the `name` property, rather than using `dataType` and
    then falling back to `name`.
  - The `@cumulus/integration-tests.loadCollection()` function no longer appends
    the postfix to the end of the collection's `dataType`.
  - The `@cumulus/integration-tests.addCollections()` function no longer appends
    the postfix to the end of the collection's `dataType`.

- **CUMULUS-1672**
  - Add a `retryOptions` parameter to the `@cumulus/aws-client/S3.headObject`
     function, which will retry if the object being queried does not exist.

- **CUMULUS-1446**
  - Mark the `@cumulus/integration-tests/api.addCollectionApi()` function as
    deprecated
  - Mark the `@cumulus/integration-tests/index.listCollections()` function as
    deprecated
  - Mark the `@cumulus/integration-tests/index.listProviders()` function as
    deprecated
  - Mark the `@cumulus/integration-tests/index.rulesList()` function as
    deprecated

- **CUMULUS-1672**
  - Previously, the `cumulus` module defaulted to setting a
    `Deployment = var.prefix` tag on all resources that it managed. In this
    release, the `cumulus` module will now accept a `tags` input variable that
    defines the tags to be assigned to all resources that it manages.
  - Previously, the `data-persistence` module defaulted to setting a
    `Deployment = var.prefix` tag on all resources that it managed. In this
    release, the `data-persistence` module will now accept a `tags` input
    variable that defines the tags to be assigned to all resources that it
    manages.
  - Previously, the `distribution` module defaulted to setting a
    `Deployment = var.prefix` tag on all resources that it managed. In this
    release, the `distribution` module will now accept a `tags` input variable
    that defines the tags to be assigned to all resources that it manages.
  - Previously, the `ingest` module defaulted to setting a
    `Deployment = var.prefix` tag on all resources that it managed. In this
    release, the `ingest` module will now accept a `tags` input variable that
    defines the tags to be assigned to all resources that it manages.
  - Previously, the `s3-replicator` module defaulted to setting a
    `Deployment = var.prefix` tag on all resources that it managed. In this
    release, the `s3-replicator` module will now accept a `tags` input variable
    that defines the tags to be assigned to all resources that it manages.

- **CUMULUS-1684**
  - Update the API package to encrypt provider credentials using KMS instead of
    using RSA keys stored in S3

- **CUMULUS-1717**
  - Changed name of `cwSfExecutionEventToDb` Lambda to `cwSfEventToDbRecords`
  - Updated `cwSfEventToDbRecords` to write granule records to DynamoDB from the incoming Cumulus message

- **CUMULUS-1718**
  - Renamed `cwSfEventToDbRecords` to `sfEventSqsToDbRecords` due to architecture change to being a consumer of an SQS queue of Step Function Cloudwatch events.
  - Updated `sfEventSqsToDbRecords` to write PDR records to DynamoDB from the incoming Cumulus message
  - Moved `data-cookbooks/sns.md` to `data-cookbooks/ingest-notifications.md` and updated it to reflect recent changes.

- **CUMULUS-1748**
  - (S)FTP discovery tasks now use the provider-path as-is instead of forcing it to a relative path.
  - Improved error handling to catch permission denied FTP errors better and log them properly. Workflows will still fail encountering this error and we intend to consider that approach in a future ticket.

- **CUMULUS-1752**
  - Moved class for parsing distribution events to its own file: `@cumulus/api/lib/DistributionEvent.js`
    - Updated `DistributionEvent` to properly parse S3 access logs generated by requests from the [Thin Egress App](https://github.com/asfadmin/thin-egress-app)

- **CUMULUS-1753** - Changes to `@cumulus/ingest/HttpProviderClient.js`:
  - Removed regex filter in `HttpProviderClient.list()` that was used to return only files with an extension between 1 and 4 characters long. `HttpProviderClient.list()` will now return all files linked from the HTTP provider host.

- **CUMULUS-1755**
  - Updated the Thin Egress App module used in `tf-modules/distribution/main.tf` to build 61. [See the release notes](https://github.com/asfadmin/thin-egress-app/releases/tag/tea-build.61).

- **CUMULUS-1757**
  - Update @cumulus/cmr-client CMRSearchConceptQueue to take optional cmrEnvironment parameter

### Deprecated

- **CUMULUS-1684**
  - Deprecate `@cumulus/common/key-pair-provider/S3KeyPairProvider`
  - Deprecate `@cumulus/common/key-pair-provider/S3KeyPairProvider.encrypt()`
  - Deprecate `@cumulus/common/key-pair-provider/S3KeyPairProvider.decrypt()`
  - Deprecate `@cumulus/common/kms/KMS`
  - Deprecate `@cumulus/common/kms/KMS.encrypt()`
  - Deprecate `@cumulus/common/kms/KMS.decrypt()`
  - Deprecate `@cumulus/common/sftp.Sftp`

- **CUMULUS-1717**
  - Deprecate `@cumulus/api/models/Granule.createGranulesFromSns`

- **CUMULUS-1718**
  - Deprecate `@cumulus/sf-sns-report`.
    - This task has been updated to always throw an error directing the user to use `@cumulus/sf-sqs-report` instead. This was done because there is no longer an SNS topic to which to publish, and no consumers to listen to it.

- **CUMULUS-1748**
  - Deprecate `@cumulus/ingest/util.normalizeProviderPath`

- **CUMULUS-1752**
  - Deprecate `@cumulus/integration-tests/api/distribution.getDistributionApiFileStream`
  - Deprecate `@cumulus/integration-tests/api/distribution.getDistributionApiRedirect`
  - Deprecate `@cumulus/integration-tests/api/distribution.invokeApiDistributionLambda`

### Removed

- **CUMULUS-1684**
  - Remove the deployment script that creates encryption keys and stores them to
    S3

- **CUMULUS-1768**
  - Removed API endpoints `stats/histogram` and `stats/average`. All advanced stats needs should be acquired from Cloud Metrics or similarly configured ELK stack.

### Fixed

- **Fix default values for urs_url in variables.tf files**
  - Remove trailing `/` from default `urs_url` values.

- **CUMULUS-1610** - Add the Elasticsearch security group to the EC2 security groups

- **CUMULUS-1740** - `cumulus_meta.workflow_start_time` is now set in Cumulus
  messages

- **CUMULUS-1753** - Fixed `@cumulus/ingest/HttpProviderClient.js` to properly handle HTTP providers with:
  - Multiple link tags (e.g. `<a>`) per line of source code
  - Link tags in uppercase or lowercase (e.g. `<A>`)
  - Links with filepaths in the link target (e.g. `<a href="/path/to/file.txt">`). These files will be returned from HTTP file discovery **as the file name only** (e.g. `file.txt`).

- **CUMULUS-1768**
  - Fix an issue in the stats endpoints in `@cumulus/api` to send back stats for the correct type

## [v1.18.0] 2020-02-03

### BREAKING CHANGES

- **CUMULUS-1686**

  - `ecs_cluster_instance_image_id` is now a _required_ variable of the `cumulus` module, instead of optional.

- **CUMULUS-1698**

  - Change variable `saml_launchpad_metadata_path` to `saml_launchpad_metadata_url` in the `tf-modules/cumulus` Terraform module.

- **CUMULUS-1703**
  - Remove the unused `forceDownload` option from the `sync-granule` tasks's config
  - Remove the `@cumulus/ingest/granule.Discover` class
  - Remove the `@cumulus/ingest/granule.Granule` class
  - Remove the `@cumulus/ingest/pdr.Discover` class
  - Remove the `@cumulus/ingest/pdr.Granule` class
  - Remove the `@cumulus/ingest/parse-pdr.parsePdr` function

### Added

- **CUMULUS-1040**

  - Added `@cumulus/aws-client` package to provide utilities for working with AWS services and the Node.js AWS SDK
  - Added `@cumulus/errors` package which exports error classes for use in Cumulus workflow code
  - Added `@cumulus/integration-tests/sfnStep` to provide utilities for parsing step function execution histories

- **CUMULUS-1102**

  - Adds functionality to the @cumulus/api package for better local testing.
    - Adds data seeding for @cumulus/api's localAPI.
      - seed functions allow adding collections, executions, granules, pdrs, providers, and rules to a Localstack Elasticsearch and DynamoDB via `addCollections`, `addExecutions`, `addGranules`, `addPdrs`, `addProviders`, and `addRules`.
    - Adds `eraseDataStack` function to local API server code allowing resetting of local datastack for testing (ES and DynamoDB).
    - Adds optional parameters to the @cumulus/api bin serve to allow for launching the api without destroying the current data.

- **CUMULUS-1697**

  - Added the `@cumulus/tf-inventory` package that provides command line utilities for managing Terraform resources in your AWS account

- **CUMULUS-1703**

  - Add `@cumulus/aws-client/S3.createBucket` function
  - Add `@cumulus/aws-client/S3.putFile` function
  - Add `@cumulus/common/string.isNonEmptyString` function
  - Add `@cumulus/ingest/FtpProviderClient` class
  - Add `@cumulus/ingest/HttpProviderClient` class
  - Add `@cumulus/ingest/S3ProviderClient` class
  - Add `@cumulus/ingest/SftpProviderClient` class
  - Add `@cumulus/ingest/providerClientUtils.buildProviderClient` function
  - Add `@cumulus/ingest/providerClientUtils.fetchTextFile` function

- **CUMULUS-1731**

  - Add new optional input variables to the Cumulus Terraform module to support TEA upgrade:
    - `thin_egress_cookie_domain` - Valid domain for Thin Egress App cookie
    - `thin_egress_domain_cert_arn` - Certificate Manager SSL Cert ARN for Thin
      Egress App if deployed outside NGAP/CloudFront
    - `thin_egress_download_role_in_region_arn` - ARN for reading of Thin Egress
      App data buckets for in-region requests
    - `thin_egress_jwt_algo` - Algorithm with which to encode the Thin Egress
      App JWT cookie
    - `thin_egress_jwt_secret_name` - Name of AWS secret where keys for the Thin
      Egress App JWT encode/decode are stored
    - `thin_egress_lambda_code_dependency_archive_key` - Thin Egress App - S3
      Key of packaged python modules for lambda dependency layer

- **CUMULUS-1733**
  - Add `discovery-filtering` operator doc to document previously undocumented functionality.

- **CUMULUS-1737**
  - Added the `cumulus-test-cleanup` module to run a nightly cleanup on resources left over from the integration tests run from the `example/spec` directory.

### Changed

- **CUMULUS-1102**

  - Updates `@cumulus/api/auth/testAuth` to use JWT instead of random tokens.
  - Updates the default AMI for the ecs_cluster_instance_image_id.

- **CUMULUS-1622**

  - Mutex class has been deprecated in `@cumulus/common/concurrency` and will be removed in a future release.

- **CUMULUS-1686**

  - Changed `ecs_cluster_instance_image_id` to be a required variable of the `cumulus` module and removed the default value.
    The default was not available across accounts and regions, nor outside of NGAP and therefore not particularly useful.

- **CUMULUS-1688**

  - Updated `@cumulus/aws.receiveSQSMessages` not to replace `message.Body` with a parsed object. This behavior was undocumented and confusing as received messages appeared to contradict AWS docs that state `message.Body` is always a string.
  - Replaced `sf_watcher` CloudWatch rule from `cloudwatch-events.tf` with an EventSourceMapping on `sqs2sf` mapped to the `start_sf` SQS queue (in `event-sources.tf`).
  - Updated `sqs2sf` with an EventSourceMapping handler and unit test.

- **CUMULUS-1698**

  - Change variable `saml_launchpad_metadata_path` to `saml_launchpad_metadata_url` in the `tf-modules/cumulus` Terraform module.
  - Updated `@cumulus/api/launchpadSaml` to download launchpad IDP metadata from configured location when the metadata in s3 is not valid, and to work with updated IDP metadata and SAML response.

- **CUMULUS-1731**
  - Upgrade the version of the Thin Egress App deployed by Cumulus to v48
    - Note: New variables available, see the 'Added' section of this changelog.

### Fixed

- **CUMULUS-1664**

  - Updated `dbIndexer` Lambda to remove hardcoded references to DynamoDB table names.

- **CUMULUS-1733**
  - Fixed granule discovery recursion algorithm used in S/FTP protocols.

### Removed

- **CUMULUS-1481**
  - removed `process` config and output from PostToCmr as it was not required by the task nor downstream steps, and should still be in the output message's `meta` regardless.

### Deprecated

- **CUMULUS-1040**
  - Deprecated the following code. For cases where the code was moved into another package, the new code location is noted:
    - `@cumulus/common/CloudFormationGateway` -> `@cumulus/aws-client/CloudFormationGateway`
    - `@cumulus/common/DynamoDb` -> `@cumulus/aws-client/DynamoDb`
    - `@cumulus/common/errors` -> `@cumulus/errors`
    - `@cumulus/common/StepFunctions` -> `@cumulus/aws-client/StepFunctions`
    - All of the exported functions in `@cumulus/commmon/aws` (moved into `@cumulus/aws-client`), except:
      - `@cumulus/common/aws/isThrottlingException` -> `@cumulus/errors/isThrottlingException`
      - `@cumulus/common/aws/improveStackTrace` (not deprecated)
      - `@cumulus/common/aws/retryOnThrottlingException` (not deprecated)
    - `@cumulus/common/sfnStep/SfnStep.parseStepMessage` -> `@cumulus/integration-tests/sfnStep/SfnStep.parseStepMessage`
    - `@cumulus/common/sfnStep/ActivityStep` -> `@cumulus/integration-tests/sfnStep/ActivityStep`
    - `@cumulus/common/sfnStep/LambdaStep` -> `@cumulus/integration-tests/sfnStep/LambdaStep`
    - `@cumulus/common/string/unicodeEscape` -> `@cumulus/aws-client/StepFunctions.unicodeEscape`
    - `@cumulus/common/util/setErrorStack` -> `@cumulus/aws-client/util/setErrorStack`
    - `@cumulus/ingest/aws/invoke` -> `@cumulus/aws-client/Lambda/invoke`
    - `@cumulus/ingest/aws/CloudWatch.bucketSize`
    - `@cumulus/ingest/aws/CloudWatch.cw`
    - `@cumulus/ingest/aws/ECS.ecs`
    - `@cumulus/ingest/aws/ECS`
    - `@cumulus/ingest/aws/Events.putEvent` -> `@cumulus/aws-client/CloudwatchEvents.putEvent`
    - `@cumulus/ingest/aws/Events.deleteEvent` -> `@cumulus/aws-client/CloudwatchEvents.deleteEvent`
    - `@cumulus/ingest/aws/Events.deleteTarget` -> `@cumulus/aws-client/CloudwatchEvents.deleteTarget`
    - `@cumulus/ingest/aws/Events.putTarget` -> `@cumulus/aws-client/CloudwatchEvents.putTarget`
    - `@cumulus/ingest/aws/SQS.attributes` -> `@cumulus/aws-client/SQS.getQueueAttributes`
    - `@cumulus/ingest/aws/SQS.deleteMessage` -> `@cumulus/aws-client/SQS.deleteSQSMessage`
    - `@cumulus/ingest/aws/SQS.deleteQueue` -> `@cumulus/aws-client/SQS.deleteQueue`
    - `@cumulus/ingest/aws/SQS.getUrl` -> `@cumulus/aws-client/SQS.getQueueUrlByName`
    - `@cumulus/ingest/aws/SQS.receiveMessage` -> `@cumulus/aws-client/SQS.receiveSQSMessages`
    - `@cumulus/ingest/aws/SQS.sendMessage` -> `@cumulus/aws-client/SQS.sendSQSMessage`
    - `@cumulus/ingest/aws/StepFunction.getExecutionStatus` -> `@cumulus/aws-client/StepFunction.getExecutionStatus`
    - `@cumulus/ingest/aws/StepFunction.getExecutionUrl` -> `@cumulus/aws-client/StepFunction.getExecutionUrl`

## [v1.17.0] - 2019-12-31

### BREAKING CHANGES

- **CUMULUS-1498**
  - The `@cumulus/cmrjs.publish2CMR` function expects that the value of its
    `creds.password` parameter is a plaintext password.
  - Rather than using an encrypted password from the `cmr_password` environment
    variable, the `@cumulus/cmrjs.updateCMRMetadata` function now looks for an
    environment variable called `cmr_password_secret_name` and fetches the CMR
    password from that secret in AWS Secrets Manager.
  - The `@cumulus/post-to-cmr` task now expects a
    `config.cmr.passwordSecretName` value, rather than `config.cmr.password`.
    The CMR password will be fetched from that secret in AWS Secrets Manager.

### Added

- **CUMULUS-630**

  - Added support for replaying Kinesis records on a stream into the Cumulus Kinesis workflow triggering mechanism: either all the records, or some time slice delimited by start and end timestamps.
  - Added `/replays` endpoint to the operator API for triggering replays.
  - Added `Replay Kinesis Messages` documentation to Operator Docs.
  - Added `manualConsumer` lambda function to consume a Kinesis stream. Used by the replay AsyncOperation.

- **CUMULUS-1687**
  - Added new API endpoint for listing async operations at `/asyncOperations`
  - All asyncOperations now include the fields `description` and `operationType`. `operationType` can be one of the following. [`Bulk Delete`, `Bulk Granules`, `ES Index`, `Kinesis Replay`]

### Changed

- **CUMULUS-1626**

  - Updates Cumulus to use node10/CMA 1.1.2 for all of its internal lambdas in prep for AWS node 8 EOL

- **CUMULUS-1498**
  - Remove the DynamoDB Users table. The list of OAuth users who are allowed to
    use the API is now stored in S3.
  - The CMR password and Launchpad passphrase are now stored in Secrets Manager

## [v1.16.1] - 2019-12-6

**Please note**:

- The `region` argument to the `cumulus` Terraform module has been removed. You may see a warning or error if you have that variable populated.
- Your workflow tasks should use the following versions of the CMA libraries to utilize new granule, parentArn, asyncOperationId, and stackName fields on the logs:
  - `cumulus-message-adapter-js` version 1.0.10+
  - `cumulus-message-adapter-python` version 1.1.1+
  - `cumulus-message-adapter-java` version 1.2.11+
- The `data-persistence` module no longer manages the creation of an Elasticsearch service-linked role for deploying Elasticsearch to a VPC. Follow the [deployment instructions on preparing your VPC](https://nasa.github.io/cumulus/docs/deployment/deployment-readme#vpc-subnets-and-security-group) for guidance on how to create the Elasticsearch service-linked role manually.
- There is now a `distribution_api_gateway_stage` variable for the `tf-modules/cumulus` Terraform module that will be used as the API gateway stage name used for the distribution API (Thin Egress App)
- Default value for the `urs_url` variable is now `https://uat.urs.earthdata.nasa.gov/` in the `tf-modules/cumulus` and `tf-modules/archive` Terraform modules. So deploying the `cumulus` module without a `urs_url` variable set will integrate your Cumulus deployment with the UAT URS environment.

### Added

- **CUMULUS-1563**

  - Added `custom_domain_name` variable to `tf-modules/data-persistence` module

- **CUMULUS-1654**
  - Added new helpers to `@cumulus/common/execution-history`:
    - `getStepExitedEvent()` returns the `TaskStateExited` event in a workflow execution history after the given step completion/failure event
    - `getTaskExitedEventOutput()` returns the output message for a `TaskStateExited` event in a workflow execution history

### Changed

- **CUMULUS-1578**

  - Updates SAML launchpad configuration to authorize via configured userGroup.
    [See the NASA specific documentation (protected)](https://wiki.earthdata.nasa.gov/display/CUMULUS/Cumulus+SAML+Launchpad+Integration)

- **CUMULUS-1579**

  - Elasticsearch list queries use `match` instead of `term`. `term` had been analyzing the terms and not supporting `-` in the field values.

- **CUMULUS-1619**

  - Adds 4 new keys to `@cumulus/logger` to display granules, parentArn, asyncOperationId, and stackName.
  - Depends on `cumulus-message-adapter-js` version 1.0.10+. Cumulus tasks updated to use this version.

- **CUMULUS-1654**

  - Changed `@cumulus/common/SfnStep.parseStepMessage()` to a static class method

- **CUMULUS-1641**
  - Added `meta.retries` and `meta.visibilityTimeout` properties to sqs-type rule. To create sqs-type rule, you're required to configure a dead-letter queue on your queue.
  - Added `sqsMessageRemover` lambda which removes the message from SQS queue upon successful workflow execution.
  - Updated `sqsMessageConsumer` lambda to not delete message from SQS queue, and to retry the SQS message for configured number of times.

### Removed

- Removed `create_service_linked_role` variable from `tf-modules/data-persistence` module.

- **CUMULUS-1321**
  - The `region` argument to the `cumulus` Terraform module has been removed

### Fixed

- **CUMULUS-1668** - Fixed a race condition where executions may not have been
  added to the database correctly
- **CUMULUS-1654** - Fixed issue with `publishReports` Lambda not including workflow execution error information for failed workflows with a single step
- Fixed `tf-modules/cumulus` module so that the `urs_url` variable is passed on to its invocation of the `tf-modules/archive` module

## [v1.16.0] - 2019-11-15

### Added

- **CUMULUS-1321**

  - A `deploy_distribution_s3_credentials_endpoint` variable has been added to
    the `cumulus` Terraform module. If true, the NGAP-backed S3 credentials
    endpoint will be added to the Thin Egress App's API. Default: true

- **CUMULUS-1544**

  - Updated the `/granules/bulk` endpoint to correctly query Elasticsearch when
    granule ids are not provided.

- **CUMULUS-1580**
  - Added `/granules/bulk` endpoint to `@cumulus/api` to perform bulk actions on granules given either a list of granule ids or an Elasticsearch query and the workflow to perform.

### Changed

- **CUMULUS-1561**

  - Fix the way that we are handling Terraform provider version requirements
  - Pass provider configs into child modules using the method that the
    [Terraform documentation](https://www.terraform.io/docs/configuration/modules.html#providers-within-modules)
    suggests
  - Remove the `region` input variable from the `s3_access_test` Terraform module
  - Remove the `aws_profile` and `aws_region` input variables from the
    `s3-replicator` Terraform module

- **CUMULUS-1639**
  - Because of
    [S3's Data Consistency Model](https://docs.aws.amazon.com/AmazonS3/latest/dev/Introduction.html#BasicsObjects),
    there may be situations where a GET operation for an object can temporarily
    return a `NoSuchKey` response even if that object _has_ been created. The
    `@cumulus/common/aws.getS3Object()` function has been updated to support
    retries if a `NoSuchKey` response is returned by S3. This behavior can be
    enabled by passing a `retryOptions` object to that function. Supported
    values for that object can be found here:
    <https://github.com/tim-kos/node-retry#retryoperationoptions>

### Removed

- **CUMULUS-1559**
  - `logToSharedDestination` has been migrated to the Terraform deployment as `log_api_gateway_to_cloudwatch` and will ONLY apply to egress lambdas.
    Due to the differences in the Terraform deployment model, we cannot support a global log subscription toggle for a configurable subset of lambdas.
    However, setting up your own log forwarding for a Lambda with Terraform is fairly simple, as you will only need to add SubscriptionFilters to your Terraform configuration, one per log group.
    See [the Terraform documentation](https://www.terraform.io/docs/providers/aws/r/cloudwatch_log_subscription_filter.html) for details on how to do this.
    An empty FilterPattern ("") will capture all logs in a group.

## [v1.15.0] - 2019-11-04

### BREAKING CHANGES

- **CUMULUS-1644** - When a workflow execution begins or ends, the workflow
  payload is parsed and any new or updated PDRs or granules referenced in that
  workflow are stored to the Cumulus archive. The defined interface says that a
  PDR in `payload.pdr` will be added to the archive, and any granules in
  `payload.granules` will also be added to the archive. In previous releases,
  PDRs found in `meta.pdr` and granules found in `meta.input_granules` were also
  added to the archive. This caused unexpected behavior and has been removed.
  Only PDRs from `payload.pdr` and granules from `payload.granules` will now be
  added to the Cumulus archive.

- **CUMULUS-1449** - Cumulus now uses a universal workflow template when
  starting a workflow that contains general information specific to the
  deployment, but not specific to the workflow. Workflow task configs must be
  defined using AWS step function parameters. As part of this change,
  `CumulusConfig` has been retired and task configs must now be defined under
  the `cma.task_config` key in the Parameters section of a step function
  definition.

  **Migration instructions**:

  NOTE: These instructions require the use of Cumulus Message Adapter v1.1.x+.
  Please ensure you are using a compatible version before attempting to migrate
  workflow configurations. When defining workflow steps, remove any
  `CumulusConfig` section, as shown below:

  ```yaml
  ParsePdr:
    CumulusConfig:
      provider: "{$.meta.provider}"
      bucket: "{$.meta.buckets.internal.name}"
      stack: "{$.meta.stack}"
  ```

  Instead, use AWS Parameters to pass `task_config` for the task directly into
  the Cumulus Message Adapter:

  ```yaml
  ParsePdr:
    Parameters:
      cma:
        event.$: "$"
        task_config:
          provider: "{$.meta.provider}"
          bucket: "{$.meta.buckets.internal.name}"
          stack: "{$.meta.stack}"
  ```

  In this example, the `cma` key is used to pass parameters to the message
  adapter. Using `task_config` in combination with `event.$: '$'` allows the
  message adapter to process `task_config` as the `config` passed to the Cumulus
  task. See `example/workflows/sips.yml` in the core repository for further
  examples of how to set the Parameters.

  Additionally, workflow configurations for the `QueueGranules` and `QueuePdrs`
  tasks need to be updated:

  - `queue-pdrs` config changes:
    - `parsePdrMessageTemplateUri` replaced with `parsePdrWorkflow`, which is
      the workflow name (i.e. top-level name in `config.yml`, e.g. 'ParsePdr').
    - `internalBucket` and `stackName` configs now required to look up
      configuration from the deployment. Brings the task config in line with
      that of `queue-granules`.
  - `queue-granules` config change: `ingestGranuleMessageTemplateUri` replaced
    with `ingestGranuleWorkflow`, which is the workflow name (e.g.
    'IngestGranule').

- **CUMULUS-1396** - **Workflow steps at the beginning and end of a workflow
  using the `SfSnsReport` Lambda have now been deprecated (e.g. `StartStatus`,
  `StopStatus`) and should be removed from your workflow definitions**. These
  steps were used for publishing ingest notifications and have been replaced by
  an implementation using Cloudwatch events for Step Functions to trigger a
  Lambda that publishes ingest notifications. For further detail on how ingest
  notifications are published, see the notes below on **CUMULUS-1394**. For
  examples of how to update your workflow definitions, see our
  [example workflow definitions](https://github.com/nasa/cumulus/blob/master/example/workflows/).

- **CUMULUS-1470**
  - Remove Cumulus-defined ECS service autoscaling, allowing integrators to
    better customize autoscaling to meet their needs. In order to use
    autoscaling with ECS services, appropriate
    `AWS::ApplicationAutoScaling::ScalableTarget`,
    `AWS::ApplicationAutoScaling::ScalingPolicy`, and `AWS::CloudWatch::Alarm`
    resources should be defined in a kes overrides file. See
    [this example](https://github.com/nasa/cumulus/blob/release-1.15.x/example/overrides/app/cloudformation.template.yml)
    for an example.
  - The following config parameters are no longer used:
    - ecs.services.\<NAME\>.minTasks
    - ecs.services.\<NAME\>.maxTasks
    - ecs.services.\<NAME\>.scaleInActivityScheduleTime
    - ecs.services.\<NAME\>.scaleInAdjustmentPercent
    - ecs.services.\<NAME\>.scaleOutActivityScheduleTime
    - ecs.services.\<NAME\>.scaleOutAdjustmentPercent
    - ecs.services.\<NAME\>.activityName

### Added

- **CUMULUS-1100**

  - Added 30-day retention properties to all log groups that were missing those policies.

- **CUMULUS-1396**

  - Added `@cumulus/common/sfnStep`:
    - `LambdaStep` - A class for retrieving and parsing input and output to Lambda steps in AWS Step Functions
    - `ActivityStep` - A class for retrieving and parsing input and output to ECS activity steps in AWS Step Functions

- **CUMULUS-1574**

  - Added `GET /token` endpoint for SAML authorization when cumulus is protected by Launchpad.
    This lets a user retieve a token by hand that can be presented to the API.

- **CUMULUS-1625**

  - Added `sf_start_rate` variable to the `ingest` Terraform module, equivalent to `sqs_consumer_rate` in the old model, but will not be automatically applied to custom queues as that was.

- **CUMULUS-1513**
  - Added `sqs`-type rule support in the Cumulus API `@cumulus/api`
  - Added `sqsMessageConsumer` lambda which processes messages from the SQS queues configured in the `sqs` rules.

### Changed

- **CUMULUS-1639**

  - Because of
    [S3's Data Consistency Model](https://docs.aws.amazon.com/AmazonS3/latest/dev/Introduction.html#BasicsObjects),
    there may be situations where a GET operation for an object can temporarily
    return a `NoSuchKey` response even if that object _has_ been created. The
    `@cumulus/common/aws.getS3Object()` function will now retry up to 10 times
    if a `NoSuchKey` response is returned by S3. This can behavior can be
    overridden by passing `{ retries: 0 }` as the `retryOptions` argument.

- **CUMULUS-1449**

  - `queue-pdrs` & `queue-granules` config changes. Details in breaking changes section.
  - Cumulus now uses a universal workflow template when starting workflow that contains general information specific to the deployment, but not specific to the workflow.
  - Changed the way workflow configs are defined, from `CumulusConfig` to a `task_config` AWS Parameter.

- **CUMULUS-1452**

  - Changed the default ECS docker storage drive to `devicemapper`

- **CUMULUS-1453**
  - Removed config schema for `@cumulus/sf-sns-report` task
  - Updated `@cumulus/sf-sns-report` to always assume that it is running as an intermediate step in a workflow, not as the first or last step

### Removed

- **CUMULUS-1449**
  - Retired `CumulusConfig` as part of step function definitions, as this is an artifact of the way Kes parses workflow definitions that was not possible to migrate to Terraform. Use AWS Parameters and the `task_config` key instead. See change note above.
  - Removed individual workflow templates.

### Fixed

- **CUMULUS-1620** - Fixed bug where `message_adapter_version` does not correctly inject the CMA

- **CUMULUS-1396** - Updated `@cumulus/common/StepFunctions.getExecutionHistory()` to recursively fetch execution history when `nextToken` is returned in response

- **CUMULUS-1571** - Updated `@cumulus/common/DynamoDb.get()` to throw any errors encountered when trying to get a record and the record does exist

- **CUMULUS-1452**
  - Updated the EC2 initialization scripts to use full volume size for docker storage
  - Changed the default ECS docker storage drive to `devicemapper`

## [v1.14.5] - 2019-12-30 - [BACKPORT]

### Updated

- **CUMULUS-1626**
  - Updates Cumulus to use node10/CMA 1.1.2 for all of its internal lambdas in prep for AWS node 8 EOL

## [v1.14.4] - 2019-10-28

### Fixed

- **CUMULUS-1632** - Pinned `aws-elasticsearch-connector` package in `@cumulus/api` to version `8.1.3`, since `8.2.0` includes breaking changes

## [v1.14.3] - 2019-10-18

### Fixed

- **CUMULUS-1620** - Fixed bug where `message_adapter_version` does not correctly inject the CMA

- **CUMULUS-1572** - A granule is now included in discovery results even when
  none of its files has a matching file type in the associated collection
  configuration. Previously, if all files for a granule were unmatched by a file
  type configuration, the granule was excluded from the discovery results.
  Further, added support for a `boolean` property
  `ignoreFilesConfigForDiscovery`, which controls how a granule's files are
  filtered at discovery time.

## [v1.14.2] - 2019-10-08

### BREAKING CHANGES

Your Cumulus Message Adapter version should be pinned to `v1.0.13` or lower in your `app/config.yml` using `message_adapter_version: v1.0.13` OR you should use the workflow migration steps below to work with CMA v1.1.1+.

- **CUMULUS-1394** - The implementation of the `SfSnsReport` Lambda requires additional environment variables for integration with the new ingest notification SNS topics. Therefore, **you must update the definition of `SfSnsReport` in your `lambdas.yml` like so**:

```yaml
SfSnsReport:
  handler: index.handler
  timeout: 300
  source: node_modules/@cumulus/sf-sns-report/dist
  tables:
    - ExecutionsTable
  envs:
    execution_sns_topic_arn:
      function: Ref
      value: reportExecutionsSns
    granule_sns_topic_arn:
      function: Ref
      value: reportGranulesSns
    pdr_sns_topic_arn:
      function: Ref
      value: reportPdrsSns
```

- **CUMULUS-1447** -
  The newest release of the Cumulus Message Adapter (v1.1.1) requires that parameterized configuration be used for remote message functionality. Once released, Kes will automatically bring in CMA v1.1.1 without additional configuration.

  **Migration instructions**
  Oversized messages are no longer written to S3 automatically. In order to utilize remote messaging functionality, configure a `ReplaceConfig` AWS Step Function parameter on your CMA task:

  ```yaml
  ParsePdr:
    Parameters:
      cma:
        event.$: "$"
        ReplaceConfig:
          FullMessage: true
  ```

  Accepted fields in `ReplaceConfig` include `MaxSize`, `FullMessage`, `Path` and `TargetPath`.
  See https://github.com/nasa/cumulus-message-adapter/blob/master/CONTRACT.md#remote-message-configuration for full details.

  As this change is backward compatible in Cumulus Core, users wishing to utilize the previous version of the CMA may opt to transition to using a CMA lambda layer, or set `message_adapter_version` in their configuration to a version prior to v1.1.0.

### PLEASE NOTE

- **CUMULUS-1394** - Ingest notifications are now provided via 3 separate SNS topics for executions, granules, and PDRs, instead of a single `sftracker` SNS topic. Whereas the `sftracker` SNS topic received a full Cumulus execution message, the new topics all receive generated records for the given object. The new topics are only published to if the given object exists for the current execution. For a given execution/granule/PDR, **two messages will be received by each topic**: one message indicating that ingest is running and another message indicating that ingest has completed or failed. The new SNS topics are:

  - `reportExecutions` - Receives 1 message per execution
  - `reportGranules` - Receives 1 message per granule in an execution
  - `reportPdrs` - Receives 1 message per PDR

### Added

- **CUMULUS-639**

  - Adds SAML JWT and launchpad token authentication to Cumulus API (configurable)
    - **NOTE** to authenticate with Launchpad ensure your launchpad user_id is in the `<prefix>-UsersTable`
    - when Cumulus configured to protect API via Launchpad:
      - New endpoints
        - `GET /saml/login` - starting point for SAML SSO creates the login request url and redirects to the SAML Identity Provider Service (IDP)
        - `POST /saml/auth` - SAML Assertion Consumer Service. POST receiver from SAML IDP. Validates response, logs the user in, and returnes a SAML-based JWT.
    - Disabled endpoints
      - `POST /refresh`
      - Changes authorization worklow:
      - `ensureAuthorized` now presumes the bearer token is a JWT and tries to validate. If the token is malformed, it attempts to validate the token against Launchpad. This allows users to bring their own token as described here https://wiki.earthdata.nasa.gov/display/CUMULUS/Cumulus+API+with+Launchpad+Authentication. But it also allows dashboard users to manually authenticate via Launchpad SAML to receive a Launchpad-based JWT.

- **CUMULUS-1394**
  - Added `Granule.generateGranuleRecord()` method to granules model to generate a granule database record from a Cumulus execution message
  - Added `Pdr.generatePdrRecord()` method to PDRs model to generate a granule database record from a Cumulus execution message
  - Added helpers to `@cumulus/common/message`:
    - `getMessageExecutionName()` - Get the execution name from a Cumulus execution message
    - `getMessageStateMachineArn()` - Get the state machine ARN from a Cumulus execution message
    - `getMessageExecutionArn()` - Get the execution ARN for a Cumulus execution message
    - `getMessageGranules()` - Get the granules from a Cumulus execution message, if any.
  - Added `@cumulus/common/cloudwatch-event/isFailedSfStatus()` to determine if a Step Function status from a Cloudwatch event is a failed status

### Changed

- **CUMULUS-1308**

  - HTTP PUT of a Collection, Provider, or Rule via the Cumulus API now
    performs full replacement of the existing object with the object supplied
    in the request payload. Previous behavior was to perform a modification
    (partial update) by merging the existing object with the (possibly partial)
    object in the payload, but this did not conform to the HTTP standard, which
    specifies PATCH as the means for modifications rather than replacements.

- **CUMULUS-1375**

  - Migrate Cumulus from deprecated Elasticsearch JS client to new, supported one in `@cumulus/api`

- **CUMULUS-1485** Update `@cumulus/cmr-client` to return error message from CMR for validation failures.

- **CUMULUS-1394**

  - Renamed `Execution.generateDocFromPayload()` to `Execution.generateRecord()` on executions model. The method generates an execution database record from a Cumulus execution message.

- **CUMULUS-1432**

  - `logs` endpoint takes the level parameter as a string and not a number
  - Elasticsearch term query generation no longer converts numbers to boolean

- **CUMULUS-1447**

  - Consolidated all remote message handling code into @common/aws
  - Update remote message code to handle updated CMA remote message flags
  - Update example SIPS workflows to utilize Parameterized CMA configuration

- **CUMULUS-1448** Refactor workflows that are mutating cumulus_meta to utilize meta field

- **CUMULUS-1451**

  - Elasticsearch cluster setting `auto_create_index` will be set to false. This had been causing issues in the bootstrap lambda on deploy.

- **CUMULUS-1456**
  - `@cumulus/api` endpoints default error handler uses `boom` package to format errors, which is consistent with other API endpoint errors.

### Fixed

- **CUMULUS-1432** `logs` endpoint filter correctly filters logs by level
- **CUMULUS-1484** `useMessageAdapter` now does not set CUMULUS_MESSAGE_ADAPTER_DIR when `true`

### Removed

- **CUMULUS-1394**
  - Removed `sfTracker` SNS topic. Replaced by three new SNS topics for granule, execution, and PDR ingest notifications.
  - Removed unused functions from `@cumulus/common/aws`:
    - `getGranuleS3Params()`
    - `setGranuleStatus()`

## [v1.14.1] - 2019-08-29

### Fixed

- **CUMULUS-1455**

  - CMR token links updated to point to CMR legacy services rather than echo

- **CUMULUS-1211**
  - Errors thrown during granule discovery are no longer swallowed and ignored.
    Rather, errors are propagated to allow for proper error-handling and
    meaningful messaging.

## [v1.14.0] - 2019-08-22

### PLEASE NOTE

- We have encountered transient lambda service errors in our integration testing. Please handle transient service errors following [these guidelines](https://docs.aws.amazon.com/step-functions/latest/dg/bp-lambda-serviceexception.html). The workflows in the `example/workflows` folder have been updated with retries configured for these errors.

- **CUMULUS-799** added additional IAM permissions to support reading CloudWatch and API Gateway, so **you will have to redeploy your IAM stack.**

- **CUMULUS-800** Several items:

  - **Delete existing API Gateway stages**: To allow enabling of API Gateway logging, Cumulus now creates and manages a Stage resource during deployment. Before upgrading Cumulus, it is necessary to delete the API Gateway stages on both the Backend API and the Distribution API. Instructions are included in the documenation under [Delete API Gateway Stages](https://nasa.github.io/cumulus/docs/additional-deployment-options/delete-api-gateway-stages).

  - **Set up account permissions for API Gateway to write to CloudWatch**: In a one time operation for your AWS account, to enable CloudWatch Logs for API Gateway, you must first grant the API Gateway permission to read and write logs to CloudWatch for your account. The `AmazonAPIGatewayPushToCloudWatchLogs` managed policy (with an ARN of `arn:aws:iam::aws:policy/service-role/AmazonAPIGatewayPushToCloudWatchLogs`) has all the required permissions. You can find a simple how to in the documentation under [Enable API Gateway Logging.](https://nasa.github.io/cumulus/docs/additional-deployment-options/enable-gateway-logging-permissions)

  - **Configure API Gateway to write logs to CloudWatch** To enable execution logging for the distribution API set `config.yaml` `apiConfigs.distribution.logApigatewayToCloudwatch` value to `true`. More information [Enable API Gateway Logs](https://nasa.github.io/cumulus/docs/additional-deployment-options/enable-api-logs)

  - **Configure CloudWatch log delivery**: It is possible to deliver CloudWatch API execution and access logs to a cross-account shared AWS::Logs::Destination. An operator does this by adding the key `logToSharedDestination` to the `config.yml` at the default level with a value of a writable log destination. More information in the documenation under [Configure CloudWatch Logs Delivery.](https://nasa.github.io/cumulus/docs/additional-deployment-options/configure-cloudwatch-logs-delivery)

  - **Additional Lambda Logging**: It is now possible to configure any lambda to deliver logs to a shared subscriptions by setting `logToSharedDestination` to the ARN of a writable location (either an AWS::Logs::Destination or a Kinesis Stream) on any lambda config. Documentation for [Lambda Log Subscriptions](https://nasa.github.io/cumulus/docs/additional-deployment-options/additional-lambda-logging)

  - **Configure S3 Server Access Logs**: If you are running Cumulus in an NGAP environment you may [configure S3 Server Access Logs](https://nasa.github.io/cumulus/docs/next/deployment/server_access_logging) to be delivered to a shared bucket where the Metrics Team will ingest the logs into their ELK stack. Contact the Metrics team for permission and location.

- **CUMULUS-1368** The Cumulus distribution API has been deprecated and is being replaced by ASF's Thin Egress App. By default, the distribution API will not deploy. Please follow [the instructions for deploying and configuring Thin Egress](https://nasa.github.io/cumulus/docs/deployment/thin_egress_app).

To instead continue to deploy and use the legacy Cumulus distribution app, add the following to your `config.yml`:

```yaml
deployDistributionApi: true
```

If you deploy with no distribution app your deployment will succeed but you may encounter errors in your workflows, particularly in the `MoveGranule` task.

- **CUMULUS-1418** Users who are packaging the CMA in their Lambdas outside of Cumulus may need to update their Lambda configuration. Please see `BREAKING CHANGES` below for details.

### Added

- **CUMULUS-642**
  - Adds Launchpad as an authentication option for the Cumulus API.
  - Updated deployment documentation and added [instructions to setup Cumulus API Launchpad authentication](https://wiki.earthdata.nasa.gov/display/CUMULUS/Cumulus+API+with+Launchpad+Authentication)
- **CUMULUS-1418**
  - Adds usage docs/testing of lambda layers (introduced in PR1125), updates Core example tasks to use the updated `cumulus-ecs-task` and a CMA layer instead of kes CMA injection.
  - Added Terraform module to publish CMA as layer to user account.
- **PR1125** - Adds `layers` config option to support deploying Lambdas with layers
- **PR1128** - Added `useXRay` config option to enable AWS X-Ray for Lambdas.
- **CUMULUS-1345**
  - Adds new variables to the app deployment under `cmr`.
  - `cmrEnvironment` values are `SIT`, `UAT`, or `OPS` with `UAT` as the default.
  - `cmrLimit` and `cmrPageSize` have been added as configurable options.
- **CUMULUS-1273**
  - Added lambda function EmsProductMetadataReport to generate EMS Product Metadata report
- **CUMULUS-1226**
  - Added API endpoint `elasticsearch/index-from-database` to index to an Elasticsearch index from the database for recovery purposes and `elasticsearch/indices-status` to check the status of Elasticsearch indices via the API.
- **CUMULUS-824**
  - Added new Collection parameter `reportToEms` to configure whether the collection is reported to EMS
- **CUMULUS-1357**
  - Added new BackendApi endpoint `ems` that generates EMS reports.
- **CUMULUS-1241**
  - Added information about queues with maximum execution limits defined to default workflow templates (`meta.queueExecutionLimits`)
- **CUMULUS-1311**
  - Added `@cumulus/common/message` with various message parsing/preparation helpers
- **CUMULUS-812**

  - Added support for limiting the number of concurrent executions started from a queue. [See the data cookbook](https://nasa.github.io/cumulus/docs/data-cookbooks/throttling-queued-executions) for more information.

- **CUMULUS-1337**

  - Adds `cumulus.stackName` value to the `instanceMetadata` endpoint.

- **CUMULUS-1368**

  - Added `cmrGranuleUrlType` to the `@cumulus/move-granules` task. This determines what kind of links go in the CMR files. The options are `distribution`, `s3`, or `none`, with the default being distribution. If there is no distribution API being used with Cumulus, you must set the value to `s3` or `none`.

- Added `packages/s3-replicator` Terraform module to allow same-region s3 replication to metrics bucket.

- **CUMULUS-1392**

  - Added `tf-modules/report-granules` Terraform module which processes granule ingest notifications received via SNS and stores granule data to a database. The module includes:
    - SNS topic for publishing granule ingest notifications
    - Lambda to process granule notifications and store data
    - IAM permissions for the Lambda
    - Subscription for the Lambda to the SNS topic

- **CUMULUS-1393**

  - Added `tf-modules/report-pdrs` Terraform module which processes PDR ingest notifications received via SNS and stores PDR data to a database. The module includes:
    - SNS topic for publishing PDR ingest notifications
    - Lambda to process PDR notifications and store data
    - IAM permissions for the Lambda
    - Subscription for the Lambda to the SNS topic
  - Added unit tests for `@cumulus/api/models/pdrs.createPdrFromSns()`

- **CUMULUS-1400**

  - Added `tf-modules/report-executions` Terraform module which processes workflow execution information received via SNS and stores it to a database. The module includes:
    - SNS topic for publishing execution data
    - Lambda to process and store execution data
    - IAM permissions for the Lambda
    - Subscription for the Lambda to the SNS topic
  - Added `@cumulus/common/sns-event` which contains helpers for SNS events:
    - `isSnsEvent()` returns true if event is from SNS
    - `getSnsEventMessage()` extracts and parses the message from an SNS event
    - `getSnsEventMessageObject()` extracts and parses message object from an SNS event
  - Added `@cumulus/common/cloudwatch-event` which contains helpers for Cloudwatch events:
    - `isSfExecutionEvent()` returns true if event is from Step Functions
    - `isTerminalSfStatus()` determines if a Step Function status from a Cloudwatch event is a terminal status
    - `getSfEventStatus()` gets the Step Function status from a Cloudwatch event
    - `getSfEventDetailValue()` extracts a Step Function event detail field from a Cloudwatch event
    - `getSfEventMessageObject()` extracts and parses Step Function detail object from a Cloudwatch event

- **CUMULUS-1429**

  - Added `tf-modules/data-persistence` Terraform module which includes resources for data persistence in Cumulus:
    - DynamoDB tables
    - Elasticsearch with optional support for VPC
    - Cloudwatch alarm for number of Elasticsearch nodes

- **CUMULUS-1379** CMR Launchpad Authentication
  - Added `launchpad` configuration to `@cumulus/deployment/app/config.yml`, and cloudformation templates, workflow message, lambda configuration, api endpoint configuration
  - Added `@cumulus/common/LaunchpadToken` and `@cumulus/common/launchpad` to provide methods to get token and validate token
  - Updated lambdas to use Launchpad token for CMR actions (ingest and delete granules)
  - Updated deployment documentation and added [instructions to setup CMR client for Launchpad authentication](https://wiki.earthdata.nasa.gov/display/CUMULUS/CMR+Launchpad+Authentication)

## Changed

- **CUMULUS-1232**

  - Added retries to update `@cumulus/cmr-client` `updateToken()`

- **CUMULUS-1245 CUMULUS-795**

  - Added additional `ems` configuration parameters for sending the ingest reports to EMS
  - Added functionality to send daily ingest reports to EMS

- **CUMULUS-1241**

  - Removed the concept of "priority levels" and added ability to define a number of maximum concurrent executions per SQS queue
  - Changed mapping of Cumulus message properties for the `sqs2sfThrottle` lambda:
    - Queue name is read from `cumulus_meta.queueName`
    - Maximum executions for the queue is read from `meta.queueExecutionLimits[queueName]`, where `queueName` is `cumulus_meta.queueName`
  - Changed `sfSemaphoreDown` lambda to only attempt decrementing semaphores when:
    - the message is for a completed/failed/aborted/timed out workflow AND
    - `cumulus_meta.queueName` exists on the Cumulus message AND
    - An entry for the queue name (`cumulus_meta.queueName`) exists in the the object `meta.queueExecutionLimits` on the Cumulus message

- **CUMULUS-1338**

  - Updated `sfSemaphoreDown` lambda to be triggered via AWS Step Function Cloudwatch events instead of subscription to `sfTracker` SNS topic

- **CUMULUS-1311**

  - Updated `@cumulus/queue-granules` to set `cumulus_meta.queueName` for queued execution messages
  - Updated `@cumulus/queue-pdrs` to set `cumulus_meta.queueName` for queued execution messages
  - Updated `sqs2sfThrottle` lambda to immediately decrement queue semaphore value if dispatching Step Function execution throws an error

- **CUMULUS-1362**

  - Granule `processingStartTime` and `processingEndTime` will be set to the execution start time and end time respectively when there is no sync granule or post to cmr task present in the workflow

- **CUMULUS-1400**
  - Deprecated `@cumulus/ingest/aws/getExecutionArn`. Use `@cumulus/common/aws/getExecutionArn` instead.

### Fixed

- **CUMULUS-1439**

  - Fix bug with rule.logEventArn deletion on Kinesis rule update and fix unit test to verify

- **CUMULUS-796**

  - Added production information (collection ShortName and Version, granuleId) to EMS distribution report
  - Added functionality to send daily distribution reports to EMS

- **CUMULUS-1319**

  - Fixed a bug where granule ingest times were not being stored to the database

- **CUMULUS-1356**

  - The `Collection` model's `delete` method now _removes_ the specified item
    from the collection config store that was inserted by the `create` method.
    Previously, this behavior was missing.

- **CUMULUS-1374**
  - Addressed audit concerns (https://www.npmjs.com/advisories/782) in api package

### BREAKING CHANGES

### Changed

- **CUMULUS-1418**
  - Adding a default `cmaDir` key to configuration will cause `CUMULUS_MESSAGE_ADAPTER_DIR` to be set by default to `/opt` for any Lambda not setting `useCma` to true, or explicitly setting the CMA environment variable. In lambdas that package the CMA independently of the Cumulus packaging. Lambdas manually packaging the CMA should have their Lambda configuration updated to set the CMA path, or alternately if not using the CMA as a Lambda layer in this deployment set `cmaDir` to `./cumulus-message-adapter`.

### Removed

- **CUMULUS-1337**

  - Removes the S3 Access Metrics package added in CUMULUS-799

- **PR1130**
  - Removed code deprecated since v1.11.1:
    - Removed `@cumulus/common/step-functions`. Use `@cumulus/common/StepFunctions` instead.
    - Removed `@cumulus/api/lib/testUtils.fakeFilesFactory`. Use `@cumulus/api/lib/testUtils.fakeFileFactory` instead.
    - Removed `@cumulus/cmrjs/cmr` functions: `searchConcept`, `ingestConcept`, `deleteConcept`. Use the functions in `@cumulus/cmr-client` instead.
    - Removed `@cumulus/ingest/aws.getExecutionHistory`. Use `@cumulus/common/StepFunctions.getExecutionHistory` instead.

## [v1.13.5] - 2019-08-29 - [BACKPORT]

### Fixed

- **CUMULUS-1455** - CMR token links updated to point to CMR legacy services rather than echo

## [v1.13.4] - 2019-07-29

- **CUMULUS-1411** - Fix deployment issue when using a template override

## [v1.13.3] - 2019-07-26

- **CUMULUS-1345** Full backport of CUMULUS-1345 features - Adds new variables to the app deployment under `cmr`.
  - `cmrEnvironment` values are `SIT`, `UAT`, or `OPS` with `UAT` as the default.
  - `cmrLimit` and `cmrPageSize` have been added as configurable options.

## [v1.13.2] - 2019-07-25

- Re-release of v1.13.1 to fix broken npm packages.

## [v1.13.1] - 2019-07-22

- **CUMULUS-1374** - Resolve audit compliance with lodash version for api package subdependency
- **CUMULUS-1412** - Resolve audit compliance with googleapi package
- **CUMULUS-1345** - Backported CMR environment setting in getUrl to address immediate user need. CMR_ENVIRONMENT can now be used to set the CMR environment to OPS/SIT

## [v1.13.0] - 2019-5-20

### PLEASE NOTE

**CUMULUS-802** added some additional IAM permissions to support ECS autoscaling, so **you will have to redeploy your IAM stack.**
As a result of the changes for **CUMULUS-1193**, **CUMULUS-1264**, and **CUMULUS-1310**, **you must delete your existing stacks (except IAM) before deploying this version of Cumulus.**
If running Cumulus within a VPC and extended downtime is acceptable, we recommend doing this at the end of the day to allow AWS backend resources and network interfaces to be cleaned up overnight.

### BREAKING CHANGES

- **CUMULUS-1228**

  - The default AMI used by ECS instances is now an NGAP-compliant AMI. This
    will be a breaking change for non-NGAP deployments. If you do not deploy to
    NGAP, you will need to find the AMI ID of the
    [most recent Amazon ECS-optimized AMI](https://docs.aws.amazon.com/AmazonECS/latest/developerguide/ecs-optimized_AMI.html),
    and set the `ecs.amiid` property in your config. Instructions for finding
    the most recent NGAP AMI can be found using
    [these instructions](https://wiki.earthdata.nasa.gov/display/ESKB/Select+an+NGAP+Created+AMI).

- **CUMULUS-1310**

  - Database resources (DynamoDB, ElasticSearch) have been moved to an independent `db` stack.
    Migrations for this version will need to be user-managed. (e.g. [elasticsearch](https://docs.aws.amazon.com/elasticsearch-service/latest/developerguide/es-version-migration.html#snapshot-based-migration) and [dynamoDB](https://docs.aws.amazon.com/datapipeline/latest/DeveloperGuide/dp-template-exports3toddb.html)).
    Order of stack deployment is `iam` -> `db` -> `app`.
  - All stacks can now be deployed using a single `config.yml` file, i.e.: `kes cf deploy --kes-folder app --template node_modules/@cumulus/deployment/[iam|db|app] [...]`
    Backwards-compatible. For development, please re-run `npm run bootstrap` to build new `kes` overrides.
    Deployment docs have been updated to show how to deploy a single-config Cumulus instance.
  - `params` have been moved: Nest `params` fields under `app`, `db` or `iam` to override all Parameters for a particular stack's cloudformation template. Backwards-compatible with multi-config setups.
  - `stackName` and `stackNameNoDash` have been retired. Use `prefix` and `prefixNoDash` instead.
  - The `iams` section in `app/config.yml` IAM roles has been deprecated as a user-facing parameter,
    _unless_ your IAM role ARNs do not match the convention shown in `@cumulus/deployment/app/config.yml`
  - The `vpc.securityGroup` will need to be set with a pre-existing security group ID to use Cumulus in a VPC. Must allow inbound HTTP(S) (Port 443).

- **CUMULUS-1212**

  - `@cumulus/post-to-cmr` will now fail if any granules being processed are missing a metadata file. You can set the new config option `skipMetaCheck` to `true` to pass post-to-cmr without a metadata file.

- **CUMULUS-1232**

  - `@cumulus/sync-granule` will no longer silently pass if no checksum data is provided. It will use input
    from the granule object to:
    - Verify checksum if `checksumType` and `checksumValue` are in the file record OR a checksum file is provided
      (throws `InvalidChecksum` on fail), else log warning that no checksum is available.
    - Then, verify synced S3 file size if `file.size` is in the file record (throws `UnexpectedFileSize` on fail),
      else log warning that no file size is available.
    - Pass the step.

- **CUMULUS-1264**

  - The Cloudformation templating and deployment configuration has been substantially refactored.
    - `CumulusApiDefault` nested stack resource has been renamed to `CumulusApiDistribution`
    - `CumulusApiV1` nested stack resource has been renamed to `CumulusApiBackend`
  - The `urs: true` config option for when defining your lambdas (e.g. in `lambdas.yml`) has been deprecated. There are two new options to replace it:
    - `urs_redirect: 'token'`: This will expose a `TOKEN_REDIRECT_ENDPOINT` environment variable to your lambda that references the `/token` endpoint on the Cumulus backend API
    - `urs_redirect: 'distribution'`: This will expose a `DISTRIBUTION_REDIRECT_ENDPOINT` environment variable to your lambda that references the `/redirect` endpoint on the Cumulus distribution API

- **CUMULUS-1193**

  - The elasticsearch instance is moved behind the VPC.
  - Your account will need an Elasticsearch Service Linked role. This is a one-time setup for the account. You can follow the instructions to use the AWS console or AWS CLI [here](https://docs.aws.amazon.com/IAM/latest/UserGuide/using-service-linked-roles.html) or use the following AWS CLI command: `aws iam create-service-linked-role --aws-service-name es.amazonaws.com`

- **CUMULUS-802**

  - ECS `maxInstances` must be greater than `minInstances`. If you use defaults, no change is required.

- **CUMULUS-1269**
  - Brought Cumulus data models in line with CNM JSON schema:
    - Renamed file object `fileType` field to `type`
    - Renamed file object `fileSize` field to `size`
    - Renamed file object `checksumValue` field to `checksum` where not already done.
    - Added `ancillary` and `linkage` type support to file objects.

### Added

- **CUMULUS-799**

  - Added an S3 Access Metrics package which will take S3 Server Access Logs and
    write access metrics to CloudWatch

- **CUMULUS-1242** - Added `sqs2sfThrottle` lambda. The lambda reads SQS messages for queued executions and uses semaphores to only start new executions if the maximum number of executions defined for the priority key (`cumulus_meta.priorityKey`) has not been reached. Any SQS messages that are read but not used to start executions remain in the queue.

- **CUMULUS-1240**

  - Added `sfSemaphoreDown` lambda. This lambda receives SNS messages and for each message it decrements the semaphore used to track the number of running executions if:
    - the message is for a completed/failed workflow AND
    - the message contains a level of priority (`cumulus_meta.priorityKey`)
  - Added `sfSemaphoreDown` lambda as a subscriber to the `sfTracker` SNS topic

- **CUMULUS-1265**

  - Added `apiConfigs` configuration option to configure API Gateway to be private
  - All internal lambdas configured to run inside the VPC by default
  - Removed references to `NoVpc` lambdas from documentation and `example` folder.

- **CUMULUS-802**
  - Adds autoscaling of ECS clusters
  - Adds autoscaling of ECS services that are handling StepFunction activities

## Changed

- Updated `@cumulus/ingest/http/httpMixin.list()` to trim trailing spaces on discovered filenames

- **CUMULUS-1310**

  - Database resources (DynamoDB, ElasticSearch) have been moved to an independent `db` stack.
    This will enable future updates to avoid affecting database resources or requiring migrations.
    Migrations for this version will need to be user-managed.
    (e.g. [elasticsearch](https://docs.aws.amazon.com/elasticsearch-service/latest/developerguide/es-version-migration.html#snapshot-based-migration) and [dynamoDB](https://docs.aws.amazon.com/datapipeline/latest/DeveloperGuide/dp-template-exports3toddb.html)).
    Order of stack deployment is `iam` -> `db` -> `app`.
  - All stacks can now be deployed using a single `config.yml` file, i.e.: `kes cf deploy --kes-folder app --template node_modules/@cumulus/deployment/[iam|db|app] [...]`
    Backwards-compatible. Please re-run `npm run bootstrap` to build new `kes` overrides.
    Deployment docs have been updated to show how to deploy a single-config Cumulus instance.
  - `params` fields should now be nested under the stack key (i.e. `app`, `db` or `iam`) to provide Parameters for a particular stack's cloudformation template,
    for use with single-config instances. Keys _must_ match the name of the deployment package folder (`app`, `db`, or `iam`).
    Backwards-compatible with multi-config setups.
  - `stackName` and `stackNameNoDash` have been retired as user-facing config parameters. Use `prefix` and `prefixNoDash` instead.
    This will be used to create stack names for all stacks in a single-config use case.
    `stackName` may still be used as an override in multi-config usage, although this is discouraged.
    Warning: overriding the `db` stack's `stackName` will require you to set `dbStackName` in your `app/config.yml`.
    This parameter is required to fetch outputs from the `db` stack to reference in the `app` stack.
  - The `iams` section in `app/config.yml` IAM roles has been retired as a user-facing parameter,
    _unless_ your IAM role ARNs do not match the convention shown in `@cumulus/deployment/app/config.yml`
    In that case, overriding `iams` in your own config is recommended.
  - `iam` and `db` `cloudformation.yml` file names will have respective prefixes (e.g `iam.cloudformation.yml`).
  - Cumulus will now only attempt to create reconciliation reports for buckets of the `private`, `public` and `protected` types.
  - Cumulus will no longer set up its own security group.
    To pass a pre-existing security group for in-VPC deployments as a parameter to the Cumulus template, populate `vpc.securityGroup` in `config.yml`.
    This security group must allow inbound HTTP(S) traffic (Port 443). SSH traffic (Port 22) must be permitted for SSH access to ECS instances.
  - Deployment docs have been updated with examples for the new deployment model.

- **CUMULUS-1236**

  - Moves access to public files behind the distribution endpoint. Authentication is not required, but direct http access has been disallowed.

- **CUMULUS-1223**

  - Adds unauthenticated access for public bucket files to the Distribution API. Public files should be requested the same way as protected files, but for public files a redirect to a self-signed S3 URL will happen without requiring authentication with Earthdata login.

- **CUMULUS-1232**

  - Unifies duplicate handling in `ingest/granule.handleDuplicateFile` for maintainability.
  - Changed `ingest/granule.ingestFile` and `move-granules/index.moveFileRequest` to use new function.
  - Moved file versioning code to `ingest/granule.moveGranuleFileWithVersioning`
  - `ingest/granule.verifyFile` now also tests `file.size` for verification if it is in the file record and throws
    `UnexpectedFileSize` error for file size not matching input.
  - `ingest/granule.verifyFile` logs warnings if checksum and/or file size are not available.

- **CUMULUS-1193**

  - Moved reindex CLI functionality to an API endpoint. See [API docs](https://nasa.github.io/cumulus-api/#elasticsearch-1)

- **CUMULUS-1207**
  - No longer disable lambda event source mappings when disabling a rule

### Fixed

- Updated Lerna publish script so that published Cumulus packages will pin their dependencies on other Cumulus packages to exact versions (e.g. `1.12.1` instead of `^1.12.1`)

- **CUMULUS-1203**

  - Fixes IAM template's use of intrinsic functions such that IAM template overrides now work with kes

- **CUMULUS-1268**
  - Deployment will not fail if there are no ES alarms or ECS services

## [v1.12.1] - 2019-4-8

## [v1.12.0] - 2019-4-4

Note: There was an issue publishing 1.12.0. Upgrade to 1.12.1.

### BREAKING CHANGES

- **CUMULUS-1139**

  - `granule.applyWorkflow` uses the new-style granule record as input to workflows.

- **CUMULUS-1171**

  - Fixed provider handling in the API to make it consistent between protocols.
    NOTE: This is a breaking change. When applying this upgrade, users will need to:
    1. Disable all workflow rules
    2. Update any `http` or `https` providers so that the host field only
       contains a valid hostname or IP address, and the port field contains the
       provider port.
    3. Perform the deployment
    4. Re-enable workflow rules

- **CUMULUS-1176**:

  - `@cumulus/move-granules` input expectations have changed. `@cumulus/files-to-granules` is a new intermediate task to perform input translation in the old style.
    See the Added and Changed sections of this release changelog for more information.

- **CUMULUS-670**

  - The behavior of ParsePDR and related code has changed in this release. PDRs with FILE_TYPEs that do not conform to the PDR ICD (+ TGZ) (https://cdn.earthdata.nasa.gov/conduit/upload/6376/ESDS-RFC-030v1.0.pdf) will fail to parse.

- **CUMULUS-1208**
  - The granule object input to `@cumulus/queue-granules` will now be added to ingest workflow messages **as is**. In practice, this means that if you are using `@cumulus/queue-granules` to trigger ingest workflows and your granule objects input have invalid properties, then your ingest workflows will fail due to schema validation errors.

### Added

- **CUMULUS-777**
  - Added new cookbook entry on configuring Cumulus to track ancillary files.
- **CUMULUS-1183**
  - Kes overrides will now abort with a warning if a workflow step is configured without a corresponding
    lambda configuration
- **CUMULUS-1223**

  - Adds convenience function `@cumulus/common/bucketsConfigJsonObject` for fetching stack's bucket configuration as an object.

- **CUMULUS-853**
  - Updated FakeProcessing example lambda to include option to generate fake browse
  - Added feature documentation for ancillary metadata export, a new cookbook entry describing a workflow with ancillary metadata generation(browse), and related task definition documentation
- **CUMULUS-805**
  - Added a CloudWatch alarm to check running ElasticSearch instances, and a CloudWatch dashboard to view the health of ElasticSearch
  - Specify `AWS_REGION` in `.env` to be used by deployment script
- **CUMULUS-803**
  - Added CloudWatch alarms to check running tasks of each ECS service, and add the alarms to CloudWatch dashboard
- **CUMULUS-670**
  - Added Ancillary Metadata Export feature (see https://nasa.github.io/cumulus/docs/features/ancillary_metadata for more information)
  - Added new Collection file parameter "fileType" that allows configuration of workflow granule file fileType
- **CUMULUS-1184** - Added kes logging output to ensure we always see the state machine reference before failures due to configuration
- **CUMULUS-1105** - Added a dashboard endpoint to serve the dashboard from an S3 bucket
- **CUMULUS-1199** - Moves `s3credentials` endpoint from the backend to the distribution API.
- **CUMULUS-666**
  - Added `@api/endpoints/s3credentials` to allow EarthData Login authorized users to retrieve temporary security credentials for same-region direct S3 access.
- **CUMULUS-671**
  - Added `@packages/integration-tests/api/distribution/getDistributionApiS3SignedUrl()` to return the S3 signed URL for a file protected by the distribution API
- **CUMULUS-672**
  - Added `cmrMetadataFormat` and `cmrConceptId` to output for individual granules from `@cumulus/post-to-cmr`. `cmrMetadataFormat` will be read from the `cmrMetadataFormat` generated for each granule in `@cumulus/cmrjs/publish2CMR()`
  - Added helpers to `@packages/integration-tests/api/distribution`:
    - `getDistributionApiFileStream()` returns a stream to download files protected by the distribution API
    - `getDistributionFileUrl()` constructs URLs for requesting files from the distribution API
- **CUMULUS-1185** `@cumulus/api/models/Granule.removeGranuleFromCmrByGranule` to replace `@cumulus/api/models/Granule.removeGranuleFromCmr` and use the Granule UR from the CMR metadata to remove the granule from CMR

- **CUMULUS-1101**

  - Added new `@cumulus/checksum` package. This package provides functions to calculate and validate checksums.
  - Added new checksumming functions to `@cumulus/common/aws`: `calculateS3ObjectChecksum` and `validateS3ObjectChecksum`, which depend on the `checksum` package.

- CUMULUS-1171

  - Added `@cumulus/common` API documentation to `packages/common/docs/API.md`
  - Added an `npm run build-docs` task to `@cumulus/common`
  - Added `@cumulus/common/string#isValidHostname()`
  - Added `@cumulus/common/string#match()`
  - Added `@cumulus/common/string#matches()`
  - Added `@cumulus/common/string#toLower()`
  - Added `@cumulus/common/string#toUpper()`
  - Added `@cumulus/common/URLUtils#buildURL()`
  - Added `@cumulus/common/util#isNil()`
  - Added `@cumulus/common/util#isNull()`
  - Added `@cumulus/common/util#isUndefined()`
  - Added `@cumulus/common/util#negate()`

- **CUMULUS-1176**

  - Added new `@cumulus/files-to-granules` task to handle converting file array output from `cumulus-process` tasks into granule objects.
    Allows simplification of `@cumulus/move-granules` and `@cumulus/post-to-cmr`, see Changed section for more details.

- CUMULUS-1151 Compare the granule holdings in CMR with Cumulus' internal data store
- CUMULUS-1152 Compare the granule file holdings in CMR with Cumulus' internal data store

### Changed

- **CUMULUS-1216** - Updated `@cumulus/ingest/granule/ingestFile` to download files to expected staging location.
- **CUMULUS-1208** - Updated `@cumulus/ingest/queue/enqueueGranuleIngestMessage()` to not transform granule object passed to it when building an ingest message
- **CUMULUS-1198** - `@cumulus/ingest` no longer enforces any expectations about whether `provider_path` contains a leading slash or not.
- **CUMULUS-1170**
  - Update scripts and docs to use `npm` instead of `yarn`
  - Use `package-lock.json` files to ensure matching versions of npm packages
  - Update CI builds to use `npm ci` instead of `npm install`
- **CUMULUS-670**
  - Updated ParsePDR task to read standard PDR types+ (+ tgz as an external customer requirement) and add a fileType to granule-files on Granule discovery
  - Updated ParsePDR to fail if unrecognized type is used
  - Updated all relevant task schemas to include granule->files->filetype as a string value
  - Updated tests/test fixtures to include the fileType in the step function/task inputs and output validations as needed
  - Updated MoveGranules task to handle incoming configuration with new "fileType" values and to add them as appropriate to the lambda output.
  - Updated DiscoverGranules step/related workflows to read new Collection file parameter fileType that will map a discovered file to a workflow fileType
  - Updated CNM parser to add the fileType to the defined granule file fileType on ingest and updated integration tests to verify/validate that behavior
  - Updated generateEcho10XMLString in cmr-utils.js to use a map/related library to ensure order as CMR requires ordering for their online resources.
  - Updated post-to-cmr task to appropriately export CNM filetypes to CMR in echo10/UMM exports
- **CUMULUS-1139** - Granules stored in the API contain a `files` property. That schema has been greatly
  simplified and now better matches the CNM format.
  - The `name` property has been renamed to `fileName`.
  - The `filepath` property has been renamed to `key`.
  - The `checksumValue` property has been renamed to `checksum`.
  - The `path` property has been removed.
  - The `url_path` property has been removed.
  - The `filename` property (which contained an `s3://` URL) has been removed, and the `bucket`
    and `key` properties should be used instead. Any requests sent to the API containing a `granule.files[].filename`
    property will be rejected, and any responses coming back from the API will not contain that
    `filename` property.
  - A `source` property has been added, which is a URL indicating the original source of the file.
  - `@cumulus/ingest/granule.moveGranuleFiles()` no longer includes a `filename` field in its
    output. The `bucket` and `key` fields should be used instead.
- **CUMULUS-672**

  - Changed `@cumulus/integration-tests/api/EarthdataLogin.getEarthdataLoginRedirectResponse` to `@cumulus/integration-tests/api/EarthdataLogin.getEarthdataAccessToken`. The new function returns an access response from Earthdata login, if successful.
  - `@cumulus/integration-tests/cmr/getOnlineResources` now accepts an object of options, including `cmrMetadataFormat`. Based on the `cmrMetadataFormat`, the function will correctly retrieve the online resources for each metadata format (ECHO10, UMM-G)

- **CUMULUS-1101**

  - Moved `@cumulus/common/file/getFileChecksumFromStream` into `@cumulus/checksum`, and renamed it to `generateChecksumFromStream`.
    This is a breaking change for users relying on `@cumulus/common/file/getFileChecksumFromStream`.
  - Refactored `@cumulus/ingest/Granule` to depend on new `common/aws` checksum functions and remove significantly present checksumming code.
    - Deprecated `@cumulus/ingest/granule.validateChecksum`. Replaced with `@cumulus/ingest/granule.verifyFile`.
    - Renamed `granule.getChecksumFromFile` to `granule.retrieveSuppliedFileChecksumInformation` to be more accurate.
  - Deprecated `@cumulus/common/aws.checksumS3Objects`. Use `@cumulus/common/aws.calculateS3ObjectChecksum` instead.

- CUMULUS-1171

  - Fixed provider handling in the API to make it consistent between protocols.
    Before this change, FTP providers were configured using the `host` and
    `port` properties. HTTP providers ignored `port` and `protocol`, and stored
    an entire URL in the `host` property. Updated the API to only accept valid
    hostnames or IP addresses in the `provider.host` field. Updated ingest code
    to properly build HTTP and HTTPS URLs from `provider.protocol`,
    `provider.host`, and `provider.port`.
  - The default provider port was being set to 21, no matter what protocol was
    being used. Removed that default.

- **CUMULUS-1176**

  - `@cumulus/move-granules` breaking change:
    Input to `move-granules` is now expected to be in the form of a granules object (i.e. `{ granules: [ { ... }, { ... } ] }`);
    For backwards compatibility with array-of-files outputs from processing steps, use the new `@cumulus/files-to-granules` task as an intermediate step.
    This task will perform the input translation. This change allows `move-granules` to be simpler and behave more predictably.
    `config.granuleIdExtraction` and `config.input_granules` are no longer needed/used by `move-granules`.
  - `@cumulus/post-to-cmr`: `config.granuleIdExtraction` is no longer needed/used by `post-to-cmr`.

- CUMULUS-1174
  - Better error message and stacktrace for S3KeyPairProvider error reporting.

### Fixed

- **CUMULUS-1218** Reconciliation report will now scan only completed granules.
- `@cumulus/api` files and granules were not getting indexed correctly because files indexing was failing in `db-indexer`
- `@cumulus/deployment` A bug in the Cloudformation template was preventing the API from being able to be launched in a VPC, updated the IAM template to give the permissions to be able to run the API in a VPC

### Deprecated

- `@cumulus/api/models/Granule.removeGranuleFromCmr`, instead use `@cumulus/api/models/Granule.removeGranuleFromCmrByGranule`
- `@cumulus/ingest/granule.validateChecksum`, instead use `@cumulus/ingest/granule.verifyFile`
- `@cumulus/common/aws.checksumS3Objects`, instead use `@cumulus/common/aws.calculateS3ObjectChecksum`
- `@cumulus/cmrjs`: `getGranuleId` and `getCmrFiles` are deprecated due to changes in input handling.

## [v1.11.3] - 2019-3-5

### Added

- **CUMULUS-1187** - Added `@cumulus/ingest/granule/duplicateHandlingType()` to determine how duplicate files should be handled in an ingest workflow

### Fixed

- **CUMULUS-1187** - workflows not respecting the duplicate handling value specified in the collection
- Removed refreshToken schema requirement for OAuth

## [v1.11.2] - 2019-2-15

### Added

- CUMULUS-1169
  - Added a `@cumulus/common/StepFunctions` module. It contains functions for querying the AWS
    StepFunctions API. These functions have the ability to retry when a ThrottlingException occurs.
  - Added `@cumulus/common/aws.retryOnThrottlingException()`, which will wrap a function in code to
    retry on ThrottlingExceptions.
  - Added `@cumulus/common/test-utils.throttleOnce()`, which will cause a function to return a
    ThrottlingException the first time it is called, then return its normal result after that.
- CUMULUS-1103 Compare the collection holdings in CMR with Cumulus' internal data store
- CUMULUS-1099 Add support for UMMG JSON metadata versions > 1.4.
  - If a version is found in the metadata object, that version is used for processing and publishing to CMR otherwise, version 1.4 is assumed.
- CUMULUS-678
  - Added support for UMMG json v1.4 metadata files.
    `reconcileCMRMetadata` added to `@cumulus/cmrjs` to update metadata record with new file locations.
    `@cumulus/common/errors` adds two new error types `CMRMetaFileNotFound` and `InvalidArgument`.
    `@cumulus/common/test-utils` adds new function `randomId` to create a random string with id to help in debugging.
    `@cumulus/common/BucketsConfig` adds a new helper class `BucketsConfig` for working with bucket stack configuration and bucket names.
    `@cumulus/common/aws` adds new function `s3PutObjectTagging` as a convenience for the aws [s3().putObjectTagging](https://docs.aws.amazon.com/AWSJavaScriptSDK/latest/AWS/S3.html#putObjectTagging-property) function.
    `@cumulus/cmrjs` Adds: - `isCMRFile` - Identify an echo10(xml) or UMMG(json) metadata file. - `metadataObjectFromCMRFile` Read and parse CMR XML file from s3. - `updateCMRMetadata` Modify a cmr metadata (xml/json) file with updated information. - `publish2CMR` Posts XML or UMMG CMR data to CMR service. - `reconcileCMRMetadata` Reconciles cmr metadata file after a file moves.
- Adds some ECS and other permissions to StepRole to enable running ECS tasks from a workflow
- Added Apache logs to cumulus api and distribution lambdas
- **CUMULUS-1119** - Added `@cumulus/integration-tests/api/EarthdataLogin.getEarthdataLoginRedirectResponse` helper for integration tests to handle login with Earthdata and to return response from redirect to Cumulus API
- **CUMULUS-673** Added `@cumulus/common/file/getFileChecksumFromStream` to get file checksum from a readable stream

### Fixed

- CUMULUS-1123
  - Cloudformation template overrides now work as expected

### Changed

- CUMULUS-1169
  - Deprecated the `@cumulus/common/step-functions` module.
  - Updated code that queries the StepFunctions API to use the retry-enabled functions from
    `@cumulus/common/StepFunctions`
- CUMULUS-1121
  - Schema validation is now strongly enforced when writing to the database.
    Additional properties are not allowed and will result in a validation error.
- CUMULUS-678
  `tasks/move-granules` simplified and refactored to use functionality from cmrjs.
  `ingest/granules.moveGranuleFiles` now just moves granule files and returns a list of the updated files. Updating metadata now handled by `@cumulus/cmrjs/reconcileCMRMetadata`.
  `move-granules.updateGranuleMetadata` refactored and bugs fixed in the case of a file matching multiple collection.files.regexps.
  `getCmrXmlFiles` simplified and now only returns an object with the cmrfilename and the granuleId.
  `@cumulus/test-processing` - test processing task updated to generate UMM-G metadata

- CUMULUS-1043

  - `@cumulus/api` now uses [express](http://expressjs.com/) as the API engine.
  - All `@cumulus/api` endpoints on ApiGateway are consolidated to a single endpoint the uses `{proxy+}` definition.
  - All files under `packages/api/endpoints` along with associated tests are updated to support express's request and response objects.
  - Replaced environment variables `internal`, `bucket` and `systemBucket` with `system_bucket`.
  - Update `@cumulus/integration-tests` to work with updated cumulus-api express endpoints

- `@cumulus/integration-tests` - `buildAndExecuteWorkflow` and `buildWorkflow` updated to take a `meta` param to allow for additional fields to be added to the workflow `meta`

- **CUMULUS-1049** Updated `Retrieve Execution Status API` in `@cumulus/api`: If the execution doesn't exist in Step Function API, Cumulus API returns the execution status information from the database.

- **CUMULUS-1119**
  - Renamed `DISTRIBUTION_URL` environment variable to `DISTRIBUTION_ENDPOINT`
  - Renamed `DEPLOYMENT_ENDPOINT` environment variable to `DISTRIBUTION_REDIRECT_ENDPOINT`
  - Renamed `API_ENDPOINT` environment variable to `TOKEN_REDIRECT_ENDPOINT`

### Removed

- Functions deprecated before 1.11.0:
  - @cumulus/api/models/base: static Manager.createTable() and static Manager.deleteTable()
  - @cumulus/ingest/aws/S3
  - @cumulus/ingest/aws/StepFunction.getExecution()
  - @cumulus/ingest/aws/StepFunction.pullEvent()
  - @cumulus/ingest/consumer.Consume
  - @cumulus/ingest/granule/Ingest.getBucket()

### Deprecated

`@cmrjs/ingestConcept`, instead use the CMR object methods. `@cmrjs/CMR.ingestGranule` or `@cmrjs/CMR.ingestCollection`
`@cmrjs/searchConcept`, instead use the CMR object methods. `@cmrjs/CMR.searchGranules` or `@cmrjs/CMR.searchCollections`
`@cmrjs/deleteConcept`, instead use the CMR object methods. `@cmrjs/CMR.deleteGranule` or `@cmrjs/CMR.deleteCollection`

## [v1.11.1] - 2018-12-18

**Please Note**

- Ensure your `app/config.yml` has a `clientId` specified in the `cmr` section. This will allow CMR to identify your requests for better support and metrics.
  - For an example, please see [the example config](https://github.com/nasa/cumulus/blob/1c7e2bf41b75da9f87004c4e40fbcf0f39f56794/example/app/config.yml#L128).

### Added

- Added a `/tokenDelete` endpoint in `@cumulus/api` to delete access token records

### Changed

- CUMULUS-678
  `@cumulus/ingest/crypto` moved and renamed to `@cumulus/common/key-pair-provider`
  `@cumulus/ingest/aws` function: `KMSDecryptionFailed` and class: `KMS` extracted and moved to `@cumulus/common` and `KMS` is exported as `KMSProvider` from `@cumulus/common/key-pair-provider`
  `@cumulus/ingest/granule` functions: `publish`, `getGranuleId`, `getXMLMetadataAsString`, `getMetadataBodyAndTags`, `parseXmlString`, `getCmrXMLFiles`, `postS3Object`, `contructOnlineAccessUrls`, `updateMetadata`, extracted and moved to `@cumulus/cmrjs`
  `getGranuleId`, `getCmrXMLFiles`, `publish`, `updateMetadata` removed from `@cumulus/ingest/granule` and added to `@cumulus/cmrjs`;
  `updateMetadata` renamed `updateCMRMetadata`.
  `@cumulus/ingest` test files renamed.
- **CUMULUS-1070**
  - Add `'Client-Id'` header to all `@cumulus/cmrjs` requests (made via `searchConcept`, `ingestConcept`, and `deleteConcept`).
  - Updated `cumulus/example/app/config.yml` entry for `cmr.clientId` to use stackName for easier CMR-side identification.

## [v1.11.0] - 2018-11-30

**Please Note**

- Redeploy IAM roles:
  - CUMULUS-817 includes a migration that requires reconfiguration/redeployment of IAM roles. Please see the [upgrade instructions](https://nasa.github.io/cumulus/docs/upgrade/1.11.0) for more information.
  - CUMULUS-977 includes a few new SNS-related permissions added to the IAM roles that will require redeployment of IAM roles.
- `cumulus-message-adapter` v1.0.13+ is required for `@cumulus/api` granule reingest API to work properly. The latest version should be downloaded automatically by kes.
- A `TOKEN_SECRET` value (preferably 256-bit for security) must be added to `.env` to securely sign JWTs used for authorization in `@cumulus/api`

### Changed

- **CUUMULUS-1000** - Distribution endpoint now persists logins, instead of
  redirecting to Earthdata Login on every request
- **CUMULUS-783 CUMULUS-790** - Updated `@cumulus/sync-granule` and `@cumulus/move-granules` tasks to always overwrite existing files for manually-triggered reingest.
- **CUMULUS-906** - Updated `@cumulus/api` granule reingest API to
  - add `reingestGranule: true` and `forceDuplicateOverwrite: true` to Cumulus message `cumulus_meta.cumulus_context` field to indicate that the workflow is a manually triggered re-ingest.
  - return warning message to operator when duplicateHandling is not `replace`
  - `cumulus-message-adapter` v1.0.13+ is required.
- **CUMULUS-793** - Updated the granule move PUT request in `@cumulus/api` to reject the move with a 409 status code if one or more of the files already exist at the destination location
- Updated `@cumulus/helloworld` to use S3 to store state for pass on retry tests
- Updated `@cumulus/ingest`:
  - [Required for MAAP] `http.js#list` will now find links with a trailing whitespace
  - Removed code from `granule.js` which looked for files in S3 using `{ Bucket: discoveredFile.bucket, Key: discoveredFile.name }`. This is obsolete since `@cumulus/ingest` uses a `file-staging` and `constructCollectionId()` directory prefixes by default.
- **CUMULUS-989**
  - Updated `@cumulus/api` to use [JWT (JSON Web Token)](https://jwt.io/introduction/) as the transport format for API authorization tokens and to use JWT verification in the request authorization
  - Updated `/token` endpoint in `@cumulus/api` to return tokens as JWTs
  - Added a `/refresh` endpoint in `@cumulus/api` to request new access tokens from the OAuth provider using the refresh token
  - Added `refreshAccessToken` to `@cumulus/api/lib/EarthdataLogin` to manage refresh token requests with the Earthdata OAuth provider

### Added

- **CUMULUS-1050**
  - Separated configuration flags for originalPayload/finalPayload cleanup such that they can be set to different retention times
- **CUMULUS-798**
  - Added daily Executions cleanup CloudWatch event that triggers cleanExecutions lambda
  - Added cleanExecutions lambda that removes finalPayload/originalPayload field entries for records older than configured timeout value (execution_payload_retention_period), with a default of 30 days
- **CUMULUS-815/816**
  - Added 'originalPayload' and 'finalPayload' fields to Executions table
  - Updated Execution model to populate originalPayload with the execution payload on record creation
  - Updated Execution model code to populate finalPayload field with the execution payload on execution completion
  - Execution API now exposes the above fields
- **CUMULUS-977**
  - Rename `kinesisConsumer` to `messageConsumer` as it handles both Kinesis streams and SNS topics as of this version.
  - Add `sns`-type rule support. These rules create a subscription between an SNS topic and the `messageConsumer`.
    When a message is received, `messageConsumer` is triggered and passes the SNS message (JSON format expected) in
    its entirety to the workflow in the `payload` field of the Cumulus message. For more information on sns-type rules,
    see the [documentation](https://nasa.github.io/cumulus/docs/data-cookbooks/setup#rules).
- **CUMULUS-975**
  - Add `KinesisInboundEventLogger` and `KinesisOutboundEventLogger` API lambdas. These lambdas
    are utilized to dump incoming and outgoing ingest workflow kinesis streams
    to cloudwatch for analytics in case of AWS/stream failure.
  - Update rules model to allow tracking of log_event ARNs related to
    Rule event logging. Kinesis rule types will now automatically log
    incoming events via a Kinesis event triggered lambda.
    CUMULUS-975-migration-4
  - Update migration code to require explicit migration names per run
  - Added migration_4 to migrate/update exisitng Kinesis rules to have a log event mapping
  - Added new IAM policy for migration lambda
- **CUMULUS-775**
  - Adds a instance metadata endpoint to the `@cumulus/api` package.
  - Adds a new convenience function `hostId` to the `@cumulus/cmrjs` to help build environment specific cmr urls.
  - Fixed `@cumulus/cmrjs.searchConcept` to search and return CMR results.
  - Modified `@cumulus/cmrjs.CMR.searchGranule` and `@cumulus/cmrjs.CMR.searchCollection` to include CMR's provider as a default parameter to searches.
- **CUMULUS-965**
  - Add `@cumulus/test-data.loadJSONTestData()`,
    `@cumulus/test-data.loadTestData()`, and
    `@cumulus/test-data.streamTestData()` to safely load test data. These
    functions should be used instead of using `require()` to load test data,
    which could lead to tests interferring with each other.
  - Add a `@cumulus/common/util/deprecate()` function to mark a piece of code as
    deprecated
- **CUMULUS-986**
  - Added `waitForTestExecutionStart` to `@cumulus/integration-tests`
- **CUMULUS-919**
  - In `@cumulus/deployment`, added support for NGAP permissions boundaries for IAM roles with `useNgapPermissionBoundary` flag in `iam/config.yml`. Defaults to false.

### Fixed

- Fixed a bug where FTP sockets were not closed after an error, keeping the Lambda function active until it timed out [CUMULUS-972]
- **CUMULUS-656**
  - The API will no longer allow the deletion of a provider if that provider is
    referenced by a rule
  - The API will no longer allow the deletion of a collection if that collection
    is referenced by a rule
- Fixed a bug where `@cumulus/sf-sns-report` was not pulling large messages from S3 correctly.

### Deprecated

- `@cumulus/ingest/aws/StepFunction.pullEvent()`. Use `@cumulus/common/aws.pullStepFunctionEvent()`.
- `@cumulus/ingest/consumer.Consume` due to unpredictable implementation. Use `@cumulus/ingest/consumer.Consumer`.
  Call `Consumer.consume()` instead of `Consume.read()`.

## [v1.10.4] - 2018-11-28

### Added

- **CUMULUS-1008**
  - New `config.yml` parameter for SQS consumers: `sqs_consumer_rate: (default 500)`, which is the maximum number of
    messages the consumer will attempt to process per execution. Currently this is only used by the sf-starter consumer,
    which runs every minute by default, making this a messages-per-minute upper bound. SQS does not guarantee the number
    of messages returned per call, so this is not a fixed rate of consumption, only attempted number of messages received.

### Deprecated

- `@cumulus/ingest/consumer.Consume` due to unpredictable implementation. Use `@cumulus/ingest/consumer.Consumer`.

### Changed

- Backported update of `packages/api` dependency `@mapbox/dyno` to `1.4.2` to mitigate `event-stream` vulnerability.

## [v1.10.3] - 2018-10-31

### Added

- **CUMULUS-817**
  - Added AWS Dead Letter Queues for lambdas that are scheduled asynchronously/such that failures show up only in cloudwatch logs.
- **CUMULUS-956**
  - Migrated developer documentation and data-cookbooks to Docusaurus
    - supports versioning of documentation
  - Added `docs/docs-how-to.md` to outline how to do things like add new docs or locally install for testing.
  - Deployment/CI scripts have been updated to work with the new format
- **CUMULUS-811**
  - Added new S3 functions to `@cumulus/common/aws`:
    - `aws.s3TagSetToQueryString`: converts S3 TagSet array to querystring (for use with upload()).
    - `aws.s3PutObject`: Returns promise of S3 `putObject`, which puts an object on S3
    - `aws.s3CopyObject`: Returns promise of S3 `copyObject`, which copies an object in S3 to a new S3 location
    - `aws.s3GetObjectTagging`: Returns promise of S3 `getObjectTagging`, which returns an object containing an S3 TagSet.
  - `@/cumulus/common/aws.s3PutObject` defaults to an explicit `ACL` of 'private' if not overridden.
  - `@/cumulus/common/aws.s3CopyObject` defaults to an explicit `TaggingDirective` of 'COPY' if not overridden.

### Deprecated

- **CUMULUS-811**
  - Deprecated `@cumulus/ingest/aws.S3`. Member functions of this class will now
    log warnings pointing to similar functionality in `@cumulus/common/aws`.

## [v1.10.2] - 2018-10-24

### Added

- **CUMULUS-965**
  - Added a `@cumulus/logger` package
- **CUMULUS-885**
  - Added 'human readable' version identifiers to Lambda Versioning lambda aliases
- **CUMULUS-705**
  - Note: Make sure to update the IAM stack when deploying this update.
  - Adds an AsyncOperations model and associated DynamoDB table to the
    `@cumulus/api` package
  - Adds an /asyncOperations endpoint to the `@cumulus/api` package, which can
    be used to fetch the status of an AsyncOperation.
  - Adds a /bulkDelete endpoint to the `@cumulus/api` package, which performs an
    asynchronous bulk-delete operation. This is a stub right now which is only
    intended to demonstration how AsyncOperations work.
  - Adds an AsyncOperation ECS task to the `@cumulus/api` package, which will
    fetch an Lambda function, run it in ECS, and then store the result to the
    AsyncOperations table in DynamoDB.
- **CUMULUS-851** - Added workflow lambda versioning feature to allow in-flight workflows to use lambda versions that were in place when a workflow was initiated

  - Updated Kes custom code to remove logic that used the CMA file key to determine template compilation logic. Instead, utilize a `customCompilation` template configuration flag to indicate a template should use Cumulus's kes customized methods instead of 'core'.
  - Added `useWorkflowLambdaVersions` configuration option to enable the lambdaVersioning feature set. **This option is set to true by default** and should be set to false to disable the feature.
  - Added uniqueIdentifier configuration key to S3 sourced lambdas to optionally support S3 lambda resource versioning within this scheme. This key must be unique for each modified version of the lambda package and must be updated in configuration each time the source changes.
  - Added a new nested stack template that will create a `LambdaVersions` stack that will take lambda parameters from the base template, generate lambda versions/aliases and return outputs with references to the most 'current' lambda alias reference, and updated 'core' template to utilize these outputs (if `useWorkflowLambdaVersions` is enabled).

- Created a `@cumulus/api/lib/OAuth2` interface, which is implemented by the
  `@cumulus/api/lib/EarthdataLogin` and `@cumulus/api/lib/GoogleOAuth2` classes.
  Endpoints that need to handle authentication will determine which class to use
  based on environment variables. This also greatly simplifies testing.
- Added `@cumulus/api/lib/assertions`, containing more complex AVA test assertions
- Added PublishGranule workflow to publish a granule to CMR without full reingest. (ingest-in-place capability)

- `@cumulus/integration-tests` new functionality:
  - `listCollections` to list collections from a provided data directory
  - `deleteCollection` to delete list of collections from a deployed stack
  - `cleanUpCollections` combines the above in one function.
  - `listProviders` to list providers from a provided data directory
  - `deleteProviders` to delete list of providers from a deployed stack
  - `cleanUpProviders` combines the above in one function.
  - `@cumulus/integrations-tests/api.js`: `deleteGranule` and `deletePdr` functions to make `DELETE` requests to Cumulus API
  - `rules` API functionality for posting and deleting a rule and listing all rules
  - `wait-for-deploy` lambda for use in the redeployment tests
- `@cumulus/ingest/granule.js`: `ingestFile` inserts new `duplicate_found: true` field in the file's record if a duplicate file already exists on S3.
- `@cumulus/api`: `/execution-status` endpoint requests and returns complete execution output if execution output is stored in S3 due to size.
- Added option to use environment variable to set CMR host in `@cumulus/cmrjs`.
- **CUMULUS-781** - Added integration tests for `@cumulus/sync-granule` when `duplicateHandling` is set to `replace` or `skip`
- **CUMULUS-791** - `@cumulus/move-granules`: `moveFileRequest` inserts new `duplicate_found: true` field in the file's record if a duplicate file already exists on S3. Updated output schema to document new `duplicate_found` field.

### Removed

- Removed `@cumulus/common/fake-earthdata-login-server`. Tests can now create a
  service stub based on `@cumulus/api/lib/OAuth2` if testing requires handling
  authentication.

### Changed

- **CUMULUS-940** - modified `@cumulus/common/aws` `receiveSQSMessages` to take a parameter object instead of positional parameters. All defaults remain the same, but now access to long polling is available through `options.waitTimeSeconds`.
- **CUMULUS-948** - Update lambda functions `CNMToCMA` and `CnmResponse` in the `cumulus-data-shared` bucket and point the default stack to them.
- **CUMULUS-782** - Updated `@cumulus/sync-granule` task and `Granule.ingestFile` in `@cumulus/ingest` to keep both old and new data when a destination file with different checksum already exists and `duplicateHandling` is `version`
- Updated the config schema in `@cumulus/move-granules` to include the `moveStagedFiles` param.
- **CUMULUS-778** - Updated config schema and documentation in `@cumulus/sync-granule` to include `duplicateHandling` parameter for specifying how duplicate filenames should be handled
- **CUMULUS-779** - Updated `@cumulus/sync-granule` to throw `DuplicateFile` error when destination files already exist and `duplicateHandling` is `error`
- **CUMULUS-780** - Updated `@cumulus/sync-granule` to use `error` as the default for `duplicateHandling` when it is not specified
- **CUMULUS-780** - Updated `@cumulus/api` to use `error` as the default value for `duplicateHandling` in the `Collection` model
- **CUMULUS-785** - Updated the config schema and documentation in `@cumulus/move-granules` to include `duplicateHandling` parameter for specifying how duplicate filenames should be handled
- **CUMULUS-786, CUMULUS-787** - Updated `@cumulus/move-granules` to throw `DuplicateFile` error when destination files already exist and `duplicateHandling` is `error` or not specified
- **CUMULUS-789** - Updated `@cumulus/move-granules` to keep both old and new data when a destination file with different checksum already exists and `duplicateHandling` is `version`

### Fixed

- `getGranuleId` in `@cumulus/ingest` bug: `getGranuleId` was constructing an error using `filename` which was undefined. The fix replaces `filename` with the `uri` argument.
- Fixes to `del` in `@cumulus/api/endpoints/granules.js` to not error/fail when not all files exist in S3 (e.g. delete granule which has only 2 of 3 files ingested).
- `@cumulus/deployment/lib/crypto.js` now checks for private key existence properly.

## [v1.10.1] - 2018-09-4

### Fixed

- Fixed cloudformation template errors in `@cumulus/deployment/`
  - Replaced references to Fn::Ref: with Ref:
  - Moved long form template references to a newline

## [v1.10.0] - 2018-08-31

### Removed

- Removed unused and broken code from `@cumulus/common`
  - Removed `@cumulus/common/test-helpers`
  - Removed `@cumulus/common/task`
  - Removed `@cumulus/common/message-source`
  - Removed the `getPossiblyRemote` function from `@cumulus/common/aws`
  - Removed the `startPromisedSfnExecution` function from `@cumulus/common/aws`
  - Removed the `getCurrentSfnTask` function from `@cumulus/common/aws`

### Changed

- **CUMULUS-839** - In `@cumulus/sync-granule`, 'collection' is now an optional config parameter

### Fixed

- **CUMULUS-859** Moved duplicate code in `@cumulus/move-granules` and `@cumulus/post-to-cmr` to `@cumulus/ingest`. Fixed imports making assumptions about directory structure.
- `@cumulus/ingest/consumer` correctly limits the number of messages being received and processed from SQS. Details:
  - **Background:** `@cumulus/api` includes a lambda `<stack-name>-sqs2sf` which processes messages from the `<stack-name>-startSF` SQS queue every minute. The `sqs2sf` lambda uses `@cumulus/ingest/consumer` to receive and process messages from SQS.
  - **Bug:** More than `messageLimit` number of messages were being consumed and processed from the `<stack-name>-startSF` SQS queue. Many step functions were being triggered simultaneously by the lambda `<stack-name>-sqs2sf` (which consumes every minute from the `startSF` queue) and resulting in step function failure with the error: `An error occurred (ThrottlingException) when calling the GetExecutionHistory`.
  - **Fix:** `@cumulus/ingest/consumer#processMessages` now processes messages until `timeLimit` has passed _OR_ once it receives up to `messageLimit` messages. `sqs2sf` is deployed with a [default `messageLimit` of 10](https://github.com/nasa/cumulus/blob/670000c8a821ff37ae162385f921c40956e293f7/packages/deployment/app/config.yml#L147).
  - **IMPORTANT NOTE:** `consumer` will actually process up to `messageLimit * 2 - 1` messages. This is because sometimes `receiveSQSMessages` will return less than `messageLimit` messages and thus the consumer will continue to make calls to `receiveSQSMessages`. For example, given a `messageLimit` of 10 and subsequent calls to `receiveSQSMessages` returns up to 9 messages, the loop will continue and a final call could return up to 10 messages.

## [v1.9.1] - 2018-08-22

**Please Note** To take advantage of the added granule tracking API functionality, updates are required for the message adapter and its libraries. You should be on the following versions:

- `cumulus-message-adapter` 1.0.9+
- `cumulus-message-adapter-js` 1.0.4+
- `cumulus-message-adapter-java` 1.2.7+
- `cumulus-message-adapter-python` 1.0.5+

### Added

- **CUMULUS-687** Added logs endpoint to search for logs from a specific workflow execution in `@cumulus/api`. Added integration test.
- **CUMULUS-836** - `@cumulus/deployment` supports a configurable docker storage driver for ECS. ECS can be configured with either `devicemapper` (the default storage driver for AWS ECS-optimized AMIs) or `overlay2` (the storage driver used by the NGAP 2.0 AMI). The storage driver can be configured in `app/config.yml` with `ecs.docker.storageDriver: overlay2 | devicemapper`. The default is `overlay2`.
  - To support this configuration, a [Handlebars](https://handlebarsjs.com/) helper `ifEquals` was added to `packages/deployment/lib/kes.js`.
- **CUMULUS-836** - `@cumulus/api` added IAM roles required by the NGAP 2.0 AMI. The NGAP 2.0 AMI runs a script `register_instances_with_ssm.py` which requires the ECS IAM role to include `ec2:DescribeInstances` and `ssm:GetParameter` permissions.

### Fixed

- **CUMULUS-836** - `@cumulus/deployment` uses `overlay2` driver by default and does not attempt to write `--storage-opt dm.basesize` to fix [this error](https://github.com/moby/moby/issues/37039).
- **CUMULUS-413** Kinesis processing now captures all errrors.
  - Added kinesis fallback mechanism when errors occur during record processing.
  - Adds FallbackTopicArn to `@cumulus/api/lambdas.yml`
  - Adds fallbackConsumer lambda to `@cumulus/api`
  - Adds fallbackqueue option to lambda definitions capture lambda failures after three retries.
  - Adds kinesisFallback SNS topic to signal incoming errors from kinesis stream.
  - Adds kinesisFailureSQS to capture fully failed events from all retries.
- **CUMULUS-855** Adds integration test for kinesis' error path.
- **CUMULUS-686** Added workflow task name and version tracking via `@cumulus/api` executions endpoint under new `tasks` property, and under `workflow_tasks` in step input/output.
  - Depends on `cumulus-message-adapter` 1.0.9+, `cumulus-message-adapter-js` 1.0.4+, `cumulus-message-adapter-java` 1.2.7+ and `cumulus-message-adapter-python` 1.0.5+
- **CUMULUS-771**
  - Updated sync-granule to stream the remote file to s3
  - Added integration test for ingesting granules from ftp provider
  - Updated http/https integration tests for ingesting granules from http/https providers
- **CUMULUS-862** Updated `@cumulus/integration-tests` to handle remote lambda output
- **CUMULUS-856** Set the rule `state` to have default value `ENABLED`

### Changed

- In `@cumulus/deployment`, changed the example app config.yml to have additional IAM roles

## [v1.9.0] - 2018-08-06

**Please note** additional information and upgrade instructions [here](https://nasa.github.io/cumulus/docs/upgrade/1.9.0)

### Added

- **CUMULUS-712** - Added integration tests verifying expected behavior in workflows
- **GITC-776-2** - Add support for versioned collections

### Fixed

- **CUMULUS-832**
  - Fixed indentation in example config.yml in `@cumulus/deployment`
  - Fixed issue with new deployment using the default distribution endpoint in `@cumulus/deployment` and `@cumulus/api`

## [v1.8.1] - 2018-08-01

**Note** IAM roles should be re-deployed with this release.

- **Cumulus-726**
  - Added function to `@cumulus/integration-tests`: `sfnStep` includes `getStepInput` which returns the input to the schedule event of a given step function step.
  - Added IAM policy `@cumulus/deployment`: Lambda processing IAM role includes `kinesis::PutRecord` so step function lambdas can write to kinesis streams.
- **Cumulus Community Edition**
  - Added Google OAuth authentication token logic to `@cumulus/api`. Refactored token endpoint to use environment variable flag `OAUTH_PROVIDER` when determining with authentication method to use.
  - Added API Lambda memory configuration variable `api_lambda_memory` to `@cumulus/api` and `@cumulus/deployment`.

### Changed

- **Cumulus-726**
  - Changed function in `@cumulus/api`: `models/rules.js#addKinesisEventSource` was modified to call to `deleteKinesisEventSource` with all required parameters (rule's name, arn and type).
  - Changed function in `@cumulus/integration-tests`: `getStepOutput` can now be used to return output of failed steps. If users of this function want the output of a failed event, they can pass a third parameter `eventType` as `'failure'`. This function will work as always for steps which completed successfully.

### Removed

- **Cumulus-726**

  - Configuration change to `@cumulus/deployment`: Removed default auto scaling configuration for Granules and Files DynamoDB tables.

- **CUMULUS-688**
  - Add integration test for ExecutionStatus
  - Function addition to `@cumulus/integration-tests`: `api` includes `getExecutionStatus` which returns the execution status from the Cumulus API

## [v1.8.0] - 2018-07-23

### Added

- **CUMULUS-718** Adds integration test for Kinesis triggering a workflow.

- **GITC-776-3** Added more flexibility for rules. You can now edit all fields on the rule's record
  We may need to update the api documentation to reflect this.

- **CUMULUS-681** - Add ingest-in-place action to granules endpoint

  - new applyWorkflow action at PUT /granules/{granuleid} Applying a workflow starts an execution of the provided workflow and passes the granule record as payload.
    Parameter(s):
    - workflow - the workflow name

- **CUMULUS-685** - Add parent exeuction arn to the execution which is triggered from a parent step function

### Changed

- **CUMULUS-768** - Integration tests get S3 provider data from shared data folder

### Fixed

- **CUMULUS-746** - Move granule API correctly updates record in dynamo DB and cmr xml file
- **CUMULUS-766** - Populate database fileSize field from S3 if value not present in Ingest payload

## [v1.7.1] - 2018-07-27 - [BACKPORT]

### Fixed

- **CUMULUS-766** - Backport from 1.8.0 - Populate database fileSize field from S3 if value not present in Ingest payload

## [v1.7.0] - 2018-07-02

### Please note: [Upgrade Instructions](https://nasa.github.io/cumulus/docs/upgrade/1.7.0)

### Added

- **GITC-776-2** - Add support for versioned collectons
- **CUMULUS-491** - Add granule reconciliation API endpoints.
- **CUMULUS-480** Add suport for backup and recovery:
  - Add DynamoDB tables for granules, executions and pdrs
  - Add ability to write all records to S3
  - Add ability to download all DynamoDB records in form json files
  - Add ability to upload records to DynamoDB
  - Add migration scripts for copying granule, pdr and execution records from ElasticSearch to DynamoDB
  - Add IAM support for batchWrite on dynamoDB
-
- **CUMULUS-508** - `@cumulus/deployment` cloudformation template allows for lambdas and ECS clusters to have multiple AZ availability.
  - `@cumulus/deployment` also ensures docker uses `devicemapper` storage driver.
- **CUMULUS-755** - `@cumulus/deployment` Add DynamoDB autoscaling support.
  - Application developers can add autoscaling and override default values in their deployment's `app/config.yml` file using a `{TableName}Table:` key.

### Fixed

- **CUMULUS-747** - Delete granule API doesn't delete granule files in s3 and granule in elasticsearch
  - update the StreamSpecification DynamoDB tables to have StreamViewType: "NEW_AND_OLD_IMAGES"
  - delete granule files in s3
- **CUMULUS-398** - Fix not able to filter executions by workflow
- **CUMULUS-748** - Fix invalid lambda .zip files being validated/uploaded to AWS
- **CUMULUS-544** - Post to CMR task has UAT URL hard-coded
  - Made configurable: PostToCmr now requires CMR_ENVIRONMENT env to be set to 'SIT' or 'OPS' for those CMR environments. Default is UAT.

### Changed

- **GITC-776-4** - Changed Discover-pdrs to not rely on collection but use provider_path in config. It also has an optional filterPdrs regex configuration parameter

- **CUMULUS-710** - In the integration test suite, `getStepOutput` returns the output of the first successful step execution or last failed, if none exists

## [v1.6.0] - 2018-06-06

### Please note: [Upgrade Instructions](https://nasa.github.io/cumulus/docs/upgrade/1.6.0)

### Fixed

- **CUMULUS-602** - Format all logs sent to Elastic Search.
  - Extract cumulus log message and index it to Elastic Search.

### Added

- **CUMULUS-556** - add a mechanism for creating and running migration scripts on deployment.
- **CUMULUS-461** Support use of metadata date and other components in `url_path` property

### Changed

- **CUMULUS-477** Update bucket configuration to support multiple buckets of the same type:
  - Change the structure of the buckets to allow for more than one bucket of each type. The bucket structure is now:
    bucket-key:
    name: <bucket-name>
    type: <type> i.e. internal, public, etc.
  - Change IAM and app deployment configuration to support new bucket structure
  - Update tasks and workflows to support new bucket structure
  - Replace instances where buckets.internal is relied upon to either use the system bucket or a configured bucket
  - Move IAM template to the deployment package. NOTE: You now have to specify '--template node_modules/@cumulus/deployment/iam' in your IAM deployment
  - Add IAM cloudformation template support to filter buckets by type

## [v1.5.5] - 2018-05-30

### Added

- **CUMULUS-530** - PDR tracking through Queue-granules
  - Add optional `pdr` property to the sync-granule task's input config and output payload.
- **CUMULUS-548** - Create a Lambda task that generates EMS distribution reports
  - In order to supply EMS Distribution Reports, you must enable S3 Server
    Access Logging on any S3 buckets used for distribution. See [How Do I Enable Server Access Logging for an S3 Bucket?](https://docs.aws.amazon.com/AmazonS3/latest/user-guide/server-access-logging.html)
    The "Target bucket" setting should point at the Cumulus internal bucket.
    The "Target prefix" should be
    "<STACK_NAME>/ems-distribution/s3-server-access-logs/", where "STACK_NAME"
    is replaced with the name of your Cumulus stack.

### Fixed

- **CUMULUS-546 - Kinesis Consumer should catch and log invalid JSON**
  - Kinesis Consumer lambda catches and logs errors so that consumer doesn't get stuck in a loop re-processing bad json records.
- EMS report filenames are now based on their start time instead of the time
  instead of the time that the report was generated
- **CUMULUS-552 - Cumulus API returns different results for the same collection depending on query**
  - The collection, provider and rule records in elasticsearch are now replaced with records from dynamo db when the dynamo db records are updated.

### Added

- `@cumulus/deployment`'s default cloudformation template now configures storage for Docker to match the configured ECS Volume. The template defines Docker's devicemapper basesize (`dm.basesize`) using `ecs.volumeSize`. This addresses ECS default of limiting Docker containers to 10GB of storage ([Read more](https://aws.amazon.com/premiumsupport/knowledge-center/increase-default-ecs-docker-limit/)).

## [v1.5.4] - 2018-05-21

### Added

- **CUMULUS-535** - EMS Ingest, Archive, Archive Delete reports
  - Add lambda EmsReport to create daily EMS Ingest, Archive, Archive Delete reports
  - ems.provider property added to `@cumulus/deployment/app/config.yml`.
    To change the provider name, please add `ems: provider` property to `app/config.yml`.
- **CUMULUS-480** Use DynamoDB to store granules, pdrs and execution records
  - Activate PointInTime feature on DynamoDB tables
  - Increase test coverage on api package
  - Add ability to restore metadata records from json files to DynamoDB
- **CUMULUS-459** provide API endpoint for moving granules from one location on s3 to another

## [v1.5.3] - 2018-05-18

### Fixed

- **CUMULUS-557 - "Add dataType to DiscoverGranules output"**
  - Granules discovered by the DiscoverGranules task now include dataType
  - dataType is now a required property for granules used as input to the
    QueueGranules task
- **CUMULUS-550** Update deployment app/config.yml to force elasticsearch updates for deleted granules

## [v1.5.2] - 2018-05-15

### Fixed

- **CUMULUS-514 - "Unable to Delete the Granules"**
  - updated cmrjs.deleteConcept to return success if the record is not found
    in CMR.

### Added

- **CUMULUS-547** - The distribution API now includes an
  "earthdataLoginUsername" query parameter when it returns a signed S3 URL
- **CUMULUS-527 - "parse-pdr queues up all granules and ignores regex"**
  - Add an optional config property to the ParsePdr task called
    "granuleIdFilter". This property is a regular expression that is applied
    against the filename of the first file of each granule contained in the
    PDR. If the regular expression matches, then the granule is included in
    the output. Defaults to '.', which will match all granules in the PDR.
- File checksums in PDRs now support MD5
- Deployment support to subscribe to an SNS topic that already exists
- **CUMULUS-470, CUMULUS-471** In-region S3 Policy lambda added to API to update bucket policy for in-region access.
- **CUMULUS-533** Added fields to granule indexer to support EMS ingest and archive record creation
- **CUMULUS-534** Track deleted granules
  - added `deletedgranule` type to `cumulus` index.
  - **Important Note:** Force custom bootstrap to re-run by adding this to
    app/config.yml `es: elasticSearchMapping: 7`
- You can now deploy cumulus without ElasticSearch. Just add `es: null` to your `app/config.yml` file. This is only useful for debugging purposes. Cumulus still requires ElasticSearch to properly operate.
- `@cumulus/integration-tests` includes and exports the `addRules` function, which seeds rules into the DynamoDB table.
- Added capability to support EFS in cloud formation template. Also added
  optional capability to ssh to your instance and privileged lambda functions.
- Added support to force discovery of PDRs that have already been processed
  and filtering of selected data types
- `@cumulus/cmrjs` uses an environment variable `USER_IP_ADDRESS` or fallback
  IP address of `10.0.0.0` when a public IP address is not available. This
  supports lambda functions deployed into a VPC's private subnet, where no
  public IP address is available.

### Changed

- **CUMULUS-550** Custom bootstrap automatically adds new types to index on
  deployment

## [v1.5.1] - 2018-04-23

### Fixed

- add the missing dist folder to the hello-world task
- disable uglifyjs on the built version of the pdr-status-check (read: https://github.com/webpack-contrib/uglifyjs-webpack-plugin/issues/264)

## [v1.5.0] - 2018-04-23

### Changed

- Removed babel from all tasks and packages and increased minimum node requirements to version 8.10
- Lambda functions created by @cumulus/deployment will use node8.10 by default
- Moved [cumulus-integration-tests](https://github.com/nasa/cumulus-integration-tests) to the `example` folder CUMULUS-512
- Streamlined all packages dependencies (e.g. remove redundant dependencies and make sure versions are the same across packages)
- **CUMULUS-352:** Update Cumulus Elasticsearch indices to use [index aliases](https://www.elastic.co/guide/en/elasticsearch/reference/current/indices-aliases.html).
- **CUMULUS-519:** ECS tasks are no longer restarted after each CF deployment unless `ecs.restartTasksOnDeploy` is set to true
- **CUMULUS-298:** Updated log filterPattern to include all CloudWatch logs in ElasticSearch
- **CUMULUS-518:** Updates to the SyncGranule config schema
  - `granuleIdExtraction` is no longer a property
  - `process` is now an optional property
  - `provider_path` is no longer a property

### Fixed

- **CUMULUS-455 "Kes deployments using only an updated message adapter do not get automatically deployed"**
  - prepended the hash value of cumulus-message-adapter.zip file to the zip file name of lambda which uses message adapter.
  - the lambda function will be redeployed when message adapter or lambda function are updated
- Fixed a bug in the bootstrap lambda function where it stuck during update process
- Fixed a bug where the sf-sns-report task did not return the payload of the incoming message as the output of the task [CUMULUS-441]

### Added

- **CUMULUS-352:** Add reindex CLI to the API package.
- **CUMULUS-465:** Added mock http/ftp/sftp servers to the integration tests
- Added a `delete` method to the `@common/CollectionConfigStore` class
- **CUMULUS-467 "@cumulus/integration-tests or cumulus-integration-tests should seed provider and collection in deployed DynamoDB"**
  - `example` integration-tests populates providers and collections to database
  - `example` workflow messages are populated from workflow templates in s3, provider and collection information in database, and input payloads. Input templates are removed.
  - added `https` protocol to provider schema

## [v1.4.1] - 2018-04-11

### Fixed

- Sync-granule install

## [v1.4.0] - 2018-04-09

### Fixed

- **CUMULUS-392 "queue-granules not returning the sfn-execution-arns queued"**
  - updated queue-granules to return the sfn-execution-arns queued and pdr if exists.
  - added pdr to ingest message meta.pdr instead of payload, so the pdr information doesn't get lost in the ingest workflow, and ingested granule in elasticsearch has pdr name.
  - fixed sf-sns-report schema, remove the invalid part
  - fixed pdr-status-check schema, the failed execution contains arn and reason
- **CUMULUS-206** make sure homepage and repository urls exist in package.json files of tasks and packages

### Added

- Example folder with a cumulus deployment example

### Changed

- [CUMULUS-450](https://bugs.earthdata.nasa.gov/browse/CUMULUS-450) - Updated
  the config schema of the **queue-granules** task
  - The config no longer takes a "collection" property
  - The config now takes an "internalBucket" property
  - The config now takes a "stackName" property
- [CUMULUS-450](https://bugs.earthdata.nasa.gov/browse/CUMULUS-450) - Updated
  the config schema of the **parse-pdr** task
  - The config no longer takes a "collection" property
  - The "stack", "provider", and "bucket" config properties are now
    required
- **CUMULUS-469** Added a lambda to the API package to prototype creating an S3 bucket policy for direct, in-region S3 access for the prototype bucket

### Removed

- Removed the `findTmpTestDataDirectory()` function from
  `@cumulus/common/test-utils`

### Fixed

- [CUMULUS-450](https://bugs.earthdata.nasa.gov/browse/CUMULUS-450)
  - The **queue-granules** task now enqueues a **sync-granule** task with the
    correct collection config for that granule based on the granule's
    data-type. It had previously been using the collection config from the
    config of the **queue-granules** task, which was a problem if the granules
    being queued belonged to different data-types.
  - The **parse-pdr** task now handles the case where a PDR contains granules
    with different data types, and uses the correct granuleIdExtraction for
    each granule.

### Added

- **CUMULUS-448** Add code coverage checking using [nyc](https://github.com/istanbuljs/nyc).

## [v1.3.0] - 2018-03-29

### Deprecated

- discover-s3-granules is deprecated. The functionality is provided by the discover-granules task

### Fixed

- **CUMULUS-331:** Fix aws.downloadS3File to handle non-existent key
- Using test ftp provider for discover-granules testing [CUMULUS-427]
- **CUMULUS-304: "Add AWS API throttling to pdr-status-check task"** Added concurrency limit on SFN API calls. The default concurrency is 10 and is configurable through Lambda environment variable CONCURRENCY.
- **CUMULUS-414: "Schema validation not being performed on many tasks"** revised npm build scripts of tasks that use cumulus-message-adapter to place schema directories into dist directories.
- **CUMULUS-301:** Update all tests to use test-data package for testing data.
- **CUMULUS-271: "Empty response body from rules PUT endpoint"** Added the updated rule to response body.
- Increased memory allotment for `CustomBootstrap` lambda function. Resolves failed deployments where `CustomBootstrap` lambda function was failing with error `Process exited before completing request`. This was causing deployments to stall, fail to update and fail to rollback. This error is thrown when the lambda function tries to use more memory than it is allotted.
- Cumulus repository folders structure updated:
  - removed the `cumulus` folder altogether
  - moved `cumulus/tasks` to `tasks` folder at the root level
  - moved the tasks that are not converted to use CMA to `tasks/.not_CMA_compliant`
  - updated paths where necessary

### Added

- `@cumulus/integration-tests` - Added support for testing the output of an ECS activity as well as a Lambda function.

## [v1.2.0] - 2018-03-20

### Fixed

- Update vulnerable npm packages [CUMULUS-425]
- `@cumulus/api`: `kinesis-consumer.js` uses `sf-scheduler.js#schedule` instead of placing a message directly on the `startSF` SQS queue. This is a fix for [CUMULUS-359](https://bugs.earthdata.nasa.gov/browse/CUMULUS-359) because `sf-scheduler.js#schedule` looks up the provider and collection data in DynamoDB and adds it to the `meta` object of the enqueued message payload.
- `@cumulus/api`: `kinesis-consumer.js` catches and logs errors instead of doing an error callback. Before this change, `kinesis-consumer` was failing to process new records when an existing record caused an error because it would call back with an error and stop processing additional records. It keeps trying to process the record causing the error because it's "position" in the stream is unchanged. Catching and logging the errors is part 1 of the fix. Proposed part 2 is to enqueue the error and the message on a "dead-letter" queue so it can be processed later ([CUMULUS-413](https://bugs.earthdata.nasa.gov/browse/CUMULUS-413)).
- **CUMULUS-260: "PDR page on dashboard only shows zeros."** The PDR stats in LPDAAC are all 0s, even if the dashboard has been fixed to retrieve the correct fields. The current version of pdr-status-check has a few issues.
  - pdr is not included in the input/output schema. It's available from the input event. So the pdr status and stats are not updated when the ParsePdr workflow is complete. Adding the pdr to the input/output of the task will fix this.
  - pdr-status-check doesn't update pdr stats which prevent the real time pdr progress from showing up in the dashboard. To solve this, added lambda function sf-sns-report which is copied from @cumulus/api/lambdas/sf-sns-broadcast with modification, sf-sns-report can be used to report step function status anywhere inside a step function. So add step sf-sns-report after each pdr-status-check, we will get the PDR status progress at real time.
  - It's possible an execution is still in the queue and doesn't exist in sfn yet. Added code to handle 'ExecutionDoesNotExist' error when checking the execution status.
- Fixed `aws.cloudwatchevents()` typo in `packages/ingest/aws.js`. This typo was the root cause of the error: `Error: Could not process scheduled_ingest, Error: : aws.cloudwatchevents is not a constructor` seen when trying to update a rule.

### Removed

- `@cumulus/ingest/aws`: Remove queueWorkflowMessage which is no longer being used by `@cumulus/api`'s `kinesis-consumer.js`.

## [v1.1.4] - 2018-03-15

### Added

- added flag `useList` to parse-pdr [CUMULUS-404]

### Fixed

- Pass encrypted password to the ApiGranule Lambda function [CUMULUS-424]

## [v1.1.3] - 2018-03-14

### Fixed

- Changed @cumulus/deployment package install behavior. The build process will happen after installation

## [v1.1.2] - 2018-03-14

### Added

- added tools to @cumulus/integration-tests for local integration testing
- added end to end testing for discovering and parsing of PDRs
- `yarn e2e` command is available for end to end testing

### Fixed

- **CUMULUS-326: "Occasionally encounter "Too Many Requests" on deployment"** The api gateway calls will handle throttling errors
- **CUMULUS-175: "Dashboard providers not in sync with AWS providers."** The root cause of this bug - DynamoDB operations not showing up in Elasticsearch - was shared by collections and rules. The fix was to update providers', collections' and rules; POST, PUT and DELETE endpoints to operate on DynamoDB and using DynamoDB streams to update Elasticsearch. The following packages were made:
  - `@cumulus/deployment` deploys DynamoDB streams for the Collections, Providers and Rules tables as well as a new lambda function called `dbIndexer`. The `dbIndexer` lambda has an event source mapping which listens to each of the DynamoDB streams. The dbIndexer lambda receives events referencing operations on the DynamoDB table and updates the elasticsearch cluster accordingly.
  - The `@cumulus/api` endpoints for collections, providers and rules _only_ query DynamoDB, with the exception of LIST endpoints and the collections' GET endpoint.

### Updated

- Broke up `kes.override.js` of @cumulus/deployment to multiple modules and moved to a new location
- Expanded @cumulus/deployment test coverage
- all tasks were updated to use cumulus-message-adapter-js 1.0.1
- added build process to integration-tests package to babelify it before publication
- Update @cumulus/integration-tests lambda.js `getLambdaOutput` to return the entire lambda output. Previously `getLambdaOutput` returned only the payload.

## [v1.1.1] - 2018-03-08

### Removed

- Unused queue lambda in api/lambdas [CUMULUS-359]

### Fixed

- Kinesis message content is passed to the triggered workflow [CUMULUS-359]
- Kinesis message queues a workflow message and does not write to rules table [CUMULUS-359]

## [v1.1.0] - 2018-03-05

### Added

- Added a `jlog` function to `common/test-utils` to aid in test debugging
- Integration test package with command line tool [CUMULUS-200] by @laurenfrederick
- Test for FTP `useList` flag [CUMULUS-334] by @kkelly51

### Updated

- The `queue-pdrs` task now uses the [cumulus-message-adapter-js](https://github.com/nasa/cumulus-message-adapter-js)
  library
- Updated the `queue-pdrs` JSON schemas
- The test-utils schema validation functions now throw an error if validation
  fails
- The `queue-granules` task now uses the [cumulus-message-adapter-js](https://github.com/nasa/cumulus-message-adapter-js)
  library
- Updated the `queue-granules` JSON schemas

### Removed

- Removed the `getSfnExecutionByName` function from `common/aws`
- Removed the `getGranuleStatus` function from `common/aws`

## [v1.0.1] - 2018-02-27

### Added

- More tests for discover-pdrs, dicover-granules by @yjpa7145
- Schema validation utility for tests by @yjpa7145

### Changed

- Fix an FTP listing bug for servers that do not support STAT [CUMULUS-334] by @kkelly51

## [v1.0.0] - 2018-02-23

[unreleased]: https://github.com/nasa/cumulus/compare/v3.0.1...HEAD
[v3.0.1]: https://github.com/nasa/cumulus/compare/v3.0.0...v3.0.1
[v3.0.0]: https://github.com/nasa/cumulus/compare/v2.0.1...v3.0.0
[v2.0.7]: https://github.com/nasa/cumulus/compare/v2.0.6...v2.0.7
[v2.0.6]: https://github.com/nasa/cumulus/compare/v2.0.5...v2.0.6
[v2.0.5]: https://github.com/nasa/cumulus/compare/v2.0.4...v2.0.5
[v2.0.4]: https://github.com/nasa/cumulus/compare/v2.0.3...v2.0.4
[v2.0.3]: https://github.com/nasa/cumulus/compare/v2.0.2...v2.0.3
[v2.0.2]: https://github.com/nasa/cumulus/compare/v2.0.1...v2.0.2
[v2.0.1]: https://github.com/nasa/cumulus/compare/v1.24.0...v2.0.1
[v2.0.0]: https://github.com/nasa/cumulus/compare/v1.24.0...v2.0.0
[v1.24.0]: https://github.com/nasa/cumulus/compare/v1.23.2...v1.24.0
[v1.23.2]: https://github.com/nasa/cumulus/compare/v1.22.1...v1.23.2
[v1.22.1]: https://github.com/nasa/cumulus/compare/v1.21.0...v1.22.1
[v1.21.0]: https://github.com/nasa/cumulus/compare/v1.20.0...v1.21.0
[v1.20.0]: https://github.com/nasa/cumulus/compare/v1.19.0...v1.20.0
[v1.19.0]: https://github.com/nasa/cumulus/compare/v1.18.0...v1.19.0
[v1.18.0]: https://github.com/nasa/cumulus/compare/v1.17.0...v1.18.0
[v1.17.0]: https://github.com/nasa/cumulus/compare/v1.16.1...v1.17.0
[v1.16.1]: https://github.com/nasa/cumulus/compare/v1.16.0...v1.16.1
[v1.16.0]: https://github.com/nasa/cumulus/compare/v1.15.0...v1.16.0
[v1.15.0]: https://github.com/nasa/cumulus/compare/v1.14.5...v1.15.0
[v1.14.5]: https://github.com/nasa/cumulus/compare/v1.14.4...v1.14.5
[v1.14.4]: https://github.com/nasa/cumulus/compare/v1.14.3...v1.14.4
[v1.14.3]: https://github.com/nasa/cumulus/compare/v1.14.2...v1.14.3
[v1.14.2]: https://github.com/nasa/cumulus/compare/v1.14.1...v1.14.2
[v1.14.1]: https://github.com/nasa/cumulus/compare/v1.14.0...v1.14.1
[v1.14.0]: https://github.com/nasa/cumulus/compare/v1.13.5...v1.14.0
[v1.13.5]: https://github.com/nasa/cumulus/compare/v1.13.4...v1.13.5
[v1.13.4]: https://github.com/nasa/cumulus/compare/v1.13.3...v1.13.4
[v1.13.3]: https://github.com/nasa/cumulus/compare/v1.13.2...v1.13.3
[v1.13.2]: https://github.com/nasa/cumulus/compare/v1.13.1...v1.13.2
[v1.13.1]: https://github.com/nasa/cumulus/compare/v1.13.0...v1.13.1
[v1.13.0]: https://github.com/nasa/cumulus/compare/v1.12.1...v1.13.0
[v1.12.1]: https://github.com/nasa/cumulus/compare/v1.12.0...v1.12.1
[v1.12.0]: https://github.com/nasa/cumulus/compare/v1.11.3...v1.12.0
[v1.11.3]: https://github.com/nasa/cumulus/compare/v1.11.2...v1.11.3
[v1.11.2]: https://github.com/nasa/cumulus/compare/v1.11.1...v1.11.2
[v1.11.1]: https://github.com/nasa/cumulus/compare/v1.11.0...v1.11.1
[v1.11.0]: https://github.com/nasa/cumulus/compare/v1.10.4...v1.11.0
[v1.10.4]: https://github.com/nasa/cumulus/compare/v1.10.3...v1.10.4
[v1.10.3]: https://github.com/nasa/cumulus/compare/v1.10.2...v1.10.3
[v1.10.2]: https://github.com/nasa/cumulus/compare/v1.10.1...v1.10.2
[v1.10.1]: https://github.com/nasa/cumulus/compare/v1.10.0...v1.10.1
[v1.10.0]: https://github.com/nasa/cumulus/compare/v1.9.1...v1.10.0
[v1.9.1]: https://github.com/nasa/cumulus/compare/v1.9.0...v1.9.1
[v1.9.0]: https://github.com/nasa/cumulus/compare/v1.8.1...v1.9.0
[v1.8.1]: https://github.com/nasa/cumulus/compare/v1.8.0...v1.8.1
[v1.8.0]: https://github.com/nasa/cumulus/compare/v1.7.0...v1.8.0
[v1.7.0]: https://github.com/nasa/cumulus/compare/v1.6.0...v1.7.0
[v1.6.0]: https://github.com/nasa/cumulus/compare/v1.5.5...v1.6.0
[v1.5.5]: https://github.com/nasa/cumulus/compare/v1.5.4...v1.5.5
[v1.5.4]: https://github.com/nasa/cumulus/compare/v1.5.3...v1.5.4
[v1.5.3]: https://github.com/nasa/cumulus/compare/v1.5.2...v1.5.3
[v1.5.2]: https://github.com/nasa/cumulus/compare/v1.5.1...v1.5.2
[v1.5.1]: https://github.com/nasa/cumulus/compare/v1.5.0...v1.5.1
[v1.5.0]: https://github.com/nasa/cumulus/compare/v1.4.1...v1.5.0
[v1.4.1]: https://github.com/nasa/cumulus/compare/v1.4.0...v1.4.1
[v1.4.0]: https://github.com/nasa/cumulus/compare/v1.3.0...v1.4.0
[v1.3.0]: https://github.com/nasa/cumulus/compare/v1.2.0...v1.3.0
[v1.2.0]: https://github.com/nasa/cumulus/compare/v1.1.4...v1.2.0
[v1.1.4]: https://github.com/nasa/cumulus/compare/v1.1.3...v1.1.4
[v1.1.3]: https://github.com/nasa/cumulus/compare/v1.1.2...v1.1.3
[v1.1.2]: https://github.com/nasa/cumulus/compare/v1.1.1...v1.1.2
[v1.1.1]: https://github.com/nasa/cumulus/compare/v1.0.1...v1.1.1
[v1.1.0]: https://github.com/nasa/cumulus/compare/v1.0.1...v1.1.0
[v1.0.1]: https://github.com/nasa/cumulus/compare/v1.0.0...v1.0.1
[v1.0.0]: https://github.com/nasa/cumulus/compare/pre-v1-release...v1.0.0

[thin-egress-app]: <https://github.com/asfadmin/thin-egress-app> "Thin Egress App"<|MERGE_RESOLUTION|>--- conflicted
+++ resolved
@@ -38,7 +38,6 @@
     prevented AWS from halting/restarting warmed instances when task code was
     throwing consistent errors under load.
 
-<<<<<<< HEAD
 ### Added
 - **CUMULUS-2239**
   - Add resource declaration to create a VPC endpoint in tea-map-cache module if `deploy_to_ngap` is false.
@@ -52,8 +51,6 @@
   - Updates Integration Tests README to point to new fake provider template.
 - **CUMULUS-2200**
   - Changes return from 303 redirect to 200 success for `Granule Inventory`'s `/reconciliationReport` returns.  The user (dashboard) must read the value of `url` from the return to get the s3SignedURL and then download the report.
-=======
->>>>>>> 68311bea
 - **CUMULUS-2232**
   - Updated versions for `ajv`, `lodash`, `googleapis`, `archiver`, and
     `@cumulus/aws-client` to remediate vulnerabilities found in SNYK scan.
