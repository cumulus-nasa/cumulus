# Changelog

All notable changes to this project will be documented in this file.

The format is based on [Keep a Changelog](http://keepachangelog.com/en/1.0.0/).

## [Unreleased]

<<<<<<< HEAD
=======
### Added

- **CUMULUS-1956**
  - Added `@cumulus/earthata-login-client` package
- **CUMULUS-2019**
  - Add `infix` search to es query builder `@cumulus/api/es/es/queries` to support partial matching of the keywords

### Changed

- **CUMULUS-2011**
  - Reconciliation reports are now generated within an AsyncOperation

- **CUMULUS-2016**
  - Upgrade TEA to version 79


>>>>>>> 4cd19e4f
### BREAKING CHANGES

- Changes to `@cumulus/aws-client/S3`
  - The signature of the `getObjectSize` function has changed. It now takes a
    params object with three properties:
    - **s3**: an instance of an AWS.S3 object
    - **bucket**
    - **key**
  - The `getObjectSize` function will no longer retry if the object does not
    exist
- **CUMULUS-1958**
  - The following methods exported from `@cumulus/cmr-js/cmr-utils` were made
    async, and added distributionBucketMap as a parameter:
    - constructOnlineAccessUrl
    - generateFileUrl
    - reconcileCMRMetadata
    - updateCMRMetadata
- **CUMULUS-1969**
  - The `DiscoverPdrs` task now expects `provider_path` to be provided at
    `event.config.provider_path`, not `event.config.collection.provider_path`
  - `event.config.provider_path` is now a required parameter of the
    `DiscoverPdrs` task
  - `event.config.collection` is no longer a parameter to the `DiscoverPdrs`
    task
  - Collections no longer support the `provider_path` property. The tasks that
    relied on that property are now referencing `config.meta.provider_path`.
    Workflows should be updated accordingly.
- **CUMULUS-1977**
  - Moved bulk granule deletion endpoint from `/bulkDelete` to
    `/granules/bulkDelete`

### Added

- **CUMULUS-1956**
  - Added `@cumulus/earthata-login-client` package
- **CUMULUS-1958**
  - Add the ability for users to specify a `bucket_map_key` to the `cumulus`
    terraform module as an override for the default .yaml values that are passed
    to TEA by Core.    Using this option *requires* that each configured
    Cumulus 'distribution' bucket (e.g. public/protected buckets) have a single
    TEA mapping.  Multiple maps per bucket are not supported.
  - Updated Generating a distribution URL, the MoveGranules task and all CMR
    reconciliation functionality to utilize the TEA bucket map override.
  - Updated deploy process to utilize a bootstrap 'tea-map-cache' lambda that
    will, after deployment of Cumulus Core's TEA instance, query TEA for all
    protected/public buckets and generate a mapping configuration used
    internally by Core.  This object is also exposed as an output of the Cumulus
    module as `distribution_bucket_map`.
- **CUMULUS-1970**
  - Created the `add-missing-file-checksums` workflow task
- **CUMULUS-2019**
  - Add `infix` search to es query builder `@cumulus/api/es/es/queries` to
    support partial matching of the keywords

### Changed

- **CUMULUS-1977**
  - Implemented POST `/granules/bulkDelete` API endpoint to support deleting
    granules specified by ID or returned by the provided query in the request
    body. If the request is successful, the endpoint returns the async operation
    ID that has been started to remove the granules.
    - To use a query in the request body, your deployment must be
      [configured to access the Elasticsearch host for ESDIS metrics](https://nasa.github.io/cumulus/docs/additional-deployment-options/cloudwatch-logs-delivery#esdis-metrics)
      in your environment
  - Added `@cumulus/api/models/Granule.getRecord()` method to return raw record
    from DynamoDB
  - Added `@cumulus/api/models/Granule.delete()` method which handles deleting
    the granule record from DynamoDB and the granule files from S3

### Changed

- **CUMULUS-1956**
  - The `/s3credentials` endpoint that is deployed as part of distribution now
    supports authentication using tokens created by a different application. If
    a request contains the `EDL-ClientId` and `EDL-Token` headers,
    authentication will be handled using that token rather than attempting to
    use OAuth.
- **CUMULUS-1977**
  - API endpoint POST `/granules/bulk` now returns a 202 status on a successful
    response instead of a 200 response
  - API endpoint DELETE `/granules/<granule-id>` now returns a 404 status if the
    granule record was already deleted
  - `@cumulus/api/models/Granule.update()` now returns the updated granule
    record
- **CUMULUS-1982**
  - The `globalConnectionLimit` property of providers is now optional and
    defaults to "unlimited"
- **CUMULUS-1997**
  - Added optional `launchpad` configuration to `@cumulus/hyrax-metadata-updates` task config schema.

### Deprecated

- **CUMULUS-1930**
  - `@cumulus/common/log.convertLogLevel()`
- `@cumulus/collection-config-store`
- `@cumulus/common/util.sleep()`

### Removed

- The deprecated `@cumulus/common.bucketsConfigJsonObject` function has been
  removed
- The deprecated `@cumulus/common.CollectionConfigStore` class has been removed
- The deprecated `@cumulus/common.concurrency` module has been removed
- The deprecated `@cumulus/common.constructCollectionId` function has been
  removed
- The deprecated `@cumulus/common.launchpad` module has been removed
- The deprecated `@cumulus/common.LaunchpadToken` class has been removed
- The deprecated `@cumulus/common.Semaphore` class has been removed
- The deprecated `@cumulus/common.stringUtils` module has been removed
- The deprecated `@cumulus/common/aws.cloudwatchlogs` function has been removed
- The deprecated `@cumulus/common/aws.deleteS3Files` function has been removed
- The deprecated `@cumulus/common/aws.deleteS3Object` function has been removed
- The deprecated `@cumulus/common/aws.dynamodb` function has been removed
- The deprecated `@cumulus/common/aws.dynamodbDocClient` function has been
  removed
- The deprecated `@cumulus/common/aws.getExecutionArn` function has been removed
- The deprecated `@cumulus/common/aws.headObject` function has been removed
- The deprecated `@cumulus/common/aws.listS3ObjectsV2` function has been removed
- The deprecated `@cumulus/common/aws.parseS3Uri` function has been removed
- The deprecated `@cumulus/common/aws.promiseS3Upload` function has been removed
- The deprecated `@cumulus/common/aws.recursivelyDeleteS3Bucket` function has
  been removed
- The deprecated `@cumulus/common/aws.s3CopyObject` function has been removed
- The deprecated `@cumulus/common/aws.s3ObjectExists` function has been removed
- The deprecated `@cumulus/common/aws.s3PutObject` function has been removed
- The deprecated `@cumulus/common/bucketsConfigJsonObject` function has been
  removed
- The deprecated `@cumulus/common/CloudWatchLogger` class has been removed
- The deprecated `@cumulus/common/collection-config-store.CollectionConfigStore`
  class has been removed
- The deprecated `@cumulus/common/collection-config-store.constructCollectionId`
  function has been removed
- The deprecated `@cumulus/common/concurrency.limit` function has been removed
- The deprecated `@cumulus/common/concurrency.mapTolerant` function has been
  removed
- The deprecated `@cumulus/common/concurrency.promiseUrl` function has been
  removed
- The deprecated `@cumulus/common/concurrency.toPromise` function has been
  removed
- The deprecated `@cumulus/common/concurrency.unless` function has been removed
- The deprecated `@cumulus/common/config.parseConfig` function has been removed
- The deprecated `@cumulus/common/config.resolveResource` function has been
  removed
- The deprecated `@cumulus/common/DynamoDb.get` function has been removed
- The deprecated `@cumulus/common/DynamoDb.scan` function has been removed
- The deprecated `@cumulus/common/FieldPattern` class has been removed
- The deprecated `@cumulus/common/launchpad.getLaunchpadToken` function has been
  removed
- The deprecated `@cumulus/common/launchpad.validateLaunchpadToken` function has
  been removed
- The deprecated `@cumulus/common/LaunchpadToken` class has been removed
- The deprecated `@cumulus/common/message.buildCumulusMeta` function has been
  removed
- The deprecated `@cumulus/common/message.buildQueueMessageFromTemplate`
  function has been removed
- The deprecated `@cumulus/common/message.getCollectionIdFromMessage` function
  has been removed
- The deprecated `@cumulus/common/message.getMaximumExecutions` function has
  been removed
- The deprecated `@cumulus/common/message.getMessageExecutionArn` function has
  been removed
- The deprecated `@cumulus/common/message.getMessageExecutionName` function has
  been removed
- The deprecated `@cumulus/common/message.getMessageFromTemplate` function has
  been removed
- The deprecated `@cumulus/common/message.getMessageGranules` function has been
  removed
- The deprecated `@cumulus/common/message.getMessageStateMachineArn` function
  has been removed
- The deprecated `@cumulus/common/message.getQueueName` function has been
  removed
- The deprecated `@cumulus/common/message.getQueueNameByUrl` function has been
  removed
- The deprecated `@cumulus/common/message.hasQueueAndExecutionLimit` function
  has been removed
- The deprecated `@cumulus/common/Semaphore` class has been removed
- The deprecated `@cumulus/common/string.globalReplace` functon has been removed
- The deprecated `@cumulus/common/string.isNonEmptyString` functon has been
  removed
- The deprecated `@cumulus/common/string.isValidHostname` functon has been
  removed
- The deprecated `@cumulus/common/string.match` functon has been removed
- The deprecated `@cumulus/common/string.matches` functon has been removed
- The deprecated `@cumulus/common/string.replace` functon has been removed
- The deprecated `@cumulus/common/string.toLower` functon has been removed
- The deprecated `@cumulus/common/string.toUpper` functon has been removed
- The deprecated `@cumulus/common/workflows.getWorkflowArn` function has been
  removed
- The deprecated `@cumulus/common/workflows.getWorkflowFile` function has been
  removed
- The deprecated `@cumulus/common/workflows.getWorkflowList` function has been
  removed
- The deprecated `@cumulus/common/workflows.getWorkflowTemplate` function has
  been removed

## [v1.24.0] 2020-06-03

### BREAKING CHANGES

- **CUMULUS-1969**
  - The `DiscoverPdrs` task now expects `provider_path` to be provided at
    `event.config.provider_path`, not `event.config.collection.provider_path`
  - `event.config.provider_path` is now a required parameter of the
    `DiscoverPdrs` task
  - `event.config.collection` is no longer a parameter to the `DiscoverPdrs`
    task
  - Collections no longer support the `provider_path` property. The tasks that
    relied on that property are now referencing `config.meta.provider_path`.
    Workflows should be updated accordingly.

- **CUMULUS-1997**
  - `@cumulus/cmr-client/CMRSearchConceptQueue` parameters have been changed to take a `cmrSettings` object containing clientId, provider, and auth information. This can be generated using `@cumulus/cmrjs/cmr-utils/getCmrSettings`. The `cmrEnvironment` variable has been removed.

### Added

- **CUMULUS-1800**
  - Added task configuration setting named `syncChecksumFiles` to the
    SyncGranule task. This setting is `false` by default, but when set to
    `true`, all checksum files associated with data files that are downloaded
    will be downloaded as well.
- **CUMULUS-1952**
  - Updated HTTP(S) provider client to accept username/password for Basic authorization. This change adds support for Basic Authorization such as Earthdata login redirects to ingest (i.e. as implemented in SyncGranule), but not to discovery (i.e. as implemented in DiscoverGranules). Discovery still expects the provider's file system to be publicly accessible, but not the individual files and their contents.
  - **NOTE**: Using this in combination with the HTTP protocol may expose usernames and passwords to intermediary network entities. HTTPS is highly recommended.
- **CUMULUS-1997**
  - Added optional `launchpad` configuration to `@cumulus/hyrax-metadata-updates` task config schema.

### Fixed

- **CUMULUS-1997**
  - Updated all CMR operations to use configured authentication scheme
- **CUMULUS-2010**
  - Updated `@cumulus/api/launchpadSaml` to support multiple userGroup attributes from the SAML response

## [v1.23.2] 2020-05-22

### BREAKING CHANGES

- Updates to the Cumulus archive API:
  - All endpoints now return a `401` response instead of a `403` for any request where the JWT passed as a Bearer token is invalid.
  - POST `/refresh` and DELETE `/token/<token>` endpoints now return a `401` response for requests with expired tokens

- **CUMULUS-1894**
  - `@cumulus/ingest/granule.handleDuplicateFile()`
    - The `copyOptions` parameter has been removed
    - An `ACL` parameter has been added
  - `@cumulus/ingest/granule.renameS3FileWithTimestamp()`
    - Now returns `undefined`

- **CUMULUS-1896**
  Updated all Cumulus core lambdas to utilize the new message adapter streaming interface via [cumulus-message-adapter-js v1.2.0](https://github.com/nasa/cumulus-message-adapter-js/releases/tag/v1.2.0).   Users of this version of Cumulus (or later) must utilize version 1.3.0 or greater of the [cumulus-message-adapter](https://github.com/nasa/cumulus-message-adapter) to support core lambdas.

- **CUMULUS-1912**
  - `@cumulus/api` reconciliationReports list endpoint returns a list of reconciliationReport records instead of S3Uri.

- **CUMULUS-1969**
  - The `DiscoverGranules` task now expects `provider_path` to be provided at
    `event.config.provider_path`, not `event.config.collection.provider_path`
  - `config.provider_path` is now a required parameter of the `DiscoverGranules`
    task

### MIGRATION STEPS

- To take advantage of the new TTL-based access token expiration implemented in CUMULUS-1777 (see notes below) and clear out existing records in your access tokens table, do the following:
  1. Log out of any active dashboard sessions
  2. Use the AWS console or CLI to delete your `<prefix>-AccessTokensTable` DynamoDB table
  3. [Re-deploy your `data-persistence` module](https://nasa.github.io/cumulus/docs/deployment/upgrade-readme#update-data-persistence-resources), which should re-create the `<prefix>-AccessTokensTable` DynamoDB table
  4. Return to using the Cumulus API/dashboard as normal
- This release requires the Cumulus Message Adapter layer deployed with Cumulus Core to be at least 1.3.0, as the core lambdas have updated to [cumulus-message-adapter-js v1.2.0](https://github.com/nasa/cumulus-message-adapter-js/releases/tag/v1.2.0) and the new CMA interface.  As a result, users should:
  1. Follow the [Cumulus Message Adapter (CMA) deployment instructions](https://nasa.github.io/cumulus/docs/deployment/deployment-readme#deploy-the-cumulus-message-adapter-layer) and install a CMA layer version >=1.3.0
  2. If you are using any custom Node.js Lambdas in your workflows **and** the Cumulus CMA layer/`cumulus-message-adapter-js`, you must update your lambda to use [cumulus-message-adapter-js v1.2.0](https://github.com/nasa/cumulus-message-adapter-js/releases/tag/v1.2.0) and follow the migration instructions in the release notes. Prior versions of `cumulus-message-adapter-js` are not compatible with CMA >= 1.3.0.
- Migrate existing s3 reconciliation report records to database (CUMULUS-1911):
  - After update your `data persistence` module and Cumulus resources, run the command:

  ```bash
  ./node_modules/.bin/cumulus-api migrate --stack `<your-terraform-deployment-prefix>` --migrationVersion migration5
  ```

### Added

- Added a limit for concurrent Elasticsearch requests when doing an index from database operation
- Added the `es_request_concurrency` parameter to the archive and cumulus Terraform modules

- **CUMULUS-1995**
  - Added the `es_index_shards` parameter to the archive and cumulus Terraform modules to configure the number of shards for the ES index
    - If you have an existing ES index, you will need to [reindex](https://nasa.github.io/cumulus-api/#reindex) and then [change index](https://nasa.github.io/cumulus-api/#change-index) to take advantage of shard updates

- **CUMULUS-1894**
  - Added `@cumulus/aws-client/S3.moveObject()`

- **CUMULUS-1911**
  - Added ReconciliationReports table
  - Updated CreateReconciliationReport lambda to save Reconciliation Report records to database
  - Updated dbIndexer and IndexFromDatabase lambdas to index Reconciliation Report records to Elasticsearch
  - Added migration_5 to migrate existing s3 reconciliation report records to database and Elasticsearch
  - Updated `@cumulus/api` package, `tf-modules/archive` and `tf-modules/data-persistence` Terraform modules

- **CUMULUS-1916**
  - Added util function for seeding reconciliation reports when running API locally in dashboard

### Changed

- **CUMULUS-1777**
  - The `expirationTime` property is now a **required field** of the access tokens model.
  - Updated the `AccessTokens` table to set a [TTL](https://docs.aws.amazon.com/amazondynamodb/latest/developerguide/howitworks-ttl.html) on the `expirationTime` field in `tf-modules/data-persistence/dynamo.tf`. As a result, access token records in this table whose `expirationTime` has passed should be **automatically deleted by DynamoDB**.
  - Updated all code creating access token records in the Dynamo `AccessTokens` table to set the `expirationTime` field value in seconds from the epoch.
- **CUMULUS-1912**
  - Updated reconciliationReports endpoints to query against Elasticsearch, delete report from both database and s3
  - Added `@cumulus/api-client/reconciliationReports`
- **CUMULUS-1999**
  - Updated `@cumulus/common/util.deprecate()` so that only a single deprecation notice is printed for each name/version combination

### Fixed

- **CUMULUS-1894**
  - The `SyncGranule` task can now handle files larger than 5 GB
- **CUMULUS-1987**
  - `Remove granule from CMR` operation in `@cumulus/api` now passes token to CMR when fetching granule metadata, allowing removal of private granules
- **CUMULUS-1993**
  - For a given queue, the `sqs-message-consumer` Lambda will now only schedule workflows for rules matching the queue **and the collection information in each queue message (if any)**
    - The consumer also now only reads each queue message **once per Lambda invocation**, whereas previously each message was read **once per queue rule per Lambda invocation**
  - Fixed bug preventing the deletion of multiple SNS rules that share the same SNS topic

### Deprecated

- **CUMULUS-1894**
  - `@cumulus/ingest/granule.copyGranuleFile()`
  - `@cumulus/ingest/granule.moveGranuleFile()`

- **CUMULUS-1987** - Deprecated the following functions:
  - `@cumulus/cmrjs/getMetadata(cmrLink)` -> `@cumulus/cmr-client/CMR.getGranuleMetadata(cmrLink)`
  - `@cumulus/cmrjs/getFullMetadata(cmrLink)`

## [v1.22.1] 2020-05-04

**Note**: v1.22.0 was not released as a package due to npm/release concerns.  Users upgrading to 1.22.x should start with 1.22.1

### Added

- **CUMULUS-1894**
  - Added `@cumulus/aws-client/S3.multipartCopyObject()`
- **CUMULUS-408**
  - Added `certificateUri` field to provider schema. This optional field allows operators to specify an S3 uri to a CA bundle to use for HTTPS requests.
- **CUMULUS-1787**
  - Added `collections/active` endpoint for returning collections with active granules in `@cumulus/api`
- **CUMULUS-1799**
  - Added `@cumulus/common/stack.getBucketsConfigKey()` to return the S3 key for the buckets config object
  - Added `@cumulus/common/workflows.getWorkflowFileKey()` to return the S3 key for a workflow definition object
  - Added `@cumulus/common/workflows.getWorkflowsListKeyPrefix()` to return the S3 key prefix for objects containing workflow definitions
  - Added `@cumulus/message` package containing utilities for building and parsing Cumulus messages
- **CUMULUS-1850**
  - Added `@cumulus/aws-client/Kinesis.describeStream()` to get a Kinesis stream description
- **CUMULUS-1853**
  - Added `@cumulus/integration-tests/collections.createCollection()`
  - Added `@cumulus/integration-tests/executions.findExecutionArn()`
  - Added `@cumulus/integration-tests/executions.getExecutionWithStatus()`
  - Added `@cumulus/integration-tests/granules.getGranuleWithStatus()`
  - Added `@cumulus/integration-tests/providers.createProvider()`
  - Added `@cumulus/integration-tests/rules.createOneTimeRule()`

### Changed

- **CUMULUS-1682**
  - Moved all `@cumulus/ingest/parse-pdr` code into the `parse-pdr` task as it had become tightly coupled with that task's handler and was not used anywhere else. Unit tests also restored.
- **CUMULUS-1820**
  - Updated the Thin Egress App module used in `tf-modules/distribution/main.tf` to build 74. [See the release notes](https://github.com/asfadmin/thin-egress-app/releases/tag/tea-build.74).
- **CUMULUS-1852**
  - Updated POST endpoints for `/collections`, `/providers`, and `/rules` to log errors when returning a 500 response
  - Updated POST endpoint for `/collections`:
    - Return a 400 response when the `name` or `version` fields are missing
    - Return a 409 response if the collection already exists
    - Improved error messages to be more explicit
  - Updated POST endpoint for `/providers`:
    - Return a 400 response if the `host` field value is invalid
    - Return a 409 response if the provider already exists
  - Updated POST endpoint for `/rules`:
    - Return a 400 response if rule `name` is invalid
    - Return a 400 response if rule `type` is invalid
- **CUMULUS-1891**
  - Updated the following endpoints using async operations to return a 503 error if the ECS task  cannot be started and a 500 response for a non-specific error:
    - POST `/replays`
    - POST `/bulkDelete`
    - POST `/elasticsearch/index-from-database`
    - POST `/granules/bulk`

### Fixed

- **CUMULUS-408**
  - Fixed HTTPS discovery and ingest.

- **CUMULUS-1850**
  - Fixed a bug in Kinesis event processing where the message consumer would not properly filter available rules based on the collection information in the event and the Kinesis stream ARN

- **CUMULUS-1853**
  - Fixed a bug where attempting to create a rule containing a payload property
    would fail schema validation.

- **CUMULUS-1854**
  - Rule schema is validated before starting workflows or creating event source mappings

- **CUMULUS-1974**
  - Fixed @cumulus/api webpack config for missing underscore object due to underscore update

### Deprecated

- **CUMULUS-1799** - Deprecated the following code. For cases where the code was moved into another package, the new code location is noted:
  - `@cumulus/aws-client/StepFunctions.fromSfnExecutionName()`
  - `@cumulus/aws-client/StepFunctions.toSfnExecutionName()`
  - `@cumulus/aws-client/StepFunctions.getExecutionArn()` -> `@cumulus/message/Executions.buildExecutionArn()`
  - `@cumulus/aws-client/StepFunctions.getExecutionUrl()` -> `@cumulus/message/Executions.getExecutionUrlFromArn()`
  - `@cumulus/aws-client/StepFunctions.getStateMachineArn()` -> `@cumulus/message/Executions.getStateMachineArnFromExecutionArn()`
  - `@cumulus/aws-client/StepFunctions.pullStepFunctionEvent()` -> `@cumulus/message/StepFunctions.pullStepFunctionEvent()`
  - `@cumulus/common/bucketsConfigJsonObject()`
  - `@cumulus/common/CloudWatchLogger`
  - `@cumulus/common/collection-config-store/CollectionConfigStore` -> `@cumulus/collection-config-store`
  - `@cumulus/common/collection-config-store.constructCollectionId()` -> `@cumulus/message/Collections.constructCollectionId`
  - `@cumulus/common/concurrency.limit()`
  - `@cumulus/common/concurrency.mapTolerant()`
  - `@cumulus/common/concurrency.promiseUrl()`
  - `@cumulus/common/concurrency.toPromise()`
  - `@cumulus/common/concurrency.unless()`
  - `@cumulus/common/config.buildSchema()`
  - `@cumulus/common/config.parseConfig()`
  - `@cumulus/common/config.resolveResource()`
  - `@cumulus/common/config.resourceToArn()`
  - `@cumulus/common/FieldPattern`
  - `@cumulus/common/launchpad.getLaunchpadToken()` -> `@cumulus/launchpad-auth/index.getLaunchpadToken()`
  - `@cumulus/common/LaunchpadToken` -> `@cumulus/launchpad-auth/LaunchpadToken`
  - `@cumulus/common/launchpad.validateLaunchpadToken()` -> `@cumulus/launchpad-auth/index.validateLaunchpadToken()`
  - `@cumulus/common/message.buildCumulusMeta()` -> `@cumulus/message/Build.buildCumulusMeta()`
  - `@cumulus/common/message.buildQueueMessageFromTemplate()` -> `@cumulus/message/Build.buildQueueMessageFromTemplate()`
  - `@cumulus/common/message.getCollectionIdFromMessage()` -> `@cumulus/message/Collections.getCollectionIdFromMessage()`
  - `@cumulus/common/message.getMessageExecutionArn()` -> `@cumulus/message/Executions.getMessageExecutionArn()`
  - `@cumulus/common/message.getMessageExecutionName()` -> `@cumulus/message/Executions.getMessageExecutionName()`
  - `@cumulus/common/message.getMaximumExecutions()` -> `@cumulus/message/Queue.getMaximumExecutions()`
  - `@cumulus/common/message.getMessageFromTemplate()`
  - `@cumulus/common/message.getMessageStateMachineArn()` -> `@cumulus/message/Executions.getMessageStateMachineArn()`)
  - `@cumulus/common/message.getMessageGranules()` -> `@cumulus/message/Granules.getMessageGranules()`
  - `@cumulus/common/message.getQueueNameByUrl()` -> `@cumulus/message/Queue.getQueueNameByUrl()`
  - `@cumulus/common/message.getQueueName()` -> `@cumulus/message/Queue.getQueueName()`)
  - `@cumulus/common/message.hasQueueAndExecutionLimit()` -> `@cumulus/message/Queue.hasQueueAndExecutionLimit()`
  - `@cumulus/common/Semaphore`
  - `@cumulus/common/test-utils.throttleOnce()`
  - `@cumulus/common/workflows.getWorkflowArn()`
  - `@cumulus/common/workflows.getWorkflowFile()`
  - `@cumulus/common/workflows.getWorkflowList()`
  - `@cumulus/common/workflows.getWorkflowTemplate()`
  - `@cumulus/integration-tests/sfnStep/SfnStep.parseStepMessage()` -> `@cumulus/message/StepFunctions.parseStepMessage()`
- **CUMULUS-1858** - Deprecated the following functions.
  - `@cumulus/common/string.globalReplace()`
  - `@cumulus/common/string.isNonEmptyString()`
  - `@cumulus/common/string.isValidHostname()`
  - `@cumulus/common/string.match()`
  - `@cumulus/common/string.matches()`
  - `@cumulus/common/string.replace()`
  - `@cumulus/common/string.toLower()`
  - `@cumulus/common/string.toUpper()`

### Removed

- **CUMULUS-1799**: Deprecated code removals:
  - Removed from `@cumulus/common/aws`:
    - `pullStepFunctionEvent()`
  - Removed `@cumulus/common/sfnStep`
  - Removed `@cumulus/common/StepFunctions`

## [v1.21.0] 2020-03-30

### PLEASE NOTE

- **CUMULUS-1762**: the `messageConsumer` for `sns` and `kinesis`-type rules now fetches
  the collection information from the message. You should ensure that your rule's collection
  name and version match what is in the message for these ingest messages to be processed.
  If no matching rule is found, an error will be thrown and logged in the
  `messageConsumer` Lambda function's log group.

### Added

- **CUMULUS-1629**`
  - Updates discover-granules task to respect/utilize duplicateHandling configuration such that
    - skip:               Duplicates will be filtered from the granule list
    - error:              Duplicates encountered will result in step failure
    - replace, version:   Duplicates will be ignored and handled as normal.
  - Adds a new copy of the API lambda `PrivateApiLambda()` which is configured to not require authentication. This Lambda is not connected to an API gateway
  - Adds `@cumulus/api-client` with functions for use by workflow lambdas to call the API when needed

- **CUMULUS-1732**
  - Added Python task/activity workflow and integration test (`PythonReferenceSpec`) to test `cumulus-message-adapter-python`and `cumulus-process-py` integration.
- **CUMULUS-1795**
  - Added an IAM policy on the Cumulus EC2 creation to enable SSM when the `deploy_to_ngap` flag is true

### Changed

- **CUMULUS-1762**
  - the `messageConsumer` for `sns` and `kinesis`-type rules now fetches the collection
    information from the message.

### Deprecated

- **CUMULUS-1629**
  - Deprecate `granulesApi`, `rulesApi`, `emsApi`, `executionsAPI` from `@cumulus/integration-test/api` in favor of code moved to `@cumulus/api-client`

### Removed

- **CUMULUS-1799**: Deprecated code removals
  - Removed deprecated method `@cumulus/api/models/Granule.createGranulesFromSns()`
  - Removed deprecated method `@cumulus/api/models/Granule.removeGranuleFromCmr()`
  - Removed from `@cumulus/common/aws`:
    - `apigateway()`
    - `buildS3Uri()`
    - `calculateS3ObjectChecksum()`
    - `cf()`
    - `cloudwatch()`
    - `cloudwatchevents()`
    - `cloudwatchlogs()`
    - `createAndWaitForDynamoDbTable()`
    - `createQueue()`
    - `deleteSQSMessage()`
    - `describeCfStackResources()`
    - `downloadS3File()`
    - `downloadS3Files()`
    - `DynamoDbSearchQueue` class
    - `dynamodbstreams()`
    - `ec2()`
    - `ecs()`
    - `fileExists()`
    - `findResourceArn()`
    - `fromSfnExecutionName()`
    - `getFileBucketAndKey()`
    - `getJsonS3Object()`
    - `getQueueUrl()`
    - `getObjectSize()`
    - `getS3ObjectReadStream()`
    - `getSecretString()`
    - `getStateMachineArn()`
    - `headObject()`
    - `isThrottlingException()`
    - `kinesis()`
    - `lambda()`
    - `listS3Objects()`
    - `promiseS3Upload()`
    - `publishSnsMessage()`
    - `putJsonS3Object()`
    - `receiveSQSMessages()`
    - `s3CopyObject()`
    - `s3GetObjectTagging()`
    - `s3Join()`
    - `S3ListObjectsV2Queue` class
    - `s3TagSetToQueryString()`
    - `s3PutObjectTagging()`
    - `secretsManager()`
    - `sendSQSMessage()`
    - `sfn()`
    - `sns()`
    - `sqs()`
    - `sqsQueueExists()`
    - `toSfnExecutionName()`
    - `uploadS3FileStream()`
    - `uploadS3Files()`
    - `validateS3ObjectChecksum()`
  - Removed `@cumulus/common/CloudFormationGateway` class
  - Removed `@cumulus/common/concurrency/Mutex` class
  - Removed `@cumulus/common/errors`
  - Removed `@cumulus/common/sftp`
  - Removed `@cumulus/common/string.unicodeEscape`
  - Removed `@cumulus/cmrjs/cmr-utils.getGranuleId()`
  - Removed `@cumulus/cmrjs/cmr-utils.getCmrFiles()`
  - Removed `@cumulus/cmrjs/cmr/CMR` class
  - Removed `@cumulus/cmrjs/cmr/CMRSearchConceptQueue` class
  - Removed `@cumulus/cmrjs/utils.getHost()`
  - Removed `@cumulus/cmrjs/utils.getIp()`
  - Removed `@cumulus/cmrjs/utils.hostId()`
  - Removed `@cumulus/cmrjs/utils/ummVersion()`
  - Removed `@cumulus/cmrjs/utils.updateToken()`
  - Removed `@cumulus/cmrjs/utils.validateUMMG()`
  - Removed `@cumulus/ingest/aws.getEndpoint()`
  - Removed `@cumulus/ingest/aws.getExecutionUrl()`
  - Removed `@cumulus/ingest/aws/invoke()`
  - Removed `@cumulus/ingest/aws/CloudWatch` class
  - Removed `@cumulus/ingest/aws/ECS` class
  - Removed `@cumulus/ingest/aws/Events` class
  - Removed `@cumulus/ingest/aws/SQS` class
  - Removed `@cumulus/ingest/aws/StepFunction` class
  - Removed `@cumulus/ingest/util.normalizeProviderPath()`
  - Removed `@cumulus/integration-tests/index.listCollections()`
  - Removed `@cumulus/integration-tests/index.listProviders()`
  - Removed `@cumulus/integration-tests/index.rulesList()`
  - Removed `@cumulus/integration-tests/api/api.addCollectionApi()`

## [v1.20.0] 2020-03-12

### BREAKING CHANGES

- **CUMULUS-1714**
  - Changed the format of the message sent to the granule SNS Topic. Message includes the granule record under `record` and the type of event under `event`. Messages with `deleted` events will have the record that was deleted with a `deletedAt` timestamp. Options for `event` are `Create | Update | Delete`
- **CUMULUS-1769** - `deploy_to_ngap` is now a **required** variable for the `tf-modules/cumulus` module. **For those deploying to NGAP environments, this variable should always be set to `true`.**

### Notable changes

- **CUMULUS-1739** - You can now exclude Elasticsearch from your `tf-modules/data-persistence` deployment (via `include_elasticsearch = false`) and your `tf-modules/cumulus` module will still deploy successfully.

- **CUMULUS-1769** - If you set `deploy_to_ngap = true` for the `tf-modules/archive` Terraform module, **you can only deploy your archive API gateway as `PRIVATE`**, not `EDGE`.

### Added

- Added `@cumulus/aws-client/S3.getS3ObjectReadStreamAsync()` to deal with S3 eventual consistency issues by checking for the existence an S3 object with retries before getting a readable stream for that object.
- **CUMULUS-1769**
  - Added `deploy_to_ngap` boolean variable for the `tf-modules/cumulus` and `tf-modules/archive` Terraform modules. This variable is required. **For those deploying to NGAP environments, this variable should always be set to `true`.**
- **HYRAX-70**
  - Add the hyrax-metadata-update task

### Changed

- [`AccessToken.get()`](https://github.com/nasa/cumulus/blob/master/packages/api/models/access-tokens.js) now enforces [strongly consistent reads from DynamoDB](https://docs.aws.amazon.com/amazondynamodb/latest/developerguide/HowItWorks.ReadConsistency.html)
- **CUMULUS-1739**
  - Updated `tf-modules/data-persistence` to make Elasticsearch alarm resources and outputs conditional on the `include_elasticsearch` variable
  - Updated `@cumulus/aws-client/S3.getObjectSize` to include automatic retries for any failures from `S3.headObject`
- **CUMULUS-1784**
  - Updated `@cumulus/api/lib/DistributionEvent.remoteIP()` to parse the IP address in an S3 access log from the `A-sourceip` query parameter if present, otherwise fallback to the original parsing behavior.
- **CUMULUS-1768**
  - The `stats/summary` endpoint reports the distinct collections for the number of granules reported

### Fixed

- **CUMULUS-1739** - Fixed the `tf-modules/cumulus` and `tf-modules/archive` modules to make these Elasticsearch variables truly optional:
  - `elasticsearch_domain_arn`
  - `elasticsearch_hostname`
  - `elasticsearch_security_group_id`

- **CUMULUS-1768**
  - Fixed the `stats/` endpoint so that data is correctly filtered by timestamp and `processingTime` is calculated correctly.

- **CUMULUS-1769**
  - In the `tf-modules/archive` Terraform module, the `lifecycle` block ignoring changes to the `policy` of the archive API gateway is now only enforced if `deploy_to_ngap = true`. This fixes a bug where users deploying outside of NGAP could not update their API gateway's resource policy when going from `PRIVATE` to `EDGE`, preventing their API from being accessed publicly.

- **CUMULUS-1775**
  - Fix/update api endpoint to use updated google auth endpoints such that it will work with new accounts

### Removed

- **CUMULUS-1768**
  - Removed API endpoints `stats/histogram` and `stats/average`. All advanced stats needs should be acquired from Cloud Metrics or similarly configured ELK stack.

## [v1.19.0] 2020-02-28

### BREAKING CHANGES

- **CUMULUS-1736**
  - The `@cumulus/discover-granules` task now sets the `dataType` of discovered
    granules based on the `name` of the configured collection, not the
    `dataType`.
  - The config schema of the `@cumulus/discover-granules` task now requires that
    collections contain a `version`.
  - The `@cumulus/sync-granule` task will set the `dataType` and `version` of a
    granule based on the configured collection if those fields are not already
    set on the granule. Previously it was using the `dataType` field of the
    configured collection, then falling back to the `name` field of the
    collection. This update will just use the `name` field of the collection to
    set the `dataType` field of the granule.

- **CUMULUS-1446**
  - Update the `@cumulus/integration-tests/api/executions.getExecution()`
    function to parse the response and return the execution, rather than return
    the full API response.

- **CUMULUS-1672**
  - The `cumulus` Terraform module in previous releases set a
    `Deployment = var.prefix` tag on all resources that it managed. In this
    release, a `tags` input variable has been added to the `cumulus` Terraform
    module to allow resource tagging to be customized. No default tags will be
    applied to Cumulus-managed resources. To replicate the previous behavior,
    set `tags = { Deployment: var.prefix }` as an input variable for the
    `cumulus` Terraform module.

- **CUMULUS-1684 Migration Instructions**
  - In previous releases, a provider's username and password were encrypted
    using a custom encryption library. That has now been updated to use KMS.
    This release includes a Lambda function named
    `<prefix>-ProviderSecretsMigration`, which will re-encrypt existing
    provider credentials to use KMS. After this release has been deployed, you
    will need to manually invoke that Lambda function using either the AWS CLI
    or AWS Console. It should only need to be successfully run once.
  - Future releases of Cumulus will invoke a
    `<prefix>-VerifyProviderSecretsMigration` Lambda function as part of the
    deployment, which will cause the deployment to fail if the migration
    Lambda has not been run.

- **CUMULUS-1718**
  - The `@cumulus/sf-sns-report` task for reporting mid-workflow updates has been retired.
  This task was used as the `PdrStatusReport` task in our ParsePdr example workflow.
  If you have a ParsePdr or other workflow using this task, use `@cumulus/sf-sqs-report` instead.
  Trying to deploy the old task will result in an error as the cumulus module no longer exports `sf_sns_report_task`.
  - Migration instruction: In your workflow definition, for each step using the old task change:
  `"Resource": "${module.cumulus.sf_sns_report_task.task_arn}"`
  to
  `"Resource": "${module.cumulus.sf_sqs_report_task.task_arn}"`

- **CUMULUS-1755**
  - The `thin_egress_jwt_secret_name` variable for the `tf-modules/cumulus` Terraform module is now **required**. This variable is passed on to the Thin Egress App in `tf-modules/distribution/main.tf`, which uses the keys stored in the secret to sign JWTs. See the [Thin Egress App documentation on how to create a value for this secret](https://github.com/asfadmin/thin-egress-app#setting-up-the-jwt-cookie-secrets).

### Added

- **CUMULUS-1446**
  - Add `@cumulus/common/FileUtils.readJsonFile()` function
  - Add `@cumulus/common/FileUtils.readTextFile()` function
  - Add `@cumulus/integration-tests/api/collections.createCollection()` function
  - Add `@cumulus/integration-tests/api/collections.deleteCollection()` function
  - Add `@cumulus/integration-tests/api/collections.getCollection()` function
  - Add `@cumulus/integration-tests/api/providers.getProvider()` function
  - Add `@cumulus/integration-tests/index.getExecutionOutput()` function
  - Add `@cumulus/integration-tests/index.loadCollection()` function
  - Add `@cumulus/integration-tests/index.loadProvider()` function
  - Add `@cumulus/integration-tests/index.readJsonFilesFromDir()` function

- **CUMULUS-1672**
  - Add a `tags` input variable to the `archive` Terraform module
  - Add a `tags` input variable to the `cumulus` Terraform module
  - Add a `tags` input variable to the `cumulus_ecs_service` Terraform module
  - Add a `tags` input variable to the `data-persistence` Terraform module
  - Add a `tags` input variable to the `distribution` Terraform module
  - Add a `tags` input variable to the `ingest` Terraform module
  - Add a `tags` input variable to the `s3-replicator` Terraform module

- **CUMULUS-1707**
  - Enable logrotate on ECS cluster

- **CUMULUS-1684**
  - Add a `@cumulus/aws-client/KMS` library of KMS-related functions
  - Add `@cumulus/aws-client/S3.getTextObject()`
  - Add `@cumulus/sftp-client` package
  - Create `ProviderSecretsMigration` Lambda function
  - Create `VerifyProviderSecretsMigration` Lambda function

- **CUMULUS-1548**
  - Add ability to put default Cumulus logs in Metrics' ELK stack
  - Add ability to add custom logs to Metrics' ELK Stack

- **CUMULUS-1702**
  - When logs are sent to Metrics' ELK stack, the logs endpoints will return results from there

- **CUMULUS-1459**
  - Async Operations are indexed in Elasticsearch
  - To index any existing async operations you'll need to perform an index from
    database function.

- **CUMULUS-1717**
  - Add `@cumulus/aws-client/deleteAndWaitForDynamoDbTableNotExists`, which
    deletes a DynamoDB table and waits to ensure the table no longer exists
  - Added `publishGranules` Lambda to handle publishing granule messages to SNS when granule records are written to DynamoDB
  - Added `@cumulus/api/models/Granule.storeGranulesFromCumulusMessage` to store granules from a Cumulus message to DynamoDB

- **CUMULUS-1718**
  - Added `@cumulus/sf-sqs-report` task to allow mid-workflow reporting updates.
  - Added `stepfunction_event_reporter_queue_url` and `sf_sqs_report_task` outputs to the `cumulus` module.
  - Added `publishPdrs` Lambda to handle publishing PDR messages to SNS when PDR records are written to DynamoDB.
  - Added `@cumulus/api/models/Pdr.storePdrFromCumulusMessage` to store PDRs from a Cumulus message to DynamoDB.
  - Added `@cumulus/aws-client/parseSQSMessageBody` to parse an SQS message body string into an object.

- **Ability to set custom backend API url in the archive module**
  - Add `api_url` definition in `tf-modules/cumulus/archive.tf`
  - Add `archive_api_url` variable in `tf-modules/cumulus/variables.tf`

- **CUMULUS-1741**
  - Added an optional `elasticsearch_security_group_ids` variable to the
    `data-persistence` Terraform module to allow additional security groups to
    be assigned to the Elasticsearch Domain.

- **CUMULUS-1752**
  - Added `@cumulus/integration-tests/api/distribution.invokeTEADistributionLambda` to simulate a request to the [Thin Egress App](https://github.com/asfadmin/thin-egress-app) by invoking the Lambda and getting a response payload.
  - Added `@cumulus/integration-tests/api/distribution.getTEARequestHeaders` to generate necessary request headers for a request to the Thin Egress App
  - Added `@cumulus/integration-tests/api/distribution.getTEADistributionApiFileStream` to get a response stream for a file served by Thin Egress App
  - Added `@cumulus/integration-tests/api/distribution.getTEADistributionApiRedirect` to get a redirect response from the Thin Egress App

- **CUMULUS-1755**
  - Added `@cumulus/aws-client/CloudFormation.describeCfStack()` to describe a Cloudformation stack
  - Added `@cumulus/aws-client/CloudFormation.getCfStackParameterValues()` to get multiple parameter values for a Cloudformation stack

### Changed

- **CUMULUS-1725**
  - Moved the logic that updates the granule files cache Dynamo table into its
    own Lambda function called `granuleFilesCacheUpdater`.

- **CUMULUS-1736**
  - The `collections` model in the API package now determines the name of a
    collection based on the `name` property, rather than using `dataType` and
    then falling back to `name`.
  - The `@cumulus/integration-tests.loadCollection()` function no longer appends
    the postfix to the end of the collection's `dataType`.
  - The `@cumulus/integration-tests.addCollections()` function no longer appends
    the postfix to the end of the collection's `dataType`.

- **CUMULUS-1672**
  - Add a `retryOptions` parameter to the `@cumulus/aws-client/S3.headObject`
     function, which will retry if the object being queried does not exist.

- **CUMULUS-1446**
  - Mark the `@cumulus/integration-tests/api.addCollectionApi()` function as
    deprecated
  - Mark the `@cumulus/integration-tests/index.listCollections()` function as
    deprecated
  - Mark the `@cumulus/integration-tests/index.listProviders()` function as
    deprecated
  - Mark the `@cumulus/integration-tests/index.rulesList()` function as
    deprecated

- **CUMULUS-1672**
  - Previously, the `cumulus` module defaulted to setting a
    `Deployment = var.prefix` tag on all resources that it managed. In this
    release, the `cumulus` module will now accept a `tags` input variable that
    defines the tags to be assigned to all resources that it manages.
  - Previously, the `data-persistence` module defaulted to setting a
    `Deployment = var.prefix` tag on all resources that it managed. In this
    release, the `data-persistence` module will now accept a `tags` input
    variable that defines the tags to be assigned to all resources that it
    manages.
  - Previously, the `distribution` module defaulted to setting a
    `Deployment = var.prefix` tag on all resources that it managed. In this
    release, the `distribution` module will now accept a `tags` input variable
    that defines the tags to be assigned to all resources that it manages.
  - Previously, the `ingest` module defaulted to setting a
    `Deployment = var.prefix` tag on all resources that it managed. In this
    release, the `ingest` module will now accept a `tags` input variable that
    defines the tags to be assigned to all resources that it manages.
  - Previously, the `s3-replicator` module defaulted to setting a
    `Deployment = var.prefix` tag on all resources that it managed. In this
    release, the `s3-replicator` module will now accept a `tags` input variable
    that defines the tags to be assigned to all resources that it manages.

- **CUMULUS-1684**
  - Update the API package to encrypt provider credentials using KMS instead of
    using RSA keys stored in S3

- **CUMULUS-1717**
  - Changed name of `cwSfExecutionEventToDb` Lambda to `cwSfEventToDbRecords`
  - Updated `cwSfEventToDbRecords` to write granule records to DynamoDB from the incoming Cumulus message

- **CUMULUS-1718**
  - Renamed `cwSfEventToDbRecords` to `sfEventSqsToDbRecords` due to architecture change to being a consumer of an SQS queue of Step Function Cloudwatch events.
  - Updated `sfEventSqsToDbRecords` to write PDR records to DynamoDB from the incoming Cumulus message
  - Moved `data-cookbooks/sns.md` to `data-cookbooks/ingest-notifications.md` and updated it to reflect recent changes.

- **CUMULUS-1748**
  - (S)FTP discovery tasks now use the provider-path as-is instead of forcing it to a relative path.
  - Improved error handling to catch permission denied FTP errors better and log them properly. Workflows will still fail encountering this error and we intend to consider that approach in a future ticket.

- **CUMULUS-1752**
  - Moved class for parsing distribution events to its own file: `@cumulus/api/lib/DistributionEvent.js`
    - Updated `DistributionEvent` to properly parse S3 access logs generated by requests from the [Thin Egress App](https://github.com/asfadmin/thin-egress-app)

- **CUMULUS-1753** - Changes to `@cumulus/ingest/HttpProviderClient.js`:
  - Removed regex filter in `HttpProviderClient.list()` that was used to return only files with an extension between 1 and 4 characters long. `HttpProviderClient.list()` will now return all files linked from the HTTP provider host.

- **CUMULUS-1755**
  - Updated the Thin Egress App module used in `tf-modules/distribution/main.tf` to build 61. [See the release notes](https://github.com/asfadmin/thin-egress-app/releases/tag/tea-build.61).

- **CUMULUS-1757**
  - Update @cumulus/cmr-client CMRSearchConceptQueue to take optional cmrEnvironment parameter

### Deprecated

- **CUMULUS-1684**
  - Deprecate `@cumulus/common/key-pair-provider/S3KeyPairProvider`
  - Deprecate `@cumulus/common/key-pair-provider/S3KeyPairProvider.encrypt()`
  - Deprecate `@cumulus/common/key-pair-provider/S3KeyPairProvider.decrypt()`
  - Deprecate `@cumulus/common/kms/KMS`
  - Deprecate `@cumulus/common/kms/KMS.encrypt()`
  - Deprecate `@cumulus/common/kms/KMS.decrypt()`
  - Deprecate `@cumulus/common/sftp.Sftp`

- **CUMULUS-1717**
  - Deprecate `@cumulus/api/models/Granule.createGranulesFromSns`

- **CUMULUS-1718**
  - Deprecate `@cumulus/sf-sns-report`.
    - This task has been updated to always throw an error directing the user to use `@cumulus/sf-sqs-report` instead. This was done because there is no longer an SNS topic to which to publish, and no consumers to listen to it.

- **CUMULUS-1748**
  - Deprecate `@cumulus/ingest/util.normalizeProviderPath`

- **CUMULUS-1752**
  - Deprecate `@cumulus/integration-tests/api/distribution.getDistributionApiFileStream`
  - Deprecate `@cumulus/integration-tests/api/distribution.getDistributionApiRedirect`
  - Deprecate `@cumulus/integration-tests/api/distribution.invokeApiDistributionLambda`

### Removed

- **CUMULUS-1684**
  - Remove the deployment script that creates encryption keys and stores them to
    S3

- **CUMULUS-1768**
  - Removed API endpoints `stats/histogram` and `stats/average`. All advanced stats needs should be acquired from Cloud Metrics or similarly configured ELK stack.

### Fixed

- **Fix default values for urs_url in variables.tf files**
  - Remove trailing `/` from default `urs_url` values.

- **CUMULUS-1610** - Add the Elasticsearch security group to the EC2 security groups

- **CUMULUS-1740** - `cumulus_meta.workflow_start_time` is now set in Cumulus
  messages

- **CUMULUS-1753** - Fixed `@cumulus/ingest/HttpProviderClient.js` to properly handle HTTP providers with:
  - Multiple link tags (e.g. `<a>`) per line of source code
  - Link tags in uppercase or lowercase (e.g. `<A>`)
  - Links with filepaths in the link target (e.g. `<a href="/path/to/file.txt">`). These files will be returned from HTTP file discovery **as the file name only** (e.g. `file.txt`).

- **CUMULUS-1768**
  - Fix an issue in the stats endpoints in `@cumulus/api` to send back stats for the correct type

## [v1.18.0] 2020-02-03

### BREAKING CHANGES

- **CUMULUS-1686**

  - `ecs_cluster_instance_image_id` is now a _required_ variable of the `cumulus` module, instead of optional.

- **CUMULUS-1698**

  - Change variable `saml_launchpad_metadata_path` to `saml_launchpad_metadata_url` in the `tf-modules/cumulus` Terraform module.

- **CUMULUS-1703**
  - Remove the unused `forceDownload` option from the `sync-granule` tasks's config
  - Remove the `@cumulus/ingest/granule.Discover` class
  - Remove the `@cumulus/ingest/granule.Granule` class
  - Remove the `@cumulus/ingest/pdr.Discover` class
  - Remove the `@cumulus/ingest/pdr.Granule` class
  - Remove the `@cumulus/ingest/parse-pdr.parsePdr` function

### Added

- **CUMULUS-1040**

  - Added `@cumulus/aws-client` package to provide utilities for working with AWS services and the Node.js AWS SDK
  - Added `@cumulus/errors` package which exports error classes for use in Cumulus workflow code
  - Added `@cumulus/integration-tests/sfnStep` to provide utilities for parsing step function execution histories

- **CUMULUS-1102**

  - Adds functionality to the @cumulus/api package for better local testing.
    - Adds data seeding for @cumulus/api's localAPI.
      - seed functions allow adding collections, executions, granules, pdrs, providers, and rules to a Localstack Elasticsearch and DynamoDB via `addCollections`, `addExecutions`, `addGranules`, `addPdrs`, `addProviders`, and `addRules`.
    - Adds `eraseDataStack` function to local API server code allowing resetting of local datastack for testing (ES and DynamoDB).
    - Adds optional parameters to the @cumulus/api bin serve to allow for launching the api without destroying the current data.

- **CUMULUS-1697**

  - Added the `@cumulus/tf-inventory` package that provides command line utilities for managing Terraform resources in your AWS account

- **CUMULUS-1703**

  - Add `@cumulus/aws-client/S3.createBucket` function
  - Add `@cumulus/aws-client/S3.putFile` function
  - Add `@cumulus/common/string.isNonEmptyString` function
  - Add `@cumulus/ingest/FtpProviderClient` class
  - Add `@cumulus/ingest/HttpProviderClient` class
  - Add `@cumulus/ingest/S3ProviderClient` class
  - Add `@cumulus/ingest/SftpProviderClient` class
  - Add `@cumulus/ingest/providerClientUtils.buildProviderClient` function
  - Add `@cumulus/ingest/providerClientUtils.fetchTextFile` function

- **CUMULUS-1731**

  - Add new optional input variables to the Cumulus Terraform module to support TEA upgrade:
    - `thin_egress_cookie_domain` - Valid domain for Thin Egress App cookie
    - `thin_egress_domain_cert_arn` - Certificate Manager SSL Cert ARN for Thin
      Egress App if deployed outside NGAP/CloudFront
    - `thin_egress_download_role_in_region_arn` - ARN for reading of Thin Egress
      App data buckets for in-region requests
    - `thin_egress_jwt_algo` - Algorithm with which to encode the Thin Egress
      App JWT cookie
    - `thin_egress_jwt_secret_name` - Name of AWS secret where keys for the Thin
      Egress App JWT encode/decode are stored
    - `thin_egress_lambda_code_dependency_archive_key` - Thin Egress App - S3
      Key of packaged python modules for lambda dependency layer

- **CUMULUS-1733**
  - Add `discovery-filtering` operator doc to document previously undocumented functionality.

- **CUMULUS-1737**
  - Added the `cumulus-test-cleanup` module to run a nightly cleanup on resources left over from the integration tests run from the `example/spec` directory.

### Changed

- **CUMULUS-1102**

  - Updates `@cumulus/api/auth/testAuth` to use JWT instead of random tokens.
  - Updates the default AMI for the ecs_cluster_instance_image_id.

- **CUMULUS-1622**

  - Mutex class has been deprecated in `@cumulus/common/concurrency` and will be removed in a future release.

- **CUMULUS-1686**

  - Changed `ecs_cluster_instance_image_id` to be a required variable of the `cumulus` module and removed the default value.
    The default was not available across accounts and regions, nor outside of NGAP and therefore not particularly useful.

- **CUMULUS-1688**

  - Updated `@cumulus/aws.receiveSQSMessages` not to replace `message.Body` with a parsed object. This behavior was undocumented and confusing as received messages appeared to contradict AWS docs that state `message.Body` is always a string.
  - Replaced `sf_watcher` CloudWatch rule from `cloudwatch-events.tf` with an EventSourceMapping on `sqs2sf` mapped to the `start_sf` SQS queue (in `event-sources.tf`).
  - Updated `sqs2sf` with an EventSourceMapping handler and unit test.

- **CUMULUS-1698**

  - Change variable `saml_launchpad_metadata_path` to `saml_launchpad_metadata_url` in the `tf-modules/cumulus` Terraform module.
  - Updated `@cumulus/api/launchpadSaml` to download launchpad IDP metadata from configured location when the metadata in s3 is not valid, and to work with updated IDP metadata and SAML response.

- **CUMULUS-1731**
  - Upgrade the version of the Thin Egress App deployed by Cumulus to v48
    - Note: New variables available, see the 'Added' section of this changelog.

### Fixed

- **CUMULUS-1664**

  - Updated `dbIndexer` Lambda to remove hardcoded references to DynamoDB table names.

- **CUMULUS-1733**
  - Fixed granule discovery recursion algorithm used in S/FTP protocols.

### Removed

- **CUMULUS-1481**
  - removed `process` config and output from PostToCmr as it was not required by the task nor downstream steps, and should still be in the output message's `meta` regardless.

### Deprecated

- **CUMULUS-1040**
  - Deprecated the following code. For cases where the code was moved into another package, the new code location is noted:
    - `@cumulus/common/CloudFormationGateway` -> `@cumulus/aws-client/CloudFormationGateway`
    - `@cumulus/common/DynamoDb` -> `@cumulus/aws-client/DynamoDb`
    - `@cumulus/common/errors` -> `@cumulus/errors`
    - `@cumulus/common/StepFunctions` -> `@cumulus/aws-client/StepFunctions`
    - All of the exported functions in `@cumulus/commmon/aws` (moved into `@cumulus/aws-client`), except:
      - `@cumulus/common/aws/isThrottlingException` -> `@cumulus/errors/isThrottlingException`
      - `@cumulus/common/aws/improveStackTrace` (not deprecated)
      - `@cumulus/common/aws/retryOnThrottlingException` (not deprecated)
    - `@cumulus/common/sfnStep/SfnStep.parseStepMessage` -> `@cumulus/integration-tests/sfnStep/SfnStep.parseStepMessage`
    - `@cumulus/common/sfnStep/ActivityStep` -> `@cumulus/integration-tests/sfnStep/ActivityStep`
    - `@cumulus/common/sfnStep/LambdaStep` -> `@cumulus/integration-tests/sfnStep/LambdaStep`
    - `@cumulus/common/string/unicodeEscape` -> `@cumulus/aws-client/StepFunctions.unicodeEscape`
    - `@cumulus/common/util/setErrorStack` -> `@cumulus/aws-client/util/setErrorStack`
    - `@cumulus/ingest/aws/invoke` -> `@cumulus/aws-client/Lambda/invoke`
    - `@cumulus/ingest/aws/CloudWatch.bucketSize`
    - `@cumulus/ingest/aws/CloudWatch.cw`
    - `@cumulus/ingest/aws/ECS.ecs`
    - `@cumulus/ingest/aws/ECS`
    - `@cumulus/ingest/aws/Events.putEvent` -> `@cumulus/aws-client/CloudwatchEvents.putEvent`
    - `@cumulus/ingest/aws/Events.deleteEvent` -> `@cumulus/aws-client/CloudwatchEvents.deleteEvent`
    - `@cumulus/ingest/aws/Events.deleteTarget` -> `@cumulus/aws-client/CloudwatchEvents.deleteTarget`
    - `@cumulus/ingest/aws/Events.putTarget` -> `@cumulus/aws-client/CloudwatchEvents.putTarget`
    - `@cumulus/ingest/aws/SQS.attributes` -> `@cumulus/aws-client/SQS.getQueueAttributes`
    - `@cumulus/ingest/aws/SQS.deleteMessage` -> `@cumulus/aws-client/SQS.deleteSQSMessage`
    - `@cumulus/ingest/aws/SQS.deleteQueue` -> `@cumulus/aws-client/SQS.deleteQueue`
    - `@cumulus/ingest/aws/SQS.getUrl` -> `@cumulus/aws-client/SQS.getQueueUrlByName`
    - `@cumulus/ingest/aws/SQS.receiveMessage` -> `@cumulus/aws-client/SQS.receiveSQSMessages`
    - `@cumulus/ingest/aws/SQS.sendMessage` -> `@cumulus/aws-client/SQS.sendSQSMessage`
    - `@cumulus/ingest/aws/StepFunction.getExecutionStatus` -> `@cumulus/aws-client/StepFunction.getExecutionStatus`
    - `@cumulus/ingest/aws/StepFunction.getExecutionUrl` -> `@cumulus/aws-client/StepFunction.getExecutionUrl`

## [v1.17.0] - 2019-12-31

### BREAKING CHANGES

- **CUMULUS-1498**
  - The `@cumulus/cmrjs.publish2CMR` function expects that the value of its
    `creds.password` parameter is a plaintext password.
  - Rather than using an encrypted password from the `cmr_password` environment
    variable, the `@cumulus/cmrjs.updateCMRMetadata` function now looks for an
    environment variable called `cmr_password_secret_name` and fetches the CMR
    password from that secret in AWS Secrets Manager.
  - The `@cumulus/post-to-cmr` task now expects a
    `config.cmr.passwordSecretName` value, rather than `config.cmr.password`.
    The CMR password will be fetched from that secret in AWS Secrets Manager.

### Added

- **CUMULUS-630**

  - Added support for replaying Kinesis records on a stream into the Cumulus Kinesis workflow triggering mechanism: either all the records, or some time slice delimited by start and end timestamps.
  - Added `/replays` endpoint to the operator API for triggering replays.
  - Added `Replay Kinesis Messages` documentation to Operator Docs.
  - Added `manualConsumer` lambda function to consume a Kinesis stream. Used by the replay AsyncOperation.

- **CUMULUS-1687**
  - Added new API endpoint for listing async operations at `/asyncOperations`
  - All asyncOperations now include the fields `description` and `operationType`. `operationType` can be one of the following. [`Bulk Delete`, `Bulk Granules`, `ES Index`, `Kinesis Replay`]

### Changed

- **CUMULUS-1626**

  - Updates Cumulus to use node10/CMA 1.1.2 for all of its internal lambdas in prep for AWS node 8 EOL

- **CUMULUS-1498**
  - Remove the DynamoDB Users table. The list of OAuth users who are allowed to
    use the API is now stored in S3.
  - The CMR password and Launchpad passphrase are now stored in Secrets Manager

## [v1.16.1] - 2019-12-6

**Please note**:

- The `region` argument to the `cumulus` Terraform module has been removed. You may see a warning or error if you have that variable populated.
- Your workflow tasks should use the following versions of the CMA libraries to utilize new granule, parentArn, asyncOperationId, and stackName fields on the logs:
  - `cumulus-message-adapter-js` version 1.0.10+
  - `cumulus-message-adapter-python` version 1.1.1+
  - `cumulus-message-adapter-java` version 1.2.11+
- The `data-persistence` module no longer manages the creation of an Elasticsearch service-linked role for deploying Elasticsearch to a VPC. Follow the [deployment instructions on preparing your VPC](https://nasa.github.io/cumulus/docs/deployment/deployment-readme#vpc-subnets-and-security-group) for guidance on how to create the Elasticsearch service-linked role manually.
- There is now a `distribution_api_gateway_stage` variable for the `tf-modules/cumulus` Terraform module that will be used as the API gateway stage name used for the distribution API (Thin Egress App)
- Default value for the `urs_url` variable is now `https://uat.urs.earthdata.nasa.gov/` in the `tf-modules/cumulus` and `tf-modules/archive` Terraform modules. So deploying the `cumulus` module without a `urs_url` variable set will integrate your Cumulus deployment with the UAT URS environment.

### Added

- **CUMULUS-1563**

  - Added `custom_domain_name` variable to `tf-modules/data-persistence` module

- **CUMULUS-1654**
  - Added new helpers to `@cumulus/common/execution-history`:
    - `getStepExitedEvent()` returns the `TaskStateExited` event in a workflow execution history after the given step completion/failure event
    - `getTaskExitedEventOutput()` returns the output message for a `TaskStateExited` event in a workflow execution history

### Changed

- **CUMULUS-1578**

  - Updates SAML launchpad configuration to authorize via configured userGroup.
    [See the NASA specific documentation (protected)](https://wiki.earthdata.nasa.gov/display/CUMULUS/Cumulus+SAML+Launchpad+Integration)

- **CUMULUS-1579**

  - Elasticsearch list queries use `match` instead of `term`. `term` had been analyzing the terms and not supporting `-` in the field values.

- **CUMULUS-1619**

  - Adds 4 new keys to `@cumulus/logger` to display granules, parentArn, asyncOperationId, and stackName.
  - Depends on `cumulus-message-adapter-js` version 1.0.10+. Cumulus tasks updated to use this version.

- **CUMULUS-1654**

  - Changed `@cumulus/common/SfnStep.parseStepMessage()` to a static class method

- **CUMULUS-1641**
  - Added `meta.retries` and `meta.visibilityTimeout` properties to sqs-type rule. To create sqs-type rule, you're required to configure a dead-letter queue on your queue.
  - Added `sqsMessageRemover` lambda which removes the message from SQS queue upon successful workflow execution.
  - Updated `sqsMessageConsumer` lambda to not delete message from SQS queue, and to retry the SQS message for configured number of times.

### Removed

- Removed `create_service_linked_role` variable from `tf-modules/data-persistence` module.

- **CUMULUS-1321**
  - The `region` argument to the `cumulus` Terraform module has been removed

### Fixed

- **CUMULUS-1668** - Fixed a race condition where executions may not have been
  added to the database correctly
- **CUMULUS-1654** - Fixed issue with `publishReports` Lambda not including workflow execution error information for failed workflows with a single step
- Fixed `tf-modules/cumulus` module so that the `urs_url` variable is passed on to its invocation of the `tf-modules/archive` module

## [v1.16.0] - 2019-11-15

### Added

- **CUMULUS-1321**

  - A `deploy_distribution_s3_credentials_endpoint` variable has been added to
    the `cumulus` Terraform module. If true, the NGAP-backed S3 credentials
    endpoint will be added to the Thin Egress App's API. Default: true

- **CUMULUS-1544**

  - Updated the `/granules/bulk` endpoint to correctly query Elasticsearch when
    granule ids are not provided.

- **CUMULUS-1580**
  - Added `/granules/bulk` endpoint to `@cumulus/api` to perform bulk actions on granules given either a list of granule ids or an Elasticsearch query and the workflow to perform.

### Changed

- **CUMULUS-1561**

  - Fix the way that we are handling Terraform provider version requirements
  - Pass provider configs into child modules using the method that the
    [Terraform documentation](https://www.terraform.io/docs/configuration/modules.html#providers-within-modules)
    suggests
  - Remove the `region` input variable from the `s3_access_test` Terraform module
  - Remove the `aws_profile` and `aws_region` input variables from the
    `s3-replicator` Terraform module

- **CUMULUS-1639**
  - Because of
    [S3's Data Consistency Model](https://docs.aws.amazon.com/AmazonS3/latest/dev/Introduction.html#BasicsObjects),
    there may be situations where a GET operation for an object can temporarily
    return a `NoSuchKey` response even if that object _has_ been created. The
    `@cumulus/common/aws.getS3Object()` function has been updated to support
    retries if a `NoSuchKey` response is returned by S3. This behavior can be
    enabled by passing a `retryOptions` object to that function. Supported
    values for that object can be found here:
    <https://github.com/tim-kos/node-retry#retryoperationoptions>

### Removed

- **CUMULUS-1559**
  - `logToSharedDestination` has been migrated to the Terraform deployment as `log_api_gateway_to_cloudwatch` and will ONLY apply to egress lambdas.
    Due to the differences in the Terraform deployment model, we cannot support a global log subscription toggle for a configurable subset of lambdas.
    However, setting up your own log forwarding for a Lambda with Terraform is fairly simple, as you will only need to add SubscriptionFilters to your Terraform configuration, one per log group.
    See [the Terraform documentation](https://www.terraform.io/docs/providers/aws/r/cloudwatch_log_subscription_filter.html) for details on how to do this.
    An empty FilterPattern ("") will capture all logs in a group.

## [v1.15.0] - 2019-11-04

### BREAKING CHANGES

- **CUMULUS-1644** - When a workflow execution begins or ends, the workflow
  payload is parsed and any new or updated PDRs or granules referenced in that
  workflow are stored to the Cumulus archive. The defined interface says that a
  PDR in `payload.pdr` will be added to the archive, and any granules in
  `payload.granules` will also be added to the archive. In previous releases,
  PDRs found in `meta.pdr` and granules found in `meta.input_granules` were also
  added to the archive. This caused unexpected behavior and has been removed.
  Only PDRs from `payload.pdr` and granules from `payload.granules` will now be
  added to the Cumulus archive.

- **CUMULUS-1449** - Cumulus now uses a universal workflow template when
  starting a workflow that contains general information specific to the
  deployment, but not specific to the workflow. Workflow task configs must be
  defined using AWS step function parameters. As part of this change,
  `CumulusConfig` has been retired and task configs must now be defined under
  the `cma.task_config` key in the Parameters section of a step function
  definition.

  **Migration instructions**:

  NOTE: These instructions require the use of Cumulus Message Adapter v1.1.x+.
  Please ensure you are using a compatible version before attempting to migrate
  workflow configurations. When defining workflow steps, remove any
  `CumulusConfig` section, as shown below:

  ```yaml
  ParsePdr:
    CumulusConfig:
      provider: "{$.meta.provider}"
      bucket: "{$.meta.buckets.internal.name}"
      stack: "{$.meta.stack}"
  ```

  Instead, use AWS Parameters to pass `task_config` for the task directly into
  the Cumulus Message Adapter:

  ```yaml
  ParsePdr:
    Parameters:
      cma:
        event.$: "$"
        task_config:
          provider: "{$.meta.provider}"
          bucket: "{$.meta.buckets.internal.name}"
          stack: "{$.meta.stack}"
  ```

  In this example, the `cma` key is used to pass parameters to the message
  adapter. Using `task_config` in combination with `event.$: '$'` allows the
  message adapter to process `task_config` as the `config` passed to the Cumulus
  task. See `example/workflows/sips.yml` in the core repository for further
  examples of how to set the Parameters.

  Additionally, workflow configurations for the `QueueGranules` and `QueuePdrs`
  tasks need to be updated:

  - `queue-pdrs` config changes:
    - `parsePdrMessageTemplateUri` replaced with `parsePdrWorkflow`, which is
      the workflow name (i.e. top-level name in `config.yml`, e.g. 'ParsePdr').
    - `internalBucket` and `stackName` configs now required to look up
      configuration from the deployment. Brings the task config in line with
      that of `queue-granules`.
  - `queue-granules` config change: `ingestGranuleMessageTemplateUri` replaced
    with `ingestGranuleWorkflow`, which is the workflow name (e.g.
    'IngestGranule').

- **CUMULUS-1396** - **Workflow steps at the beginning and end of a workflow
  using the `SfSnsReport` Lambda have now been deprecated (e.g. `StartStatus`,
  `StopStatus`) and should be removed from your workflow definitions**. These
  steps were used for publishing ingest notifications and have been replaced by
  an implementation using Cloudwatch events for Step Functions to trigger a
  Lambda that publishes ingest notifications. For further detail on how ingest
  notifications are published, see the notes below on **CUMULUS-1394**. For
  examples of how to update your workflow definitions, see our
  [example workflow definitions](https://github.com/nasa/cumulus/blob/master/example/workflows/).

- **CUMULUS-1470**
  - Remove Cumulus-defined ECS service autoscaling, allowing integrators to
    better customize autoscaling to meet their needs. In order to use
    autoscaling with ECS services, appropriate
    `AWS::ApplicationAutoScaling::ScalableTarget`,
    `AWS::ApplicationAutoScaling::ScalingPolicy`, and `AWS::CloudWatch::Alarm`
    resources should be defined in a kes overrides file. See
    [this example](https://github.com/nasa/cumulus/blob/release-1.15.x/example/overrides/app/cloudformation.template.yml)
    for an example.
  - The following config parameters are no longer used:
    - ecs.services.\<NAME\>.minTasks
    - ecs.services.\<NAME\>.maxTasks
    - ecs.services.\<NAME\>.scaleInActivityScheduleTime
    - ecs.services.\<NAME\>.scaleInAdjustmentPercent
    - ecs.services.\<NAME\>.scaleOutActivityScheduleTime
    - ecs.services.\<NAME\>.scaleOutAdjustmentPercent
    - ecs.services.\<NAME\>.activityName

### Added

- **CUMULUS-1100**

  - Added 30-day retention properties to all log groups that were missing those policies.

- **CUMULUS-1396**

  - Added `@cumulus/common/sfnStep`:
    - `LambdaStep` - A class for retrieving and parsing input and output to Lambda steps in AWS Step Functions
    - `ActivityStep` - A class for retrieving and parsing input and output to ECS activity steps in AWS Step Functions

- **CUMULUS-1574**

  - Added `GET /token` endpoint for SAML authorization when cumulus is protected by Launchpad.
    This lets a user retieve a token by hand that can be presented to the API.

- **CUMULUS-1625**

  - Added `sf_start_rate` variable to the `ingest` Terraform module, equivalent to `sqs_consumer_rate` in the old model, but will not be automatically applied to custom queues as that was.

- **CUMULUS-1513**
  - Added `sqs`-type rule support in the Cumulus API `@cumulus/api`
  - Added `sqsMessageConsumer` lambda which processes messages from the SQS queues configured in the `sqs` rules.

### Changed

- **CUMULUS-1639**

  - Because of
    [S3's Data Consistency Model](https://docs.aws.amazon.com/AmazonS3/latest/dev/Introduction.html#BasicsObjects),
    there may be situations where a GET operation for an object can temporarily
    return a `NoSuchKey` response even if that object _has_ been created. The
    `@cumulus/common/aws.getS3Object()` function will now retry up to 10 times
    if a `NoSuchKey` response is returned by S3. This can behavior can be
    overridden by passing `{ retries: 0 }` as the `retryOptions` argument.

- **CUMULUS-1449**

  - `queue-pdrs` & `queue-granules` config changes. Details in breaking changes section.
  - Cumulus now uses a universal workflow template when starting workflow that contains general information specific to the deployment, but not specific to the workflow.
  - Changed the way workflow configs are defined, from `CumulusConfig` to a `task_config` AWS Parameter.

- **CUMULUS-1452**

  - Changed the default ECS docker storage drive to `devicemapper`

- **CUMULUS-1453**
  - Removed config schema for `@cumulus/sf-sns-report` task
  - Updated `@cumulus/sf-sns-report` to always assume that it is running as an intermediate step in a workflow, not as the first or last step

### Removed

- **CUMULUS-1449**
  - Retired `CumulusConfig` as part of step function definitions, as this is an artifact of the way Kes parses workflow definitions that was not possible to migrate to Terraform. Use AWS Parameters and the `task_config` key instead. See change note above.
  - Removed individual workflow templates.

### Fixed

- **CUMULUS-1620** - Fixed bug where `message_adapter_version` does not correctly inject the CMA

- **CUMULUS-1396** - Updated `@cumulus/common/StepFunctions.getExecutionHistory()` to recursively fetch execution history when `nextToken` is returned in response

- **CUMULUS-1571** - Updated `@cumulus/common/DynamoDb.get()` to throw any errors encountered when trying to get a record and the record does exist

- **CUMULUS-1452**
  - Updated the EC2 initialization scripts to use full volume size for docker storage
  - Changed the default ECS docker storage drive to `devicemapper`

## [v1.14.5] - 2019-12-30 - [BACKPORT]

### Updated

- **CUMULUS-1626**
  - Updates Cumulus to use node10/CMA 1.1.2 for all of its internal lambdas in prep for AWS node 8 EOL

## [v1.14.4] - 2019-10-28

### Fixed

- **CUMULUS-1632** - Pinned `aws-elasticsearch-connector` package in `@cumulus/api` to version `8.1.3`, since `8.2.0` includes breaking changes

## [v1.14.3] - 2019-10-18

### Fixed

- **CUMULUS-1620** - Fixed bug where `message_adapter_version` does not correctly inject the CMA

- **CUMULUS-1572** - A granule is now included in discovery results even when
  none of its files has a matching file type in the associated collection
  configuration. Previously, if all files for a granule were unmatched by a file
  type configuration, the granule was excluded from the discovery results.
  Further, added support for a `boolean` property
  `ignoreFilesConfigForDiscovery`, which controls how a granule's files are
  filtered at discovery time.

## [v1.14.2] - 2019-10-08

### BREAKING CHANGES

Your Cumulus Message Adapter version should be pinned to `v1.0.13` or lower in your `app/config.yml` using `message_adapter_version: v1.0.13` OR you should use the workflow migration steps below to work with CMA v1.1.1+.

- **CUMULUS-1394** - The implementation of the `SfSnsReport` Lambda requires additional environment variables for integration with the new ingest notification SNS topics. Therefore, **you must update the definition of `SfSnsReport` in your `lambdas.yml` like so**:

```yaml
SfSnsReport:
  handler: index.handler
  timeout: 300
  source: node_modules/@cumulus/sf-sns-report/dist
  tables:
    - ExecutionsTable
  envs:
    execution_sns_topic_arn:
      function: Ref
      value: reportExecutionsSns
    granule_sns_topic_arn:
      function: Ref
      value: reportGranulesSns
    pdr_sns_topic_arn:
      function: Ref
      value: reportPdrsSns
```

- **CUMULUS-1447** -
  The newest release of the Cumulus Message Adapter (v1.1.1) requires that parameterized configuration be used for remote message functionality. Once released, Kes will automatically bring in CMA v1.1.1 without additional configuration.

  **Migration instructions**
  Oversized messages are no longer written to S3 automatically. In order to utilize remote messaging functionality, configure a `ReplaceConfig` AWS Step Function parameter on your CMA task:

  ```yaml
  ParsePdr:
    Parameters:
      cma:
        event.$: "$"
        ReplaceConfig:
          FullMessage: true
  ```

  Accepted fields in `ReplaceConfig` include `MaxSize`, `FullMessage`, `Path` and `TargetPath`.
  See https://github.com/nasa/cumulus-message-adapter/blob/master/CONTRACT.md#remote-message-configuration for full details.

  As this change is backward compatible in Cumulus Core, users wishing to utilize the previous version of the CMA may opt to transition to using a CMA lambda layer, or set `message_adapter_version` in their configuration to a version prior to v1.1.0.

### PLEASE NOTE

- **CUMULUS-1394** - Ingest notifications are now provided via 3 separate SNS topics for executions, granules, and PDRs, instead of a single `sftracker` SNS topic. Whereas the `sftracker` SNS topic received a full Cumulus execution message, the new topics all receive generated records for the given object. The new topics are only published to if the given object exists for the current execution. For a given execution/granule/PDR, **two messages will be received by each topic**: one message indicating that ingest is running and another message indicating that ingest has completed or failed. The new SNS topics are:

  - `reportExecutions` - Receives 1 message per execution
  - `reportGranules` - Receives 1 message per granule in an execution
  - `reportPdrs` - Receives 1 message per PDR

### Added

- **CUMULUS-639**

  - Adds SAML JWT and launchpad token authentication to Cumulus API (configurable)
    - **NOTE** to authenticate with Launchpad ensure your launchpad user_id is in the `<prefix>-UsersTable`
    - when Cumulus configured to protect API via Launchpad:
      - New endpoints
        - `GET /saml/login` - starting point for SAML SSO creates the login request url and redirects to the SAML Identity Provider Service (IDP)
        - `POST /saml/auth` - SAML Assertion Consumer Service. POST receiver from SAML IDP. Validates response, logs the user in, and returnes a SAML-based JWT.
    - Disabled endpoints
      - `POST /refresh`
      - Changes authorization worklow:
      - `ensureAuthorized` now presumes the bearer token is a JWT and tries to validate. If the token is malformed, it attempts to validate the token against Launchpad. This allows users to bring their own token as described here https://wiki.earthdata.nasa.gov/display/CUMULUS/Cumulus+API+with+Launchpad+Authentication. But it also allows dashboard users to manually authenticate via Launchpad SAML to receive a Launchpad-based JWT.

- **CUMULUS-1394**
  - Added `Granule.generateGranuleRecord()` method to granules model to generate a granule database record from a Cumulus execution message
  - Added `Pdr.generatePdrRecord()` method to PDRs model to generate a granule database record from a Cumulus execution message
  - Added helpers to `@cumulus/common/message`:
    - `getMessageExecutionName()` - Get the execution name from a Cumulus execution message
    - `getMessageStateMachineArn()` - Get the state machine ARN from a Cumulus execution message
    - `getMessageExecutionArn()` - Get the execution ARN for a Cumulus execution message
    - `getMessageGranules()` - Get the granules from a Cumulus execution message, if any.
  - Added `@cumulus/common/cloudwatch-event/isFailedSfStatus()` to determine if a Step Function status from a Cloudwatch event is a failed status

### Changed

- **CUMULUS-1308**

  - HTTP PUT of a Collection, Provider, or Rule via the Cumulus API now
    performs full replacement of the existing object with the object supplied
    in the request payload. Previous behavior was to perform a modification
    (partial update) by merging the existing object with the (possibly partial)
    object in the payload, but this did not conform to the HTTP standard, which
    specifies PATCH as the means for modifications rather than replacements.

- **CUMULUS-1375**

  - Migrate Cumulus from deprecated Elasticsearch JS client to new, supported one in `@cumulus/api`

- **CUMULUS-1485** Update `@cumulus/cmr-client` to return error message from CMR for validation failures.

- **CUMULUS-1394**

  - Renamed `Execution.generateDocFromPayload()` to `Execution.generateRecord()` on executions model. The method generates an execution database record from a Cumulus execution message.

- **CUMULUS-1432**

  - `logs` endpoint takes the level parameter as a string and not a number
  - Elasticsearch term query generation no longer converts numbers to boolean

- **CUMULUS-1447**

  - Consolidated all remote message handling code into @common/aws
  - Update remote message code to handle updated CMA remote message flags
  - Update example SIPS workflows to utilize Parameterized CMA configuration

- **CUMULUS-1448** Refactor workflows that are mutating cumulus_meta to utilize meta field

- **CUMULUS-1451**

  - Elasticsearch cluster setting `auto_create_index` will be set to false. This had been causing issues in the bootstrap lambda on deploy.

- **CUMULUS-1456**
  - `@cumulus/api` endpoints default error handler uses `boom` package to format errors, which is consistent with other API endpoint errors.

### Fixed

- **CUMULUS-1432** `logs` endpoint filter correctly filters logs by level
- **CUMULUS-1484** `useMessageAdapter` now does not set CUMULUS_MESSAGE_ADAPTER_DIR when `true`

### Removed

- **CUMULUS-1394**
  - Removed `sfTracker` SNS topic. Replaced by three new SNS topics for granule, execution, and PDR ingest notifications.
  - Removed unused functions from `@cumulus/common/aws`:
    - `getGranuleS3Params()`
    - `setGranuleStatus()`

## [v1.14.1] - 2019-08-29

### Fixed

- **CUMULUS-1455**

  - CMR token links updated to point to CMR legacy services rather than echo

- **CUMULUS-1211**
  - Errors thrown during granule discovery are no longer swallowed and ignored.
    Rather, errors are propagated to allow for proper error-handling and
    meaningful messaging.

## [v1.14.0] - 2019-08-22

### PLEASE NOTE

- We have encountered transient lambda service errors in our integration testing. Please handle transient service errors following [these guidelines](https://docs.aws.amazon.com/step-functions/latest/dg/bp-lambda-serviceexception.html). The workflows in the `example/workflows` folder have been updated with retries configured for these errors.

- **CUMULUS-799** added additional IAM permissions to support reading CloudWatch and API Gateway, so **you will have to redeploy your IAM stack.**

- **CUMULUS-800** Several items:

  - **Delete existing API Gateway stages**: To allow enabling of API Gateway logging, Cumulus now creates and manages a Stage resource during deployment. Before upgrading Cumulus, it is necessary to delete the API Gateway stages on both the Backend API and the Distribution API. Instructions are included in the documenation under [Delete API Gateway Stages](https://nasa.github.io/cumulus/docs/additional-deployment-options/delete-api-gateway-stages).

  - **Set up account permissions for API Gateway to write to CloudWatch**: In a one time operation for your AWS account, to enable CloudWatch Logs for API Gateway, you must first grant the API Gateway permission to read and write logs to CloudWatch for your account. The `AmazonAPIGatewayPushToCloudWatchLogs` managed policy (with an ARN of `arn:aws:iam::aws:policy/service-role/AmazonAPIGatewayPushToCloudWatchLogs`) has all the required permissions. You can find a simple how to in the documentation under [Enable API Gateway Logging.](https://nasa.github.io/cumulus/docs/additional-deployment-options/enable-gateway-logging-permissions)

  - **Configure API Gateway to write logs to CloudWatch** To enable execution logging for the distribution API set `config.yaml` `apiConfigs.distribution.logApigatewayToCloudwatch` value to `true`. More information [Enable API Gateway Logs](https://nasa.github.io/cumulus/docs/additional-deployment-options/enable-api-logs)

  - **Configure CloudWatch log delivery**: It is possible to deliver CloudWatch API execution and access logs to a cross-account shared AWS::Logs::Destination. An operator does this by adding the key `logToSharedDestination` to the `config.yml` at the default level with a value of a writable log destination. More information in the documenation under [Configure CloudWatch Logs Delivery.](https://nasa.github.io/cumulus/docs/additional-deployment-options/configure-cloudwatch-logs-delivery)

  - **Additional Lambda Logging**: It is now possible to configure any lambda to deliver logs to a shared subscriptions by setting `logToSharedDestination` to the ARN of a writable location (either an AWS::Logs::Destination or a Kinesis Stream) on any lambda config. Documentation for [Lambda Log Subscriptions](https://nasa.github.io/cumulus/docs/additional-deployment-options/additional-lambda-logging)

  - **Configure S3 Server Access Logs**: If you are running Cumulus in an NGAP environment you may [configure S3 Server Access Logs](https://nasa.github.io/cumulus/docs/next/deployment/server_access_logging) to be delivered to a shared bucket where the Metrics Team will ingest the logs into their ELK stack. Contact the Metrics team for permission and location.

- **CUMULUS-1368** The Cumulus distribution API has been deprecated and is being replaced by ASF's Thin Egress App. By default, the distribution API will not deploy. Please follow [the instructions for deploying and configuring Thin Egress](https://nasa.github.io/cumulus/docs/deployment/thin_egress_app).

To instead continue to deploy and use the legacy Cumulus distribution app, add the following to your `config.yml`:

```yaml
deployDistributionApi: true
```

If you deploy with no distribution app your deployment will succeed but you may encounter errors in your workflows, particularly in the `MoveGranule` task.

- **CUMULUS-1418** Users who are packaging the CMA in their Lambdas outside of Cumulus may need to update their Lambda configuration. Please see `BREAKING CHANGES` below for details.

### Added

- **CUMULUS-642**
  - Adds Launchpad as an authentication option for the Cumulus API.
  - Updated deployment documentation and added [instructions to setup Cumulus API Launchpad authentication](https://wiki.earthdata.nasa.gov/display/CUMULUS/Cumulus+API+with+Launchpad+Authentication)
- **CUMULUS-1418**
  - Adds usage docs/testing of lambda layers (introduced in PR1125), updates Core example tasks to use the updated `cumulus-ecs-task` and a CMA layer instead of kes CMA injection.
  - Added Terraform module to publish CMA as layer to user account.
- **PR1125** - Adds `layers` config option to support deploying Lambdas with layers
- **PR1128** - Added `useXRay` config option to enable AWS X-Ray for Lambdas.
- **CUMULUS-1345**
  - Adds new variables to the app deployment under `cmr`.
  - `cmrEnvironment` values are `SIT`, `UAT`, or `OPS` with `UAT` as the default.
  - `cmrLimit` and `cmrPageSize` have been added as configurable options.
- **CUMULUS-1273**
  - Added lambda function EmsProductMetadataReport to generate EMS Product Metadata report
- **CUMULUS-1226**
  - Added API endpoint `elasticsearch/index-from-database` to index to an Elasticsearch index from the database for recovery purposes and `elasticsearch/indices-status` to check the status of Elasticsearch indices via the API.
- **CUMULUS-824**
  - Added new Collection parameter `reportToEms` to configure whether the collection is reported to EMS
- **CUMULUS-1357**
  - Added new BackendApi endpoint `ems` that generates EMS reports.
- **CUMULUS-1241**
  - Added information about queues with maximum execution limits defined to default workflow templates (`meta.queueExecutionLimits`)
- **CUMULUS-1311**
  - Added `@cumulus/common/message` with various message parsing/preparation helpers
- **CUMULUS-812**

  - Added support for limiting the number of concurrent executions started from a queue. [See the data cookbook](https://nasa.github.io/cumulus/docs/data-cookbooks/throttling-queued-executions) for more information.

- **CUMULUS-1337**

  - Adds `cumulus.stackName` value to the `instanceMetadata` endpoint.

- **CUMULUS-1368**

  - Added `cmrGranuleUrlType` to the `@cumulus/move-granules` task. This determines what kind of links go in the CMR files. The options are `distribution`, `s3`, or `none`, with the default being distribution. If there is no distribution API being used with Cumulus, you must set the value to `s3` or `none`.

- Added `packages/s3-replicator` Terraform module to allow same-region s3 replication to metrics bucket.

- **CUMULUS-1392**

  - Added `tf-modules/report-granules` Terraform module which processes granule ingest notifications received via SNS and stores granule data to a database. The module includes:
    - SNS topic for publishing granule ingest notifications
    - Lambda to process granule notifications and store data
    - IAM permissions for the Lambda
    - Subscription for the Lambda to the SNS topic

- **CUMULUS-1393**

  - Added `tf-modules/report-pdrs` Terraform module which processes PDR ingest notifications received via SNS and stores PDR data to a database. The module includes:
    - SNS topic for publishing PDR ingest notifications
    - Lambda to process PDR notifications and store data
    - IAM permissions for the Lambda
    - Subscription for the Lambda to the SNS topic
  - Added unit tests for `@cumulus/api/models/pdrs.createPdrFromSns()`

- **CUMULUS-1400**

  - Added `tf-modules/report-executions` Terraform module which processes workflow execution information received via SNS and stores it to a database. The module includes:
    - SNS topic for publishing execution data
    - Lambda to process and store execution data
    - IAM permissions for the Lambda
    - Subscription for the Lambda to the SNS topic
  - Added `@cumulus/common/sns-event` which contains helpers for SNS events:
    - `isSnsEvent()` returns true if event is from SNS
    - `getSnsEventMessage()` extracts and parses the message from an SNS event
    - `getSnsEventMessageObject()` extracts and parses message object from an SNS event
  - Added `@cumulus/common/cloudwatch-event` which contains helpers for Cloudwatch events:
    - `isSfExecutionEvent()` returns true if event is from Step Functions
    - `isTerminalSfStatus()` determines if a Step Function status from a Cloudwatch event is a terminal status
    - `getSfEventStatus()` gets the Step Function status from a Cloudwatch event
    - `getSfEventDetailValue()` extracts a Step Function event detail field from a Cloudwatch event
    - `getSfEventMessageObject()` extracts and parses Step Function detail object from a Cloudwatch event

- **CUMULUS-1429**

  - Added `tf-modules/data-persistence` Terraform module which includes resources for data persistence in Cumulus:
    - DynamoDB tables
    - Elasticsearch with optional support for VPC
    - Cloudwatch alarm for number of Elasticsearch nodes

- **CUMULUS-1379** CMR Launchpad Authentication
  - Added `launchpad` configuration to `@cumulus/deployment/app/config.yml`, and cloudformation templates, workflow message, lambda configuration, api endpoint configuration
  - Added `@cumulus/common/LaunchpadToken` and `@cumulus/common/launchpad` to provide methods to get token and validate token
  - Updated lambdas to use Launchpad token for CMR actions (ingest and delete granules)
  - Updated deployment documentation and added [instructions to setup CMR client for Launchpad authentication](https://wiki.earthdata.nasa.gov/display/CUMULUS/CMR+Launchpad+Authentication)

## Changed

- **CUMULUS-1232**

  - Added retries to update `@cumulus/cmr-client` `updateToken()`

- **CUMULUS-1245 CUMULUS-795**

  - Added additional `ems` configuration parameters for sending the ingest reports to EMS
  - Added functionality to send daily ingest reports to EMS

- **CUMULUS-1241**

  - Removed the concept of "priority levels" and added ability to define a number of maximum concurrent executions per SQS queue
  - Changed mapping of Cumulus message properties for the `sqs2sfThrottle` lambda:
    - Queue name is read from `cumulus_meta.queueName`
    - Maximum executions for the queue is read from `meta.queueExecutionLimits[queueName]`, where `queueName` is `cumulus_meta.queueName`
  - Changed `sfSemaphoreDown` lambda to only attempt decrementing semaphores when:
    - the message is for a completed/failed/aborted/timed out workflow AND
    - `cumulus_meta.queueName` exists on the Cumulus message AND
    - An entry for the queue name (`cumulus_meta.queueName`) exists in the the object `meta.queueExecutionLimits` on the Cumulus message

- **CUMULUS-1338**

  - Updated `sfSemaphoreDown` lambda to be triggered via AWS Step Function Cloudwatch events instead of subscription to `sfTracker` SNS topic

- **CUMULUS-1311**

  - Updated `@cumulus/queue-granules` to set `cumulus_meta.queueName` for queued execution messages
  - Updated `@cumulus/queue-pdrs` to set `cumulus_meta.queueName` for queued execution messages
  - Updated `sqs2sfThrottle` lambda to immediately decrement queue semaphore value if dispatching Step Function execution throws an error

- **CUMULUS-1362**

  - Granule `processingStartTime` and `processingEndTime` will be set to the execution start time and end time respectively when there is no sync granule or post to cmr task present in the workflow

- **CUMULUS-1400**
  - Deprecated `@cumulus/ingest/aws/getExecutionArn`. Use `@cumulus/common/aws/getExecutionArn` instead.

### Fixed

- **CUMULUS-1439**

  - Fix bug with rule.logEventArn deletion on Kinesis rule update and fix unit test to verify

- **CUMULUS-796**

  - Added production information (collection ShortName and Version, granuleId) to EMS distribution report
  - Added functionality to send daily distribution reports to EMS

- **CUMULUS-1319**

  - Fixed a bug where granule ingest times were not being stored to the database

- **CUMULUS-1356**

  - The `Collection` model's `delete` method now _removes_ the specified item
    from the collection config store that was inserted by the `create` method.
    Previously, this behavior was missing.

- **CUMULUS-1374**
  - Addressed audit concerns (https://www.npmjs.com/advisories/782) in api package

### BREAKING CHANGES

### Changed

- **CUMULUS-1418**
  - Adding a default `cmaDir` key to configuration will cause `CUMULUS_MESSAGE_ADAPTER_DIR` to be set by default to `/opt` for any Lambda not setting `useCma` to true, or explicitly setting the CMA environment variable. In lambdas that package the CMA independently of the Cumulus packaging. Lambdas manually packaging the CMA should have their Lambda configuration updated to set the CMA path, or alternately if not using the CMA as a Lambda layer in this deployment set `cmaDir` to `./cumulus-message-adapter`.

### Removed

- **CUMULUS-1337**

  - Removes the S3 Access Metrics package added in CUMULUS-799

- **PR1130**
  - Removed code deprecated since v1.11.1:
    - Removed `@cumulus/common/step-functions`. Use `@cumulus/common/StepFunctions` instead.
    - Removed `@cumulus/api/lib/testUtils.fakeFilesFactory`. Use `@cumulus/api/lib/testUtils.fakeFileFactory` instead.
    - Removed `@cumulus/cmrjs/cmr` functions: `searchConcept`, `ingestConcept`, `deleteConcept`. Use the functions in `@cumulus/cmr-client` instead.
    - Removed `@cumulus/ingest/aws.getExecutionHistory`. Use `@cumulus/common/StepFunctions.getExecutionHistory` instead.

## [v1.13.5] - 2019-08-29 - [BACKPORT]

### Fixed

- **CUMULUS-1455** - CMR token links updated to point to CMR legacy services rather than echo

## [v1.13.4] - 2019-07-29

- **CUMULUS-1411** - Fix deployment issue when using a template override

## [v1.13.3] - 2019-07-26

- **CUMULUS-1345** Full backport of CUMULUS-1345 features - Adds new variables to the app deployment under `cmr`.
  - `cmrEnvironment` values are `SIT`, `UAT`, or `OPS` with `UAT` as the default.
  - `cmrLimit` and `cmrPageSize` have been added as configurable options.

## [v1.13.2] - 2019-07-25

- Re-release of v1.13.1 to fix broken npm packages.

## [v1.13.1] - 2019-07-22

- **CUMULUS-1374** - Resolve audit compliance with lodash version for api package subdependency
- **CUMULUS-1412** - Resolve audit compliance with googleapi package
- **CUMULUS-1345** - Backported CMR environment setting in getUrl to address immediate user need. CMR_ENVIRONMENT can now be used to set the CMR environment to OPS/SIT

## [v1.13.0] - 2019-5-20

### PLEASE NOTE

**CUMULUS-802** added some additional IAM permissions to support ECS autoscaling, so **you will have to redeploy your IAM stack.**
As a result of the changes for **CUMULUS-1193**, **CUMULUS-1264**, and **CUMULUS-1310**, **you must delete your existing stacks (except IAM) before deploying this version of Cumulus.**
If running Cumulus within a VPC and extended downtime is acceptable, we recommend doing this at the end of the day to allow AWS backend resources and network interfaces to be cleaned up overnight.

### BREAKING CHANGES

- **CUMULUS-1228**

  - The default AMI used by ECS instances is now an NGAP-compliant AMI. This
    will be a breaking change for non-NGAP deployments. If you do not deploy to
    NGAP, you will need to find the AMI ID of the
    [most recent Amazon ECS-optimized AMI](https://docs.aws.amazon.com/AmazonECS/latest/developerguide/ecs-optimized_AMI.html),
    and set the `ecs.amiid` property in your config. Instructions for finding
    the most recent NGAP AMI can be found using
    [these instructions](https://wiki.earthdata.nasa.gov/display/ESKB/Select+an+NGAP+Created+AMI).

- **CUMULUS-1310**

  - Database resources (DynamoDB, ElasticSearch) have been moved to an independent `db` stack.
    Migrations for this version will need to be user-managed. (e.g. [elasticsearch](https://docs.aws.amazon.com/elasticsearch-service/latest/developerguide/es-version-migration.html#snapshot-based-migration) and [dynamoDB](https://docs.aws.amazon.com/datapipeline/latest/DeveloperGuide/dp-template-exports3toddb.html)).
    Order of stack deployment is `iam` -> `db` -> `app`.
  - All stacks can now be deployed using a single `config.yml` file, i.e.: `kes cf deploy --kes-folder app --template node_modules/@cumulus/deployment/[iam|db|app] [...]`
    Backwards-compatible. For development, please re-run `npm run bootstrap` to build new `kes` overrides.
    Deployment docs have been updated to show how to deploy a single-config Cumulus instance.
  - `params` have been moved: Nest `params` fields under `app`, `db` or `iam` to override all Parameters for a particular stack's cloudformation template. Backwards-compatible with multi-config setups.
  - `stackName` and `stackNameNoDash` have been retired. Use `prefix` and `prefixNoDash` instead.
  - The `iams` section in `app/config.yml` IAM roles has been deprecated as a user-facing parameter,
    _unless_ your IAM role ARNs do not match the convention shown in `@cumulus/deployment/app/config.yml`
  - The `vpc.securityGroup` will need to be set with a pre-existing security group ID to use Cumulus in a VPC. Must allow inbound HTTP(S) (Port 443).

- **CUMULUS-1212**

  - `@cumulus/post-to-cmr` will now fail if any granules being processed are missing a metadata file. You can set the new config option `skipMetaCheck` to `true` to pass post-to-cmr without a metadata file.

- **CUMULUS-1232**

  - `@cumulus/sync-granule` will no longer silently pass if no checksum data is provided. It will use input
    from the granule object to:
    - Verify checksum if `checksumType` and `checksumValue` are in the file record OR a checksum file is provided
      (throws `InvalidChecksum` on fail), else log warning that no checksum is available.
    - Then, verify synced S3 file size if `file.size` is in the file record (throws `UnexpectedFileSize` on fail),
      else log warning that no file size is available.
    - Pass the step.

- **CUMULUS-1264**

  - The Cloudformation templating and deployment configuration has been substantially refactored.
    - `CumulusApiDefault` nested stack resource has been renamed to `CumulusApiDistribution`
    - `CumulusApiV1` nested stack resource has been renamed to `CumulusApiBackend`
  - The `urs: true` config option for when defining your lambdas (e.g. in `lambdas.yml`) has been deprecated. There are two new options to replace it:
    - `urs_redirect: 'token'`: This will expose a `TOKEN_REDIRECT_ENDPOINT` environment variable to your lambda that references the `/token` endpoint on the Cumulus backend API
    - `urs_redirect: 'distribution'`: This will expose a `DISTRIBUTION_REDIRECT_ENDPOINT` environment variable to your lambda that references the `/redirect` endpoint on the Cumulus distribution API

- **CUMULUS-1193**

  - The elasticsearch instance is moved behind the VPC.
  - Your account will need an Elasticsearch Service Linked role. This is a one-time setup for the account. You can follow the instructions to use the AWS console or AWS CLI [here](https://docs.aws.amazon.com/IAM/latest/UserGuide/using-service-linked-roles.html) or use the following AWS CLI command: `aws iam create-service-linked-role --aws-service-name es.amazonaws.com`

- **CUMULUS-802**

  - ECS `maxInstances` must be greater than `minInstances`. If you use defaults, no change is required.

- **CUMULUS-1269**
  - Brought Cumulus data models in line with CNM JSON schema:
    - Renamed file object `fileType` field to `type`
    - Renamed file object `fileSize` field to `size`
    - Renamed file object `checksumValue` field to `checksum` where not already done.
    - Added `ancillary` and `linkage` type support to file objects.

### Added

- **CUMULUS-799**

  - Added an S3 Access Metrics package which will take S3 Server Access Logs and
    write access metrics to CloudWatch

- **CUMULUS-1242** - Added `sqs2sfThrottle` lambda. The lambda reads SQS messages for queued executions and uses semaphores to only start new executions if the maximum number of executions defined for the priority key (`cumulus_meta.priorityKey`) has not been reached. Any SQS messages that are read but not used to start executions remain in the queue.

- **CUMULUS-1240**

  - Added `sfSemaphoreDown` lambda. This lambda receives SNS messages and for each message it decrements the semaphore used to track the number of running executions if:
    - the message is for a completed/failed workflow AND
    - the message contains a level of priority (`cumulus_meta.priorityKey`)
  - Added `sfSemaphoreDown` lambda as a subscriber to the `sfTracker` SNS topic

- **CUMULUS-1265**

  - Added `apiConfigs` configuration option to configure API Gateway to be private
  - All internal lambdas configured to run inside the VPC by default
  - Removed references to `NoVpc` lambdas from documentation and `example` folder.

- **CUMULUS-802**
  - Adds autoscaling of ECS clusters
  - Adds autoscaling of ECS services that are handling StepFunction activities

## Changed

- Updated `@cumulus/ingest/http/httpMixin.list()` to trim trailing spaces on discovered filenames

- **CUMULUS-1310**

  - Database resources (DynamoDB, ElasticSearch) have been moved to an independent `db` stack.
    This will enable future updates to avoid affecting database resources or requiring migrations.
    Migrations for this version will need to be user-managed.
    (e.g. [elasticsearch](https://docs.aws.amazon.com/elasticsearch-service/latest/developerguide/es-version-migration.html#snapshot-based-migration) and [dynamoDB](https://docs.aws.amazon.com/datapipeline/latest/DeveloperGuide/dp-template-exports3toddb.html)).
    Order of stack deployment is `iam` -> `db` -> `app`.
  - All stacks can now be deployed using a single `config.yml` file, i.e.: `kes cf deploy --kes-folder app --template node_modules/@cumulus/deployment/[iam|db|app] [...]`
    Backwards-compatible. Please re-run `npm run bootstrap` to build new `kes` overrides.
    Deployment docs have been updated to show how to deploy a single-config Cumulus instance.
  - `params` fields should now be nested under the stack key (i.e. `app`, `db` or `iam`) to provide Parameters for a particular stack's cloudformation template,
    for use with single-config instances. Keys _must_ match the name of the deployment package folder (`app`, `db`, or `iam`).
    Backwards-compatible with multi-config setups.
  - `stackName` and `stackNameNoDash` have been retired as user-facing config parameters. Use `prefix` and `prefixNoDash` instead.
    This will be used to create stack names for all stacks in a single-config use case.
    `stackName` may still be used as an override in multi-config usage, although this is discouraged.
    Warning: overriding the `db` stack's `stackName` will require you to set `dbStackName` in your `app/config.yml`.
    This parameter is required to fetch outputs from the `db` stack to reference in the `app` stack.
  - The `iams` section in `app/config.yml` IAM roles has been retired as a user-facing parameter,
    _unless_ your IAM role ARNs do not match the convention shown in `@cumulus/deployment/app/config.yml`
    In that case, overriding `iams` in your own config is recommended.
  - `iam` and `db` `cloudformation.yml` file names will have respective prefixes (e.g `iam.cloudformation.yml`).
  - Cumulus will now only attempt to create reconciliation reports for buckets of the `private`, `public` and `protected` types.
  - Cumulus will no longer set up its own security group.
    To pass a pre-existing security group for in-VPC deployments as a parameter to the Cumulus template, populate `vpc.securityGroup` in `config.yml`.
    This security group must allow inbound HTTP(S) traffic (Port 443). SSH traffic (Port 22) must be permitted for SSH access to ECS instances.
  - Deployment docs have been updated with examples for the new deployment model.

- **CUMULUS-1236**

  - Moves access to public files behind the distribution endpoint. Authentication is not required, but direct http access has been disallowed.

- **CUMULUS-1223**

  - Adds unauthenticated access for public bucket files to the Distribution API. Public files should be requested the same way as protected files, but for public files a redirect to a self-signed S3 URL will happen without requiring authentication with Earthdata login.

- **CUMULUS-1232**

  - Unifies duplicate handling in `ingest/granule.handleDuplicateFile` for maintainability.
  - Changed `ingest/granule.ingestFile` and `move-granules/index.moveFileRequest` to use new function.
  - Moved file versioning code to `ingest/granule.moveGranuleFileWithVersioning`
  - `ingest/granule.verifyFile` now also tests `file.size` for verification if it is in the file record and throws
    `UnexpectedFileSize` error for file size not matching input.
  - `ingest/granule.verifyFile` logs warnings if checksum and/or file size are not available.

- **CUMULUS-1193**

  - Moved reindex CLI functionality to an API endpoint. See [API docs](https://nasa.github.io/cumulus-api/#elasticsearch-1)

- **CUMULUS-1207**
  - No longer disable lambda event source mappings when disabling a rule

### Fixed

- Updated Lerna publish script so that published Cumulus packages will pin their dependencies on other Cumulus packages to exact versions (e.g. `1.12.1` instead of `^1.12.1`)

- **CUMULUS-1203**

  - Fixes IAM template's use of intrinsic functions such that IAM template overrides now work with kes

- **CUMULUS-1268**
  - Deployment will not fail if there are no ES alarms or ECS services

## [v1.12.1] - 2019-4-8

## [v1.12.0] - 2019-4-4

Note: There was an issue publishing 1.12.0. Upgrade to 1.12.1.

### BREAKING CHANGES

- **CUMULUS-1139**

  - `granule.applyWorkflow` uses the new-style granule record as input to workflows.

- **CUMULUS-1171**

  - Fixed provider handling in the API to make it consistent between protocols.
    NOTE: This is a breaking change. When applying this upgrade, users will need to:
    1. Disable all workflow rules
    2. Update any `http` or `https` providers so that the host field only
       contains a valid hostname or IP address, and the port field contains the
       provider port.
    3. Perform the deployment
    4. Re-enable workflow rules

- **CUMULUS-1176**:

  - `@cumulus/move-granules` input expectations have changed. `@cumulus/files-to-granules` is a new intermediate task to perform input translation in the old style.
    See the Added and Changed sections of this release changelog for more information.

- **CUMULUS-670**

  - The behavior of ParsePDR and related code has changed in this release. PDRs with FILE_TYPEs that do not conform to the PDR ICD (+ TGZ) (https://cdn.earthdata.nasa.gov/conduit/upload/6376/ESDS-RFC-030v1.0.pdf) will fail to parse.

- **CUMULUS-1208**
  - The granule object input to `@cumulus/queue-granules` will now be added to ingest workflow messages **as is**. In practice, this means that if you are using `@cumulus/queue-granules` to trigger ingest workflows and your granule objects input have invalid properties, then your ingest workflows will fail due to schema validation errors.

### Added

- **CUMULUS-777**
  - Added new cookbook entry on configuring Cumulus to track ancillary files.
- **CUMULUS-1183**
  - Kes overrides will now abort with a warning if a workflow step is configured without a corresponding
    lambda configuration
- **CUMULUS-1223**

  - Adds convenience function `@cumulus/common/bucketsConfigJsonObject` for fetching stack's bucket configuration as an object.

- **CUMULUS-853**
  - Updated FakeProcessing example lambda to include option to generate fake browse
  - Added feature documentation for ancillary metadata export, a new cookbook entry describing a workflow with ancillary metadata generation(browse), and related task definition documentation
- **CUMULUS-805**
  - Added a CloudWatch alarm to check running ElasticSearch instances, and a CloudWatch dashboard to view the health of ElasticSearch
  - Specify `AWS_REGION` in `.env` to be used by deployment script
- **CUMULUS-803**
  - Added CloudWatch alarms to check running tasks of each ECS service, and add the alarms to CloudWatch dashboard
- **CUMULUS-670**
  - Added Ancillary Metadata Export feature (see https://nasa.github.io/cumulus/docs/features/ancillary_metadata for more information)
  - Added new Collection file parameter "fileType" that allows configuration of workflow granule file fileType
- **CUMULUS-1184** - Added kes logging output to ensure we always see the state machine reference before failures due to configuration
- **CUMULUS-1105** - Added a dashboard endpoint to serve the dashboard from an S3 bucket
- **CUMULUS-1199** - Moves `s3credentials` endpoint from the backend to the distribution API.
- **CUMULUS-666**
  - Added `@api/endpoints/s3credentials` to allow EarthData Login authorized users to retrieve temporary security credentials for same-region direct S3 access.
- **CUMULUS-671**
  - Added `@packages/integration-tests/api/distribution/getDistributionApiS3SignedUrl()` to return the S3 signed URL for a file protected by the distribution API
- **CUMULUS-672**
  - Added `cmrMetadataFormat` and `cmrConceptId` to output for individual granules from `@cumulus/post-to-cmr`. `cmrMetadataFormat` will be read from the `cmrMetadataFormat` generated for each granule in `@cumulus/cmrjs/publish2CMR()`
  - Added helpers to `@packages/integration-tests/api/distribution`:
    - `getDistributionApiFileStream()` returns a stream to download files protected by the distribution API
    - `getDistributionFileUrl()` constructs URLs for requesting files from the distribution API
- **CUMULUS-1185** `@cumulus/api/models/Granule.removeGranuleFromCmrByGranule` to replace `@cumulus/api/models/Granule.removeGranuleFromCmr` and use the Granule UR from the CMR metadata to remove the granule from CMR

- **CUMULUS-1101**

  - Added new `@cumulus/checksum` package. This package provides functions to calculate and validate checksums.
  - Added new checksumming functions to `@cumulus/common/aws`: `calculateS3ObjectChecksum` and `validateS3ObjectChecksum`, which depend on the `checksum` package.

- CUMULUS-1171

  - Added `@cumulus/common` API documentation to `packages/common/docs/API.md`
  - Added an `npm run build-docs` task to `@cumulus/common`
  - Added `@cumulus/common/string#isValidHostname()`
  - Added `@cumulus/common/string#match()`
  - Added `@cumulus/common/string#matches()`
  - Added `@cumulus/common/string#toLower()`
  - Added `@cumulus/common/string#toUpper()`
  - Added `@cumulus/common/URLUtils#buildURL()`
  - Added `@cumulus/common/util#isNil()`
  - Added `@cumulus/common/util#isNull()`
  - Added `@cumulus/common/util#isUndefined()`
  - Added `@cumulus/common/util#negate()`

- **CUMULUS-1176**

  - Added new `@cumulus/files-to-granules` task to handle converting file array output from `cumulus-process` tasks into granule objects.
    Allows simplification of `@cumulus/move-granules` and `@cumulus/post-to-cmr`, see Changed section for more details.

- CUMULUS-1151 Compare the granule holdings in CMR with Cumulus' internal data store
- CUMULUS-1152 Compare the granule file holdings in CMR with Cumulus' internal data store

### Changed

- **CUMULUS-1216** - Updated `@cumulus/ingest/granule/ingestFile` to download files to expected staging location.
- **CUMULUS-1208** - Updated `@cumulus/ingest/queue/enqueueGranuleIngestMessage()` to not transform granule object passed to it when building an ingest message
- **CUMULUS-1198** - `@cumulus/ingest` no longer enforces any expectations about whether `provider_path` contains a leading slash or not.
- **CUMULUS-1170**
  - Update scripts and docs to use `npm` instead of `yarn`
  - Use `package-lock.json` files to ensure matching versions of npm packages
  - Update CI builds to use `npm ci` instead of `npm install`
- **CUMULUS-670**
  - Updated ParsePDR task to read standard PDR types+ (+ tgz as an external customer requirement) and add a fileType to granule-files on Granule discovery
  - Updated ParsePDR to fail if unrecognized type is used
  - Updated all relevant task schemas to include granule->files->filetype as a string value
  - Updated tests/test fixtures to include the fileType in the step function/task inputs and output validations as needed
  - Updated MoveGranules task to handle incoming configuration with new "fileType" values and to add them as appropriate to the lambda output.
  - Updated DiscoverGranules step/related workflows to read new Collection file parameter fileType that will map a discovered file to a workflow fileType
  - Updated CNM parser to add the fileType to the defined granule file fileType on ingest and updated integration tests to verify/validate that behavior
  - Updated generateEcho10XMLString in cmr-utils.js to use a map/related library to ensure order as CMR requires ordering for their online resources.
  - Updated post-to-cmr task to appropriately export CNM filetypes to CMR in echo10/UMM exports
- **CUMULUS-1139** - Granules stored in the API contain a `files` property. That schema has been greatly
  simplified and now better matches the CNM format.
  - The `name` property has been renamed to `fileName`.
  - The `filepath` property has been renamed to `key`.
  - The `checksumValue` property has been renamed to `checksum`.
  - The `path` property has been removed.
  - The `url_path` property has been removed.
  - The `filename` property (which contained an `s3://` URL) has been removed, and the `bucket`
    and `key` properties should be used instead. Any requests sent to the API containing a `granule.files[].filename`
    property will be rejected, and any responses coming back from the API will not contain that
    `filename` property.
  - A `source` property has been added, which is a URL indicating the original source of the file.
  - `@cumulus/ingest/granule.moveGranuleFiles()` no longer includes a `filename` field in its
    output. The `bucket` and `key` fields should be used instead.
- **CUMULUS-672**

  - Changed `@cumulus/integration-tests/api/EarthdataLogin.getEarthdataLoginRedirectResponse` to `@cumulus/integration-tests/api/EarthdataLogin.getEarthdataAccessToken`. The new function returns an access response from Earthdata login, if successful.
  - `@cumulus/integration-tests/cmr/getOnlineResources` now accepts an object of options, including `cmrMetadataFormat`. Based on the `cmrMetadataFormat`, the function will correctly retrieve the online resources for each metadata format (ECHO10, UMM-G)

- **CUMULUS-1101**

  - Moved `@cumulus/common/file/getFileChecksumFromStream` into `@cumulus/checksum`, and renamed it to `generateChecksumFromStream`.
    This is a breaking change for users relying on `@cumulus/common/file/getFileChecksumFromStream`.
  - Refactored `@cumulus/ingest/Granule` to depend on new `common/aws` checksum functions and remove significantly present checksumming code.
    - Deprecated `@cumulus/ingest/granule.validateChecksum`. Replaced with `@cumulus/ingest/granule.verifyFile`.
    - Renamed `granule.getChecksumFromFile` to `granule.retrieveSuppliedFileChecksumInformation` to be more accurate.
  - Deprecated `@cumulus/common/aws.checksumS3Objects`. Use `@cumulus/common/aws.calculateS3ObjectChecksum` instead.

- CUMULUS-1171

  - Fixed provider handling in the API to make it consistent between protocols.
    Before this change, FTP providers were configured using the `host` and
    `port` properties. HTTP providers ignored `port` and `protocol`, and stored
    an entire URL in the `host` property. Updated the API to only accept valid
    hostnames or IP addresses in the `provider.host` field. Updated ingest code
    to properly build HTTP and HTTPS URLs from `provider.protocol`,
    `provider.host`, and `provider.port`.
  - The default provider port was being set to 21, no matter what protocol was
    being used. Removed that default.

- **CUMULUS-1176**

  - `@cumulus/move-granules` breaking change:
    Input to `move-granules` is now expected to be in the form of a granules object (i.e. `{ granules: [ { ... }, { ... } ] }`);
    For backwards compatibility with array-of-files outputs from processing steps, use the new `@cumulus/files-to-granules` task as an intermediate step.
    This task will perform the input translation. This change allows `move-granules` to be simpler and behave more predictably.
    `config.granuleIdExtraction` and `config.input_granules` are no longer needed/used by `move-granules`.
  - `@cumulus/post-to-cmr`: `config.granuleIdExtraction` is no longer needed/used by `post-to-cmr`.

- CUMULUS-1174
  - Better error message and stacktrace for S3KeyPairProvider error reporting.

### Fixed

- **CUMULUS-1218** Reconciliation report will now scan only completed granules.
- `@cumulus/api` files and granules were not getting indexed correctly because files indexing was failing in `db-indexer`
- `@cumulus/deployment` A bug in the Cloudformation template was preventing the API from being able to be launched in a VPC, updated the IAM template to give the permissions to be able to run the API in a VPC

### Deprecated

- `@cumulus/api/models/Granule.removeGranuleFromCmr`, instead use `@cumulus/api/models/Granule.removeGranuleFromCmrByGranule`
- `@cumulus/ingest/granule.validateChecksum`, instead use `@cumulus/ingest/granule.verifyFile`
- `@cumulus/common/aws.checksumS3Objects`, instead use `@cumulus/common/aws.calculateS3ObjectChecksum`
- `@cumulus/cmrjs`: `getGranuleId` and `getCmrFiles` are deprecated due to changes in input handling.

## [v1.11.3] - 2019-3-5

### Added

- **CUMULUS-1187** - Added `@cumulus/ingest/granule/duplicateHandlingType()` to determine how duplicate files should be handled in an ingest workflow

### Fixed

- **CUMULUS-1187** - workflows not respecting the duplicate handling value specified in the collection
- Removed refreshToken schema requirement for OAuth

## [v1.11.2] - 2019-2-15

### Added

- CUMULUS-1169
  - Added a `@cumulus/common/StepFunctions` module. It contains functions for querying the AWS
    StepFunctions API. These functions have the ability to retry when a ThrottlingException occurs.
  - Added `@cumulus/common/aws.retryOnThrottlingException()`, which will wrap a function in code to
    retry on ThrottlingExceptions.
  - Added `@cumulus/common/test-utils.throttleOnce()`, which will cause a function to return a
    ThrottlingException the first time it is called, then return its normal result after that.
- CUMULUS-1103 Compare the collection holdings in CMR with Cumulus' internal data store
- CUMULUS-1099 Add support for UMMG JSON metadata versions > 1.4.
  - If a version is found in the metadata object, that version is used for processing and publishing to CMR otherwise, version 1.4 is assumed.
- CUMULUS-678
  - Added support for UMMG json v1.4 metadata files.
    `reconcileCMRMetadata` added to `@cumulus/cmrjs` to update metadata record with new file locations.
    `@cumulus/common/errors` adds two new error types `CMRMetaFileNotFound` and `InvalidArgument`.
    `@cumulus/common/test-utils` adds new function `randomId` to create a random string with id to help in debugging.
    `@cumulus/common/BucketsConfig` adds a new helper class `BucketsConfig` for working with bucket stack configuration and bucket names.
    `@cumulus/common/aws` adds new function `s3PutObjectTagging` as a convenience for the aws [s3().putObjectTagging](https://docs.aws.amazon.com/AWSJavaScriptSDK/latest/AWS/S3.html#putObjectTagging-property) function.
    `@cumulus/cmrjs` Adds: - `isCMRFile` - Identify an echo10(xml) or UMMG(json) metadata file. - `metadataObjectFromCMRFile` Read and parse CMR XML file from s3. - `updateCMRMetadata` Modify a cmr metadata (xml/json) file with updated information. - `publish2CMR` Posts XML or UMMG CMR data to CMR service. - `reconcileCMRMetadata` Reconciles cmr metadata file after a file moves.
- Adds some ECS and other permissions to StepRole to enable running ECS tasks from a workflow
- Added Apache logs to cumulus api and distribution lambdas
- **CUMULUS-1119** - Added `@cumulus/integration-tests/api/EarthdataLogin.getEarthdataLoginRedirectResponse` helper for integration tests to handle login with Earthdata and to return response from redirect to Cumulus API
- **CUMULUS-673** Added `@cumulus/common/file/getFileChecksumFromStream` to get file checksum from a readable stream

### Fixed

- CUMULUS-1123
  - Cloudformation template overrides now work as expected

### Changed

- CUMULUS-1169
  - Deprecated the `@cumulus/common/step-functions` module.
  - Updated code that queries the StepFunctions API to use the retry-enabled functions from
    `@cumulus/common/StepFunctions`
- CUMULUS-1121
  - Schema validation is now strongly enforced when writing to the database.
    Additional properties are not allowed and will result in a validation error.
- CUMULUS-678
  `tasks/move-granules` simplified and refactored to use functionality from cmrjs.
  `ingest/granules.moveGranuleFiles` now just moves granule files and returns a list of the updated files. Updating metadata now handled by `@cumulus/cmrjs/reconcileCMRMetadata`.
  `move-granules.updateGranuleMetadata` refactored and bugs fixed in the case of a file matching multiple collection.files.regexps.
  `getCmrXmlFiles` simplified and now only returns an object with the cmrfilename and the granuleId.
  `@cumulus/test-processing` - test processing task updated to generate UMM-G metadata

- CUMULUS-1043

  - `@cumulus/api` now uses [express](http://expressjs.com/) as the API engine.
  - All `@cumulus/api` endpoints on ApiGateway are consolidated to a single endpoint the uses `{proxy+}` definition.
  - All files under `packages/api/endpoints` along with associated tests are updated to support express's request and response objects.
  - Replaced environment variables `internal`, `bucket` and `systemBucket` with `system_bucket`.
  - Update `@cumulus/integration-tests` to work with updated cumulus-api express endpoints

- `@cumulus/integration-tests` - `buildAndExecuteWorkflow` and `buildWorkflow` updated to take a `meta` param to allow for additional fields to be added to the workflow `meta`

- **CUMULUS-1049** Updated `Retrieve Execution Status API` in `@cumulus/api`: If the execution doesn't exist in Step Function API, Cumulus API returns the execution status information from the database.

- **CUMULUS-1119**
  - Renamed `DISTRIBUTION_URL` environment variable to `DISTRIBUTION_ENDPOINT`
  - Renamed `DEPLOYMENT_ENDPOINT` environment variable to `DISTRIBUTION_REDIRECT_ENDPOINT`
  - Renamed `API_ENDPOINT` environment variable to `TOKEN_REDIRECT_ENDPOINT`

### Removed

- Functions deprecated before 1.11.0:
  - @cumulus/api/models/base: static Manager.createTable() and static Manager.deleteTable()
  - @cumulus/ingest/aws/S3
  - @cumulus/ingest/aws/StepFunction.getExecution()
  - @cumulus/ingest/aws/StepFunction.pullEvent()
  - @cumulus/ingest/consumer.Consume
  - @cumulus/ingest/granule/Ingest.getBucket()

### Deprecated

`@cmrjs/ingestConcept`, instead use the CMR object methods. `@cmrjs/CMR.ingestGranule` or `@cmrjs/CMR.ingestCollection`
`@cmrjs/searchConcept`, instead use the CMR object methods. `@cmrjs/CMR.searchGranules` or `@cmrjs/CMR.searchCollections`
`@cmrjs/deleteConcept`, instead use the CMR object methods. `@cmrjs/CMR.deleteGranule` or `@cmrjs/CMR.deleteCollection`

## [v1.11.1] - 2018-12-18

**Please Note**

- Ensure your `app/config.yml` has a `clientId` specified in the `cmr` section. This will allow CMR to identify your requests for better support and metrics.
  - For an example, please see [the example config](https://github.com/nasa/cumulus/blob/1c7e2bf41b75da9f87004c4e40fbcf0f39f56794/example/app/config.yml#L128).

### Added

- Added a `/tokenDelete` endpoint in `@cumulus/api` to delete access token records

### Changed

- CUMULUS-678
  `@cumulus/ingest/crypto` moved and renamed to `@cumulus/common/key-pair-provider`
  `@cumulus/ingest/aws` function: `KMSDecryptionFailed` and class: `KMS` extracted and moved to `@cumulus/common` and `KMS` is exported as `KMSProvider` from `@cumulus/common/key-pair-provider`
  `@cumulus/ingest/granule` functions: `publish`, `getGranuleId`, `getXMLMetadataAsString`, `getMetadataBodyAndTags`, `parseXmlString`, `getCmrXMLFiles`, `postS3Object`, `contructOnlineAccessUrls`, `updateMetadata`, extracted and moved to `@cumulus/cmrjs`
  `getGranuleId`, `getCmrXMLFiles`, `publish`, `updateMetadata` removed from `@cumulus/ingest/granule` and added to `@cumulus/cmrjs`;
  `updateMetadata` renamed `updateCMRMetadata`.
  `@cumulus/ingest` test files renamed.
- **CUMULUS-1070**
  - Add `'Client-Id'` header to all `@cumulus/cmrjs` requests (made via `searchConcept`, `ingestConcept`, and `deleteConcept`).
  - Updated `cumulus/example/app/config.yml` entry for `cmr.clientId` to use stackName for easier CMR-side identification.

## [v1.11.0] - 2018-11-30

**Please Note**

- Redeploy IAM roles:
  - CUMULUS-817 includes a migration that requires reconfiguration/redeployment of IAM roles. Please see the [upgrade instructions](https://nasa.github.io/cumulus/docs/upgrade/1.11.0) for more information.
  - CUMULUS-977 includes a few new SNS-related permissions added to the IAM roles that will require redeployment of IAM roles.
- `cumulus-message-adapter` v1.0.13+ is required for `@cumulus/api` granule reingest API to work properly. The latest version should be downloaded automatically by kes.
- A `TOKEN_SECRET` value (preferably 256-bit for security) must be added to `.env` to securely sign JWTs used for authorization in `@cumulus/api`

### Changed

- **CUUMULUS-1000** - Distribution endpoint now persists logins, instead of
  redirecting to Earthdata Login on every request
- **CUMULUS-783 CUMULUS-790** - Updated `@cumulus/sync-granule` and `@cumulus/move-granules` tasks to always overwrite existing files for manually-triggered reingest.
- **CUMULUS-906** - Updated `@cumulus/api` granule reingest API to
  - add `reingestGranule: true` and `forceDuplicateOverwrite: true` to Cumulus message `cumulus_meta.cumulus_context` field to indicate that the workflow is a manually triggered re-ingest.
  - return warning message to operator when duplicateHandling is not `replace`
  - `cumulus-message-adapter` v1.0.13+ is required.
- **CUMULUS-793** - Updated the granule move PUT request in `@cumulus/api` to reject the move with a 409 status code if one or more of the files already exist at the destination location
- Updated `@cumulus/helloworld` to use S3 to store state for pass on retry tests
- Updated `@cumulus/ingest`:
  - [Required for MAAP] `http.js#list` will now find links with a trailing whitespace
  - Removed code from `granule.js` which looked for files in S3 using `{ Bucket: discoveredFile.bucket, Key: discoveredFile.name }`. This is obsolete since `@cumulus/ingest` uses a `file-staging` and `constructCollectionId()` directory prefixes by default.
- **CUMULUS-989**
  - Updated `@cumulus/api` to use [JWT (JSON Web Token)](https://jwt.io/introduction/) as the transport format for API authorization tokens and to use JWT verification in the request authorization
  - Updated `/token` endpoint in `@cumulus/api` to return tokens as JWTs
  - Added a `/refresh` endpoint in `@cumulus/api` to request new access tokens from the OAuth provider using the refresh token
  - Added `refreshAccessToken` to `@cumulus/api/lib/EarthdataLogin` to manage refresh token requests with the Earthdata OAuth provider

### Added

- **CUMULUS-1050**
  - Separated configuration flags for originalPayload/finalPayload cleanup such that they can be set to different retention times
- **CUMULUS-798**
  - Added daily Executions cleanup CloudWatch event that triggers cleanExecutions lambda
  - Added cleanExecutions lambda that removes finalPayload/originalPayload field entries for records older than configured timeout value (execution_payload_retention_period), with a default of 30 days
- **CUMULUS-815/816**
  - Added 'originalPayload' and 'finalPayload' fields to Executions table
  - Updated Execution model to populate originalPayload with the execution payload on record creation
  - Updated Execution model code to populate finalPayload field with the execution payload on execution completion
  - Execution API now exposes the above fields
- **CUMULUS-977**
  - Rename `kinesisConsumer` to `messageConsumer` as it handles both Kinesis streams and SNS topics as of this version.
  - Add `sns`-type rule support. These rules create a subscription between an SNS topic and the `messageConsumer`.
    When a message is received, `messageConsumer` is triggered and passes the SNS message (JSON format expected) in
    its entirety to the workflow in the `payload` field of the Cumulus message. For more information on sns-type rules,
    see the [documentation](https://nasa.github.io/cumulus/docs/data-cookbooks/setup#rules).
- **CUMULUS-975**
  - Add `KinesisInboundEventLogger` and `KinesisOutboundEventLogger` API lambdas. These lambdas
    are utilized to dump incoming and outgoing ingest workflow kinesis streams
    to cloudwatch for analytics in case of AWS/stream failure.
  - Update rules model to allow tracking of log_event ARNs related to
    Rule event logging. Kinesis rule types will now automatically log
    incoming events via a Kinesis event triggered lambda.
    CUMULUS-975-migration-4
  - Update migration code to require explicit migration names per run
  - Added migration_4 to migrate/update exisitng Kinesis rules to have a log event mapping
  - Added new IAM policy for migration lambda
- **CUMULUS-775**
  - Adds a instance metadata endpoint to the `@cumulus/api` package.
  - Adds a new convenience function `hostId` to the `@cumulus/cmrjs` to help build environment specific cmr urls.
  - Fixed `@cumulus/cmrjs.searchConcept` to search and return CMR results.
  - Modified `@cumulus/cmrjs.CMR.searchGranule` and `@cumulus/cmrjs.CMR.searchCollection` to include CMR's provider as a default parameter to searches.
- **CUMULUS-965**
  - Add `@cumulus/test-data.loadJSONTestData()`,
    `@cumulus/test-data.loadTestData()`, and
    `@cumulus/test-data.streamTestData()` to safely load test data. These
    functions should be used instead of using `require()` to load test data,
    which could lead to tests interferring with each other.
  - Add a `@cumulus/common/util/deprecate()` function to mark a piece of code as
    deprecated
- **CUMULUS-986**
  - Added `waitForTestExecutionStart` to `@cumulus/integration-tests`
- **CUMULUS-919**
  - In `@cumulus/deployment`, added support for NGAP permissions boundaries for IAM roles with `useNgapPermissionBoundary` flag in `iam/config.yml`. Defaults to false.

### Fixed

- Fixed a bug where FTP sockets were not closed after an error, keeping the Lambda function active until it timed out [CUMULUS-972]
- **CUMULUS-656**
  - The API will no longer allow the deletion of a provider if that provider is
    referenced by a rule
  - The API will no longer allow the deletion of a collection if that collection
    is referenced by a rule
- Fixed a bug where `@cumulus/sf-sns-report` was not pulling large messages from S3 correctly.

### Deprecated

- `@cumulus/ingest/aws/StepFunction.pullEvent()`. Use `@cumulus/common/aws.pullStepFunctionEvent()`.
- `@cumulus/ingest/consumer.Consume` due to unpredictable implementation. Use `@cumulus/ingest/consumer.Consumer`.
  Call `Consumer.consume()` instead of `Consume.read()`.

## [v1.10.4] - 2018-11-28

### Added

- **CUMULUS-1008**
  - New `config.yml` parameter for SQS consumers: `sqs_consumer_rate: (default 500)`, which is the maximum number of
    messages the consumer will attempt to process per execution. Currently this is only used by the sf-starter consumer,
    which runs every minute by default, making this a messages-per-minute upper bound. SQS does not guarantee the number
    of messages returned per call, so this is not a fixed rate of consumption, only attempted number of messages received.

### Deprecated

- `@cumulus/ingest/consumer.Consume` due to unpredictable implementation. Use `@cumulus/ingest/consumer.Consumer`.

### Changed

- Backported update of `packages/api` dependency `@mapbox/dyno` to `1.4.2` to mitigate `event-stream` vulnerability.

## [v1.10.3] - 2018-10-31

### Added

- **CUMULUS-817**
  - Added AWS Dead Letter Queues for lambdas that are scheduled asynchronously/such that failures show up only in cloudwatch logs.
- **CUMULUS-956**
  - Migrated developer documentation and data-cookbooks to Docusaurus
    - supports versioning of documentation
  - Added `docs/docs-how-to.md` to outline how to do things like add new docs or locally install for testing.
  - Deployment/CI scripts have been updated to work with the new format
- **CUMULUS-811**
  - Added new S3 functions to `@cumulus/common/aws`:
    - `aws.s3TagSetToQueryString`: converts S3 TagSet array to querystring (for use with upload()).
    - `aws.s3PutObject`: Returns promise of S3 `putObject`, which puts an object on S3
    - `aws.s3CopyObject`: Returns promise of S3 `copyObject`, which copies an object in S3 to a new S3 location
    - `aws.s3GetObjectTagging`: Returns promise of S3 `getObjectTagging`, which returns an object containing an S3 TagSet.
  - `@/cumulus/common/aws.s3PutObject` defaults to an explicit `ACL` of 'private' if not overridden.
  - `@/cumulus/common/aws.s3CopyObject` defaults to an explicit `TaggingDirective` of 'COPY' if not overridden.

### Deprecated

- **CUMULUS-811**
  - Deprecated `@cumulus/ingest/aws.S3`. Member functions of this class will now
    log warnings pointing to similar functionality in `@cumulus/common/aws`.

## [v1.10.2] - 2018-10-24

### Added

- **CUMULUS-965**
  - Added a `@cumulus/logger` package
- **CUMULUS-885**
  - Added 'human readable' version identifiers to Lambda Versioning lambda aliases
- **CUMULUS-705**
  - Note: Make sure to update the IAM stack when deploying this update.
  - Adds an AsyncOperations model and associated DynamoDB table to the
    `@cumulus/api` package
  - Adds an /asyncOperations endpoint to the `@cumulus/api` package, which can
    be used to fetch the status of an AsyncOperation.
  - Adds a /bulkDelete endpoint to the `@cumulus/api` package, which performs an
    asynchronous bulk-delete operation. This is a stub right now which is only
    intended to demonstration how AsyncOperations work.
  - Adds an AsyncOperation ECS task to the `@cumulus/api` package, which will
    fetch an Lambda function, run it in ECS, and then store the result to the
    AsyncOperations table in DynamoDB.
- **CUMULUS-851** - Added workflow lambda versioning feature to allow in-flight workflows to use lambda versions that were in place when a workflow was initiated

  - Updated Kes custom code to remove logic that used the CMA file key to determine template compilation logic. Instead, utilize a `customCompilation` template configuration flag to indicate a template should use Cumulus's kes customized methods instead of 'core'.
  - Added `useWorkflowLambdaVersions` configuration option to enable the lambdaVersioning feature set. **This option is set to true by default** and should be set to false to disable the feature.
  - Added uniqueIdentifier configuration key to S3 sourced lambdas to optionally support S3 lambda resource versioning within this scheme. This key must be unique for each modified version of the lambda package and must be updated in configuration each time the source changes.
  - Added a new nested stack template that will create a `LambdaVersions` stack that will take lambda parameters from the base template, generate lambda versions/aliases and return outputs with references to the most 'current' lambda alias reference, and updated 'core' template to utilize these outputs (if `useWorkflowLambdaVersions` is enabled).

- Created a `@cumulus/api/lib/OAuth2` interface, which is implemented by the
  `@cumulus/api/lib/EarthdataLogin` and `@cumulus/api/lib/GoogleOAuth2` classes.
  Endpoints that need to handle authentication will determine which class to use
  based on environment variables. This also greatly simplifies testing.
- Added `@cumulus/api/lib/assertions`, containing more complex AVA test assertions
- Added PublishGranule workflow to publish a granule to CMR without full reingest. (ingest-in-place capability)

- `@cumulus/integration-tests` new functionality:
  - `listCollections` to list collections from a provided data directory
  - `deleteCollection` to delete list of collections from a deployed stack
  - `cleanUpCollections` combines the above in one function.
  - `listProviders` to list providers from a provided data directory
  - `deleteProviders` to delete list of providers from a deployed stack
  - `cleanUpProviders` combines the above in one function.
  - `@cumulus/integrations-tests/api.js`: `deleteGranule` and `deletePdr` functions to make `DELETE` requests to Cumulus API
  - `rules` API functionality for posting and deleting a rule and listing all rules
  - `wait-for-deploy` lambda for use in the redeployment tests
- `@cumulus/ingest/granule.js`: `ingestFile` inserts new `duplicate_found: true` field in the file's record if a duplicate file already exists on S3.
- `@cumulus/api`: `/execution-status` endpoint requests and returns complete execution output if execution output is stored in S3 due to size.
- Added option to use environment variable to set CMR host in `@cumulus/cmrjs`.
- **CUMULUS-781** - Added integration tests for `@cumulus/sync-granule` when `duplicateHandling` is set to `replace` or `skip`
- **CUMULUS-791** - `@cumulus/move-granules`: `moveFileRequest` inserts new `duplicate_found: true` field in the file's record if a duplicate file already exists on S3. Updated output schema to document new `duplicate_found` field.

### Removed

- Removed `@cumulus/common/fake-earthdata-login-server`. Tests can now create a
  service stub based on `@cumulus/api/lib/OAuth2` if testing requires handling
  authentication.

### Changed

- **CUMULUS-940** - modified `@cumulus/common/aws` `receiveSQSMessages` to take a parameter object instead of positional parameters. All defaults remain the same, but now access to long polling is available through `options.waitTimeSeconds`.
- **CUMULUS-948** - Update lambda functions `CNMToCMA` and `CnmResponse` in the `cumulus-data-shared` bucket and point the default stack to them.
- **CUMULUS-782** - Updated `@cumulus/sync-granule` task and `Granule.ingestFile` in `@cumulus/ingest` to keep both old and new data when a destination file with different checksum already exists and `duplicateHandling` is `version`
- Updated the config schema in `@cumulus/move-granules` to include the `moveStagedFiles` param.
- **CUMULUS-778** - Updated config schema and documentation in `@cumulus/sync-granule` to include `duplicateHandling` parameter for specifying how duplicate filenames should be handled
- **CUMULUS-779** - Updated `@cumulus/sync-granule` to throw `DuplicateFile` error when destination files already exist and `duplicateHandling` is `error`
- **CUMULUS-780** - Updated `@cumulus/sync-granule` to use `error` as the default for `duplicateHandling` when it is not specified
- **CUMULUS-780** - Updated `@cumulus/api` to use `error` as the default value for `duplicateHandling` in the `Collection` model
- **CUMULUS-785** - Updated the config schema and documentation in `@cumulus/move-granules` to include `duplicateHandling` parameter for specifying how duplicate filenames should be handled
- **CUMULUS-786, CUMULUS-787** - Updated `@cumulus/move-granules` to throw `DuplicateFile` error when destination files already exist and `duplicateHandling` is `error` or not specified
- **CUMULUS-789** - Updated `@cumulus/move-granules` to keep both old and new data when a destination file with different checksum already exists and `duplicateHandling` is `version`

### Fixed

- `getGranuleId` in `@cumulus/ingest` bug: `getGranuleId` was constructing an error using `filename` which was undefined. The fix replaces `filename` with the `uri` argument.
- Fixes to `del` in `@cumulus/api/endpoints/granules.js` to not error/fail when not all files exist in S3 (e.g. delete granule which has only 2 of 3 files ingested).
- `@cumulus/deployment/lib/crypto.js` now checks for private key existence properly.

## [v1.10.1] - 2018-09-4

### Fixed

- Fixed cloudformation template errors in `@cumulus/deployment/`
  - Replaced references to Fn::Ref: with Ref:
  - Moved long form template references to a newline

## [v1.10.0] - 2018-08-31

### Removed

- Removed unused and broken code from `@cumulus/common`
  - Removed `@cumulus/common/test-helpers`
  - Removed `@cumulus/common/task`
  - Removed `@cumulus/common/message-source`
  - Removed the `getPossiblyRemote` function from `@cumulus/common/aws`
  - Removed the `startPromisedSfnExecution` function from `@cumulus/common/aws`
  - Removed the `getCurrentSfnTask` function from `@cumulus/common/aws`

### Changed

- **CUMULUS-839** - In `@cumulus/sync-granule`, 'collection' is now an optional config parameter

### Fixed

- **CUMULUS-859** Moved duplicate code in `@cumulus/move-granules` and `@cumulus/post-to-cmr` to `@cumulus/ingest`. Fixed imports making assumptions about directory structure.
- `@cumulus/ingest/consumer` correctly limits the number of messages being received and processed from SQS. Details:
  - **Background:** `@cumulus/api` includes a lambda `<stack-name>-sqs2sf` which processes messages from the `<stack-name>-startSF` SQS queue every minute. The `sqs2sf` lambda uses `@cumulus/ingest/consumer` to receive and process messages from SQS.
  - **Bug:** More than `messageLimit` number of messages were being consumed and processed from the `<stack-name>-startSF` SQS queue. Many step functions were being triggered simultaneously by the lambda `<stack-name>-sqs2sf` (which consumes every minute from the `startSF` queue) and resulting in step function failure with the error: `An error occurred (ThrottlingException) when calling the GetExecutionHistory`.
  - **Fix:** `@cumulus/ingest/consumer#processMessages` now processes messages until `timeLimit` has passed _OR_ once it receives up to `messageLimit` messages. `sqs2sf` is deployed with a [default `messageLimit` of 10](https://github.com/nasa/cumulus/blob/670000c8a821ff37ae162385f921c40956e293f7/packages/deployment/app/config.yml#L147).
  - **IMPORTANT NOTE:** `consumer` will actually process up to `messageLimit * 2 - 1` messages. This is because sometimes `receiveSQSMessages` will return less than `messageLimit` messages and thus the consumer will continue to make calls to `receiveSQSMessages`. For example, given a `messageLimit` of 10 and subsequent calls to `receiveSQSMessages` returns up to 9 messages, the loop will continue and a final call could return up to 10 messages.

## [v1.9.1] - 2018-08-22

**Please Note** To take advantage of the added granule tracking API functionality, updates are required for the message adapter and its libraries. You should be on the following versions:

- `cumulus-message-adapter` 1.0.9+
- `cumulus-message-adapter-js` 1.0.4+
- `cumulus-message-adapter-java` 1.2.7+
- `cumulus-message-adapter-python` 1.0.5+

### Added

- **CUMULUS-687** Added logs endpoint to search for logs from a specific workflow execution in `@cumulus/api`. Added integration test.
- **CUMULUS-836** - `@cumulus/deployment` supports a configurable docker storage driver for ECS. ECS can be configured with either `devicemapper` (the default storage driver for AWS ECS-optimized AMIs) or `overlay2` (the storage driver used by the NGAP 2.0 AMI). The storage driver can be configured in `app/config.yml` with `ecs.docker.storageDriver: overlay2 | devicemapper`. The default is `overlay2`.
  - To support this configuration, a [Handlebars](https://handlebarsjs.com/) helper `ifEquals` was added to `packages/deployment/lib/kes.js`.
- **CUMULUS-836** - `@cumulus/api` added IAM roles required by the NGAP 2.0 AMI. The NGAP 2.0 AMI runs a script `register_instances_with_ssm.py` which requires the ECS IAM role to include `ec2:DescribeInstances` and `ssm:GetParameter` permissions.

### Fixed

- **CUMULUS-836** - `@cumulus/deployment` uses `overlay2` driver by default and does not attempt to write `--storage-opt dm.basesize` to fix [this error](https://github.com/moby/moby/issues/37039).
- **CUMULUS-413** Kinesis processing now captures all errrors.
  - Added kinesis fallback mechanism when errors occur during record processing.
  - Adds FallbackTopicArn to `@cumulus/api/lambdas.yml`
  - Adds fallbackConsumer lambda to `@cumulus/api`
  - Adds fallbackqueue option to lambda definitions capture lambda failures after three retries.
  - Adds kinesisFallback SNS topic to signal incoming errors from kinesis stream.
  - Adds kinesisFailureSQS to capture fully failed events from all retries.
- **CUMULUS-855** Adds integration test for kinesis' error path.
- **CUMULUS-686** Added workflow task name and version tracking via `@cumulus/api` executions endpoint under new `tasks` property, and under `workflow_tasks` in step input/output.
  - Depends on `cumulus-message-adapter` 1.0.9+, `cumulus-message-adapter-js` 1.0.4+, `cumulus-message-adapter-java` 1.2.7+ and `cumulus-message-adapter-python` 1.0.5+
- **CUMULUS-771**
  - Updated sync-granule to stream the remote file to s3
  - Added integration test for ingesting granules from ftp provider
  - Updated http/https integration tests for ingesting granules from http/https providers
- **CUMULUS-862** Updated `@cumulus/integration-tests` to handle remote lambda output
- **CUMULUS-856** Set the rule `state` to have default value `ENABLED`

### Changed

- In `@cumulus/deployment`, changed the example app config.yml to have additional IAM roles

## [v1.9.0] - 2018-08-06

**Please note** additional information and upgrade instructions [here](https://nasa.github.io/cumulus/docs/upgrade/1.9.0)

### Added

- **CUMULUS-712** - Added integration tests verifying expected behavior in workflows
- **GITC-776-2** - Add support for versioned collections

### Fixed

- **CUMULUS-832**
  - Fixed indentation in example config.yml in `@cumulus/deployment`
  - Fixed issue with new deployment using the default distribution endpoint in `@cumulus/deployment` and `@cumulus/api`

## [v1.8.1] - 2018-08-01

**Note** IAM roles should be re-deployed with this release.

- **Cumulus-726**
  - Added function to `@cumulus/integration-tests`: `sfnStep` includes `getStepInput` which returns the input to the schedule event of a given step function step.
  - Added IAM policy `@cumulus/deployment`: Lambda processing IAM role includes `kinesis::PutRecord` so step function lambdas can write to kinesis streams.
- **Cumulus Community Edition**
  - Added Google OAuth authentication token logic to `@cumulus/api`. Refactored token endpoint to use environment variable flag `OAUTH_PROVIDER` when determining with authentication method to use.
  - Added API Lambda memory configuration variable `api_lambda_memory` to `@cumulus/api` and `@cumulus/deployment`.

### Changed

- **Cumulus-726**
  - Changed function in `@cumulus/api`: `models/rules.js#addKinesisEventSource` was modified to call to `deleteKinesisEventSource` with all required parameters (rule's name, arn and type).
  - Changed function in `@cumulus/integration-tests`: `getStepOutput` can now be used to return output of failed steps. If users of this function want the output of a failed event, they can pass a third parameter `eventType` as `'failure'`. This function will work as always for steps which completed successfully.

### Removed

- **Cumulus-726**

  - Configuration change to `@cumulus/deployment`: Removed default auto scaling configuration for Granules and Files DynamoDB tables.

- **CUMULUS-688**
  - Add integration test for ExecutionStatus
  - Function addition to `@cumulus/integration-tests`: `api` includes `getExecutionStatus` which returns the execution status from the Cumulus API

## [v1.8.0] - 2018-07-23

### Added

- **CUMULUS-718** Adds integration test for Kinesis triggering a workflow.

- **GITC-776-3** Added more flexibility for rules. You can now edit all fields on the rule's record
  We may need to update the api documentation to reflect this.

- **CUMULUS-681** - Add ingest-in-place action to granules endpoint

  - new applyWorkflow action at PUT /granules/{granuleid} Applying a workflow starts an execution of the provided workflow and passes the granule record as payload.
    Parameter(s):
    - workflow - the workflow name

- **CUMULUS-685** - Add parent exeuction arn to the execution which is triggered from a parent step function

### Changed

- **CUMULUS-768** - Integration tests get S3 provider data from shared data folder

### Fixed

- **CUMULUS-746** - Move granule API correctly updates record in dynamo DB and cmr xml file
- **CUMULUS-766** - Populate database fileSize field from S3 if value not present in Ingest payload

## [v1.7.1] - 2018-07-27 - [BACKPORT]

### Fixed

- **CUMULUS-766** - Backport from 1.8.0 - Populate database fileSize field from S3 if value not present in Ingest payload

## [v1.7.0] - 2018-07-02

### Please note: [Upgrade Instructions](https://nasa.github.io/cumulus/docs/upgrade/1.7.0)

### Added

- **GITC-776-2** - Add support for versioned collectons
- **CUMULUS-491** - Add granule reconciliation API endpoints.
- **CUMULUS-480** Add suport for backup and recovery:
  - Add DynamoDB tables for granules, executions and pdrs
  - Add ability to write all records to S3
  - Add ability to download all DynamoDB records in form json files
  - Add ability to upload records to DynamoDB
  - Add migration scripts for copying granule, pdr and execution records from ElasticSearch to DynamoDB
  - Add IAM support for batchWrite on dynamoDB
-
- **CUMULUS-508** - `@cumulus/deployment` cloudformation template allows for lambdas and ECS clusters to have multiple AZ availability.
  - `@cumulus/deployment` also ensures docker uses `devicemapper` storage driver.
- **CUMULUS-755** - `@cumulus/deployment` Add DynamoDB autoscaling support.
  - Application developers can add autoscaling and override default values in their deployment's `app/config.yml` file using a `{TableName}Table:` key.

### Fixed

- **CUMULUS-747** - Delete granule API doesn't delete granule files in s3 and granule in elasticsearch
  - update the StreamSpecification DynamoDB tables to have StreamViewType: "NEW_AND_OLD_IMAGES"
  - delete granule files in s3
- **CUMULUS-398** - Fix not able to filter executions by workflow
- **CUMULUS-748** - Fix invalid lambda .zip files being validated/uploaded to AWS
- **CUMULUS-544** - Post to CMR task has UAT URL hard-coded
  - Made configurable: PostToCmr now requires CMR_ENVIRONMENT env to be set to 'SIT' or 'OPS' for those CMR environments. Default is UAT.

### Changed

- **GITC-776-4** - Changed Discover-pdrs to not rely on collection but use provider_path in config. It also has an optional filterPdrs regex configuration parameter

- **CUMULUS-710** - In the integration test suite, `getStepOutput` returns the output of the first successful step execution or last failed, if none exists

## [v1.6.0] - 2018-06-06

### Please note: [Upgrade Instructions](https://nasa.github.io/cumulus/docs/upgrade/1.6.0)

### Fixed

- **CUMULUS-602** - Format all logs sent to Elastic Search.
  - Extract cumulus log message and index it to Elastic Search.

### Added

- **CUMULUS-556** - add a mechanism for creating and running migration scripts on deployment.
- **CUMULUS-461** Support use of metadata date and other components in `url_path` property

### Changed

- **CUMULUS-477** Update bucket configuration to support multiple buckets of the same type:
  - Change the structure of the buckets to allow for more than one bucket of each type. The bucket structure is now:
    bucket-key:
    name: <bucket-name>
    type: <type> i.e. internal, public, etc.
  - Change IAM and app deployment configuration to support new bucket structure
  - Update tasks and workflows to support new bucket structure
  - Replace instances where buckets.internal is relied upon to either use the system bucket or a configured bucket
  - Move IAM template to the deployment package. NOTE: You now have to specify '--template node_modules/@cumulus/deployment/iam' in your IAM deployment
  - Add IAM cloudformation template support to filter buckets by type

## [v1.5.5] - 2018-05-30

### Added

- **CUMULUS-530** - PDR tracking through Queue-granules
  - Add optional `pdr` property to the sync-granule task's input config and output payload.
- **CUMULUS-548** - Create a Lambda task that generates EMS distribution reports
  - In order to supply EMS Distribution Reports, you must enable S3 Server
    Access Logging on any S3 buckets used for distribution. See [How Do I Enable Server Access Logging for an S3 Bucket?](https://docs.aws.amazon.com/AmazonS3/latest/user-guide/server-access-logging.html)
    The "Target bucket" setting should point at the Cumulus internal bucket.
    The "Target prefix" should be
    "<STACK_NAME>/ems-distribution/s3-server-access-logs/", where "STACK_NAME"
    is replaced with the name of your Cumulus stack.

### Fixed

- **CUMULUS-546 - Kinesis Consumer should catch and log invalid JSON**
  - Kinesis Consumer lambda catches and logs errors so that consumer doesn't get stuck in a loop re-processing bad json records.
- EMS report filenames are now based on their start time instead of the time
  instead of the time that the report was generated
- **CUMULUS-552 - Cumulus API returns different results for the same collection depending on query**
  - The collection, provider and rule records in elasticsearch are now replaced with records from dynamo db when the dynamo db records are updated.

### Added

- `@cumulus/deployment`'s default cloudformation template now configures storage for Docker to match the configured ECS Volume. The template defines Docker's devicemapper basesize (`dm.basesize`) using `ecs.volumeSize`. This addresses ECS default of limiting Docker containers to 10GB of storage ([Read more](https://aws.amazon.com/premiumsupport/knowledge-center/increase-default-ecs-docker-limit/)).

## [v1.5.4] - 2018-05-21

### Added

- **CUMULUS-535** - EMS Ingest, Archive, Archive Delete reports
  - Add lambda EmsReport to create daily EMS Ingest, Archive, Archive Delete reports
  - ems.provider property added to `@cumulus/deployment/app/config.yml`.
    To change the provider name, please add `ems: provider` property to `app/config.yml`.
- **CUMULUS-480** Use DynamoDB to store granules, pdrs and execution records
  - Activate PointInTime feature on DynamoDB tables
  - Increase test coverage on api package
  - Add ability to restore metadata records from json files to DynamoDB
- **CUMULUS-459** provide API endpoint for moving granules from one location on s3 to another

## [v1.5.3] - 2018-05-18

### Fixed

- **CUMULUS-557 - "Add dataType to DiscoverGranules output"**
  - Granules discovered by the DiscoverGranules task now include dataType
  - dataType is now a required property for granules used as input to the
    QueueGranules task
- **CUMULUS-550** Update deployment app/config.yml to force elasticsearch updates for deleted granules

## [v1.5.2] - 2018-05-15

### Fixed

- **CUMULUS-514 - "Unable to Delete the Granules"**
  - updated cmrjs.deleteConcept to return success if the record is not found
    in CMR.

### Added

- **CUMULUS-547** - The distribution API now includes an
  "earthdataLoginUsername" query parameter when it returns a signed S3 URL
- **CUMULUS-527 - "parse-pdr queues up all granules and ignores regex"**
  - Add an optional config property to the ParsePdr task called
    "granuleIdFilter". This property is a regular expression that is applied
    against the filename of the first file of each granule contained in the
    PDR. If the regular expression matches, then the granule is included in
    the output. Defaults to '.', which will match all granules in the PDR.
- File checksums in PDRs now support MD5
- Deployment support to subscribe to an SNS topic that already exists
- **CUMULUS-470, CUMULUS-471** In-region S3 Policy lambda added to API to update bucket policy for in-region access.
- **CUMULUS-533** Added fields to granule indexer to support EMS ingest and archive record creation
- **CUMULUS-534** Track deleted granules
  - added `deletedgranule` type to `cumulus` index.
  - **Important Note:** Force custom bootstrap to re-run by adding this to
    app/config.yml `es: elasticSearchMapping: 7`
- You can now deploy cumulus without ElasticSearch. Just add `es: null` to your `app/config.yml` file. This is only useful for debugging purposes. Cumulus still requires ElasticSearch to properly operate.
- `@cumulus/integration-tests` includes and exports the `addRules` function, which seeds rules into the DynamoDB table.
- Added capability to support EFS in cloud formation template. Also added
  optional capability to ssh to your instance and privileged lambda functions.
- Added support to force discovery of PDRs that have already been processed
  and filtering of selected data types
- `@cumulus/cmrjs` uses an environment variable `USER_IP_ADDRESS` or fallback
  IP address of `10.0.0.0` when a public IP address is not available. This
  supports lambda functions deployed into a VPC's private subnet, where no
  public IP address is available.

### Changed

- **CUMULUS-550** Custom bootstrap automatically adds new types to index on
  deployment

## [v1.5.1] - 2018-04-23

### Fixed

- add the missing dist folder to the hello-world task
- disable uglifyjs on the built version of the pdr-status-check (read: https://github.com/webpack-contrib/uglifyjs-webpack-plugin/issues/264)

## [v1.5.0] - 2018-04-23

### Changed

- Removed babel from all tasks and packages and increased minimum node requirements to version 8.10
- Lambda functions created by @cumulus/deployment will use node8.10 by default
- Moved [cumulus-integration-tests](https://github.com/nasa/cumulus-integration-tests) to the `example` folder CUMULUS-512
- Streamlined all packages dependencies (e.g. remove redundant dependencies and make sure versions are the same across packages)
- **CUMULUS-352:** Update Cumulus Elasticsearch indices to use [index aliases](https://www.elastic.co/guide/en/elasticsearch/reference/current/indices-aliases.html).
- **CUMULUS-519:** ECS tasks are no longer restarted after each CF deployment unless `ecs.restartTasksOnDeploy` is set to true
- **CUMULUS-298:** Updated log filterPattern to include all CloudWatch logs in ElasticSearch
- **CUMULUS-518:** Updates to the SyncGranule config schema
  - `granuleIdExtraction` is no longer a property
  - `process` is now an optional property
  - `provider_path` is no longer a property

### Fixed

- **CUMULUS-455 "Kes deployments using only an updated message adapter do not get automatically deployed"**
  - prepended the hash value of cumulus-message-adapter.zip file to the zip file name of lambda which uses message adapter.
  - the lambda function will be redeployed when message adapter or lambda function are updated
- Fixed a bug in the bootstrap lambda function where it stuck during update process
- Fixed a bug where the sf-sns-report task did not return the payload of the incoming message as the output of the task [CUMULUS-441]

### Added

- **CUMULUS-352:** Add reindex CLI to the API package.
- **CUMULUS-465:** Added mock http/ftp/sftp servers to the integration tests
- Added a `delete` method to the `@common/CollectionConfigStore` class
- **CUMULUS-467 "@cumulus/integration-tests or cumulus-integration-tests should seed provider and collection in deployed DynamoDB"**
  - `example` integration-tests populates providers and collections to database
  - `example` workflow messages are populated from workflow templates in s3, provider and collection information in database, and input payloads. Input templates are removed.
  - added `https` protocol to provider schema

## [v1.4.1] - 2018-04-11

### Fixed

- Sync-granule install

## [v1.4.0] - 2018-04-09

### Fixed

- **CUMULUS-392 "queue-granules not returning the sfn-execution-arns queued"**
  - updated queue-granules to return the sfn-execution-arns queued and pdr if exists.
  - added pdr to ingest message meta.pdr instead of payload, so the pdr information doesn't get lost in the ingest workflow, and ingested granule in elasticsearch has pdr name.
  - fixed sf-sns-report schema, remove the invalid part
  - fixed pdr-status-check schema, the failed execution contains arn and reason
- **CUMULUS-206** make sure homepage and repository urls exist in package.json files of tasks and packages

### Added

- Example folder with a cumulus deployment example

### Changed

- [CUMULUS-450](https://bugs.earthdata.nasa.gov/browse/CUMULUS-450) - Updated
  the config schema of the **queue-granules** task
  - The config no longer takes a "collection" property
  - The config now takes an "internalBucket" property
  - The config now takes a "stackName" property
- [CUMULUS-450](https://bugs.earthdata.nasa.gov/browse/CUMULUS-450) - Updated
  the config schema of the **parse-pdr** task
  - The config no longer takes a "collection" property
  - The "stack", "provider", and "bucket" config properties are now
    required
- **CUMULUS-469** Added a lambda to the API package to prototype creating an S3 bucket policy for direct, in-region S3 access for the prototype bucket

### Removed

- Removed the `findTmpTestDataDirectory()` function from
  `@cumulus/common/test-utils`

### Fixed

- [CUMULUS-450](https://bugs.earthdata.nasa.gov/browse/CUMULUS-450)
  - The **queue-granules** task now enqueues a **sync-granule** task with the
    correct collection config for that granule based on the granule's
    data-type. It had previously been using the collection config from the
    config of the **queue-granules** task, which was a problem if the granules
    being queued belonged to different data-types.
  - The **parse-pdr** task now handles the case where a PDR contains granules
    with different data types, and uses the correct granuleIdExtraction for
    each granule.

### Added

- **CUMULUS-448** Add code coverage checking using [nyc](https://github.com/istanbuljs/nyc).

## [v1.3.0] - 2018-03-29

### Deprecated

- discover-s3-granules is deprecated. The functionality is provided by the discover-granules task

### Fixed

- **CUMULUS-331:** Fix aws.downloadS3File to handle non-existent key
- Using test ftp provider for discover-granules testing [CUMULUS-427]
- **CUMULUS-304: "Add AWS API throttling to pdr-status-check task"** Added concurrency limit on SFN API calls. The default concurrency is 10 and is configurable through Lambda environment variable CONCURRENCY.
- **CUMULUS-414: "Schema validation not being performed on many tasks"** revised npm build scripts of tasks that use cumulus-message-adapter to place schema directories into dist directories.
- **CUMULUS-301:** Update all tests to use test-data package for testing data.
- **CUMULUS-271: "Empty response body from rules PUT endpoint"** Added the updated rule to response body.
- Increased memory allotment for `CustomBootstrap` lambda function. Resolves failed deployments where `CustomBootstrap` lambda function was failing with error `Process exited before completing request`. This was causing deployments to stall, fail to update and fail to rollback. This error is thrown when the lambda function tries to use more memory than it is allotted.
- Cumulus repository folders structure updated:
  - removed the `cumulus` folder altogether
  - moved `cumulus/tasks` to `tasks` folder at the root level
  - moved the tasks that are not converted to use CMA to `tasks/.not_CMA_compliant`
  - updated paths where necessary

### Added

- `@cumulus/integration-tests` - Added support for testing the output of an ECS activity as well as a Lambda function.

## [v1.2.0] - 2018-03-20

### Fixed

- Update vulnerable npm packages [CUMULUS-425]
- `@cumulus/api`: `kinesis-consumer.js` uses `sf-scheduler.js#schedule` instead of placing a message directly on the `startSF` SQS queue. This is a fix for [CUMULUS-359](https://bugs.earthdata.nasa.gov/browse/CUMULUS-359) because `sf-scheduler.js#schedule` looks up the provider and collection data in DynamoDB and adds it to the `meta` object of the enqueued message payload.
- `@cumulus/api`: `kinesis-consumer.js` catches and logs errors instead of doing an error callback. Before this change, `kinesis-consumer` was failing to process new records when an existing record caused an error because it would call back with an error and stop processing additional records. It keeps trying to process the record causing the error because it's "position" in the stream is unchanged. Catching and logging the errors is part 1 of the fix. Proposed part 2 is to enqueue the error and the message on a "dead-letter" queue so it can be processed later ([CUMULUS-413](https://bugs.earthdata.nasa.gov/browse/CUMULUS-413)).
- **CUMULUS-260: "PDR page on dashboard only shows zeros."** The PDR stats in LPDAAC are all 0s, even if the dashboard has been fixed to retrieve the correct fields. The current version of pdr-status-check has a few issues.
  - pdr is not included in the input/output schema. It's available from the input event. So the pdr status and stats are not updated when the ParsePdr workflow is complete. Adding the pdr to the input/output of the task will fix this.
  - pdr-status-check doesn't update pdr stats which prevent the real time pdr progress from showing up in the dashboard. To solve this, added lambda function sf-sns-report which is copied from @cumulus/api/lambdas/sf-sns-broadcast with modification, sf-sns-report can be used to report step function status anywhere inside a step function. So add step sf-sns-report after each pdr-status-check, we will get the PDR status progress at real time.
  - It's possible an execution is still in the queue and doesn't exist in sfn yet. Added code to handle 'ExecutionDoesNotExist' error when checking the execution status.
- Fixed `aws.cloudwatchevents()` typo in `packages/ingest/aws.js`. This typo was the root cause of the error: `Error: Could not process scheduled_ingest, Error: : aws.cloudwatchevents is not a constructor` seen when trying to update a rule.

### Removed

- `@cumulus/ingest/aws`: Remove queueWorkflowMessage which is no longer being used by `@cumulus/api`'s `kinesis-consumer.js`.

## [v1.1.4] - 2018-03-15

### Added

- added flag `useList` to parse-pdr [CUMULUS-404]

### Fixed

- Pass encrypted password to the ApiGranule Lambda function [CUMULUS-424]

## [v1.1.3] - 2018-03-14

### Fixed

- Changed @cumulus/deployment package install behavior. The build process will happen after installation

## [v1.1.2] - 2018-03-14

### Added

- added tools to @cumulus/integration-tests for local integration testing
- added end to end testing for discovering and parsing of PDRs
- `yarn e2e` command is available for end to end testing

### Fixed

- **CUMULUS-326: "Occasionally encounter "Too Many Requests" on deployment"** The api gateway calls will handle throttling errors
- **CUMULUS-175: "Dashboard providers not in sync with AWS providers."** The root cause of this bug - DynamoDB operations not showing up in Elasticsearch - was shared by collections and rules. The fix was to update providers', collections' and rules; POST, PUT and DELETE endpoints to operate on DynamoDB and using DynamoDB streams to update Elasticsearch. The following packages were made:
  - `@cumulus/deployment` deploys DynamoDB streams for the Collections, Providers and Rules tables as well as a new lambda function called `dbIndexer`. The `dbIndexer` lambda has an event source mapping which listens to each of the DynamoDB streams. The dbIndexer lambda receives events referencing operations on the DynamoDB table and updates the elasticsearch cluster accordingly.
  - The `@cumulus/api` endpoints for collections, providers and rules _only_ query DynamoDB, with the exception of LIST endpoints and the collections' GET endpoint.

### Updated

- Broke up `kes.override.js` of @cumulus/deployment to multiple modules and moved to a new location
- Expanded @cumulus/deployment test coverage
- all tasks were updated to use cumulus-message-adapter-js 1.0.1
- added build process to integration-tests package to babelify it before publication
- Update @cumulus/integration-tests lambda.js `getLambdaOutput` to return the entire lambda output. Previously `getLambdaOutput` returned only the payload.

## [v1.1.1] - 2018-03-08

### Removed

- Unused queue lambda in api/lambdas [CUMULUS-359]

### Fixed

- Kinesis message content is passed to the triggered workflow [CUMULUS-359]
- Kinesis message queues a workflow message and does not write to rules table [CUMULUS-359]

## [v1.1.0] - 2018-03-05

### Added

- Added a `jlog` function to `common/test-utils` to aid in test debugging
- Integration test package with command line tool [CUMULUS-200] by @laurenfrederick
- Test for FTP `useList` flag [CUMULUS-334] by @kkelly51

### Updated

- The `queue-pdrs` task now uses the [cumulus-message-adapter-js](https://github.com/nasa/cumulus-message-adapter-js)
  library
- Updated the `queue-pdrs` JSON schemas
- The test-utils schema validation functions now throw an error if validation
  fails
- The `queue-granules` task now uses the [cumulus-message-adapter-js](https://github.com/nasa/cumulus-message-adapter-js)
  library
- Updated the `queue-granules` JSON schemas

### Removed

- Removed the `getSfnExecutionByName` function from `common/aws`
- Removed the `getGranuleStatus` function from `common/aws`

## [v1.0.1] - 2018-02-27

### Added

- More tests for discover-pdrs, dicover-granules by @yjpa7145
- Schema validation utility for tests by @yjpa7145

### Changed

- Fix an FTP listing bug for servers that do not support STAT [CUMULUS-334] by @kkelly51

## [v1.0.0] - 2018-02-23

[unreleased]: https://github.com/nasa/cumulus/compare/v1.23.2...HEAD
[v1.23.2]: https://github.com/nasa/cumulus/compare/v1.22.1...v1.23.2
[v1.22.1]: https://github.com/nasa/cumulus/compare/v1.21.0...v1.22.1
[v1.21.0]: https://github.com/nasa/cumulus/compare/v1.20.0...v1.21.0
[v1.20.0]: https://github.com/nasa/cumulus/compare/v1.19.0...v1.20.0
[v1.19.0]: https://github.com/nasa/cumulus/compare/v1.18.0...v1.19.0
[v1.18.0]: https://github.com/nasa/cumulus/compare/v1.17.0...v1.18.0
[v1.17.0]: https://github.com/nasa/cumulus/compare/v1.16.1...v1.17.0
[v1.16.1]: https://github.com/nasa/cumulus/compare/v1.16.0...v1.16.1
[v1.16.0]: https://github.com/nasa/cumulus/compare/v1.15.0...v1.16.0
[v1.15.0]: https://github.com/nasa/cumulus/compare/v1.14.5...v1.15.0
[v1.14.5]: https://github.com/nasa/cumulus/compare/v1.14.4...v1.14.5
[v1.14.4]: https://github.com/nasa/cumulus/compare/v1.14.3...v1.14.4
[v1.14.3]: https://github.com/nasa/cumulus/compare/v1.14.2...v1.14.3
[v1.14.2]: https://github.com/nasa/cumulus/compare/v1.14.1...v1.14.2
[v1.14.1]: https://github.com/nasa/cumulus/compare/v1.14.0...v1.14.1
[v1.14.0]: https://github.com/nasa/cumulus/compare/v1.13.5...v1.14.0
[v1.13.5]: https://github.com/nasa/cumulus/compare/v1.13.4...v1.13.5
[v1.13.4]: https://github.com/nasa/cumulus/compare/v1.13.3...v1.13.4
[v1.13.3]: https://github.com/nasa/cumulus/compare/v1.13.2...v1.13.3
[v1.13.2]: https://github.com/nasa/cumulus/compare/v1.13.1...v1.13.2
[v1.13.1]: https://github.com/nasa/cumulus/compare/v1.13.0...v1.13.1
[v1.13.0]: https://github.com/nasa/cumulus/compare/v1.12.1...v1.13.0
[v1.12.1]: https://github.com/nasa/cumulus/compare/v1.12.0...v1.12.1
[v1.12.0]: https://github.com/nasa/cumulus/compare/v1.11.3...v1.12.0
[v1.11.3]: https://github.com/nasa/cumulus/compare/v1.11.2...v1.11.3
[v1.11.2]: https://github.com/nasa/cumulus/compare/v1.11.1...v1.11.2
[v1.11.1]: https://github.com/nasa/cumulus/compare/v1.11.0...v1.11.1
[v1.11.0]: https://github.com/nasa/cumulus/compare/v1.10.4...v1.11.0
[v1.10.4]: https://github.com/nasa/cumulus/compare/v1.10.3...v1.10.4
[v1.10.3]: https://github.com/nasa/cumulus/compare/v1.10.2...v1.10.3
[v1.10.2]: https://github.com/nasa/cumulus/compare/v1.10.1...v1.10.2
[v1.10.1]: https://github.com/nasa/cumulus/compare/v1.10.0...v1.10.1
[v1.10.0]: https://github.com/nasa/cumulus/compare/v1.9.1...v1.10.0
[v1.9.1]: https://github.com/nasa/cumulus/compare/v1.9.0...v1.9.1
[v1.9.0]: https://github.com/nasa/cumulus/compare/v1.8.1...v1.9.0
[v1.8.1]: https://github.com/nasa/cumulus/compare/v1.8.0...v1.8.1
[v1.8.0]: https://github.com/nasa/cumulus/compare/v1.7.0...v1.8.0
[v1.7.0]: https://github.com/nasa/cumulus/compare/v1.6.0...v1.7.0
[v1.6.0]: https://github.com/nasa/cumulus/compare/v1.5.5...v1.6.0
[v1.5.5]: https://github.com/nasa/cumulus/compare/v1.5.4...v1.5.5
[v1.5.4]: https://github.com/nasa/cumulus/compare/v1.5.3...v1.5.4
[v1.5.3]: https://github.com/nasa/cumulus/compare/v1.5.2...v1.5.3
[v1.5.2]: https://github.com/nasa/cumulus/compare/v1.5.1...v1.5.2
[v1.5.1]: https://github.com/nasa/cumulus/compare/v1.5.0...v1.5.1
[v1.5.0]: https://github.com/nasa/cumulus/compare/v1.4.1...v1.5.0
[v1.4.1]: https://github.com/nasa/cumulus/compare/v1.4.0...v1.4.1
[v1.4.0]: https://github.com/nasa/cumulus/compare/v1.3.0...v1.4.0
[v1.3.0]: https://github.com/nasa/cumulus/compare/v1.2.0...v1.3.0
[v1.2.0]: https://github.com/nasa/cumulus/compare/v1.1.4...v1.2.0
[v1.1.4]: https://github.com/nasa/cumulus/compare/v1.1.3...v1.1.4
[v1.1.3]: https://github.com/nasa/cumulus/compare/v1.1.2...v1.1.3
[v1.1.2]: https://github.com/nasa/cumulus/compare/v1.1.1...v1.1.2
[v1.1.1]: https://github.com/nasa/cumulus/compare/v1.0.1...v1.1.1
[v1.1.0]: https://github.com/nasa/cumulus/compare/v1.0.1...v1.1.0
[v1.0.1]: https://github.com/nasa/cumulus/compare/v1.0.0...v1.0.1
[v1.0.0]: https://github.com/nasa/cumulus/compare/pre-v1-release...v1.0.0<|MERGE_RESOLUTION|>--- conflicted
+++ resolved
@@ -6,25 +6,6 @@
 
 ## [Unreleased]
 
-<<<<<<< HEAD
-=======
-### Added
-
-- **CUMULUS-1956**
-  - Added `@cumulus/earthata-login-client` package
-- **CUMULUS-2019**
-  - Add `infix` search to es query builder `@cumulus/api/es/es/queries` to support partial matching of the keywords
-
-### Changed
-
-- **CUMULUS-2011**
-  - Reconciliation reports are now generated within an AsyncOperation
-
-- **CUMULUS-2016**
-  - Upgrade TEA to version 79
-
-
->>>>>>> 4cd19e4f
 ### BREAKING CHANGES
 
 - Changes to `@cumulus/aws-client/S3`
@@ -81,21 +62,6 @@
 
 ### Changed
 
-- **CUMULUS-1977**
-  - Implemented POST `/granules/bulkDelete` API endpoint to support deleting
-    granules specified by ID or returned by the provided query in the request
-    body. If the request is successful, the endpoint returns the async operation
-    ID that has been started to remove the granules.
-    - To use a query in the request body, your deployment must be
-      [configured to access the Elasticsearch host for ESDIS metrics](https://nasa.github.io/cumulus/docs/additional-deployment-options/cloudwatch-logs-delivery#esdis-metrics)
-      in your environment
-  - Added `@cumulus/api/models/Granule.getRecord()` method to return raw record
-    from DynamoDB
-  - Added `@cumulus/api/models/Granule.delete()` method which handles deleting
-    the granule record from DynamoDB and the granule files from S3
-
-### Changed
-
 - **CUMULUS-1956**
   - The `/s3credentials` endpoint that is deployed as part of distribution now
     supports authentication using tokens created by a different application. If
@@ -109,11 +75,26 @@
     granule record was already deleted
   - `@cumulus/api/models/Granule.update()` now returns the updated granule
     record
+  - Implemented POST `/granules/bulkDelete` API endpoint to support deleting
+    granules specified by ID or returned by the provided query in the request
+    body. If the request is successful, the endpoint returns the async operation
+    ID that has been started to remove the granules.
+    - To use a query in the request body, your deployment must be
+      [configured to access the Elasticsearch host for ESDIS metrics](https://nasa.github.io/cumulus/docs/additional-deployment-options/cloudwatch-logs-delivery#esdis-metrics)
+      in your environment
+  - Added `@cumulus/api/models/Granule.getRecord()` method to return raw record
+    from DynamoDB
+  - Added `@cumulus/api/models/Granule.delete()` method which handles deleting
+    the granule record from DynamoDB and the granule files from S3
 - **CUMULUS-1982**
   - The `globalConnectionLimit` property of providers is now optional and
     defaults to "unlimited"
 - **CUMULUS-1997**
   - Added optional `launchpad` configuration to `@cumulus/hyrax-metadata-updates` task config schema.
+- **CUMULUS-2011**
+  - Reconciliation reports are now generated within an AsyncOperation
+- **CUMULUS-2016**
+  - Upgrade TEA to version 79
 
 ### Deprecated
 
