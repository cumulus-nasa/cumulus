# Changelog

All notable changes to this project will be documented in this file.

The format is based on [Keep a Changelog](http://keepachangelog.com/en/1.0.0/).

## [Unreleased]

<<<<<<< HEAD
### Added
- **CUMULUS-2291**
  - Add provider filter to Granule Inventory Report
=======
## [v5.0.0] 2021-01-12

### BREAKING CHANGES

- **CUMULUS-2020**
  - Elasticsearch data mappings have been updated to improve search and the API has been updated to reflect those changes. See Migration notes on how to update the Elasticsearch mappings.
>>>>>>> 54413e33

### Migration notes

- **CUMULUS-2020**
  - Elasticsearch data mappings have been updated to improve search. For example, case insensitive searching will now work (e.g. 'MOD' and 'mod' will return the same granule results). To use the improved Elasticsearch queries, [reindex](https://nasa.github.io/cumulus-api/#reindex) to create a new index with the correct types. Then perform a [change index](https://nasa.github.io/cumulus-api/#change-index) operation to use the new index.
- **CUMULUS-2258**
  - Because the `egress_lambda_log_group` and `egress_lambda_log_subscription_filter` resource were removed from the `cumulus` module, new definitions for these resources must be added to `cumulus-tf/main.tf`. For reference on how to define these resources, see [`example/cumulus-tf/thin_egress_app.tf`](https://github.com/nasa/cumulus/blob/master/example/cumulus-tf/thin_egress_app.tf).
  - The `tea_stack_name` variable being passed into the `cumulus` module should be removed

### Added

- **HYRAX-320**
  - `@cumulus/hyrax-metadata-updates`Add component URI encoding for entry title id and granule ur to allow for values with special characters in them. For example, EntryTitleId 'Sentinel-6A MF/Jason-CS L2 Advanced Microwave Radiometer (AMR-C) NRT Geophysical Parameters' Now, URLs generated from such values will be encoded correctly and parsable by HyraxInTheCloud

- **CUMULUS-1370**
  - Add documentation for Getting Started section including FAQs
- **CUMULUS-2092**
  - Add documentation for Granule Not Found Reports
- **CUMULUS-2219**
  - Added `lzards-backup` Core task to facilitate making LZARDS backup requests in Cumulus ingest workflows
- **CUMULUS-2280**
  - In local api, retry to create tables if they fail to ensure localstack has had time to start fully.
- **CUMULUS-2290**
  - Add `queryFields` to granule schema, and this allows workflow tasks to add queryable data to granule record. For reference on how to add data to `queryFields` field, see [`example/cumulus-tf/kinesis_trigger_test_workflow.tf`](https://github.com/nasa/cumulus/blob/master/example/cumulus-tf/kinesis_trigger_test_workflow.tf).
- **CUMULUS-2318**
  - Added`async_operation_image` as `cumulus` module variable to allow for override of the async_operation container image.  Users can optionally specify a non-default docker image for use with Core async operations.

### Changed

- **CUMULUS-2020**
  - Updated Elasticsearch mappings to support case-insensitive search
- **CUMULUS-2124**
  - cumulus-rds-tf terraform module now takes engine_version as an input variable.
- **CUMULUS-2279**
  - Changed the formatting of granule CMR links: instead of a link to the `/search/granules.json` endpoint, now it is a direct link to `/search/concepts/conceptid.format`
- **CUMULUS-2296**
  - Improved PDR spec compliance of `parse-pdr` by updating `@cumulus/pvl` to parse fields in a manner more consistent with the PDR ICD, with respect to numbers and dates. Anything not matching the ICD expectations, or incompatible with Javascript parsing, will be parsed as a string instead.

### Removed

- **CUMULUS-2258**
  - Removed `tea_stack_name` variable from `tf-modules/distribution/variables.tf` and `tf-modules/cumulus/variables.tf`
  - Removed `egress_lambda_log_group` and `egress_lambda_log_subscription_filter` resources from `tf-modules/distribution/main.tf`

## [v4.0.0] 2020-11-20

### Migration notes

- Update the name of your `cumulus_message_adapter_lambda_layer_arn` variable for the `cumulus` module to `cumulus_message_adapter_lambda_layer_version_arn`. The value of the variable should remain the same (a layer version ARN of a Lambda layer for the [`cumulus-message-adapter`](https://github.com/nasa/cumulus-message-adapter/).
- **CUMULUS-2138** - Update all workflows using the `MoveGranules` step to add `UpdateGranulesCmrMetadataFileLinksStep`that runs after it. See the example [`IngestAndPublishWorkflow`](https://github.com/nasa/cumulus/blob/master/example/cumulus-tf/ingest_and_publish_granule_workflow.asl.json) for reference.
- **CUMULUS-2251**
  - Because it has been removed from the `cumulus` module, a new resource definition for `egress_api_gateway_log_subscription_filter` must be added to `cumulus-tf/main.tf`. For reference on how to define this resource, see [`example/cumulus-tf/main.tf`](https://github.com/nasa/cumulus/blob/master/example/cumulus-tf/main.tf).

### Added

- **CUMULUS-2248**
  - Updates Integration Tests README to point to new fake provider template.
- **CUMULUS-2239**
  - Add resource declaration to create a VPC endpoint in tea-map-cache module if `deploy_to_ngap` is false.
- **CUMULUS-2063**
  - Adds a new, optional query parameter to the `/collections[&getMMT=true]` and `/collections/active[&getMMT=true]` endpoints. When a user provides a value of `true` for `getMMT` in the query parameters, the endpoint will search CMR and update each collection's results with new key `MMTLink` containing a link to the MMT (Metadata Management Tool) if a CMR collection id is found.
- **CUMULUS-2170**
  - Adds ability to filter granule inventory reports
- **CUMULUS-2211**
  - Adds `granules/bulkReingest` endpoint to `@cumulus/api`
- **CUMULUS-2251**
  - Adds `log_api_gateway_to_cloudwatch` variable to `example/cumulus-tf/variables.tf`.
  - Adds `log_api_gateway_to_cloudwatch` variable to `thin_egress_app` module definition.

### Changed

- **CUMULUS-2216**
  - `/collection` and `/collection/active` endpoints now return collections without granule aggregate statistics by default. The original behavior is preserved and can be found by including a query param of `includeStats=true` on the request to the endpoint.
  - The `es/collections` Collection class takes a new parameter includeStats. It no longer appends granule aggregate statistics to the returned results by default. One must set the new parameter to any non-false value.
- **CUMULUS-2201**
  - Update `dbIndexer` lambda to process requests in serial
  - Fixes ingestPdrWithNodeNameSpec parsePdr provider error
- **CUMULUS-2251**
  - Moves Egress Api Gateway Log Group Filter from `tf-modules/distribution/main.tf` to `example/cumulus-tf/main.tf`

### Fixed

- **CUMULUS-2251**
  - This fixes a deployment error caused by depending on the `thin_egress_app` module output for a resource count.

### Removed

- **CUMULUS-2251**
  -  Removes `tea_api_egress_log_group` variable from `tf-modules/distribution/variables.tf` and `tf-modules/cumulus/variables.tf`.

### BREAKING CHANGES

- **CUMULUS-2138** - CMR metadata update behavior has been removed from the `move-granules` task into a
new `update-granules-cmr-metadata-file-links` task.
- **CUMULUS-2216**
  - `/collection` and `/collection/active` endpoints now return collections without granule aggregate statistics by default. The original behavior is preserved and can be found by including a query param of `includeStats=true` on the request to the endpoint.  This is likely to affect the dashboard only but included here for the change of behavior.
- **[1956](https://github.com/nasa/cumulus/issues/1956)**
  - Update the name of the `cumulus_message_adapter_lambda_layer_arn` output from the `cumulus-message-adapter` module to `cumulus_message_adapter_lambda_layer_version_arn`. The output value has changed from being the ARN of the Lambda layer **without a version** to the ARN of the Lambda layer **with a version**.
  - Update the variable name in the `cumulus` and `ingest` modules from `cumulus_message_adapter_lambda_layer_arn` to `cumulus_message_adapter_lambda_layer_version_arn`

## [v3.0.1] 2020-10-21

- **CUMULUS-2203**
  - Update Core tasks to use
    [cumulus-message-adapter-js](https://github.com/nasa/cumulus-message-adapter-js)
    v2.0.0 to resolve memory leak/lambda ENOMEM constant failure issue.   This
    issue caused lambdas to slowly use all memory in the run environment and
    prevented AWS from halting/restarting warmed instances when task code was
    throwing consistent errors under load.

- **CUMULUS-2232**
  - Updated versions for `ajv`, `lodash`, `googleapis`, `archiver`, and
    `@cumulus/aws-client` to remediate vulnerabilities found in SNYK scan.

### Fixed

- **CUMULUS-2233**
  - Fixes /s3credentials bug where the expiration time on the cookie was set to a time that is always expired, so authentication was never being recognized as complete by the API. Consequently, the user would end up in a redirect loop and requests to /s3credentials would never complete successfully. The bug was caused by the fact that the code setting the expiration time for the cookie was expecting a time value in milliseconds, but was receiving the expirationTime from the EarthdataLoginClient in seconds. This bug has been fixed by converting seconds into milliseconds. Unit tests were added to test that the expiration time has been converted to milliseconds and checking that the cookie's expiration time is greater than the current time.

## [v3.0.0] 2020-10-7

### MIGRATION STEPS

- **CUMULUS-2099**
  - All references to `meta.queues` in workflow configuration must be replaced with references to queue URLs from Terraform resources. See the updated [data cookbooks](https://nasa.github.io/cumulus/docs/data-cookbooks/about-cookbooks) or example [Discover Granules workflow configuration](https://github.com/nasa/cumulus/blob/master/example/cumulus-tf/discover_granules_workflow.asl.json).
  - The steps for configuring queued execution throttling have changed. See the [updated documentation](https://nasa.github.io/cumulus/docs/data-cookbooks/throttling-queued-executions).
  - In addition to the configuration for execution throttling, the internal mechanism for tracking executions by queue has changed. As a result, you should **disable any rules or workflows scheduling executions via a throttled queue** before upgrading. Otherwise, you may be at risk of having **twice as many executions** as are configured for the queue while the updated tracking is deployed. You can re-enable these rules/workflows once the upgrade is complete.

- **CUMULUS-2111**
  - **Before you re-deploy your `cumulus-tf` module**, note that the [`thin-egress-app`][thin-egress-app] is no longer deployed by default as part of the `cumulus` module, so you must add the TEA module to your deployment and manually modify your Terraform state **to avoid losing your API gateway and impacting any Cloudfront endpoints pointing to those gateways**. If you don't care about losing your API gateway and impacting Cloudfront endpoints, you can ignore the instructions for manually modifying state.

    1. Add the [`thin-egress-app`][thin-egress-app] module to your `cumulus-tf` deployment as shown in the [Cumulus example deployment](https://github.com/nasa/cumulus/tree/master/example/cumulus-tf/main.tf).

         - Note that the values for `tea_stack_name` variable to the `cumulus` module and the `stack_name` variable to the `thin_egress_app` module **must match**
         - Also, if you are specifying the `stage_name` variable to the `thin_egress_app` module, **the value of the `tea_api_gateway_stage` variable to the `cumulus` module must match it**

    2. **If you want to preserve your existing `thin-egress-app` API gateway and avoid having to update your Cloudfront endpoint for distribution, then you must follow these instructions**: <https://nasa.github.io/cumulus/docs/upgrade-notes/migrate_tea_standalone>. Otherwise, you can re-deploy as usual.

  - If you provide your own custom bucket map to TEA as a standalone module, **you must ensure that your custom bucket map includes mappings for the `protected` and `public` buckets specified in your `cumulus-tf/terraform.tfvars`, otherwise Cumulus may not be able to determine the correct distribution URL for ingested files and you may encounter errors**

- **CUMULUS-2197**
  - EMS resources are now optional, and `ems_deploy` is set to `false` by default, which will delete your EMS resources.
  - If you would like to keep any deployed EMS resources, add the `ems_deploy` variable set to `true` in your `cumulus-tf/terraform.tfvars`

### BREAKING CHANGES

- **CUMULUS-2200**
  - Changes return from 303 redirect to 200 success for `Granule Inventory`'s
    `/reconciliationReport` returns.  The user (dashboard) must read the value
    of `url` from the return to get the s3SignedURL and then download the report.
- **CUMULUS-2099**
  - `meta.queues` has been removed from Cumulus core workflow messages.
  - `@cumulus/sf-sqs-report` workflow task no longer reads the reporting queue URL from `input.meta.queues.reporting` on the incoming event. Instead, it requires that the queue URL be set as the `reporting_queue_url` environment variable on the deployed Lambda.
- **CUMULUS-2111**
  - The deployment of the `thin-egress-app` module has be removed from `tf-modules/distribution`, which is a part of the `tf-modules/cumulus` module. Thus, the `thin-egress-app` module is no longer deployed for you by default. See the migration steps for details about how to add deployment for the `thin-egress-app`.
- **CUMULUS-2141**
  - The `parse-pdr` task has been updated to respect the `NODE_NAME` property in
    a PDR's `FILE_GROUP`. If a `NODE_NAME` is present, the task will query the
    Cumulus API for a provider with that host. If a provider is found, the
    output granule from the task will contain a `provider` property containing
    that provider. If `NODE_NAME` is set but a provider with that host cannot be
    found in the API, or if multiple providers are found with that same host,
    the task will fail.
  - The `queue-granules` task has been updated to expect an optional
    `granule.provider` property on each granule. If present, the granule will be
    enqueued using that provider. If not present, the task's `config.provider`
    will be used instead.
- **CUMULUS-2197**
  - EMS resources are now optional and will not be deployed by default. See migration steps for information
    about how to deploy EMS resources.

#### CODE CHANGES

- The `@cumulus/api-client.providers.getProviders` function now takes a
  `queryStringParameters` parameter which can be used to filter the providers
  which are returned
- The `@cumulus/aws-client/S3.getS3ObjectReadStreamAsync` function has been
  removed. It read the entire S3 object into memory before returning a read
  stream, which could cause Lambdas to run out of memory. Use
  `@cumulus/aws-client/S3.getObjectReadStream` instead.
- The `@cumulus/ingest/util.lookupMimeType` function now returns `undefined`
  rather than `null` if the mime type could not be found.
- The `@cumulus/ingest/lock.removeLock` function now returns `undefined`
- The `@cumulus/ingest/granule.generateMoveFileParams` function now returns
  `source: undefined` and `target :undefined` on the response object if either could not be
  determined. Previously, `null` had been returned.
- The `@cumulus/ingest/recursion.recursion` function must now be imported using
  `const { recursion } = require('@cumulus/ingest/recursion');`
- The `@cumulus/ingest/granule.getRenamedS3File` function has been renamed to
  `listVersionedObjects`
- `@cumulus/common.http` has been removed
- `@cumulus/common/http.download` has been removed

### Added

- **CUMULUS-1855**
  - Fixed SyncGranule task to return an empty granules list when given an empty
    (or absent) granules list on input, rather than throwing an exception
- **CUMULUS-1955**
  - Added `@cumulus/aws-client/S3.getObject` to get an AWS S3 object
  - Added `@cumulus/aws-client/S3.waitForObject` to get an AWS S3 object,
    retrying, if necessary
- **CUMULUS-1961**
  - Adds `startTimestamp` and `endTimestamp` parameters to endpoint
    `reconcilationReports`.  Setting these values will filter the returned
    report to cumulus data that falls within the timestamps. It also causes the
    report to be one directional, meaning cumulus is only reconciled with CMR,
    but not the other direction. The Granules will be filtered by their
    `updatedAt` values. Collections are filtered by the updatedAt time of their
    granules, i.e. Collections with granules that are updatedAt a time between
    the time parameters will be returned in the reconciliation reports.
  - Adds `startTimestamp` and `endTimestamp` parameters to create-reconciliation-reports
    lambda function. If either of these params is passed in with a value that can be
    converted to a date object, the inter-platform comparison between Cumulus and CMR will
    be one way.  That is, collections, granules, and files will be filtered by time for
    those found in Cumulus and only those compared to the CMR holdings. For the moment
    there is not enough information to change the internal consistency check, and S3 vs
    Cumulus comparisons are unchanged by the timestamps.
- **CUMULUS-1962**
  - Adds `location` as parameter to `/reconciliationReports` endpoint. Options are `S3`
    resulting in a S3 vs. Cumulus database search or `CMR` resulting in CMR vs. Cumulus database search.
- **CUMULUS-1963**
  - Adds `granuleId` as input parameter to `/reconcilationReports`
    endpoint. Limits inputs parameters to either `collectionId` or `granuleId`
    and will fail to create the report if both are provided.  Adding granuleId
    will find collections in Cumulus by granuleId and compare those one way
    with those in CMR.
  - `/reconciliationReports` now validates any input json before starting the
    async operation and the lambda handler no longer validates input
    parameters.
- **CUMULUS-1964**
  - Reports can now be filtered on provider
- **CUMULUS-1965**
  - Adds `collectionId` parameter to the `/reconcilationReports`
    endpoint. Setting this value will limit the scope of the reconcilation
    report to only the input collectionId when comparing Cumulus and
    CMR. `collectionId` is provided an array of strings e.g. `[shortname___version, shortname2___version2]`
- **CUMULUS-2107**
  - Added a new task, `update-cmr-access-constraints`, that will set access constraints in CMR Metadata.
    Currently supports UMMG-JSON and Echo10XML, where it will configure `AccessConstraints` and
    `RestrictionFlag/RestrictionComment`, respectively.
  - Added an operator doc on how to configure and run the access constraint update workflow, which will update the metadata using the new task, and then publish the updated metadata to CMR.
  - Added an operator doc on bulk operations.
- **CUMULUS-2111**
  - Added variables to `cumulus` module:
    - `tea_api_egress_log_group`
    - `tea_external_api_endpoint`
    - `tea_internal_api_endpoint`
    - `tea_rest_api_id`
    - `tea_rest_api_root_resource_id`
    - `tea_stack_name`
  - Added variables to `distribution` module:
    - `tea_api_egress_log_group`
    - `tea_external_api_endpoint`
    - `tea_internal_api_endpoint`
    - `tea_rest_api_id`
    - `tea_rest_api_root_resource_id`
    - `tea_stack_name`
- **CUMULUS-2112**
  - Added `@cumulus/api/lambdas/internal-reconciliation-report`, so create-reconciliation-report
    lambda can create `Internal` reconciliation report
- **CUMULUS-2116**
  - Added `@cumulus/api/models/granule.unpublishAndDeleteGranule` which
    unpublishes a  granule from CMR and deletes it from Cumulus, but does not
    update the record to `published: false` before deletion
- **CUMULUS-2113**
  - Added Granule not found report to reports endpoint
  - Update reports to return breakdown by Granule of files both in DynamoDB and S3
- **CUMULUS-2123**
  - Added `cumulus-rds-tf` DB cluster module to `tf-modules` that adds a
    severless RDS Aurora/ PostgreSQL database cluster to meet the PostgreSQL
    requirements for future releases
- **CUMULUS-2156**
  - Support array inputs parameters for `Internal` reconciliation report
- **CUMULUS-2161**
  - Rules now support an `executionNamePrefix` property. If set, any executions
    triggered as a result of that rule will use that prefix in the name of the
    execution.
  - The `QueueGranules` task now supports an `executionNamePrefix` property. Any
    executions queued by that task will use that prefix in the name of the
    execution.  See the [example workflow](./example/cumulus-tf/discover_granules_with_execution_name_prefix_workflow.asl.json)
    for usage.
  - The `QueuePdrs` task now supports an `executionNamePrefix` config property. Any
    executions queued by that task will use that prefix in the name of the
    execution.  See the [example workflow](./example/cumulus-tf/discover_and_queue_pdrs_with_execution_name_prefix_workflow.asl.json)
    for usage.

- **CUMULUS-2162**
  - Adds new report type to `/reconciliationReport` endpoint.  The new report
    is `Granule Inventory`. This report is a CSV file of all the granules in
    the Cumulus DB. This report will eventually replace the existing
    `granules-csv` endpoint which has been deprecated.
- **CUMULUS-2197**
  - Added `ems_deploy` variable to the `cumulus` module. This is set to false by default, except
    for our example deployment, where it is needed for integration tests.

### Changed

- Upgraded version of [TEA](https://github.com/asfadmin/thin-egress-app/) deployed with Cumulus to build 88.
- **CUMULUS-2107**
  - Updated the `applyWorkflow` functionality on the granules endpoint to take a `meta` property to pass into the workflow message.
  - Updated the `BULK_GRANULE` functionality on the granules endpoint to support the above `applyWorkflow` change.
- **CUMULUS-2111**
  - Changed `distribution_api_gateway_stage` variable for `cumulus` module to `tea_api_gateway_stage`
  - Changed `api_gateway_stage` variable for `distribution` module to `tea_api_gateway_stage`
- **CUMULUS-2224**
  - Updated `/reconciliationReport`'s file reconciliation to include `"EXTENDED METADATA"` as a valid CMR relatedUrls Type.

### Fixed

- **CUMULUS-2168**
  - Fixed issue where large number of documents (generally logs) in the
    `cumulus` elasticsearch index results in the collection granule stats
    queries failing for the collections list api endpoint
- **CUMULUS-1955**
  - Due to AWS's eventual consistency model, it was possible for PostToCMR to
    publish an earlier version of a CMR metadata file, rather than the latest
    version created in a workflow.  This fix guarantees that the latest version
    is published, as expected.
- **CUMULUS-1961**
  - Fixed `activeCollections` query only returning 10 results
- **CUMULUS-2201**
  - Fix Reconciliation Report integration test failures by waiting for collections appear
    in es list and ingesting a fake granule xml file to CMR
- **CUMULUS-2015**
  - Reduced concurrency of `QueueGranules` task. That task now has a
    `config.concurrency` option that defaults to `3`.
- **CUMULUS-2116**
  - Fixed a race condition with bulk granule delete causing deleted granules to still appear in Elasticsearch. Granules removed via bulk delete should now be removed from Elasticsearch.
- **CUMULUS-2163**
  - Remove the `public-read` ACL from the `move-granules` task
- **CUMULUS-2164**
  - Fix issue where `cumulus` index is recreated and attached to an alias if it has been previously deleted
- **CUMULUS-2195**
  - Fixed issue with redirect from `/token` not working when using a Cloudfront endpoint to access the Cumulus API with Launchpad authentication enabled. The redirect should now work properly whether you are using a plain API gateway URL or a Cloudfront endpoint pointing at an API gateway URL.
- **CUMULUS-2200**
  - Fixed issue where __in and __not queries were stripping spaces from values

### Deprecated

- **CUMULUS-1955**
  - `@cumulus/aws-client/S3.getS3Object()`
  - `@cumulus/message/Queue.getQueueNameByUrl()`
  - `@cumulus/message/Queue.getQueueName()`
- **CUMULUS-2162**
  - `@cumulus/api/endpoints/granules-csv/list()`

### Removed

- **CUMULUS-2111**
  - Removed `distribution_url` and `distribution_redirect_uri` outputs from the `cumulus` module
  - Removed variables from the `cumulus` module:
    - `distribution_url`
    - `log_api_gateway_to_cloudwatch`
    - `thin_egress_cookie_domain`
    - `thin_egress_domain_cert_arn`
    - `thin_egress_download_role_in_region_arn`
    - `thin_egress_jwt_algo`
    - `thin_egress_jwt_secret_name`
    - `thin_egress_lambda_code_dependency_archive_key`
    - `thin_egress_stack_name`
  - Removed outputs from the `distribution` module:
    - `distribution_url`
    - `internal_tea_api`
    - `rest_api_id`
    - `thin_egress_app_redirect_uri`
  - Removed variables from the `distribution` module:
    - `bucket_map_key`
    - `distribution_url`
    - `log_api_gateway_to_cloudwatch`
    - `thin_egress_cookie_domain`
    - `thin_egress_domain_cert_arn`
    - `thin_egress_download_role_in_region_arn`
    - `thin_egress_jwt_algo`
    - `thin_egress_jwt_secret_name`
    - `thin_egress_lambda_code_dependency_archive_key`
- **CUMULUS-2157**
  - Removed `providerSecretsMigration` and `verifyProviderSecretsMigration` lambdas
- Removed deprecated `@cumulus/sf-sns-report` task
- Removed code:
  - `@cumulus/aws-client/S3.calculateS3ObjectChecksum`
  - `@cumulus/aws-client/S3.getS3ObjectReadStream`
  - `@cumulus/cmrjs.getFullMetadata`
  - `@cumulus/cmrjs.getMetadata`
  - `@cumulus/common/util.isNil`
  - `@cumulus/common/util.isNull`
  - `@cumulus/common/util.isUndefined`
  - `@cumulus/common/util.lookupMimeType`
  - `@cumulus/common/util.mkdtempSync`
  - `@cumulus/common/util.negate`
  - `@cumulus/common/util.noop`
  - `@cumulus/common/util.omit`
  - `@cumulus/common/util.renameProperty`
  - `@cumulus/common/util.sleep`
  - `@cumulus/common/util.thread`
  - `@cumulus/ingest/granule.copyGranuleFile`
  - `@cumulus/ingest/granule.moveGranuleFile`
  - `@cumulus/integration-tests/api/rules.deleteRule`
  - `@cumulus/integration-tests/api/rules.getRule`
  - `@cumulus/integration-tests/api/rules.listRules`
  - `@cumulus/integration-tests/api/rules.postRule`
  - `@cumulus/integration-tests/api/rules.rerunRule`
  - `@cumulus/integration-tests/api/rules.updateRule`
  - `@cumulus/integration-tests/sfnStep.parseStepMessage`
  - `@cumulus/message/Queue.getQueueName`
  - `@cumulus/message/Queue.getQueueNameByUrl`

## v2.0.2+ Backport releases

Release v2.0.1 was the last release on the 2.0.x release series.

Changes after this version on the 2.0.x release series are limited
security/requested feature patches and will not be ported forward to future
releases unless there is a corresponding CHANGELOG entry.

For up-to-date CHANGELOG for the maintenance release branch see
[CHANGELOG.md](https://github.com/nasa/cumulus/blob/release-2.0.x/CHANGELOG.md)
from the 2.0.x branch.

For the most recent release information for the maintenance branch please see
the [release page](https://github.com/nasa/cumulus/releases)

## [v2.0.7] 2020-10-1 - [BACKPORT]

### Fixed

- CVE-2020-7720
  - Updated common `node-forge` dependency to 0.10.0 to address CVE finding

### [v2.0.6] 2020-09-25 - [BACKPORT]

### Fixed

- **CUMULUS-2168**
  - Fixed issue where large number of documents (generally logs) in the
    `cumulus` elasticsearch index results in the collection granule stats
    queries failing for the collections list api endpoint

### [v2.0.5] 2020-09-15 - [BACKPORT]

#### Added

- Added `thin_egress_stack_name` variable to `cumulus` and `distribution` Terraform modules to allow overriding the default Cloudformation stack name used for the `thin-egress-app`. **Please note that if you change/set this value for an existing deployment, it will destroy and re-create your API gateway for the `thin-egress-app`.**

#### Fixed

- Fix collection list queries. Removed fixes to collection stats, which break queries for a large number of granules.

### [v2.0.4] 2020-09-08 - [BACKPORT]

#### Changed

- Upgraded version of [TEA](https://github.com/asfadmin/thin-egress-app/) deployed with Cumulus to build 88.

### [v2.0.3] 2020-09-02 - [BACKPORT]

#### Fixed

- **CUMULUS-1961**
  - Fixed `activeCollections` query only returning 10 results

- **CUMULUS-2039**
  - Fix issue causing SyncGranules task to run out of memory on large granules

#### CODE CHANGES

- The `@cumulus/aws-client/S3.getS3ObjectReadStreamAsync` function has been
  removed. It read the entire S3 object into memory before returning a read
  stream, which could cause Lambdas to run out of memory. Use
  `@cumulus/aws-client/S3.getObjectReadStream` instead.

### [v2.0.2] 2020-08-17 - [BACKPORT]

#### CODE CHANGES

- The `@cumulus/ingest/util.lookupMimeType` function now returns `undefined`
  rather than `null` if the mime type could not be found.
- The `@cumulus/ingest/lock.removeLock` function now returns `undefined`

#### Added

- **CUMULUS-2116**
  - Added `@cumulus/api/models/granule.unpublishAndDeleteGranule` which unpublishes a granule from CMR and deletes it from Cumulus, but does not update the record to `published: false` before deletion

### Fixed

- **CUMULUS-2116**
  - Fixed a race condition with bulk granule delete causing deleted granules to still appear in Elasticsearch. Granules removed via bulk delete should now be removed from Elasticsearch.

## [v2.0.1] 2020-07-28

### Added

- **CUMULUS-1886**
  - Added `multiple sort keys` support to `@cumulus/api`
- **CUMULUS-2099**
  - `@cumulus/message/Queue.getQueueUrl` to get the queue URL specified in a Cumulus workflow message, if any.

### Fixed

- **[PR 1790](https://github.com/nasa/cumulus/pull/1790)**
  - Fixed bug with request headers in `@cumulus/launchpad-auth` causing Launchpad token requests to fail

## [v2.0.0] 2020-07-23

### BREAKING CHANGES

- Changes to the `@cumulus/api-client` package
  - The `CumulusApiClientError` class must now be imported using
    `const { CumulusApiClientError } = require('@cumulus/api-client/CumulusApiClientError')`
- The `@cumulus/sftp-client/SftpClient` class must now be imported using
  `const { SftpClient } = require('@cumulus/sftp-client');`
- Instances of `@cumulus/ingest/SftpProviderClient` no longer implicitly connect
  when `download`, `list`, or `sync` are called. You must call `connect` on the
  provider client before issuing one of those calls. Failure to do so will
  result in a "Client not connected" exception being thrown.
- Instances of `@cumulus/ingest/SftpProviderClient` no longer implicitly
  disconnect from the SFTP server when `list` is called.
- Instances of `@cumulus/sftp-client/SftpClient` must now be expclicitly closed
  by calling `.end()`
- Instances of `@cumulus/sftp-client/SftpClient` no longer implicitly connect to
  the server when `download`, `unlink`, `syncToS3`, `syncFromS3`, and `list` are
  called. You must explicitly call `connect` before calling one of those
  methods.
- Changes to the `@cumulus/common` package
  - `cloudwatch-event.getSfEventMessageObject()` now returns `undefined` if the
    message could not be found or could not be parsed. It previously returned
    `null`.
  - `S3KeyPairProvider.decrypt()` now throws an exception if the bucket
    containing the key cannot be determined.
  - `S3KeyPairProvider.decrypt()` now throws an exception if the stack cannot be
    determined.
  - `S3KeyPairProvider.encrypt()` now throws an exception if the bucket
    containing the key cannot be determined.
  - `S3KeyPairProvider.encrypt()` now throws an exception if the stack cannot be
    determined.
  - `sns-event.getSnsEventMessageObject()` now returns `undefined` if it could
    not be parsed. It previously returned `null`.
  - The `aws` module has been removed.
  - The `BucketsConfig.buckets` property is now read-only and private
  - The `test-utils.validateConfig()` function now resolves to `undefined`
    rather than `true`.
  - The `test-utils.validateInput()` function now resolves to `undefined` rather
    than `true`.
  - The `test-utils.validateOutput()` function now resolves to `undefined`
    rather than `true`.
  - The static `S3KeyPairProvider.retrieveKey()` function has been removed.
- Changes to the `@cumulus/cmrjs` package
  - `@cumulus/cmrjs.constructOnlineAccessUrl()` and
    `@cumulus/cmrjs/cmr-utils.constructOnlineAccessUrl()` previously took a
    `buckets` parameter, which was an instance of
    `@cumulus/common/BucketsConfig`. They now take a `bucketTypes` parameter,
    which is a simple object mapping bucket names to bucket types. Example:
    `{ 'private-1': 'private', 'public-1': 'public' }`
  - `@cumulus/cmrjs.reconcileCMRMetadata()` and
    `@cumulus/cmrjs/cmr-utils.reconcileCMRMetadata()` now take a **required**
    `bucketTypes` parameter, which is a simple object mapping bucket names to
    bucket types. Example: `{ 'private-1': 'private', 'public-1': 'public' }`
  - `@cumulus/cmrjs.updateCMRMetadata()` and
    `@cumulus/cmrjs/cmr-utils.updateCMRMetadata()` previously took an optional
    `inBuckets` parameter, which was an instance of
    `@cumulus/common/BucketsConfig`. They now take a **required** `bucketTypes`
    parameter, which is a simple object mapping bucket names to bucket types.
    Example: `{ 'private-1': 'private', 'public-1': 'public' }`
- The minimum supported version of all published Cumulus packages is now Node
  12.18.0
  - Tasks using the `cumuluss/cumulus-ecs-task` Docker image must be updated to
    `cumuluss/cumulus-ecs-task:1.7.0`. This can be done by updating the `image`
    property of any tasks defined using the `cumulus_ecs_service` Terraform
    module.
- Changes to `@cumulus/aws-client/S3`
  - The signature of the `getObjectSize` function has changed. It now takes a
    params object with three properties:
    - **s3**: an instance of an AWS.S3 object
    - **bucket**
    - **key**
  - The `getObjectSize` function will no longer retry if the object does not
    exist
- **CUMULUS-1861**
  - `@cumulus/message/Collections.getCollectionIdFromMessage` now throws a
    `CumulusMessageError` if `collectionName` and `collectionVersion` are missing
    from `meta.collection`.   Previously this method would return
    `'undefined___undefined'` instead
  - `@cumulus/integration-tests/addCollections` now returns an array of collections that
    were added rather than the count of added collections
- **CUMULUS-1930**
  - The `@cumulus/common/util.uuid()` function has been removed
- **CUMULUS-1955**
  - `@cumulus/aws-client/S3.multipartCopyObject` now returns an object with the
    AWS `etag` of the destination object
  - `@cumulus/ingest/S3ProviderClient.list` now sets a file object's `path`
    property to `undefined` instead of `null` when the file is at the top level
    of its bucket
  - The `sync` methods of the following classes in the `@cumulus/ingest` package
    now return an object with the AWS `s3uri` and `etag` of the destination file
    (they previously returned only a string representing the S3 URI)
    - `FtpProviderClient`
    - `HttpProviderClient`
    - `S3ProviderClient`
    - `SftpProviderClient`
- **CUMULUS-1958**
  - The following methods exported from `@cumulus/cmr-js/cmr-utils` were made
    async, and added distributionBucketMap as a parameter:
    - constructOnlineAccessUrl
    - generateFileUrl
    - reconcileCMRMetadata
    - updateCMRMetadata
- **CUMULUS-1969**
  - The `DiscoverPdrs` task now expects `provider_path` to be provided at
    `event.config.provider_path`, not `event.config.collection.provider_path`
  - `event.config.provider_path` is now a required parameter of the
    `DiscoverPdrs` task
  - `event.config.collection` is no longer a parameter to the `DiscoverPdrs`
    task
  - Collections no longer support the `provider_path` property. The tasks that
    relied on that property are now referencing `config.meta.provider_path`.
    Workflows should be updated accordingly.
- **CUMULUS-1977**
  - Moved bulk granule deletion endpoint from `/bulkDelete` to
    `/granules/bulkDelete`
- **CUMULUS-1991**
  - Updated CMR metadata generation to use "Download file.hdf" (where `file.hdf` is the filename of the given resource) as the resource description instead of "File to download"
  - CMR metadata updates now respect changes to resource descriptions (previously only changes to resource URLs were respected)

### MIGRATION STEPS

- Due to an issue with the AWS API Gateway and how the Thin Egress App Cloudformation template applies updates, you may need to redeploy your
  `thin-egress-app-EgressGateway` manually as a one time migration step.    If your deployment fails with an
  error similar to:

  ```bash
  Error: Lambda function (<stack>-tf-TeaCache) returned error: ({"errorType":"HTTPError","errorMessage":"Response code 404 (Not Found)"})
  ```

  Then follow the [AWS
  instructions](https://docs.aws.amazon.com/apigateway/latest/developerguide/how-to-deploy-api-with-console.html)
  to `Redeploy a REST API to a stage` for your egress API and re-run `terraform
  apply`.

### Added

- **CUMULUS-2081**
  - Add Integrator Guide section for onboarding
  - Add helpful tips documentation

- **CUMULUS-1902**
  - Add Common Use Cases section under Operator Docs

- **CUMULUS-2058**
  - Added `lambda_processing_role_name` as an output from the `cumulus` module
    to provide the processing role name
- **CUMULUS-1417**
  - Added a `checksumFor` property to collection `files` config. Set this
    property on a checksum file's definition matching the `regex` of the target
    file. More details in the ['Data Cookbooks
    Setup'](https://nasa.github.io/cumulus/docs/next/data-cookbooks/setup)
    documentation.
  - Added `checksumFor` validation to collections model.
- **CUMULUS-1956**
  - Added `@cumulus/earthata-login-client` package
  - The `/s3credentials` endpoint that is deployed as part of distribution now
    supports authentication using tokens created by a different application. If
    a request contains the `EDL-ClientId` and `EDL-Token` headers,
    authentication will be handled using that token rather than attempting to
    use OAuth.
  - `@cumulus/earthata-login-client.getTokenUsername()` now accepts an
    `xRequestId` argument, which will be included as the `X-Request-Id` header
    when calling Earthdata Login.
  - If the `s3Credentials` endpoint is invoked with an EDL token and an
    `X-Request-Id` header, that `X-Request-Id` header will be forwarded to
    Earthata Login.
- **CUMULUS-1957**
  - If EDL token authentication is being used, and the `EDL-Client-Name` header
    is set, `@the-client-name` will be appended to the end of the Earthdata
    Login username that is used as the `RoleSessionName` of the temporary IAM
    credentials. This value will show up in the AWS S3 server access logs.
- **CUMULUS-1958**
  - Add the ability for users to specify a `bucket_map_key` to the `cumulus`
    terraform module as an override for the default .yaml values that are passed
    to TEA by Core.    Using this option *requires* that each configured
    Cumulus 'distribution' bucket (e.g. public/protected buckets) have a single
    TEA mapping.  Multiple maps per bucket are not supported.
  - Updated Generating a distribution URL, the MoveGranules task and all CMR
    reconciliation functionality to utilize the TEA bucket map override.
  - Updated deploy process to utilize a bootstrap 'tea-map-cache' lambda that
    will, after deployment of Cumulus Core's TEA instance, query TEA for all
    protected/public buckets and generate a mapping configuration used
    internally by Core.  This object is also exposed as an output of the Cumulus
    module as `distribution_bucket_map`.
- **CUMULUS-1961**
  - Replaces DynamoDB for Elasticsearch for reconciliationReportForCumulusCMR
    comparisons between Cumulus and CMR.
- **CUMULUS-1970**
  - Created the `add-missing-file-checksums` workflow task
  - Added `@cumulus/aws-client/S3.calculateObjectHash()` function
  - Added `@cumulus/aws-client/S3.getObjectReadStream()` function
- **CUMULUS-1887**
  - Add additional fields to the granule CSV download file
- **CUMULUS-2019**
  - Add `infix` search to es query builder `@cumulus/api/es/es/queries` to
    support partial matching of the keywords

### Changed

- **CUMULUS-2032**
  - Updated @cumulus/ingest/HttpProviderClient to utilize a configuration key
    `httpListTimeout` to set the default timeout for discovery HTTP/HTTPS
    requests, and updates the default for the provider to 5 minutes (300 seconds).
  - Updated the DiscoverGranules and DiscoverPDRs tasks to utilize the updated
    configuration value if set via workflow config, and updates the default for
    these tasks to 5 minutes (300 seconds).

- **CUMULUS-176**
  - The API will now respond with a 400 status code when a request body contains
    invalid JSON. It had previously returned a 500 status code.
- **CUMULUS-1861**
  - Updates Rule objects to no longer require a collection.
  - Changes the DLQ behavior for `sfEventSqsToDbRecords` and
    `sfEventSqsToDbRecordsInputQueue`. Previously failure to write a database
    record would result in lambda success, and an error log in the CloudWatch
    logs.   The lambda has been updated to manually add a record to
    the `sfEventSqsToDbRecordsDeadLetterQueue` if the granule, execution, *or*
    pdr record fails to write, in addition to the previous error logging.
- **CUMULUS-1956**
  - The `/s3credentials` endpoint that is deployed as part of distribution now
    supports authentication using tokens created by a different application. If
    a request contains the `EDL-ClientId` and `EDL-Token` headers,
    authentication will be handled using that token rather than attempting to
    use OAuth.
- **CUMULUS-1977**
  - API endpoint POST `/granules/bulk` now returns a 202 status on a successful
    response instead of a 200 response
  - API endpoint DELETE `/granules/<granule-id>` now returns a 404 status if the
    granule record was already deleted
  - `@cumulus/api/models/Granule.update()` now returns the updated granule
    record
  - Implemented POST `/granules/bulkDelete` API endpoint to support deleting
    granules specified by ID or returned by the provided query in the request
    body. If the request is successful, the endpoint returns the async operation
    ID that has been started to remove the granules.
    - To use a query in the request body, your deployment must be
      [configured to access the Elasticsearch host for ESDIS metrics](https://nasa.github.io/cumulus/docs/additional-deployment-options/cloudwatch-logs-delivery#esdis-metrics)
      in your environment
  - Added `@cumulus/api/models/Granule.getRecord()` method to return raw record
    from DynamoDB
  - Added `@cumulus/api/models/Granule.delete()` method which handles deleting
    the granule record from DynamoDB and the granule files from S3
- **CUMULUS-1982**
  - The `globalConnectionLimit` property of providers is now optional and
    defaults to "unlimited"
- **CUMULUS-1997**
  - Added optional `launchpad` configuration to `@cumulus/hyrax-metadata-updates` task config schema.
- **CUMULUS-1991**
  - `@cumulus/cmrjs/src/cmr-utils/constructOnlineAccessUrls()` now throws an error if `cmrGranuleUrlType = "distribution"` and no distribution endpoint argument is provided
- **CUMULUS-2011**
  - Reconciliation reports are now generated within an AsyncOperation
- **CUMULUS-2016**
  - Upgrade TEA to version 79

### Fixed

- **CUMULUS-1991**
  - Added missing `DISTRIBUTION_ENDPOINT` environment variable for API lambdas. This environment variable is required for API requests to move granules.

- **CUMULUS-1961**
  - Fixed granules and executions query params not getting sent to API in granule list operation in `@cumulus/api-client`

### Deprecated

- `@cumulus/aws-client/S3.calculateS3ObjectChecksum()`
- `@cumulus/aws-client/S3.getS3ObjectReadStream()`
- `@cumulus/common/log.convertLogLevel()`
- `@cumulus/collection-config-store`
- `@cumulus/common/util.sleep()`

- **CUMULUS-1930**
  - `@cumulus/common/log.convertLogLevel()`
  - `@cumulus/common/util.isNull()`
  - `@cumulus/common/util.isUndefined()`
  - `@cumulus/common/util.negate()`
  - `@cumulus/common/util.noop()`
  - `@cumulus/common/util.isNil()`
  - `@cumulus/common/util.renameProperty()`
  - `@cumulus/common/util.lookupMimeType()`
  - `@cumulus/common/util.thread()`
  - `@cumulus/common/util.mkdtempSync()`

### Removed

- The deprecated `@cumulus/common.bucketsConfigJsonObject` function has been
  removed
- The deprecated `@cumulus/common.CollectionConfigStore` class has been removed
- The deprecated `@cumulus/common.concurrency` module has been removed
- The deprecated `@cumulus/common.constructCollectionId` function has been
  removed
- The deprecated `@cumulus/common.launchpad` module has been removed
- The deprecated `@cumulus/common.LaunchpadToken` class has been removed
- The deprecated `@cumulus/common.Semaphore` class has been removed
- The deprecated `@cumulus/common.stringUtils` module has been removed
- The deprecated `@cumulus/common/aws.cloudwatchlogs` function has been removed
- The deprecated `@cumulus/common/aws.deleteS3Files` function has been removed
- The deprecated `@cumulus/common/aws.deleteS3Object` function has been removed
- The deprecated `@cumulus/common/aws.dynamodb` function has been removed
- The deprecated `@cumulus/common/aws.dynamodbDocClient` function has been
  removed
- The deprecated `@cumulus/common/aws.getExecutionArn` function has been removed
- The deprecated `@cumulus/common/aws.headObject` function has been removed
- The deprecated `@cumulus/common/aws.listS3ObjectsV2` function has been removed
- The deprecated `@cumulus/common/aws.parseS3Uri` function has been removed
- The deprecated `@cumulus/common/aws.promiseS3Upload` function has been removed
- The deprecated `@cumulus/common/aws.recursivelyDeleteS3Bucket` function has
  been removed
- The deprecated `@cumulus/common/aws.s3CopyObject` function has been removed
- The deprecated `@cumulus/common/aws.s3ObjectExists` function has been removed
- The deprecated `@cumulus/common/aws.s3PutObject` function has been removed
- The deprecated `@cumulus/common/bucketsConfigJsonObject` function has been
  removed
- The deprecated `@cumulus/common/CloudWatchLogger` class has been removed
- The deprecated `@cumulus/common/collection-config-store.CollectionConfigStore`
  class has been removed
- The deprecated `@cumulus/common/collection-config-store.constructCollectionId`
  function has been removed
- The deprecated `@cumulus/common/concurrency.limit` function has been removed
- The deprecated `@cumulus/common/concurrency.mapTolerant` function has been
  removed
- The deprecated `@cumulus/common/concurrency.promiseUrl` function has been
  removed
- The deprecated `@cumulus/common/concurrency.toPromise` function has been
  removed
- The deprecated `@cumulus/common/concurrency.unless` function has been removed
- The deprecated `@cumulus/common/config.parseConfig` function has been removed
- The deprecated `@cumulus/common/config.resolveResource` function has been
  removed
- The deprecated `@cumulus/common/DynamoDb.get` function has been removed
- The deprecated `@cumulus/common/DynamoDb.scan` function has been removed
- The deprecated `@cumulus/common/FieldPattern` class has been removed
- The deprecated `@cumulus/common/launchpad.getLaunchpadToken` function has been
  removed
- The deprecated `@cumulus/common/launchpad.validateLaunchpadToken` function has
  been removed
- The deprecated `@cumulus/common/LaunchpadToken` class has been removed
- The deprecated `@cumulus/common/message.buildCumulusMeta` function has been
  removed
- The deprecated `@cumulus/common/message.buildQueueMessageFromTemplate`
  function has been removed
- The deprecated `@cumulus/common/message.getCollectionIdFromMessage` function
  has been removed
- The deprecated `@cumulus/common/message.getMaximumExecutions` function has
  been removed
- The deprecated `@cumulus/common/message.getMessageExecutionArn` function has
  been removed
- The deprecated `@cumulus/common/message.getMessageExecutionName` function has
  been removed
- The deprecated `@cumulus/common/message.getMessageFromTemplate` function has
  been removed
- The deprecated `@cumulus/common/message.getMessageGranules` function has been
  removed
- The deprecated `@cumulus/common/message.getMessageStateMachineArn` function
  has been removed
- The deprecated `@cumulus/common/message.getQueueName` function has been
  removed
- The deprecated `@cumulus/common/message.getQueueNameByUrl` function has been
  removed
- The deprecated `@cumulus/common/message.hasQueueAndExecutionLimit` function
  has been removed
- The deprecated `@cumulus/common/Semaphore` class has been removed
- The deprecated `@cumulus/common/string.globalReplace` functon has been removed
- The deprecated `@cumulus/common/string.isNonEmptyString` functon has been
  removed
- The deprecated `@cumulus/common/string.isValidHostname` functon has been
  removed
- The deprecated `@cumulus/common/string.match` functon has been removed
- The deprecated `@cumulus/common/string.matches` functon has been removed
- The deprecated `@cumulus/common/string.replace` functon has been removed
- The deprecated `@cumulus/common/string.toLower` functon has been removed
- The deprecated `@cumulus/common/string.toUpper` functon has been removed
- The deprecated `@cumulus/common/testUtils.getLocalstackEndpoint` function has been removed
- The deprecated `@cumulus/common/util.setErrorStack` function has been removed
- The `@cumulus/common/util.uuid` function has been removed
- The deprecated `@cumulus/common/workflows.getWorkflowArn` function has been
  removed
- The deprecated `@cumulus/common/workflows.getWorkflowFile` function has been
  removed
- The deprecated `@cumulus/common/workflows.getWorkflowList` function has been
  removed
- The deprecated `@cumulus/common/workflows.getWorkflowTemplate` function has
  been removed
- `@cumulus/aws-client/StepFunctions.toSfnExecutionName()`
- `@cumulus/aws-client/StepFunctions.fromSfnExecutionName()`
- `@cumulus/aws-client/StepFunctions.getExecutionArn()`
- `@cumulus/aws-client/StepFunctions.getExecutionUrl()`
- `@cumulus/aws-client/StepFunctions.getStateMachineArn()`
- `@cumulus/aws-client/StepFunctions.pullStepFunctionEvent()`
- `@cumulus/common/test-utils/throttleOnce()`
- `@cumulus/integration-tests/api/distribution.invokeApiDistributionLambda()`
- `@cumulus/integration-tests/api/distribution.getDistributionApiRedirect()`
- `@cumulus/integration-tests/api/distribution.getDistributionApiFileStream()`

## [v1.24.0] 2020-06-03

### BREAKING CHANGES

- **CUMULUS-1969**
  - The `DiscoverPdrs` task now expects `provider_path` to be provided at
    `event.config.provider_path`, not `event.config.collection.provider_path`
  - `event.config.provider_path` is now a required parameter of the
    `DiscoverPdrs` task
  - `event.config.collection` is no longer a parameter to the `DiscoverPdrs`
    task
  - Collections no longer support the `provider_path` property. The tasks that
    relied on that property are now referencing `config.meta.provider_path`.
    Workflows should be updated accordingly.

- **CUMULUS-1997**
  - `@cumulus/cmr-client/CMRSearchConceptQueue` parameters have been changed to take a `cmrSettings` object containing clientId, provider, and auth information. This can be generated using `@cumulus/cmrjs/cmr-utils/getCmrSettings`. The `cmrEnvironment` variable has been removed.

### Added

- **CUMULUS-1800**
  - Added task configuration setting named `syncChecksumFiles` to the
    SyncGranule task. This setting is `false` by default, but when set to
    `true`, all checksum files associated with data files that are downloaded
    will be downloaded as well.
- **CUMULUS-1952**
  - Updated HTTP(S) provider client to accept username/password for Basic authorization. This change adds support for Basic Authorization such as Earthdata login redirects to ingest (i.e. as implemented in SyncGranule), but not to discovery (i.e. as implemented in DiscoverGranules). Discovery still expects the provider's file system to be publicly accessible, but not the individual files and their contents.
  - **NOTE**: Using this in combination with the HTTP protocol may expose usernames and passwords to intermediary network entities. HTTPS is highly recommended.
- **CUMULUS-1997**
  - Added optional `launchpad` configuration to `@cumulus/hyrax-metadata-updates` task config schema.

### Fixed

- **CUMULUS-1997**
  - Updated all CMR operations to use configured authentication scheme
- **CUMULUS-2010**
  - Updated `@cumulus/api/launchpadSaml` to support multiple userGroup attributes from the SAML response

## [v1.23.2] 2020-05-22

### BREAKING CHANGES

- Updates to the Cumulus archive API:
  - All endpoints now return a `401` response instead of a `403` for any request where the JWT passed as a Bearer token is invalid.
  - POST `/refresh` and DELETE `/token/<token>` endpoints now return a `401` response for requests with expired tokens

- **CUMULUS-1894**
  - `@cumulus/ingest/granule.handleDuplicateFile()`
    - The `copyOptions` parameter has been removed
    - An `ACL` parameter has been added
  - `@cumulus/ingest/granule.renameS3FileWithTimestamp()`
    - Now returns `undefined`

- **CUMULUS-1896**
  Updated all Cumulus core lambdas to utilize the new message adapter streaming interface via [cumulus-message-adapter-js v1.2.0](https://github.com/nasa/cumulus-message-adapter-js/releases/tag/v1.2.0).   Users of this version of Cumulus (or later) must utilize version 1.3.0 or greater of the [cumulus-message-adapter](https://github.com/nasa/cumulus-message-adapter) to support core lambdas.

- **CUMULUS-1912**
  - `@cumulus/api` reconciliationReports list endpoint returns a list of reconciliationReport records instead of S3Uri.

- **CUMULUS-1969**
  - The `DiscoverGranules` task now expects `provider_path` to be provided at
    `event.config.provider_path`, not `event.config.collection.provider_path`
  - `config.provider_path` is now a required parameter of the `DiscoverGranules`
    task

### MIGRATION STEPS

- To take advantage of the new TTL-based access token expiration implemented in CUMULUS-1777 (see notes below) and clear out existing records in your access tokens table, do the following:
  1. Log out of any active dashboard sessions
  2. Use the AWS console or CLI to delete your `<prefix>-AccessTokensTable` DynamoDB table
  3. [Re-deploy your `data-persistence` module](https://nasa.github.io/cumulus/docs/deployment/upgrade-readme#update-data-persistence-resources), which should re-create the `<prefix>-AccessTokensTable` DynamoDB table
  4. Return to using the Cumulus API/dashboard as normal
- This release requires the Cumulus Message Adapter layer deployed with Cumulus Core to be at least 1.3.0, as the core lambdas have updated to [cumulus-message-adapter-js v1.2.0](https://github.com/nasa/cumulus-message-adapter-js/releases/tag/v1.2.0) and the new CMA interface.  As a result, users should:
  1. Follow the [Cumulus Message Adapter (CMA) deployment instructions](https://nasa.github.io/cumulus/docs/deployment/deployment-readme#deploy-the-cumulus-message-adapter-layer) and install a CMA layer version >=1.3.0
  2. If you are using any custom Node.js Lambdas in your workflows **and** the Cumulus CMA layer/`cumulus-message-adapter-js`, you must update your lambda to use [cumulus-message-adapter-js v1.2.0](https://github.com/nasa/cumulus-message-adapter-js/releases/tag/v1.2.0) and follow the migration instructions in the release notes. Prior versions of `cumulus-message-adapter-js` are not compatible with CMA >= 1.3.0.
- Migrate existing s3 reconciliation report records to database (CUMULUS-1911):
  - After update your `data persistence` module and Cumulus resources, run the command:

  ```bash
  ./node_modules/.bin/cumulus-api migrate --stack `<your-terraform-deployment-prefix>` --migrationVersion migration5
  ```

### Added

- Added a limit for concurrent Elasticsearch requests when doing an index from database operation
- Added the `es_request_concurrency` parameter to the archive and cumulus Terraform modules

- **CUMULUS-1995**
  - Added the `es_index_shards` parameter to the archive and cumulus Terraform modules to configure the number of shards for the ES index
    - If you have an existing ES index, you will need to [reindex](https://nasa.github.io/cumulus-api/#reindex) and then [change index](https://nasa.github.io/cumulus-api/#change-index) to take advantage of shard updates

- **CUMULUS-1894**
  - Added `@cumulus/aws-client/S3.moveObject()`

- **CUMULUS-1911**
  - Added ReconciliationReports table
  - Updated CreateReconciliationReport lambda to save Reconciliation Report records to database
  - Updated dbIndexer and IndexFromDatabase lambdas to index Reconciliation Report records to Elasticsearch
  - Added migration_5 to migrate existing s3 reconciliation report records to database and Elasticsearch
  - Updated `@cumulus/api` package, `tf-modules/archive` and `tf-modules/data-persistence` Terraform modules

- **CUMULUS-1916**
  - Added util function for seeding reconciliation reports when running API locally in dashboard

### Changed

- **CUMULUS-1777**
  - The `expirationTime` property is now a **required field** of the access tokens model.
  - Updated the `AccessTokens` table to set a [TTL](https://docs.aws.amazon.com/amazondynamodb/latest/developerguide/howitworks-ttl.html) on the `expirationTime` field in `tf-modules/data-persistence/dynamo.tf`. As a result, access token records in this table whose `expirationTime` has passed should be **automatically deleted by DynamoDB**.
  - Updated all code creating access token records in the Dynamo `AccessTokens` table to set the `expirationTime` field value in seconds from the epoch.
- **CUMULUS-1912**
  - Updated reconciliationReports endpoints to query against Elasticsearch, delete report from both database and s3
  - Added `@cumulus/api-client/reconciliationReports`
- **CUMULUS-1999**
  - Updated `@cumulus/common/util.deprecate()` so that only a single deprecation notice is printed for each name/version combination

### Fixed

- **CUMULUS-1894**
  - The `SyncGranule` task can now handle files larger than 5 GB
- **CUMULUS-1987**
  - `Remove granule from CMR` operation in `@cumulus/api` now passes token to CMR when fetching granule metadata, allowing removal of private granules
- **CUMULUS-1993**
  - For a given queue, the `sqs-message-consumer` Lambda will now only schedule workflows for rules matching the queue **and the collection information in each queue message (if any)**
    - The consumer also now only reads each queue message **once per Lambda invocation**, whereas previously each message was read **once per queue rule per Lambda invocation**
  - Fixed bug preventing the deletion of multiple SNS rules that share the same SNS topic

### Deprecated

- **CUMULUS-1894**
  - `@cumulus/ingest/granule.copyGranuleFile()`
  - `@cumulus/ingest/granule.moveGranuleFile()`

- **CUMULUS-1987** - Deprecated the following functions:
  - `@cumulus/cmrjs/getMetadata(cmrLink)` -> `@cumulus/cmr-client/CMR.getGranuleMetadata(cmrLink)`
  - `@cumulus/cmrjs/getFullMetadata(cmrLink)`

## [v1.22.1] 2020-05-04

**Note**: v1.22.0 was not released as a package due to npm/release concerns.  Users upgrading to 1.22.x should start with 1.22.1

### Added

- **CUMULUS-1894**
  - Added `@cumulus/aws-client/S3.multipartCopyObject()`
- **CUMULUS-408**
  - Added `certificateUri` field to provider schema. This optional field allows operators to specify an S3 uri to a CA bundle to use for HTTPS requests.
- **CUMULUS-1787**
  - Added `collections/active` endpoint for returning collections with active granules in `@cumulus/api`
- **CUMULUS-1799**
  - Added `@cumulus/common/stack.getBucketsConfigKey()` to return the S3 key for the buckets config object
  - Added `@cumulus/common/workflows.getWorkflowFileKey()` to return the S3 key for a workflow definition object
  - Added `@cumulus/common/workflows.getWorkflowsListKeyPrefix()` to return the S3 key prefix for objects containing workflow definitions
  - Added `@cumulus/message` package containing utilities for building and parsing Cumulus messages
- **CUMULUS-1850**
  - Added `@cumulus/aws-client/Kinesis.describeStream()` to get a Kinesis stream description
- **CUMULUS-1853**
  - Added `@cumulus/integration-tests/collections.createCollection()`
  - Added `@cumulus/integration-tests/executions.findExecutionArn()`
  - Added `@cumulus/integration-tests/executions.getExecutionWithStatus()`
  - Added `@cumulus/integration-tests/granules.getGranuleWithStatus()`
  - Added `@cumulus/integration-tests/providers.createProvider()`
  - Added `@cumulus/integration-tests/rules.createOneTimeRule()`

### Changed

- **CUMULUS-1682**
  - Moved all `@cumulus/ingest/parse-pdr` code into the `parse-pdr` task as it had become tightly coupled with that task's handler and was not used anywhere else. Unit tests also restored.
- **CUMULUS-1820**
  - Updated the Thin Egress App module used in `tf-modules/distribution/main.tf` to build 74. [See the release notes](https://github.com/asfadmin/thin-egress-app/releases/tag/tea-build.74).
- **CUMULUS-1852**
  - Updated POST endpoints for `/collections`, `/providers`, and `/rules` to log errors when returning a 500 response
  - Updated POST endpoint for `/collections`:
    - Return a 400 response when the `name` or `version` fields are missing
    - Return a 409 response if the collection already exists
    - Improved error messages to be more explicit
  - Updated POST endpoint for `/providers`:
    - Return a 400 response if the `host` field value is invalid
    - Return a 409 response if the provider already exists
  - Updated POST endpoint for `/rules`:
    - Return a 400 response if rule `name` is invalid
    - Return a 400 response if rule `type` is invalid
- **CUMULUS-1891**
  - Updated the following endpoints using async operations to return a 503 error if the ECS task  cannot be started and a 500 response for a non-specific error:
    - POST `/replays`
    - POST `/bulkDelete`
    - POST `/elasticsearch/index-from-database`
    - POST `/granules/bulk`

### Fixed

- **CUMULUS-408**
  - Fixed HTTPS discovery and ingest.

- **CUMULUS-1850**
  - Fixed a bug in Kinesis event processing where the message consumer would not properly filter available rules based on the collection information in the event and the Kinesis stream ARN

- **CUMULUS-1853**
  - Fixed a bug where attempting to create a rule containing a payload property
    would fail schema validation.

- **CUMULUS-1854**
  - Rule schema is validated before starting workflows or creating event source mappings

- **CUMULUS-1974**
  - Fixed @cumulus/api webpack config for missing underscore object due to underscore update

- **CUMULUS-2210**
  - Fixed `cmr_oauth_provider` variable not being propogated to reconciliation reports

### Deprecated

- **CUMULUS-1799** - Deprecated the following code. For cases where the code was moved into another package, the new code location is noted:
  - `@cumulus/aws-client/StepFunctions.fromSfnExecutionName()`
  - `@cumulus/aws-client/StepFunctions.toSfnExecutionName()`
  - `@cumulus/aws-client/StepFunctions.getExecutionArn()` -> `@cumulus/message/Executions.buildExecutionArn()`
  - `@cumulus/aws-client/StepFunctions.getExecutionUrl()` -> `@cumulus/message/Executions.getExecutionUrlFromArn()`
  - `@cumulus/aws-client/StepFunctions.getStateMachineArn()` -> `@cumulus/message/Executions.getStateMachineArnFromExecutionArn()`
  - `@cumulus/aws-client/StepFunctions.pullStepFunctionEvent()` -> `@cumulus/message/StepFunctions.pullStepFunctionEvent()`
  - `@cumulus/common/bucketsConfigJsonObject()`
  - `@cumulus/common/CloudWatchLogger`
  - `@cumulus/common/collection-config-store/CollectionConfigStore` -> `@cumulus/collection-config-store`
  - `@cumulus/common/collection-config-store.constructCollectionId()` -> `@cumulus/message/Collections.constructCollectionId`
  - `@cumulus/common/concurrency.limit()`
  - `@cumulus/common/concurrency.mapTolerant()`
  - `@cumulus/common/concurrency.promiseUrl()`
  - `@cumulus/common/concurrency.toPromise()`
  - `@cumulus/common/concurrency.unless()`
  - `@cumulus/common/config.buildSchema()`
  - `@cumulus/common/config.parseConfig()`
  - `@cumulus/common/config.resolveResource()`
  - `@cumulus/common/config.resourceToArn()`
  - `@cumulus/common/FieldPattern`
  - `@cumulus/common/launchpad.getLaunchpadToken()` -> `@cumulus/launchpad-auth/index.getLaunchpadToken()`
  - `@cumulus/common/LaunchpadToken` -> `@cumulus/launchpad-auth/LaunchpadToken`
  - `@cumulus/common/launchpad.validateLaunchpadToken()` -> `@cumulus/launchpad-auth/index.validateLaunchpadToken()`
  - `@cumulus/common/message.buildCumulusMeta()` -> `@cumulus/message/Build.buildCumulusMeta()`
  - `@cumulus/common/message.buildQueueMessageFromTemplate()` -> `@cumulus/message/Build.buildQueueMessageFromTemplate()`
  - `@cumulus/common/message.getCollectionIdFromMessage()` -> `@cumulus/message/Collections.getCollectionIdFromMessage()`
  - `@cumulus/common/message.getMessageExecutionArn()` -> `@cumulus/message/Executions.getMessageExecutionArn()`
  - `@cumulus/common/message.getMessageExecutionName()` -> `@cumulus/message/Executions.getMessageExecutionName()`
  - `@cumulus/common/message.getMaximumExecutions()` -> `@cumulus/message/Queue.getMaximumExecutions()`
  - `@cumulus/common/message.getMessageFromTemplate()`
  - `@cumulus/common/message.getMessageStateMachineArn()` -> `@cumulus/message/Executions.getMessageStateMachineArn()`)
  - `@cumulus/common/message.getMessageGranules()` -> `@cumulus/message/Granules.getMessageGranules()`
  - `@cumulus/common/message.getQueueNameByUrl()` -> `@cumulus/message/Queue.getQueueNameByUrl()`
  - `@cumulus/common/message.getQueueName()` -> `@cumulus/message/Queue.getQueueName()`)
  - `@cumulus/common/message.hasQueueAndExecutionLimit()` -> `@cumulus/message/Queue.hasQueueAndExecutionLimit()`
  - `@cumulus/common/Semaphore`
  - `@cumulus/common/test-utils.throttleOnce()`
  - `@cumulus/common/workflows.getWorkflowArn()`
  - `@cumulus/common/workflows.getWorkflowFile()`
  - `@cumulus/common/workflows.getWorkflowList()`
  - `@cumulus/common/workflows.getWorkflowTemplate()`
  - `@cumulus/integration-tests/sfnStep/SfnStep.parseStepMessage()` -> `@cumulus/message/StepFunctions.parseStepMessage()`
- **CUMULUS-1858** - Deprecated the following functions.
  - `@cumulus/common/string.globalReplace()`
  - `@cumulus/common/string.isNonEmptyString()`
  - `@cumulus/common/string.isValidHostname()`
  - `@cumulus/common/string.match()`
  - `@cumulus/common/string.matches()`
  - `@cumulus/common/string.replace()`
  - `@cumulus/common/string.toLower()`
  - `@cumulus/common/string.toUpper()`

### Removed

- **CUMULUS-1799**: Deprecated code removals:
  - Removed from `@cumulus/common/aws`:
    - `pullStepFunctionEvent()`
  - Removed `@cumulus/common/sfnStep`
  - Removed `@cumulus/common/StepFunctions`

## [v1.21.0] 2020-03-30

### PLEASE NOTE

- **CUMULUS-1762**: the `messageConsumer` for `sns` and `kinesis`-type rules now fetches
  the collection information from the message. You should ensure that your rule's collection
  name and version match what is in the message for these ingest messages to be processed.
  If no matching rule is found, an error will be thrown and logged in the
  `messageConsumer` Lambda function's log group.

### Added

- **CUMULUS-1629**`
  - Updates discover-granules task to respect/utilize duplicateHandling configuration such that
    - skip:               Duplicates will be filtered from the granule list
    - error:              Duplicates encountered will result in step failure
    - replace, version:   Duplicates will be ignored and handled as normal.
  - Adds a new copy of the API lambda `PrivateApiLambda()` which is configured to not require authentication. This Lambda is not connected to an API gateway
  - Adds `@cumulus/api-client` with functions for use by workflow lambdas to call the API when needed

- **CUMULUS-1732**
  - Added Python task/activity workflow and integration test (`PythonReferenceSpec`) to test `cumulus-message-adapter-python`and `cumulus-process-py` integration.
- **CUMULUS-1795**
  - Added an IAM policy on the Cumulus EC2 creation to enable SSM when the `deploy_to_ngap` flag is true

### Changed

- **CUMULUS-1762**
  - the `messageConsumer` for `sns` and `kinesis`-type rules now fetches the collection
    information from the message.

### Deprecated

- **CUMULUS-1629**
  - Deprecate `granulesApi`, `rulesApi`, `emsApi`, `executionsAPI` from `@cumulus/integration-test/api` in favor of code moved to `@cumulus/api-client`

### Removed

- **CUMULUS-1799**: Deprecated code removals
  - Removed deprecated method `@cumulus/api/models/Granule.createGranulesFromSns()`
  - Removed deprecated method `@cumulus/api/models/Granule.removeGranuleFromCmr()`
  - Removed from `@cumulus/common/aws`:
    - `apigateway()`
    - `buildS3Uri()`
    - `calculateS3ObjectChecksum()`
    - `cf()`
    - `cloudwatch()`
    - `cloudwatchevents()`
    - `cloudwatchlogs()`
    - `createAndWaitForDynamoDbTable()`
    - `createQueue()`
    - `deleteSQSMessage()`
    - `describeCfStackResources()`
    - `downloadS3File()`
    - `downloadS3Files()`
    - `DynamoDbSearchQueue` class
    - `dynamodbstreams()`
    - `ec2()`
    - `ecs()`
    - `fileExists()`
    - `findResourceArn()`
    - `fromSfnExecutionName()`
    - `getFileBucketAndKey()`
    - `getJsonS3Object()`
    - `getQueueUrl()`
    - `getObjectSize()`
    - `getS3ObjectReadStream()`
    - `getSecretString()`
    - `getStateMachineArn()`
    - `headObject()`
    - `isThrottlingException()`
    - `kinesis()`
    - `lambda()`
    - `listS3Objects()`
    - `promiseS3Upload()`
    - `publishSnsMessage()`
    - `putJsonS3Object()`
    - `receiveSQSMessages()`
    - `s3CopyObject()`
    - `s3GetObjectTagging()`
    - `s3Join()`
    - `S3ListObjectsV2Queue` class
    - `s3TagSetToQueryString()`
    - `s3PutObjectTagging()`
    - `secretsManager()`
    - `sendSQSMessage()`
    - `sfn()`
    - `sns()`
    - `sqs()`
    - `sqsQueueExists()`
    - `toSfnExecutionName()`
    - `uploadS3FileStream()`
    - `uploadS3Files()`
    - `validateS3ObjectChecksum()`
  - Removed `@cumulus/common/CloudFormationGateway` class
  - Removed `@cumulus/common/concurrency/Mutex` class
  - Removed `@cumulus/common/errors`
  - Removed `@cumulus/common/sftp`
  - Removed `@cumulus/common/string.unicodeEscape`
  - Removed `@cumulus/cmrjs/cmr-utils.getGranuleId()`
  - Removed `@cumulus/cmrjs/cmr-utils.getCmrFiles()`
  - Removed `@cumulus/cmrjs/cmr/CMR` class
  - Removed `@cumulus/cmrjs/cmr/CMRSearchConceptQueue` class
  - Removed `@cumulus/cmrjs/utils.getHost()`
  - Removed `@cumulus/cmrjs/utils.getIp()`
  - Removed `@cumulus/cmrjs/utils.hostId()`
  - Removed `@cumulus/cmrjs/utils/ummVersion()`
  - Removed `@cumulus/cmrjs/utils.updateToken()`
  - Removed `@cumulus/cmrjs/utils.validateUMMG()`
  - Removed `@cumulus/ingest/aws.getEndpoint()`
  - Removed `@cumulus/ingest/aws.getExecutionUrl()`
  - Removed `@cumulus/ingest/aws/invoke()`
  - Removed `@cumulus/ingest/aws/CloudWatch` class
  - Removed `@cumulus/ingest/aws/ECS` class
  - Removed `@cumulus/ingest/aws/Events` class
  - Removed `@cumulus/ingest/aws/SQS` class
  - Removed `@cumulus/ingest/aws/StepFunction` class
  - Removed `@cumulus/ingest/util.normalizeProviderPath()`
  - Removed `@cumulus/integration-tests/index.listCollections()`
  - Removed `@cumulus/integration-tests/index.listProviders()`
  - Removed `@cumulus/integration-tests/index.rulesList()`
  - Removed `@cumulus/integration-tests/api/api.addCollectionApi()`

## [v1.20.0] 2020-03-12

### BREAKING CHANGES

- **CUMULUS-1714**
  - Changed the format of the message sent to the granule SNS Topic. Message includes the granule record under `record` and the type of event under `event`. Messages with `deleted` events will have the record that was deleted with a `deletedAt` timestamp. Options for `event` are `Create | Update | Delete`
- **CUMULUS-1769** - `deploy_to_ngap` is now a **required** variable for the `tf-modules/cumulus` module. **For those deploying to NGAP environments, this variable should always be set to `true`.**

### Notable changes

- **CUMULUS-1739** - You can now exclude Elasticsearch from your `tf-modules/data-persistence` deployment (via `include_elasticsearch = false`) and your `tf-modules/cumulus` module will still deploy successfully.

- **CUMULUS-1769** - If you set `deploy_to_ngap = true` for the `tf-modules/archive` Terraform module, **you can only deploy your archive API gateway as `PRIVATE`**, not `EDGE`.

### Added

- Added `@cumulus/aws-client/S3.getS3ObjectReadStreamAsync()` to deal with S3 eventual consistency issues by checking for the existence an S3 object with retries before getting a readable stream for that object.
- **CUMULUS-1769**
  - Added `deploy_to_ngap` boolean variable for the `tf-modules/cumulus` and `tf-modules/archive` Terraform modules. This variable is required. **For those deploying to NGAP environments, this variable should always be set to `true`.**
- **HYRAX-70**
  - Add the hyrax-metadata-update task

### Changed

- [`AccessToken.get()`](https://github.com/nasa/cumulus/blob/master/packages/api/models/access-tokens.js) now enforces [strongly consistent reads from DynamoDB](https://docs.aws.amazon.com/amazondynamodb/latest/developerguide/HowItWorks.ReadConsistency.html)
- **CUMULUS-1739**
  - Updated `tf-modules/data-persistence` to make Elasticsearch alarm resources and outputs conditional on the `include_elasticsearch` variable
  - Updated `@cumulus/aws-client/S3.getObjectSize` to include automatic retries for any failures from `S3.headObject`
- **CUMULUS-1784**
  - Updated `@cumulus/api/lib/DistributionEvent.remoteIP()` to parse the IP address in an S3 access log from the `A-sourceip` query parameter if present, otherwise fallback to the original parsing behavior.
- **CUMULUS-1768**
  - The `stats/summary` endpoint reports the distinct collections for the number of granules reported

### Fixed

- **CUMULUS-1739** - Fixed the `tf-modules/cumulus` and `tf-modules/archive` modules to make these Elasticsearch variables truly optional:
  - `elasticsearch_domain_arn`
  - `elasticsearch_hostname`
  - `elasticsearch_security_group_id`

- **CUMULUS-1768**
  - Fixed the `stats/` endpoint so that data is correctly filtered by timestamp and `processingTime` is calculated correctly.

- **CUMULUS-1769**
  - In the `tf-modules/archive` Terraform module, the `lifecycle` block ignoring changes to the `policy` of the archive API gateway is now only enforced if `deploy_to_ngap = true`. This fixes a bug where users deploying outside of NGAP could not update their API gateway's resource policy when going from `PRIVATE` to `EDGE`, preventing their API from being accessed publicly.

- **CUMULUS-1775**
  - Fix/update api endpoint to use updated google auth endpoints such that it will work with new accounts

### Removed

- **CUMULUS-1768**
  - Removed API endpoints `stats/histogram` and `stats/average`. All advanced stats needs should be acquired from Cloud Metrics or similarly configured ELK stack.

## [v1.19.0] 2020-02-28

### BREAKING CHANGES

- **CUMULUS-1736**
  - The `@cumulus/discover-granules` task now sets the `dataType` of discovered
    granules based on the `name` of the configured collection, not the
    `dataType`.
  - The config schema of the `@cumulus/discover-granules` task now requires that
    collections contain a `version`.
  - The `@cumulus/sync-granule` task will set the `dataType` and `version` of a
    granule based on the configured collection if those fields are not already
    set on the granule. Previously it was using the `dataType` field of the
    configured collection, then falling back to the `name` field of the
    collection. This update will just use the `name` field of the collection to
    set the `dataType` field of the granule.

- **CUMULUS-1446**
  - Update the `@cumulus/integration-tests/api/executions.getExecution()`
    function to parse the response and return the execution, rather than return
    the full API response.

- **CUMULUS-1672**
  - The `cumulus` Terraform module in previous releases set a
    `Deployment = var.prefix` tag on all resources that it managed. In this
    release, a `tags` input variable has been added to the `cumulus` Terraform
    module to allow resource tagging to be customized. No default tags will be
    applied to Cumulus-managed resources. To replicate the previous behavior,
    set `tags = { Deployment: var.prefix }` as an input variable for the
    `cumulus` Terraform module.

- **CUMULUS-1684 Migration Instructions**
  - In previous releases, a provider's username and password were encrypted
    using a custom encryption library. That has now been updated to use KMS.
    This release includes a Lambda function named
    `<prefix>-ProviderSecretsMigration`, which will re-encrypt existing
    provider credentials to use KMS. After this release has been deployed, you
    will need to manually invoke that Lambda function using either the AWS CLI
    or AWS Console. It should only need to be successfully run once.
  - Future releases of Cumulus will invoke a
    `<prefix>-VerifyProviderSecretsMigration` Lambda function as part of the
    deployment, which will cause the deployment to fail if the migration
    Lambda has not been run.

- **CUMULUS-1718**
  - The `@cumulus/sf-sns-report` task for reporting mid-workflow updates has been retired.
  This task was used as the `PdrStatusReport` task in our ParsePdr example workflow.
  If you have a ParsePdr or other workflow using this task, use `@cumulus/sf-sqs-report` instead.
  Trying to deploy the old task will result in an error as the cumulus module no longer exports `sf_sns_report_task`.
  - Migration instruction: In your workflow definition, for each step using the old task change:
  `"Resource": "${module.cumulus.sf_sns_report_task.task_arn}"`
  to
  `"Resource": "${module.cumulus.sf_sqs_report_task.task_arn}"`

- **CUMULUS-1755**
  - The `thin_egress_jwt_secret_name` variable for the `tf-modules/cumulus` Terraform module is now **required**. This variable is passed on to the Thin Egress App in `tf-modules/distribution/main.tf`, which uses the keys stored in the secret to sign JWTs. See the [Thin Egress App documentation on how to create a value for this secret](https://github.com/asfadmin/thin-egress-app#setting-up-the-jwt-cookie-secrets).

### Added

- **CUMULUS-1446**
  - Add `@cumulus/common/FileUtils.readJsonFile()` function
  - Add `@cumulus/common/FileUtils.readTextFile()` function
  - Add `@cumulus/integration-tests/api/collections.createCollection()` function
  - Add `@cumulus/integration-tests/api/collections.deleteCollection()` function
  - Add `@cumulus/integration-tests/api/collections.getCollection()` function
  - Add `@cumulus/integration-tests/api/providers.getProvider()` function
  - Add `@cumulus/integration-tests/index.getExecutionOutput()` function
  - Add `@cumulus/integration-tests/index.loadCollection()` function
  - Add `@cumulus/integration-tests/index.loadProvider()` function
  - Add `@cumulus/integration-tests/index.readJsonFilesFromDir()` function

- **CUMULUS-1672**
  - Add a `tags` input variable to the `archive` Terraform module
  - Add a `tags` input variable to the `cumulus` Terraform module
  - Add a `tags` input variable to the `cumulus_ecs_service` Terraform module
  - Add a `tags` input variable to the `data-persistence` Terraform module
  - Add a `tags` input variable to the `distribution` Terraform module
  - Add a `tags` input variable to the `ingest` Terraform module
  - Add a `tags` input variable to the `s3-replicator` Terraform module

- **CUMULUS-1707**
  - Enable logrotate on ECS cluster

- **CUMULUS-1684**
  - Add a `@cumulus/aws-client/KMS` library of KMS-related functions
  - Add `@cumulus/aws-client/S3.getTextObject()`
  - Add `@cumulus/sftp-client` package
  - Create `ProviderSecretsMigration` Lambda function
  - Create `VerifyProviderSecretsMigration` Lambda function

- **CUMULUS-1548**
  - Add ability to put default Cumulus logs in Metrics' ELK stack
  - Add ability to add custom logs to Metrics' ELK Stack

- **CUMULUS-1702**
  - When logs are sent to Metrics' ELK stack, the logs endpoints will return results from there

- **CUMULUS-1459**
  - Async Operations are indexed in Elasticsearch
  - To index any existing async operations you'll need to perform an index from
    database function.

- **CUMULUS-1717**
  - Add `@cumulus/aws-client/deleteAndWaitForDynamoDbTableNotExists`, which
    deletes a DynamoDB table and waits to ensure the table no longer exists
  - Added `publishGranules` Lambda to handle publishing granule messages to SNS when granule records are written to DynamoDB
  - Added `@cumulus/api/models/Granule.storeGranulesFromCumulusMessage` to store granules from a Cumulus message to DynamoDB

- **CUMULUS-1718**
  - Added `@cumulus/sf-sqs-report` task to allow mid-workflow reporting updates.
  - Added `stepfunction_event_reporter_queue_url` and `sf_sqs_report_task` outputs to the `cumulus` module.
  - Added `publishPdrs` Lambda to handle publishing PDR messages to SNS when PDR records are written to DynamoDB.
  - Added `@cumulus/api/models/Pdr.storePdrFromCumulusMessage` to store PDRs from a Cumulus message to DynamoDB.
  - Added `@cumulus/aws-client/parseSQSMessageBody` to parse an SQS message body string into an object.

- **Ability to set custom backend API url in the archive module**
  - Add `api_url` definition in `tf-modules/cumulus/archive.tf`
  - Add `archive_api_url` variable in `tf-modules/cumulus/variables.tf`

- **CUMULUS-1741**
  - Added an optional `elasticsearch_security_group_ids` variable to the
    `data-persistence` Terraform module to allow additional security groups to
    be assigned to the Elasticsearch Domain.

- **CUMULUS-1752**
  - Added `@cumulus/integration-tests/api/distribution.invokeTEADistributionLambda` to simulate a request to the [Thin Egress App](https://github.com/asfadmin/thin-egress-app) by invoking the Lambda and getting a response payload.
  - Added `@cumulus/integration-tests/api/distribution.getTEARequestHeaders` to generate necessary request headers for a request to the Thin Egress App
  - Added `@cumulus/integration-tests/api/distribution.getTEADistributionApiFileStream` to get a response stream for a file served by Thin Egress App
  - Added `@cumulus/integration-tests/api/distribution.getTEADistributionApiRedirect` to get a redirect response from the Thin Egress App

- **CUMULUS-1755**
  - Added `@cumulus/aws-client/CloudFormation.describeCfStack()` to describe a Cloudformation stack
  - Added `@cumulus/aws-client/CloudFormation.getCfStackParameterValues()` to get multiple parameter values for a Cloudformation stack

### Changed

- **CUMULUS-1725**
  - Moved the logic that updates the granule files cache Dynamo table into its
    own Lambda function called `granuleFilesCacheUpdater`.

- **CUMULUS-1736**
  - The `collections` model in the API package now determines the name of a
    collection based on the `name` property, rather than using `dataType` and
    then falling back to `name`.
  - The `@cumulus/integration-tests.loadCollection()` function no longer appends
    the postfix to the end of the collection's `dataType`.
  - The `@cumulus/integration-tests.addCollections()` function no longer appends
    the postfix to the end of the collection's `dataType`.

- **CUMULUS-1672**
  - Add a `retryOptions` parameter to the `@cumulus/aws-client/S3.headObject`
     function, which will retry if the object being queried does not exist.

- **CUMULUS-1446**
  - Mark the `@cumulus/integration-tests/api.addCollectionApi()` function as
    deprecated
  - Mark the `@cumulus/integration-tests/index.listCollections()` function as
    deprecated
  - Mark the `@cumulus/integration-tests/index.listProviders()` function as
    deprecated
  - Mark the `@cumulus/integration-tests/index.rulesList()` function as
    deprecated

- **CUMULUS-1672**
  - Previously, the `cumulus` module defaulted to setting a
    `Deployment = var.prefix` tag on all resources that it managed. In this
    release, the `cumulus` module will now accept a `tags` input variable that
    defines the tags to be assigned to all resources that it manages.
  - Previously, the `data-persistence` module defaulted to setting a
    `Deployment = var.prefix` tag on all resources that it managed. In this
    release, the `data-persistence` module will now accept a `tags` input
    variable that defines the tags to be assigned to all resources that it
    manages.
  - Previously, the `distribution` module defaulted to setting a
    `Deployment = var.prefix` tag on all resources that it managed. In this
    release, the `distribution` module will now accept a `tags` input variable
    that defines the tags to be assigned to all resources that it manages.
  - Previously, the `ingest` module defaulted to setting a
    `Deployment = var.prefix` tag on all resources that it managed. In this
    release, the `ingest` module will now accept a `tags` input variable that
    defines the tags to be assigned to all resources that it manages.
  - Previously, the `s3-replicator` module defaulted to setting a
    `Deployment = var.prefix` tag on all resources that it managed. In this
    release, the `s3-replicator` module will now accept a `tags` input variable
    that defines the tags to be assigned to all resources that it manages.

- **CUMULUS-1684**
  - Update the API package to encrypt provider credentials using KMS instead of
    using RSA keys stored in S3

- **CUMULUS-1717**
  - Changed name of `cwSfExecutionEventToDb` Lambda to `cwSfEventToDbRecords`
  - Updated `cwSfEventToDbRecords` to write granule records to DynamoDB from the incoming Cumulus message

- **CUMULUS-1718**
  - Renamed `cwSfEventToDbRecords` to `sfEventSqsToDbRecords` due to architecture change to being a consumer of an SQS queue of Step Function Cloudwatch events.
  - Updated `sfEventSqsToDbRecords` to write PDR records to DynamoDB from the incoming Cumulus message
  - Moved `data-cookbooks/sns.md` to `data-cookbooks/ingest-notifications.md` and updated it to reflect recent changes.

- **CUMULUS-1748**
  - (S)FTP discovery tasks now use the provider-path as-is instead of forcing it to a relative path.
  - Improved error handling to catch permission denied FTP errors better and log them properly. Workflows will still fail encountering this error and we intend to consider that approach in a future ticket.

- **CUMULUS-1752**
  - Moved class for parsing distribution events to its own file: `@cumulus/api/lib/DistributionEvent.js`
    - Updated `DistributionEvent` to properly parse S3 access logs generated by requests from the [Thin Egress App](https://github.com/asfadmin/thin-egress-app)

- **CUMULUS-1753** - Changes to `@cumulus/ingest/HttpProviderClient.js`:
  - Removed regex filter in `HttpProviderClient.list()` that was used to return only files with an extension between 1 and 4 characters long. `HttpProviderClient.list()` will now return all files linked from the HTTP provider host.

- **CUMULUS-1755**
  - Updated the Thin Egress App module used in `tf-modules/distribution/main.tf` to build 61. [See the release notes](https://github.com/asfadmin/thin-egress-app/releases/tag/tea-build.61).

- **CUMULUS-1757**
  - Update @cumulus/cmr-client CMRSearchConceptQueue to take optional cmrEnvironment parameter

### Deprecated

- **CUMULUS-1684**
  - Deprecate `@cumulus/common/key-pair-provider/S3KeyPairProvider`
  - Deprecate `@cumulus/common/key-pair-provider/S3KeyPairProvider.encrypt()`
  - Deprecate `@cumulus/common/key-pair-provider/S3KeyPairProvider.decrypt()`
  - Deprecate `@cumulus/common/kms/KMS`
  - Deprecate `@cumulus/common/kms/KMS.encrypt()`
  - Deprecate `@cumulus/common/kms/KMS.decrypt()`
  - Deprecate `@cumulus/common/sftp.Sftp`

- **CUMULUS-1717**
  - Deprecate `@cumulus/api/models/Granule.createGranulesFromSns`

- **CUMULUS-1718**
  - Deprecate `@cumulus/sf-sns-report`.
    - This task has been updated to always throw an error directing the user to use `@cumulus/sf-sqs-report` instead. This was done because there is no longer an SNS topic to which to publish, and no consumers to listen to it.

- **CUMULUS-1748**
  - Deprecate `@cumulus/ingest/util.normalizeProviderPath`

- **CUMULUS-1752**
  - Deprecate `@cumulus/integration-tests/api/distribution.getDistributionApiFileStream`
  - Deprecate `@cumulus/integration-tests/api/distribution.getDistributionApiRedirect`
  - Deprecate `@cumulus/integration-tests/api/distribution.invokeApiDistributionLambda`

### Removed

- **CUMULUS-1684**
  - Remove the deployment script that creates encryption keys and stores them to
    S3

- **CUMULUS-1768**
  - Removed API endpoints `stats/histogram` and `stats/average`. All advanced stats needs should be acquired from Cloud Metrics or similarly configured ELK stack.

### Fixed

- **Fix default values for urs_url in variables.tf files**
  - Remove trailing `/` from default `urs_url` values.

- **CUMULUS-1610** - Add the Elasticsearch security group to the EC2 security groups

- **CUMULUS-1740** - `cumulus_meta.workflow_start_time` is now set in Cumulus
  messages

- **CUMULUS-1753** - Fixed `@cumulus/ingest/HttpProviderClient.js` to properly handle HTTP providers with:
  - Multiple link tags (e.g. `<a>`) per line of source code
  - Link tags in uppercase or lowercase (e.g. `<A>`)
  - Links with filepaths in the link target (e.g. `<a href="/path/to/file.txt">`). These files will be returned from HTTP file discovery **as the file name only** (e.g. `file.txt`).

- **CUMULUS-1768**
  - Fix an issue in the stats endpoints in `@cumulus/api` to send back stats for the correct type

## [v1.18.0] 2020-02-03

### BREAKING CHANGES

- **CUMULUS-1686**

  - `ecs_cluster_instance_image_id` is now a _required_ variable of the `cumulus` module, instead of optional.

- **CUMULUS-1698**

  - Change variable `saml_launchpad_metadata_path` to `saml_launchpad_metadata_url` in the `tf-modules/cumulus` Terraform module.

- **CUMULUS-1703**
  - Remove the unused `forceDownload` option from the `sync-granule` tasks's config
  - Remove the `@cumulus/ingest/granule.Discover` class
  - Remove the `@cumulus/ingest/granule.Granule` class
  - Remove the `@cumulus/ingest/pdr.Discover` class
  - Remove the `@cumulus/ingest/pdr.Granule` class
  - Remove the `@cumulus/ingest/parse-pdr.parsePdr` function

### Added

- **CUMULUS-1040**

  - Added `@cumulus/aws-client` package to provide utilities for working with AWS services and the Node.js AWS SDK
  - Added `@cumulus/errors` package which exports error classes for use in Cumulus workflow code
  - Added `@cumulus/integration-tests/sfnStep` to provide utilities for parsing step function execution histories

- **CUMULUS-1102**

  - Adds functionality to the @cumulus/api package for better local testing.
    - Adds data seeding for @cumulus/api's localAPI.
      - seed functions allow adding collections, executions, granules, pdrs, providers, and rules to a Localstack Elasticsearch and DynamoDB via `addCollections`, `addExecutions`, `addGranules`, `addPdrs`, `addProviders`, and `addRules`.
    - Adds `eraseDataStack` function to local API server code allowing resetting of local datastack for testing (ES and DynamoDB).
    - Adds optional parameters to the @cumulus/api bin serve to allow for launching the api without destroying the current data.

- **CUMULUS-1697**

  - Added the `@cumulus/tf-inventory` package that provides command line utilities for managing Terraform resources in your AWS account

- **CUMULUS-1703**

  - Add `@cumulus/aws-client/S3.createBucket` function
  - Add `@cumulus/aws-client/S3.putFile` function
  - Add `@cumulus/common/string.isNonEmptyString` function
  - Add `@cumulus/ingest/FtpProviderClient` class
  - Add `@cumulus/ingest/HttpProviderClient` class
  - Add `@cumulus/ingest/S3ProviderClient` class
  - Add `@cumulus/ingest/SftpProviderClient` class
  - Add `@cumulus/ingest/providerClientUtils.buildProviderClient` function
  - Add `@cumulus/ingest/providerClientUtils.fetchTextFile` function

- **CUMULUS-1731**

  - Add new optional input variables to the Cumulus Terraform module to support TEA upgrade:
    - `thin_egress_cookie_domain` - Valid domain for Thin Egress App cookie
    - `thin_egress_domain_cert_arn` - Certificate Manager SSL Cert ARN for Thin
      Egress App if deployed outside NGAP/CloudFront
    - `thin_egress_download_role_in_region_arn` - ARN for reading of Thin Egress
      App data buckets for in-region requests
    - `thin_egress_jwt_algo` - Algorithm with which to encode the Thin Egress
      App JWT cookie
    - `thin_egress_jwt_secret_name` - Name of AWS secret where keys for the Thin
      Egress App JWT encode/decode are stored
    - `thin_egress_lambda_code_dependency_archive_key` - Thin Egress App - S3
      Key of packaged python modules for lambda dependency layer

- **CUMULUS-1733**
  - Add `discovery-filtering` operator doc to document previously undocumented functionality.

- **CUMULUS-1737**
  - Added the `cumulus-test-cleanup` module to run a nightly cleanup on resources left over from the integration tests run from the `example/spec` directory.

### Changed

- **CUMULUS-1102**

  - Updates `@cumulus/api/auth/testAuth` to use JWT instead of random tokens.
  - Updates the default AMI for the ecs_cluster_instance_image_id.

- **CUMULUS-1622**

  - Mutex class has been deprecated in `@cumulus/common/concurrency` and will be removed in a future release.

- **CUMULUS-1686**

  - Changed `ecs_cluster_instance_image_id` to be a required variable of the `cumulus` module and removed the default value.
    The default was not available across accounts and regions, nor outside of NGAP and therefore not particularly useful.

- **CUMULUS-1688**

  - Updated `@cumulus/aws.receiveSQSMessages` not to replace `message.Body` with a parsed object. This behavior was undocumented and confusing as received messages appeared to contradict AWS docs that state `message.Body` is always a string.
  - Replaced `sf_watcher` CloudWatch rule from `cloudwatch-events.tf` with an EventSourceMapping on `sqs2sf` mapped to the `start_sf` SQS queue (in `event-sources.tf`).
  - Updated `sqs2sf` with an EventSourceMapping handler and unit test.

- **CUMULUS-1698**

  - Change variable `saml_launchpad_metadata_path` to `saml_launchpad_metadata_url` in the `tf-modules/cumulus` Terraform module.
  - Updated `@cumulus/api/launchpadSaml` to download launchpad IDP metadata from configured location when the metadata in s3 is not valid, and to work with updated IDP metadata and SAML response.

- **CUMULUS-1731**
  - Upgrade the version of the Thin Egress App deployed by Cumulus to v48
    - Note: New variables available, see the 'Added' section of this changelog.

### Fixed

- **CUMULUS-1664**

  - Updated `dbIndexer` Lambda to remove hardcoded references to DynamoDB table names.

- **CUMULUS-1733**
  - Fixed granule discovery recursion algorithm used in S/FTP protocols.

### Removed

- **CUMULUS-1481**
  - removed `process` config and output from PostToCmr as it was not required by the task nor downstream steps, and should still be in the output message's `meta` regardless.

### Deprecated

- **CUMULUS-1040**
  - Deprecated the following code. For cases where the code was moved into another package, the new code location is noted:
    - `@cumulus/common/CloudFormationGateway` -> `@cumulus/aws-client/CloudFormationGateway`
    - `@cumulus/common/DynamoDb` -> `@cumulus/aws-client/DynamoDb`
    - `@cumulus/common/errors` -> `@cumulus/errors`
    - `@cumulus/common/StepFunctions` -> `@cumulus/aws-client/StepFunctions`
    - All of the exported functions in `@cumulus/commmon/aws` (moved into `@cumulus/aws-client`), except:
      - `@cumulus/common/aws/isThrottlingException` -> `@cumulus/errors/isThrottlingException`
      - `@cumulus/common/aws/improveStackTrace` (not deprecated)
      - `@cumulus/common/aws/retryOnThrottlingException` (not deprecated)
    - `@cumulus/common/sfnStep/SfnStep.parseStepMessage` -> `@cumulus/integration-tests/sfnStep/SfnStep.parseStepMessage`
    - `@cumulus/common/sfnStep/ActivityStep` -> `@cumulus/integration-tests/sfnStep/ActivityStep`
    - `@cumulus/common/sfnStep/LambdaStep` -> `@cumulus/integration-tests/sfnStep/LambdaStep`
    - `@cumulus/common/string/unicodeEscape` -> `@cumulus/aws-client/StepFunctions.unicodeEscape`
    - `@cumulus/common/util/setErrorStack` -> `@cumulus/aws-client/util/setErrorStack`
    - `@cumulus/ingest/aws/invoke` -> `@cumulus/aws-client/Lambda/invoke`
    - `@cumulus/ingest/aws/CloudWatch.bucketSize`
    - `@cumulus/ingest/aws/CloudWatch.cw`
    - `@cumulus/ingest/aws/ECS.ecs`
    - `@cumulus/ingest/aws/ECS`
    - `@cumulus/ingest/aws/Events.putEvent` -> `@cumulus/aws-client/CloudwatchEvents.putEvent`
    - `@cumulus/ingest/aws/Events.deleteEvent` -> `@cumulus/aws-client/CloudwatchEvents.deleteEvent`
    - `@cumulus/ingest/aws/Events.deleteTarget` -> `@cumulus/aws-client/CloudwatchEvents.deleteTarget`
    - `@cumulus/ingest/aws/Events.putTarget` -> `@cumulus/aws-client/CloudwatchEvents.putTarget`
    - `@cumulus/ingest/aws/SQS.attributes` -> `@cumulus/aws-client/SQS.getQueueAttributes`
    - `@cumulus/ingest/aws/SQS.deleteMessage` -> `@cumulus/aws-client/SQS.deleteSQSMessage`
    - `@cumulus/ingest/aws/SQS.deleteQueue` -> `@cumulus/aws-client/SQS.deleteQueue`
    - `@cumulus/ingest/aws/SQS.getUrl` -> `@cumulus/aws-client/SQS.getQueueUrlByName`
    - `@cumulus/ingest/aws/SQS.receiveMessage` -> `@cumulus/aws-client/SQS.receiveSQSMessages`
    - `@cumulus/ingest/aws/SQS.sendMessage` -> `@cumulus/aws-client/SQS.sendSQSMessage`
    - `@cumulus/ingest/aws/StepFunction.getExecutionStatus` -> `@cumulus/aws-client/StepFunction.getExecutionStatus`
    - `@cumulus/ingest/aws/StepFunction.getExecutionUrl` -> `@cumulus/aws-client/StepFunction.getExecutionUrl`

## [v1.17.0] - 2019-12-31

### BREAKING CHANGES

- **CUMULUS-1498**
  - The `@cumulus/cmrjs.publish2CMR` function expects that the value of its
    `creds.password` parameter is a plaintext password.
  - Rather than using an encrypted password from the `cmr_password` environment
    variable, the `@cumulus/cmrjs.updateCMRMetadata` function now looks for an
    environment variable called `cmr_password_secret_name` and fetches the CMR
    password from that secret in AWS Secrets Manager.
  - The `@cumulus/post-to-cmr` task now expects a
    `config.cmr.passwordSecretName` value, rather than `config.cmr.password`.
    The CMR password will be fetched from that secret in AWS Secrets Manager.

### Added

- **CUMULUS-630**

  - Added support for replaying Kinesis records on a stream into the Cumulus Kinesis workflow triggering mechanism: either all the records, or some time slice delimited by start and end timestamps.
  - Added `/replays` endpoint to the operator API for triggering replays.
  - Added `Replay Kinesis Messages` documentation to Operator Docs.
  - Added `manualConsumer` lambda function to consume a Kinesis stream. Used by the replay AsyncOperation.

- **CUMULUS-1687**
  - Added new API endpoint for listing async operations at `/asyncOperations`
  - All asyncOperations now include the fields `description` and `operationType`. `operationType` can be one of the following. [`Bulk Delete`, `Bulk Granules`, `ES Index`, `Kinesis Replay`]

### Changed

- **CUMULUS-1626**

  - Updates Cumulus to use node10/CMA 1.1.2 for all of its internal lambdas in prep for AWS node 8 EOL

- **CUMULUS-1498**
  - Remove the DynamoDB Users table. The list of OAuth users who are allowed to
    use the API is now stored in S3.
  - The CMR password and Launchpad passphrase are now stored in Secrets Manager

## [v1.16.1] - 2019-12-6

**Please note**:

- The `region` argument to the `cumulus` Terraform module has been removed. You may see a warning or error if you have that variable populated.
- Your workflow tasks should use the following versions of the CMA libraries to utilize new granule, parentArn, asyncOperationId, and stackName fields on the logs:
  - `cumulus-message-adapter-js` version 1.0.10+
  - `cumulus-message-adapter-python` version 1.1.1+
  - `cumulus-message-adapter-java` version 1.2.11+
- The `data-persistence` module no longer manages the creation of an Elasticsearch service-linked role for deploying Elasticsearch to a VPC. Follow the [deployment instructions on preparing your VPC](https://nasa.github.io/cumulus/docs/deployment/deployment-readme#vpc-subnets-and-security-group) for guidance on how to create the Elasticsearch service-linked role manually.
- There is now a `distribution_api_gateway_stage` variable for the `tf-modules/cumulus` Terraform module that will be used as the API gateway stage name used for the distribution API (Thin Egress App)
- Default value for the `urs_url` variable is now `https://uat.urs.earthdata.nasa.gov/` in the `tf-modules/cumulus` and `tf-modules/archive` Terraform modules. So deploying the `cumulus` module without a `urs_url` variable set will integrate your Cumulus deployment with the UAT URS environment.

### Added

- **CUMULUS-1563**

  - Added `custom_domain_name` variable to `tf-modules/data-persistence` module

- **CUMULUS-1654**
  - Added new helpers to `@cumulus/common/execution-history`:
    - `getStepExitedEvent()` returns the `TaskStateExited` event in a workflow execution history after the given step completion/failure event
    - `getTaskExitedEventOutput()` returns the output message for a `TaskStateExited` event in a workflow execution history

### Changed

- **CUMULUS-1578**

  - Updates SAML launchpad configuration to authorize via configured userGroup.
    [See the NASA specific documentation (protected)](https://wiki.earthdata.nasa.gov/display/CUMULUS/Cumulus+SAML+Launchpad+Integration)

- **CUMULUS-1579**

  - Elasticsearch list queries use `match` instead of `term`. `term` had been analyzing the terms and not supporting `-` in the field values.

- **CUMULUS-1619**

  - Adds 4 new keys to `@cumulus/logger` to display granules, parentArn, asyncOperationId, and stackName.
  - Depends on `cumulus-message-adapter-js` version 1.0.10+. Cumulus tasks updated to use this version.

- **CUMULUS-1654**

  - Changed `@cumulus/common/SfnStep.parseStepMessage()` to a static class method

- **CUMULUS-1641**
  - Added `meta.retries` and `meta.visibilityTimeout` properties to sqs-type rule. To create sqs-type rule, you're required to configure a dead-letter queue on your queue.
  - Added `sqsMessageRemover` lambda which removes the message from SQS queue upon successful workflow execution.
  - Updated `sqsMessageConsumer` lambda to not delete message from SQS queue, and to retry the SQS message for configured number of times.

### Removed

- Removed `create_service_linked_role` variable from `tf-modules/data-persistence` module.

- **CUMULUS-1321**
  - The `region` argument to the `cumulus` Terraform module has been removed

### Fixed

- **CUMULUS-1668** - Fixed a race condition where executions may not have been
  added to the database correctly
- **CUMULUS-1654** - Fixed issue with `publishReports` Lambda not including workflow execution error information for failed workflows with a single step
- Fixed `tf-modules/cumulus` module so that the `urs_url` variable is passed on to its invocation of the `tf-modules/archive` module

## [v1.16.0] - 2019-11-15

### Added

- **CUMULUS-1321**

  - A `deploy_distribution_s3_credentials_endpoint` variable has been added to
    the `cumulus` Terraform module. If true, the NGAP-backed S3 credentials
    endpoint will be added to the Thin Egress App's API. Default: true

- **CUMULUS-1544**

  - Updated the `/granules/bulk` endpoint to correctly query Elasticsearch when
    granule ids are not provided.

- **CUMULUS-1580**
  - Added `/granules/bulk` endpoint to `@cumulus/api` to perform bulk actions on granules given either a list of granule ids or an Elasticsearch query and the workflow to perform.

### Changed

- **CUMULUS-1561**

  - Fix the way that we are handling Terraform provider version requirements
  - Pass provider configs into child modules using the method that the
    [Terraform documentation](https://www.terraform.io/docs/configuration/modules.html#providers-within-modules)
    suggests
  - Remove the `region` input variable from the `s3_access_test` Terraform module
  - Remove the `aws_profile` and `aws_region` input variables from the
    `s3-replicator` Terraform module

- **CUMULUS-1639**
  - Because of
    [S3's Data Consistency Model](https://docs.aws.amazon.com/AmazonS3/latest/dev/Introduction.html#BasicsObjects),
    there may be situations where a GET operation for an object can temporarily
    return a `NoSuchKey` response even if that object _has_ been created. The
    `@cumulus/common/aws.getS3Object()` function has been updated to support
    retries if a `NoSuchKey` response is returned by S3. This behavior can be
    enabled by passing a `retryOptions` object to that function. Supported
    values for that object can be found here:
    <https://github.com/tim-kos/node-retry#retryoperationoptions>

### Removed

- **CUMULUS-1559**
  - `logToSharedDestination` has been migrated to the Terraform deployment as `log_api_gateway_to_cloudwatch` and will ONLY apply to egress lambdas.
    Due to the differences in the Terraform deployment model, we cannot support a global log subscription toggle for a configurable subset of lambdas.
    However, setting up your own log forwarding for a Lambda with Terraform is fairly simple, as you will only need to add SubscriptionFilters to your Terraform configuration, one per log group.
    See [the Terraform documentation](https://www.terraform.io/docs/providers/aws/r/cloudwatch_log_subscription_filter.html) for details on how to do this.
    An empty FilterPattern ("") will capture all logs in a group.

## [v1.15.0] - 2019-11-04

### BREAKING CHANGES

- **CUMULUS-1644** - When a workflow execution begins or ends, the workflow
  payload is parsed and any new or updated PDRs or granules referenced in that
  workflow are stored to the Cumulus archive. The defined interface says that a
  PDR in `payload.pdr` will be added to the archive, and any granules in
  `payload.granules` will also be added to the archive. In previous releases,
  PDRs found in `meta.pdr` and granules found in `meta.input_granules` were also
  added to the archive. This caused unexpected behavior and has been removed.
  Only PDRs from `payload.pdr` and granules from `payload.granules` will now be
  added to the Cumulus archive.

- **CUMULUS-1449** - Cumulus now uses a universal workflow template when
  starting a workflow that contains general information specific to the
  deployment, but not specific to the workflow. Workflow task configs must be
  defined using AWS step function parameters. As part of this change,
  `CumulusConfig` has been retired and task configs must now be defined under
  the `cma.task_config` key in the Parameters section of a step function
  definition.

  **Migration instructions**:

  NOTE: These instructions require the use of Cumulus Message Adapter v1.1.x+.
  Please ensure you are using a compatible version before attempting to migrate
  workflow configurations. When defining workflow steps, remove any
  `CumulusConfig` section, as shown below:

  ```yaml
  ParsePdr:
    CumulusConfig:
      provider: "{$.meta.provider}"
      bucket: "{$.meta.buckets.internal.name}"
      stack: "{$.meta.stack}"
  ```

  Instead, use AWS Parameters to pass `task_config` for the task directly into
  the Cumulus Message Adapter:

  ```yaml
  ParsePdr:
    Parameters:
      cma:
        event.$: "$"
        task_config:
          provider: "{$.meta.provider}"
          bucket: "{$.meta.buckets.internal.name}"
          stack: "{$.meta.stack}"
  ```

  In this example, the `cma` key is used to pass parameters to the message
  adapter. Using `task_config` in combination with `event.$: '$'` allows the
  message adapter to process `task_config` as the `config` passed to the Cumulus
  task. See `example/workflows/sips.yml` in the core repository for further
  examples of how to set the Parameters.

  Additionally, workflow configurations for the `QueueGranules` and `QueuePdrs`
  tasks need to be updated:

  - `queue-pdrs` config changes:
    - `parsePdrMessageTemplateUri` replaced with `parsePdrWorkflow`, which is
      the workflow name (i.e. top-level name in `config.yml`, e.g. 'ParsePdr').
    - `internalBucket` and `stackName` configs now required to look up
      configuration from the deployment. Brings the task config in line with
      that of `queue-granules`.
  - `queue-granules` config change: `ingestGranuleMessageTemplateUri` replaced
    with `ingestGranuleWorkflow`, which is the workflow name (e.g.
    'IngestGranule').

- **CUMULUS-1396** - **Workflow steps at the beginning and end of a workflow
  using the `SfSnsReport` Lambda have now been deprecated (e.g. `StartStatus`,
  `StopStatus`) and should be removed from your workflow definitions**. These
  steps were used for publishing ingest notifications and have been replaced by
  an implementation using Cloudwatch events for Step Functions to trigger a
  Lambda that publishes ingest notifications. For further detail on how ingest
  notifications are published, see the notes below on **CUMULUS-1394**. For
  examples of how to update your workflow definitions, see our
  [example workflow definitions](https://github.com/nasa/cumulus/blob/master/example/workflows/).

- **CUMULUS-1470**
  - Remove Cumulus-defined ECS service autoscaling, allowing integrators to
    better customize autoscaling to meet their needs. In order to use
    autoscaling with ECS services, appropriate
    `AWS::ApplicationAutoScaling::ScalableTarget`,
    `AWS::ApplicationAutoScaling::ScalingPolicy`, and `AWS::CloudWatch::Alarm`
    resources should be defined in a kes overrides file. See
    [this example](https://github.com/nasa/cumulus/blob/release-1.15.x/example/overrides/app/cloudformation.template.yml)
    for an example.
  - The following config parameters are no longer used:
    - ecs.services.\<NAME\>.minTasks
    - ecs.services.\<NAME\>.maxTasks
    - ecs.services.\<NAME\>.scaleInActivityScheduleTime
    - ecs.services.\<NAME\>.scaleInAdjustmentPercent
    - ecs.services.\<NAME\>.scaleOutActivityScheduleTime
    - ecs.services.\<NAME\>.scaleOutAdjustmentPercent
    - ecs.services.\<NAME\>.activityName

### Added

- **CUMULUS-1100**

  - Added 30-day retention properties to all log groups that were missing those policies.

- **CUMULUS-1396**

  - Added `@cumulus/common/sfnStep`:
    - `LambdaStep` - A class for retrieving and parsing input and output to Lambda steps in AWS Step Functions
    - `ActivityStep` - A class for retrieving and parsing input and output to ECS activity steps in AWS Step Functions

- **CUMULUS-1574**

  - Added `GET /token` endpoint for SAML authorization when cumulus is protected by Launchpad.
    This lets a user retieve a token by hand that can be presented to the API.

- **CUMULUS-1625**

  - Added `sf_start_rate` variable to the `ingest` Terraform module, equivalent to `sqs_consumer_rate` in the old model, but will not be automatically applied to custom queues as that was.

- **CUMULUS-1513**
  - Added `sqs`-type rule support in the Cumulus API `@cumulus/api`
  - Added `sqsMessageConsumer` lambda which processes messages from the SQS queues configured in the `sqs` rules.

### Changed

- **CUMULUS-1639**

  - Because of
    [S3's Data Consistency Model](https://docs.aws.amazon.com/AmazonS3/latest/dev/Introduction.html#BasicsObjects),
    there may be situations where a GET operation for an object can temporarily
    return a `NoSuchKey` response even if that object _has_ been created. The
    `@cumulus/common/aws.getS3Object()` function will now retry up to 10 times
    if a `NoSuchKey` response is returned by S3. This can behavior can be
    overridden by passing `{ retries: 0 }` as the `retryOptions` argument.

- **CUMULUS-1449**

  - `queue-pdrs` & `queue-granules` config changes. Details in breaking changes section.
  - Cumulus now uses a universal workflow template when starting workflow that contains general information specific to the deployment, but not specific to the workflow.
  - Changed the way workflow configs are defined, from `CumulusConfig` to a `task_config` AWS Parameter.

- **CUMULUS-1452**

  - Changed the default ECS docker storage drive to `devicemapper`

- **CUMULUS-1453**
  - Removed config schema for `@cumulus/sf-sns-report` task
  - Updated `@cumulus/sf-sns-report` to always assume that it is running as an intermediate step in a workflow, not as the first or last step

### Removed

- **CUMULUS-1449**
  - Retired `CumulusConfig` as part of step function definitions, as this is an artifact of the way Kes parses workflow definitions that was not possible to migrate to Terraform. Use AWS Parameters and the `task_config` key instead. See change note above.
  - Removed individual workflow templates.

### Fixed

- **CUMULUS-1620** - Fixed bug where `message_adapter_version` does not correctly inject the CMA

- **CUMULUS-1396** - Updated `@cumulus/common/StepFunctions.getExecutionHistory()` to recursively fetch execution history when `nextToken` is returned in response

- **CUMULUS-1571** - Updated `@cumulus/common/DynamoDb.get()` to throw any errors encountered when trying to get a record and the record does exist

- **CUMULUS-1452**
  - Updated the EC2 initialization scripts to use full volume size for docker storage
  - Changed the default ECS docker storage drive to `devicemapper`

## [v1.14.5] - 2019-12-30 - [BACKPORT]

### Updated

- **CUMULUS-1626**
  - Updates Cumulus to use node10/CMA 1.1.2 for all of its internal lambdas in prep for AWS node 8 EOL

## [v1.14.4] - 2019-10-28

### Fixed

- **CUMULUS-1632** - Pinned `aws-elasticsearch-connector` package in `@cumulus/api` to version `8.1.3`, since `8.2.0` includes breaking changes

## [v1.14.3] - 2019-10-18

### Fixed

- **CUMULUS-1620** - Fixed bug where `message_adapter_version` does not correctly inject the CMA

- **CUMULUS-1572** - A granule is now included in discovery results even when
  none of its files has a matching file type in the associated collection
  configuration. Previously, if all files for a granule were unmatched by a file
  type configuration, the granule was excluded from the discovery results.
  Further, added support for a `boolean` property
  `ignoreFilesConfigForDiscovery`, which controls how a granule's files are
  filtered at discovery time.

## [v1.14.2] - 2019-10-08

### BREAKING CHANGES

Your Cumulus Message Adapter version should be pinned to `v1.0.13` or lower in your `app/config.yml` using `message_adapter_version: v1.0.13` OR you should use the workflow migration steps below to work with CMA v1.1.1+.

- **CUMULUS-1394** - The implementation of the `SfSnsReport` Lambda requires additional environment variables for integration with the new ingest notification SNS topics. Therefore, **you must update the definition of `SfSnsReport` in your `lambdas.yml` like so**:

```yaml
SfSnsReport:
  handler: index.handler
  timeout: 300
  source: node_modules/@cumulus/sf-sns-report/dist
  tables:
    - ExecutionsTable
  envs:
    execution_sns_topic_arn:
      function: Ref
      value: reportExecutionsSns
    granule_sns_topic_arn:
      function: Ref
      value: reportGranulesSns
    pdr_sns_topic_arn:
      function: Ref
      value: reportPdrsSns
```

- **CUMULUS-1447** -
  The newest release of the Cumulus Message Adapter (v1.1.1) requires that parameterized configuration be used for remote message functionality. Once released, Kes will automatically bring in CMA v1.1.1 without additional configuration.

  **Migration instructions**
  Oversized messages are no longer written to S3 automatically. In order to utilize remote messaging functionality, configure a `ReplaceConfig` AWS Step Function parameter on your CMA task:

  ```yaml
  ParsePdr:
    Parameters:
      cma:
        event.$: "$"
        ReplaceConfig:
          FullMessage: true
  ```

  Accepted fields in `ReplaceConfig` include `MaxSize`, `FullMessage`, `Path` and `TargetPath`.
  See https://github.com/nasa/cumulus-message-adapter/blob/master/CONTRACT.md#remote-message-configuration for full details.

  As this change is backward compatible in Cumulus Core, users wishing to utilize the previous version of the CMA may opt to transition to using a CMA lambda layer, or set `message_adapter_version` in their configuration to a version prior to v1.1.0.

### PLEASE NOTE

- **CUMULUS-1394** - Ingest notifications are now provided via 3 separate SNS topics for executions, granules, and PDRs, instead of a single `sftracker` SNS topic. Whereas the `sftracker` SNS topic received a full Cumulus execution message, the new topics all receive generated records for the given object. The new topics are only published to if the given object exists for the current execution. For a given execution/granule/PDR, **two messages will be received by each topic**: one message indicating that ingest is running and another message indicating that ingest has completed or failed. The new SNS topics are:

  - `reportExecutions` - Receives 1 message per execution
  - `reportGranules` - Receives 1 message per granule in an execution
  - `reportPdrs` - Receives 1 message per PDR

### Added

- **CUMULUS-639**

  - Adds SAML JWT and launchpad token authentication to Cumulus API (configurable)
    - **NOTE** to authenticate with Launchpad ensure your launchpad user_id is in the `<prefix>-UsersTable`
    - when Cumulus configured to protect API via Launchpad:
      - New endpoints
        - `GET /saml/login` - starting point for SAML SSO creates the login request url and redirects to the SAML Identity Provider Service (IDP)
        - `POST /saml/auth` - SAML Assertion Consumer Service. POST receiver from SAML IDP. Validates response, logs the user in, and returnes a SAML-based JWT.
    - Disabled endpoints
      - `POST /refresh`
      - Changes authorization worklow:
      - `ensureAuthorized` now presumes the bearer token is a JWT and tries to validate. If the token is malformed, it attempts to validate the token against Launchpad. This allows users to bring their own token as described here https://wiki.earthdata.nasa.gov/display/CUMULUS/Cumulus+API+with+Launchpad+Authentication. But it also allows dashboard users to manually authenticate via Launchpad SAML to receive a Launchpad-based JWT.

- **CUMULUS-1394**
  - Added `Granule.generateGranuleRecord()` method to granules model to generate a granule database record from a Cumulus execution message
  - Added `Pdr.generatePdrRecord()` method to PDRs model to generate a granule database record from a Cumulus execution message
  - Added helpers to `@cumulus/common/message`:
    - `getMessageExecutionName()` - Get the execution name from a Cumulus execution message
    - `getMessageStateMachineArn()` - Get the state machine ARN from a Cumulus execution message
    - `getMessageExecutionArn()` - Get the execution ARN for a Cumulus execution message
    - `getMessageGranules()` - Get the granules from a Cumulus execution message, if any.
  - Added `@cumulus/common/cloudwatch-event/isFailedSfStatus()` to determine if a Step Function status from a Cloudwatch event is a failed status

### Changed

- **CUMULUS-1308**

  - HTTP PUT of a Collection, Provider, or Rule via the Cumulus API now
    performs full replacement of the existing object with the object supplied
    in the request payload. Previous behavior was to perform a modification
    (partial update) by merging the existing object with the (possibly partial)
    object in the payload, but this did not conform to the HTTP standard, which
    specifies PATCH as the means for modifications rather than replacements.

- **CUMULUS-1375**

  - Migrate Cumulus from deprecated Elasticsearch JS client to new, supported one in `@cumulus/api`

- **CUMULUS-1485** Update `@cumulus/cmr-client` to return error message from CMR for validation failures.

- **CUMULUS-1394**

  - Renamed `Execution.generateDocFromPayload()` to `Execution.generateRecord()` on executions model. The method generates an execution database record from a Cumulus execution message.

- **CUMULUS-1432**

  - `logs` endpoint takes the level parameter as a string and not a number
  - Elasticsearch term query generation no longer converts numbers to boolean

- **CUMULUS-1447**

  - Consolidated all remote message handling code into @common/aws
  - Update remote message code to handle updated CMA remote message flags
  - Update example SIPS workflows to utilize Parameterized CMA configuration

- **CUMULUS-1448** Refactor workflows that are mutating cumulus_meta to utilize meta field

- **CUMULUS-1451**

  - Elasticsearch cluster setting `auto_create_index` will be set to false. This had been causing issues in the bootstrap lambda on deploy.

- **CUMULUS-1456**
  - `@cumulus/api` endpoints default error handler uses `boom` package to format errors, which is consistent with other API endpoint errors.

### Fixed

- **CUMULUS-1432** `logs` endpoint filter correctly filters logs by level
- **CUMULUS-1484** `useMessageAdapter` now does not set CUMULUS_MESSAGE_ADAPTER_DIR when `true`

### Removed

- **CUMULUS-1394**
  - Removed `sfTracker` SNS topic. Replaced by three new SNS topics for granule, execution, and PDR ingest notifications.
  - Removed unused functions from `@cumulus/common/aws`:
    - `getGranuleS3Params()`
    - `setGranuleStatus()`

## [v1.14.1] - 2019-08-29

### Fixed

- **CUMULUS-1455**

  - CMR token links updated to point to CMR legacy services rather than echo

- **CUMULUS-1211**
  - Errors thrown during granule discovery are no longer swallowed and ignored.
    Rather, errors are propagated to allow for proper error-handling and
    meaningful messaging.

## [v1.14.0] - 2019-08-22

### PLEASE NOTE

- We have encountered transient lambda service errors in our integration testing. Please handle transient service errors following [these guidelines](https://docs.aws.amazon.com/step-functions/latest/dg/bp-lambda-serviceexception.html). The workflows in the `example/workflows` folder have been updated with retries configured for these errors.

- **CUMULUS-799** added additional IAM permissions to support reading CloudWatch and API Gateway, so **you will have to redeploy your IAM stack.**

- **CUMULUS-800** Several items:

  - **Delete existing API Gateway stages**: To allow enabling of API Gateway logging, Cumulus now creates and manages a Stage resource during deployment. Before upgrading Cumulus, it is necessary to delete the API Gateway stages on both the Backend API and the Distribution API. Instructions are included in the documenation under [Delete API Gateway Stages](https://nasa.github.io/cumulus/docs/additional-deployment-options/delete-api-gateway-stages).

  - **Set up account permissions for API Gateway to write to CloudWatch**: In a one time operation for your AWS account, to enable CloudWatch Logs for API Gateway, you must first grant the API Gateway permission to read and write logs to CloudWatch for your account. The `AmazonAPIGatewayPushToCloudWatchLogs` managed policy (with an ARN of `arn:aws:iam::aws:policy/service-role/AmazonAPIGatewayPushToCloudWatchLogs`) has all the required permissions. You can find a simple how to in the documentation under [Enable API Gateway Logging.](https://nasa.github.io/cumulus/docs/additional-deployment-options/enable-gateway-logging-permissions)

  - **Configure API Gateway to write logs to CloudWatch** To enable execution logging for the distribution API set `config.yaml` `apiConfigs.distribution.logApigatewayToCloudwatch` value to `true`. More information [Enable API Gateway Logs](https://nasa.github.io/cumulus/docs/additional-deployment-options/enable-api-logs)

  - **Configure CloudWatch log delivery**: It is possible to deliver CloudWatch API execution and access logs to a cross-account shared AWS::Logs::Destination. An operator does this by adding the key `logToSharedDestination` to the `config.yml` at the default level with a value of a writable log destination. More information in the documenation under [Configure CloudWatch Logs Delivery.](https://nasa.github.io/cumulus/docs/additional-deployment-options/configure-cloudwatch-logs-delivery)

  - **Additional Lambda Logging**: It is now possible to configure any lambda to deliver logs to a shared subscriptions by setting `logToSharedDestination` to the ARN of a writable location (either an AWS::Logs::Destination or a Kinesis Stream) on any lambda config. Documentation for [Lambda Log Subscriptions](https://nasa.github.io/cumulus/docs/additional-deployment-options/additional-lambda-logging)

  - **Configure S3 Server Access Logs**: If you are running Cumulus in an NGAP environment you may [configure S3 Server Access Logs](https://nasa.github.io/cumulus/docs/next/deployment/server_access_logging) to be delivered to a shared bucket where the Metrics Team will ingest the logs into their ELK stack. Contact the Metrics team for permission and location.

- **CUMULUS-1368** The Cumulus distribution API has been deprecated and is being replaced by ASF's Thin Egress App. By default, the distribution API will not deploy. Please follow [the instructions for deploying and configuring Thin Egress](https://nasa.github.io/cumulus/docs/deployment/thin_egress_app).

To instead continue to deploy and use the legacy Cumulus distribution app, add the following to your `config.yml`:

```yaml
deployDistributionApi: true
```

If you deploy with no distribution app your deployment will succeed but you may encounter errors in your workflows, particularly in the `MoveGranule` task.

- **CUMULUS-1418** Users who are packaging the CMA in their Lambdas outside of Cumulus may need to update their Lambda configuration. Please see `BREAKING CHANGES` below for details.

### Added

- **CUMULUS-642**
  - Adds Launchpad as an authentication option for the Cumulus API.
  - Updated deployment documentation and added [instructions to setup Cumulus API Launchpad authentication](https://wiki.earthdata.nasa.gov/display/CUMULUS/Cumulus+API+with+Launchpad+Authentication)
- **CUMULUS-1418**
  - Adds usage docs/testing of lambda layers (introduced in PR1125), updates Core example tasks to use the updated `cumulus-ecs-task` and a CMA layer instead of kes CMA injection.
  - Added Terraform module to publish CMA as layer to user account.
- **PR1125** - Adds `layers` config option to support deploying Lambdas with layers
- **PR1128** - Added `useXRay` config option to enable AWS X-Ray for Lambdas.
- **CUMULUS-1345**
  - Adds new variables to the app deployment under `cmr`.
  - `cmrEnvironment` values are `SIT`, `UAT`, or `OPS` with `UAT` as the default.
  - `cmrLimit` and `cmrPageSize` have been added as configurable options.
- **CUMULUS-1273**
  - Added lambda function EmsProductMetadataReport to generate EMS Product Metadata report
- **CUMULUS-1226**
  - Added API endpoint `elasticsearch/index-from-database` to index to an Elasticsearch index from the database for recovery purposes and `elasticsearch/indices-status` to check the status of Elasticsearch indices via the API.
- **CUMULUS-824**
  - Added new Collection parameter `reportToEms` to configure whether the collection is reported to EMS
- **CUMULUS-1357**
  - Added new BackendApi endpoint `ems` that generates EMS reports.
- **CUMULUS-1241**
  - Added information about queues with maximum execution limits defined to default workflow templates (`meta.queueExecutionLimits`)
- **CUMULUS-1311**
  - Added `@cumulus/common/message` with various message parsing/preparation helpers
- **CUMULUS-812**

  - Added support for limiting the number of concurrent executions started from a queue. [See the data cookbook](https://nasa.github.io/cumulus/docs/data-cookbooks/throttling-queued-executions) for more information.

- **CUMULUS-1337**

  - Adds `cumulus.stackName` value to the `instanceMetadata` endpoint.

- **CUMULUS-1368**

  - Added `cmrGranuleUrlType` to the `@cumulus/move-granules` task. This determines what kind of links go in the CMR files. The options are `distribution`, `s3`, or `none`, with the default being distribution. If there is no distribution API being used with Cumulus, you must set the value to `s3` or `none`.

- Added `packages/s3-replicator` Terraform module to allow same-region s3 replication to metrics bucket.

- **CUMULUS-1392**

  - Added `tf-modules/report-granules` Terraform module which processes granule ingest notifications received via SNS and stores granule data to a database. The module includes:
    - SNS topic for publishing granule ingest notifications
    - Lambda to process granule notifications and store data
    - IAM permissions for the Lambda
    - Subscription for the Lambda to the SNS topic

- **CUMULUS-1393**

  - Added `tf-modules/report-pdrs` Terraform module which processes PDR ingest notifications received via SNS and stores PDR data to a database. The module includes:
    - SNS topic for publishing PDR ingest notifications
    - Lambda to process PDR notifications and store data
    - IAM permissions for the Lambda
    - Subscription for the Lambda to the SNS topic
  - Added unit tests for `@cumulus/api/models/pdrs.createPdrFromSns()`

- **CUMULUS-1400**

  - Added `tf-modules/report-executions` Terraform module which processes workflow execution information received via SNS and stores it to a database. The module includes:
    - SNS topic for publishing execution data
    - Lambda to process and store execution data
    - IAM permissions for the Lambda
    - Subscription for the Lambda to the SNS topic
  - Added `@cumulus/common/sns-event` which contains helpers for SNS events:
    - `isSnsEvent()` returns true if event is from SNS
    - `getSnsEventMessage()` extracts and parses the message from an SNS event
    - `getSnsEventMessageObject()` extracts and parses message object from an SNS event
  - Added `@cumulus/common/cloudwatch-event` which contains helpers for Cloudwatch events:
    - `isSfExecutionEvent()` returns true if event is from Step Functions
    - `isTerminalSfStatus()` determines if a Step Function status from a Cloudwatch event is a terminal status
    - `getSfEventStatus()` gets the Step Function status from a Cloudwatch event
    - `getSfEventDetailValue()` extracts a Step Function event detail field from a Cloudwatch event
    - `getSfEventMessageObject()` extracts and parses Step Function detail object from a Cloudwatch event

- **CUMULUS-1429**

  - Added `tf-modules/data-persistence` Terraform module which includes resources for data persistence in Cumulus:
    - DynamoDB tables
    - Elasticsearch with optional support for VPC
    - Cloudwatch alarm for number of Elasticsearch nodes

- **CUMULUS-1379** CMR Launchpad Authentication
  - Added `launchpad` configuration to `@cumulus/deployment/app/config.yml`, and cloudformation templates, workflow message, lambda configuration, api endpoint configuration
  - Added `@cumulus/common/LaunchpadToken` and `@cumulus/common/launchpad` to provide methods to get token and validate token
  - Updated lambdas to use Launchpad token for CMR actions (ingest and delete granules)
  - Updated deployment documentation and added [instructions to setup CMR client for Launchpad authentication](https://wiki.earthdata.nasa.gov/display/CUMULUS/CMR+Launchpad+Authentication)

## Changed

- **CUMULUS-1232**

  - Added retries to update `@cumulus/cmr-client` `updateToken()`

- **CUMULUS-1245 CUMULUS-795**

  - Added additional `ems` configuration parameters for sending the ingest reports to EMS
  - Added functionality to send daily ingest reports to EMS

- **CUMULUS-1241**

  - Removed the concept of "priority levels" and added ability to define a number of maximum concurrent executions per SQS queue
  - Changed mapping of Cumulus message properties for the `sqs2sfThrottle` lambda:
    - Queue name is read from `cumulus_meta.queueName`
    - Maximum executions for the queue is read from `meta.queueExecutionLimits[queueName]`, where `queueName` is `cumulus_meta.queueName`
  - Changed `sfSemaphoreDown` lambda to only attempt decrementing semaphores when:
    - the message is for a completed/failed/aborted/timed out workflow AND
    - `cumulus_meta.queueName` exists on the Cumulus message AND
    - An entry for the queue name (`cumulus_meta.queueName`) exists in the the object `meta.queueExecutionLimits` on the Cumulus message

- **CUMULUS-1338**

  - Updated `sfSemaphoreDown` lambda to be triggered via AWS Step Function Cloudwatch events instead of subscription to `sfTracker` SNS topic

- **CUMULUS-1311**

  - Updated `@cumulus/queue-granules` to set `cumulus_meta.queueName` for queued execution messages
  - Updated `@cumulus/queue-pdrs` to set `cumulus_meta.queueName` for queued execution messages
  - Updated `sqs2sfThrottle` lambda to immediately decrement queue semaphore value if dispatching Step Function execution throws an error

- **CUMULUS-1362**

  - Granule `processingStartTime` and `processingEndTime` will be set to the execution start time and end time respectively when there is no sync granule or post to cmr task present in the workflow

- **CUMULUS-1400**
  - Deprecated `@cumulus/ingest/aws/getExecutionArn`. Use `@cumulus/common/aws/getExecutionArn` instead.

### Fixed

- **CUMULUS-1439**

  - Fix bug with rule.logEventArn deletion on Kinesis rule update and fix unit test to verify

- **CUMULUS-796**

  - Added production information (collection ShortName and Version, granuleId) to EMS distribution report
  - Added functionality to send daily distribution reports to EMS

- **CUMULUS-1319**

  - Fixed a bug where granule ingest times were not being stored to the database

- **CUMULUS-1356**

  - The `Collection` model's `delete` method now _removes_ the specified item
    from the collection config store that was inserted by the `create` method.
    Previously, this behavior was missing.

- **CUMULUS-1374**
  - Addressed audit concerns (https://www.npmjs.com/advisories/782) in api package

### BREAKING CHANGES

### Changed

- **CUMULUS-1418**
  - Adding a default `cmaDir` key to configuration will cause `CUMULUS_MESSAGE_ADAPTER_DIR` to be set by default to `/opt` for any Lambda not setting `useCma` to true, or explicitly setting the CMA environment variable. In lambdas that package the CMA independently of the Cumulus packaging. Lambdas manually packaging the CMA should have their Lambda configuration updated to set the CMA path, or alternately if not using the CMA as a Lambda layer in this deployment set `cmaDir` to `./cumulus-message-adapter`.

### Removed

- **CUMULUS-1337**

  - Removes the S3 Access Metrics package added in CUMULUS-799

- **PR1130**
  - Removed code deprecated since v1.11.1:
    - Removed `@cumulus/common/step-functions`. Use `@cumulus/common/StepFunctions` instead.
    - Removed `@cumulus/api/lib/testUtils.fakeFilesFactory`. Use `@cumulus/api/lib/testUtils.fakeFileFactory` instead.
    - Removed `@cumulus/cmrjs/cmr` functions: `searchConcept`, `ingestConcept`, `deleteConcept`. Use the functions in `@cumulus/cmr-client` instead.
    - Removed `@cumulus/ingest/aws.getExecutionHistory`. Use `@cumulus/common/StepFunctions.getExecutionHistory` instead.

## [v1.13.5] - 2019-08-29 - [BACKPORT]

### Fixed

- **CUMULUS-1455** - CMR token links updated to point to CMR legacy services rather than echo

## [v1.13.4] - 2019-07-29

- **CUMULUS-1411** - Fix deployment issue when using a template override

## [v1.13.3] - 2019-07-26

- **CUMULUS-1345** Full backport of CUMULUS-1345 features - Adds new variables to the app deployment under `cmr`.
  - `cmrEnvironment` values are `SIT`, `UAT`, or `OPS` with `UAT` as the default.
  - `cmrLimit` and `cmrPageSize` have been added as configurable options.

## [v1.13.2] - 2019-07-25

- Re-release of v1.13.1 to fix broken npm packages.

## [v1.13.1] - 2019-07-22

- **CUMULUS-1374** - Resolve audit compliance with lodash version for api package subdependency
- **CUMULUS-1412** - Resolve audit compliance with googleapi package
- **CUMULUS-1345** - Backported CMR environment setting in getUrl to address immediate user need. CMR_ENVIRONMENT can now be used to set the CMR environment to OPS/SIT

## [v1.13.0] - 2019-5-20

### PLEASE NOTE

**CUMULUS-802** added some additional IAM permissions to support ECS autoscaling, so **you will have to redeploy your IAM stack.**
As a result of the changes for **CUMULUS-1193**, **CUMULUS-1264**, and **CUMULUS-1310**, **you must delete your existing stacks (except IAM) before deploying this version of Cumulus.**
If running Cumulus within a VPC and extended downtime is acceptable, we recommend doing this at the end of the day to allow AWS backend resources and network interfaces to be cleaned up overnight.

### BREAKING CHANGES

- **CUMULUS-1228**

  - The default AMI used by ECS instances is now an NGAP-compliant AMI. This
    will be a breaking change for non-NGAP deployments. If you do not deploy to
    NGAP, you will need to find the AMI ID of the
    [most recent Amazon ECS-optimized AMI](https://docs.aws.amazon.com/AmazonECS/latest/developerguide/ecs-optimized_AMI.html),
    and set the `ecs.amiid` property in your config. Instructions for finding
    the most recent NGAP AMI can be found using
    [these instructions](https://wiki.earthdata.nasa.gov/display/ESKB/Select+an+NGAP+Created+AMI).

- **CUMULUS-1310**

  - Database resources (DynamoDB, ElasticSearch) have been moved to an independent `db` stack.
    Migrations for this version will need to be user-managed. (e.g. [elasticsearch](https://docs.aws.amazon.com/elasticsearch-service/latest/developerguide/es-version-migration.html#snapshot-based-migration) and [dynamoDB](https://docs.aws.amazon.com/datapipeline/latest/DeveloperGuide/dp-template-exports3toddb.html)).
    Order of stack deployment is `iam` -> `db` -> `app`.
  - All stacks can now be deployed using a single `config.yml` file, i.e.: `kes cf deploy --kes-folder app --template node_modules/@cumulus/deployment/[iam|db|app] [...]`
    Backwards-compatible. For development, please re-run `npm run bootstrap` to build new `kes` overrides.
    Deployment docs have been updated to show how to deploy a single-config Cumulus instance.
  - `params` have been moved: Nest `params` fields under `app`, `db` or `iam` to override all Parameters for a particular stack's cloudformation template. Backwards-compatible with multi-config setups.
  - `stackName` and `stackNameNoDash` have been retired. Use `prefix` and `prefixNoDash` instead.
  - The `iams` section in `app/config.yml` IAM roles has been deprecated as a user-facing parameter,
    _unless_ your IAM role ARNs do not match the convention shown in `@cumulus/deployment/app/config.yml`
  - The `vpc.securityGroup` will need to be set with a pre-existing security group ID to use Cumulus in a VPC. Must allow inbound HTTP(S) (Port 443).

- **CUMULUS-1212**

  - `@cumulus/post-to-cmr` will now fail if any granules being processed are missing a metadata file. You can set the new config option `skipMetaCheck` to `true` to pass post-to-cmr without a metadata file.

- **CUMULUS-1232**

  - `@cumulus/sync-granule` will no longer silently pass if no checksum data is provided. It will use input
    from the granule object to:
    - Verify checksum if `checksumType` and `checksumValue` are in the file record OR a checksum file is provided
      (throws `InvalidChecksum` on fail), else log warning that no checksum is available.
    - Then, verify synced S3 file size if `file.size` is in the file record (throws `UnexpectedFileSize` on fail),
      else log warning that no file size is available.
    - Pass the step.

- **CUMULUS-1264**

  - The Cloudformation templating and deployment configuration has been substantially refactored.
    - `CumulusApiDefault` nested stack resource has been renamed to `CumulusApiDistribution`
    - `CumulusApiV1` nested stack resource has been renamed to `CumulusApiBackend`
  - The `urs: true` config option for when defining your lambdas (e.g. in `lambdas.yml`) has been deprecated. There are two new options to replace it:
    - `urs_redirect: 'token'`: This will expose a `TOKEN_REDIRECT_ENDPOINT` environment variable to your lambda that references the `/token` endpoint on the Cumulus backend API
    - `urs_redirect: 'distribution'`: This will expose a `DISTRIBUTION_REDIRECT_ENDPOINT` environment variable to your lambda that references the `/redirect` endpoint on the Cumulus distribution API

- **CUMULUS-1193**

  - The elasticsearch instance is moved behind the VPC.
  - Your account will need an Elasticsearch Service Linked role. This is a one-time setup for the account. You can follow the instructions to use the AWS console or AWS CLI [here](https://docs.aws.amazon.com/IAM/latest/UserGuide/using-service-linked-roles.html) or use the following AWS CLI command: `aws iam create-service-linked-role --aws-service-name es.amazonaws.com`

- **CUMULUS-802**

  - ECS `maxInstances` must be greater than `minInstances`. If you use defaults, no change is required.

- **CUMULUS-1269**
  - Brought Cumulus data models in line with CNM JSON schema:
    - Renamed file object `fileType` field to `type`
    - Renamed file object `fileSize` field to `size`
    - Renamed file object `checksumValue` field to `checksum` where not already done.
    - Added `ancillary` and `linkage` type support to file objects.

### Added

- **CUMULUS-799**

  - Added an S3 Access Metrics package which will take S3 Server Access Logs and
    write access metrics to CloudWatch

- **CUMULUS-1242** - Added `sqs2sfThrottle` lambda. The lambda reads SQS messages for queued executions and uses semaphores to only start new executions if the maximum number of executions defined for the priority key (`cumulus_meta.priorityKey`) has not been reached. Any SQS messages that are read but not used to start executions remain in the queue.

- **CUMULUS-1240**

  - Added `sfSemaphoreDown` lambda. This lambda receives SNS messages and for each message it decrements the semaphore used to track the number of running executions if:
    - the message is for a completed/failed workflow AND
    - the message contains a level of priority (`cumulus_meta.priorityKey`)
  - Added `sfSemaphoreDown` lambda as a subscriber to the `sfTracker` SNS topic

- **CUMULUS-1265**

  - Added `apiConfigs` configuration option to configure API Gateway to be private
  - All internal lambdas configured to run inside the VPC by default
  - Removed references to `NoVpc` lambdas from documentation and `example` folder.

- **CUMULUS-802**
  - Adds autoscaling of ECS clusters
  - Adds autoscaling of ECS services that are handling StepFunction activities

## Changed

- Updated `@cumulus/ingest/http/httpMixin.list()` to trim trailing spaces on discovered filenames

- **CUMULUS-1310**

  - Database resources (DynamoDB, ElasticSearch) have been moved to an independent `db` stack.
    This will enable future updates to avoid affecting database resources or requiring migrations.
    Migrations for this version will need to be user-managed.
    (e.g. [elasticsearch](https://docs.aws.amazon.com/elasticsearch-service/latest/developerguide/es-version-migration.html#snapshot-based-migration) and [dynamoDB](https://docs.aws.amazon.com/datapipeline/latest/DeveloperGuide/dp-template-exports3toddb.html)).
    Order of stack deployment is `iam` -> `db` -> `app`.
  - All stacks can now be deployed using a single `config.yml` file, i.e.: `kes cf deploy --kes-folder app --template node_modules/@cumulus/deployment/[iam|db|app] [...]`
    Backwards-compatible. Please re-run `npm run bootstrap` to build new `kes` overrides.
    Deployment docs have been updated to show how to deploy a single-config Cumulus instance.
  - `params` fields should now be nested under the stack key (i.e. `app`, `db` or `iam`) to provide Parameters for a particular stack's cloudformation template,
    for use with single-config instances. Keys _must_ match the name of the deployment package folder (`app`, `db`, or `iam`).
    Backwards-compatible with multi-config setups.
  - `stackName` and `stackNameNoDash` have been retired as user-facing config parameters. Use `prefix` and `prefixNoDash` instead.
    This will be used to create stack names for all stacks in a single-config use case.
    `stackName` may still be used as an override in multi-config usage, although this is discouraged.
    Warning: overriding the `db` stack's `stackName` will require you to set `dbStackName` in your `app/config.yml`.
    This parameter is required to fetch outputs from the `db` stack to reference in the `app` stack.
  - The `iams` section in `app/config.yml` IAM roles has been retired as a user-facing parameter,
    _unless_ your IAM role ARNs do not match the convention shown in `@cumulus/deployment/app/config.yml`
    In that case, overriding `iams` in your own config is recommended.
  - `iam` and `db` `cloudformation.yml` file names will have respective prefixes (e.g `iam.cloudformation.yml`).
  - Cumulus will now only attempt to create reconciliation reports for buckets of the `private`, `public` and `protected` types.
  - Cumulus will no longer set up its own security group.
    To pass a pre-existing security group for in-VPC deployments as a parameter to the Cumulus template, populate `vpc.securityGroup` in `config.yml`.
    This security group must allow inbound HTTP(S) traffic (Port 443). SSH traffic (Port 22) must be permitted for SSH access to ECS instances.
  - Deployment docs have been updated with examples for the new deployment model.

- **CUMULUS-1236**

  - Moves access to public files behind the distribution endpoint. Authentication is not required, but direct http access has been disallowed.

- **CUMULUS-1223**

  - Adds unauthenticated access for public bucket files to the Distribution API. Public files should be requested the same way as protected files, but for public files a redirect to a self-signed S3 URL will happen without requiring authentication with Earthdata login.

- **CUMULUS-1232**

  - Unifies duplicate handling in `ingest/granule.handleDuplicateFile` for maintainability.
  - Changed `ingest/granule.ingestFile` and `move-granules/index.moveFileRequest` to use new function.
  - Moved file versioning code to `ingest/granule.moveGranuleFileWithVersioning`
  - `ingest/granule.verifyFile` now also tests `file.size` for verification if it is in the file record and throws
    `UnexpectedFileSize` error for file size not matching input.
  - `ingest/granule.verifyFile` logs warnings if checksum and/or file size are not available.

- **CUMULUS-1193**

  - Moved reindex CLI functionality to an API endpoint. See [API docs](https://nasa.github.io/cumulus-api/#elasticsearch-1)

- **CUMULUS-1207**
  - No longer disable lambda event source mappings when disabling a rule

### Fixed

- Updated Lerna publish script so that published Cumulus packages will pin their dependencies on other Cumulus packages to exact versions (e.g. `1.12.1` instead of `^1.12.1`)

- **CUMULUS-1203**

  - Fixes IAM template's use of intrinsic functions such that IAM template overrides now work with kes

- **CUMULUS-1268**
  - Deployment will not fail if there are no ES alarms or ECS services

## [v1.12.1] - 2019-4-8

## [v1.12.0] - 2019-4-4

Note: There was an issue publishing 1.12.0. Upgrade to 1.12.1.

### BREAKING CHANGES

- **CUMULUS-1139**

  - `granule.applyWorkflow` uses the new-style granule record as input to workflows.

- **CUMULUS-1171**

  - Fixed provider handling in the API to make it consistent between protocols.
    NOTE: This is a breaking change. When applying this upgrade, users will need to:
    1. Disable all workflow rules
    2. Update any `http` or `https` providers so that the host field only
       contains a valid hostname or IP address, and the port field contains the
       provider port.
    3. Perform the deployment
    4. Re-enable workflow rules

- **CUMULUS-1176**:

  - `@cumulus/move-granules` input expectations have changed. `@cumulus/files-to-granules` is a new intermediate task to perform input translation in the old style.
    See the Added and Changed sections of this release changelog for more information.

- **CUMULUS-670**

  - The behavior of ParsePDR and related code has changed in this release. PDRs with FILE_TYPEs that do not conform to the PDR ICD (+ TGZ) (https://cdn.earthdata.nasa.gov/conduit/upload/6376/ESDS-RFC-030v1.0.pdf) will fail to parse.

- **CUMULUS-1208**
  - The granule object input to `@cumulus/queue-granules` will now be added to ingest workflow messages **as is**. In practice, this means that if you are using `@cumulus/queue-granules` to trigger ingest workflows and your granule objects input have invalid properties, then your ingest workflows will fail due to schema validation errors.

### Added

- **CUMULUS-777**
  - Added new cookbook entry on configuring Cumulus to track ancillary files.
- **CUMULUS-1183**
  - Kes overrides will now abort with a warning if a workflow step is configured without a corresponding
    lambda configuration
- **CUMULUS-1223**

  - Adds convenience function `@cumulus/common/bucketsConfigJsonObject` for fetching stack's bucket configuration as an object.

- **CUMULUS-853**
  - Updated FakeProcessing example lambda to include option to generate fake browse
  - Added feature documentation for ancillary metadata export, a new cookbook entry describing a workflow with ancillary metadata generation(browse), and related task definition documentation
- **CUMULUS-805**
  - Added a CloudWatch alarm to check running ElasticSearch instances, and a CloudWatch dashboard to view the health of ElasticSearch
  - Specify `AWS_REGION` in `.env` to be used by deployment script
- **CUMULUS-803**
  - Added CloudWatch alarms to check running tasks of each ECS service, and add the alarms to CloudWatch dashboard
- **CUMULUS-670**
  - Added Ancillary Metadata Export feature (see https://nasa.github.io/cumulus/docs/features/ancillary_metadata for more information)
  - Added new Collection file parameter "fileType" that allows configuration of workflow granule file fileType
- **CUMULUS-1184** - Added kes logging output to ensure we always see the state machine reference before failures due to configuration
- **CUMULUS-1105** - Added a dashboard endpoint to serve the dashboard from an S3 bucket
- **CUMULUS-1199** - Moves `s3credentials` endpoint from the backend to the distribution API.
- **CUMULUS-666**
  - Added `@api/endpoints/s3credentials` to allow EarthData Login authorized users to retrieve temporary security credentials for same-region direct S3 access.
- **CUMULUS-671**
  - Added `@packages/integration-tests/api/distribution/getDistributionApiS3SignedUrl()` to return the S3 signed URL for a file protected by the distribution API
- **CUMULUS-672**
  - Added `cmrMetadataFormat` and `cmrConceptId` to output for individual granules from `@cumulus/post-to-cmr`. `cmrMetadataFormat` will be read from the `cmrMetadataFormat` generated for each granule in `@cumulus/cmrjs/publish2CMR()`
  - Added helpers to `@packages/integration-tests/api/distribution`:
    - `getDistributionApiFileStream()` returns a stream to download files protected by the distribution API
    - `getDistributionFileUrl()` constructs URLs for requesting files from the distribution API
- **CUMULUS-1185** `@cumulus/api/models/Granule.removeGranuleFromCmrByGranule` to replace `@cumulus/api/models/Granule.removeGranuleFromCmr` and use the Granule UR from the CMR metadata to remove the granule from CMR

- **CUMULUS-1101**

  - Added new `@cumulus/checksum` package. This package provides functions to calculate and validate checksums.
  - Added new checksumming functions to `@cumulus/common/aws`: `calculateS3ObjectChecksum` and `validateS3ObjectChecksum`, which depend on the `checksum` package.

- CUMULUS-1171

  - Added `@cumulus/common` API documentation to `packages/common/docs/API.md`
  - Added an `npm run build-docs` task to `@cumulus/common`
  - Added `@cumulus/common/string#isValidHostname()`
  - Added `@cumulus/common/string#match()`
  - Added `@cumulus/common/string#matches()`
  - Added `@cumulus/common/string#toLower()`
  - Added `@cumulus/common/string#toUpper()`
  - Added `@cumulus/common/URLUtils#buildURL()`
  - Added `@cumulus/common/util#isNil()`
  - Added `@cumulus/common/util#isNull()`
  - Added `@cumulus/common/util#isUndefined()`
  - Added `@cumulus/common/util#negate()`

- **CUMULUS-1176**

  - Added new `@cumulus/files-to-granules` task to handle converting file array output from `cumulus-process` tasks into granule objects.
    Allows simplification of `@cumulus/move-granules` and `@cumulus/post-to-cmr`, see Changed section for more details.

- CUMULUS-1151 Compare the granule holdings in CMR with Cumulus' internal data store
- CUMULUS-1152 Compare the granule file holdings in CMR with Cumulus' internal data store

### Changed

- **CUMULUS-1216** - Updated `@cumulus/ingest/granule/ingestFile` to download files to expected staging location.
- **CUMULUS-1208** - Updated `@cumulus/ingest/queue/enqueueGranuleIngestMessage()` to not transform granule object passed to it when building an ingest message
- **CUMULUS-1198** - `@cumulus/ingest` no longer enforces any expectations about whether `provider_path` contains a leading slash or not.
- **CUMULUS-1170**
  - Update scripts and docs to use `npm` instead of `yarn`
  - Use `package-lock.json` files to ensure matching versions of npm packages
  - Update CI builds to use `npm ci` instead of `npm install`
- **CUMULUS-670**
  - Updated ParsePDR task to read standard PDR types+ (+ tgz as an external customer requirement) and add a fileType to granule-files on Granule discovery
  - Updated ParsePDR to fail if unrecognized type is used
  - Updated all relevant task schemas to include granule->files->filetype as a string value
  - Updated tests/test fixtures to include the fileType in the step function/task inputs and output validations as needed
  - Updated MoveGranules task to handle incoming configuration with new "fileType" values and to add them as appropriate to the lambda output.
  - Updated DiscoverGranules step/related workflows to read new Collection file parameter fileType that will map a discovered file to a workflow fileType
  - Updated CNM parser to add the fileType to the defined granule file fileType on ingest and updated integration tests to verify/validate that behavior
  - Updated generateEcho10XMLString in cmr-utils.js to use a map/related library to ensure order as CMR requires ordering for their online resources.
  - Updated post-to-cmr task to appropriately export CNM filetypes to CMR in echo10/UMM exports
- **CUMULUS-1139** - Granules stored in the API contain a `files` property. That schema has been greatly
  simplified and now better matches the CNM format.
  - The `name` property has been renamed to `fileName`.
  - The `filepath` property has been renamed to `key`.
  - The `checksumValue` property has been renamed to `checksum`.
  - The `path` property has been removed.
  - The `url_path` property has been removed.
  - The `filename` property (which contained an `s3://` URL) has been removed, and the `bucket`
    and `key` properties should be used instead. Any requests sent to the API containing a `granule.files[].filename`
    property will be rejected, and any responses coming back from the API will not contain that
    `filename` property.
  - A `source` property has been added, which is a URL indicating the original source of the file.
  - `@cumulus/ingest/granule.moveGranuleFiles()` no longer includes a `filename` field in its
    output. The `bucket` and `key` fields should be used instead.
- **CUMULUS-672**

  - Changed `@cumulus/integration-tests/api/EarthdataLogin.getEarthdataLoginRedirectResponse` to `@cumulus/integration-tests/api/EarthdataLogin.getEarthdataAccessToken`. The new function returns an access response from Earthdata login, if successful.
  - `@cumulus/integration-tests/cmr/getOnlineResources` now accepts an object of options, including `cmrMetadataFormat`. Based on the `cmrMetadataFormat`, the function will correctly retrieve the online resources for each metadata format (ECHO10, UMM-G)

- **CUMULUS-1101**

  - Moved `@cumulus/common/file/getFileChecksumFromStream` into `@cumulus/checksum`, and renamed it to `generateChecksumFromStream`.
    This is a breaking change for users relying on `@cumulus/common/file/getFileChecksumFromStream`.
  - Refactored `@cumulus/ingest/Granule` to depend on new `common/aws` checksum functions and remove significantly present checksumming code.
    - Deprecated `@cumulus/ingest/granule.validateChecksum`. Replaced with `@cumulus/ingest/granule.verifyFile`.
    - Renamed `granule.getChecksumFromFile` to `granule.retrieveSuppliedFileChecksumInformation` to be more accurate.
  - Deprecated `@cumulus/common/aws.checksumS3Objects`. Use `@cumulus/common/aws.calculateS3ObjectChecksum` instead.

- CUMULUS-1171

  - Fixed provider handling in the API to make it consistent between protocols.
    Before this change, FTP providers were configured using the `host` and
    `port` properties. HTTP providers ignored `port` and `protocol`, and stored
    an entire URL in the `host` property. Updated the API to only accept valid
    hostnames or IP addresses in the `provider.host` field. Updated ingest code
    to properly build HTTP and HTTPS URLs from `provider.protocol`,
    `provider.host`, and `provider.port`.
  - The default provider port was being set to 21, no matter what protocol was
    being used. Removed that default.

- **CUMULUS-1176**

  - `@cumulus/move-granules` breaking change:
    Input to `move-granules` is now expected to be in the form of a granules object (i.e. `{ granules: [ { ... }, { ... } ] }`);
    For backwards compatibility with array-of-files outputs from processing steps, use the new `@cumulus/files-to-granules` task as an intermediate step.
    This task will perform the input translation. This change allows `move-granules` to be simpler and behave more predictably.
    `config.granuleIdExtraction` and `config.input_granules` are no longer needed/used by `move-granules`.
  - `@cumulus/post-to-cmr`: `config.granuleIdExtraction` is no longer needed/used by `post-to-cmr`.

- CUMULUS-1174
  - Better error message and stacktrace for S3KeyPairProvider error reporting.

### Fixed

- **CUMULUS-1218** Reconciliation report will now scan only completed granules.
- `@cumulus/api` files and granules were not getting indexed correctly because files indexing was failing in `db-indexer`
- `@cumulus/deployment` A bug in the Cloudformation template was preventing the API from being able to be launched in a VPC, updated the IAM template to give the permissions to be able to run the API in a VPC

### Deprecated

- `@cumulus/api/models/Granule.removeGranuleFromCmr`, instead use `@cumulus/api/models/Granule.removeGranuleFromCmrByGranule`
- `@cumulus/ingest/granule.validateChecksum`, instead use `@cumulus/ingest/granule.verifyFile`
- `@cumulus/common/aws.checksumS3Objects`, instead use `@cumulus/common/aws.calculateS3ObjectChecksum`
- `@cumulus/cmrjs`: `getGranuleId` and `getCmrFiles` are deprecated due to changes in input handling.

## [v1.11.3] - 2019-3-5

### Added

- **CUMULUS-1187** - Added `@cumulus/ingest/granule/duplicateHandlingType()` to determine how duplicate files should be handled in an ingest workflow

### Fixed

- **CUMULUS-1187** - workflows not respecting the duplicate handling value specified in the collection
- Removed refreshToken schema requirement for OAuth

## [v1.11.2] - 2019-2-15

### Added

- CUMULUS-1169
  - Added a `@cumulus/common/StepFunctions` module. It contains functions for querying the AWS
    StepFunctions API. These functions have the ability to retry when a ThrottlingException occurs.
  - Added `@cumulus/common/aws.retryOnThrottlingException()`, which will wrap a function in code to
    retry on ThrottlingExceptions.
  - Added `@cumulus/common/test-utils.throttleOnce()`, which will cause a function to return a
    ThrottlingException the first time it is called, then return its normal result after that.
- CUMULUS-1103 Compare the collection holdings in CMR with Cumulus' internal data store
- CUMULUS-1099 Add support for UMMG JSON metadata versions > 1.4.
  - If a version is found in the metadata object, that version is used for processing and publishing to CMR otherwise, version 1.4 is assumed.
- CUMULUS-678
  - Added support for UMMG json v1.4 metadata files.
    `reconcileCMRMetadata` added to `@cumulus/cmrjs` to update metadata record with new file locations.
    `@cumulus/common/errors` adds two new error types `CMRMetaFileNotFound` and `InvalidArgument`.
    `@cumulus/common/test-utils` adds new function `randomId` to create a random string with id to help in debugging.
    `@cumulus/common/BucketsConfig` adds a new helper class `BucketsConfig` for working with bucket stack configuration and bucket names.
    `@cumulus/common/aws` adds new function `s3PutObjectTagging` as a convenience for the aws [s3().putObjectTagging](https://docs.aws.amazon.com/AWSJavaScriptSDK/latest/AWS/S3.html#putObjectTagging-property) function.
    `@cumulus/cmrjs` Adds: - `isCMRFile` - Identify an echo10(xml) or UMMG(json) metadata file. - `metadataObjectFromCMRFile` Read and parse CMR XML file from s3. - `updateCMRMetadata` Modify a cmr metadata (xml/json) file with updated information. - `publish2CMR` Posts XML or UMMG CMR data to CMR service. - `reconcileCMRMetadata` Reconciles cmr metadata file after a file moves.
- Adds some ECS and other permissions to StepRole to enable running ECS tasks from a workflow
- Added Apache logs to cumulus api and distribution lambdas
- **CUMULUS-1119** - Added `@cumulus/integration-tests/api/EarthdataLogin.getEarthdataLoginRedirectResponse` helper for integration tests to handle login with Earthdata and to return response from redirect to Cumulus API
- **CUMULUS-673** Added `@cumulus/common/file/getFileChecksumFromStream` to get file checksum from a readable stream

### Fixed

- CUMULUS-1123
  - Cloudformation template overrides now work as expected

### Changed

- CUMULUS-1169
  - Deprecated the `@cumulus/common/step-functions` module.
  - Updated code that queries the StepFunctions API to use the retry-enabled functions from
    `@cumulus/common/StepFunctions`
- CUMULUS-1121
  - Schema validation is now strongly enforced when writing to the database.
    Additional properties are not allowed and will result in a validation error.
- CUMULUS-678
  `tasks/move-granules` simplified and refactored to use functionality from cmrjs.
  `ingest/granules.moveGranuleFiles` now just moves granule files and returns a list of the updated files. Updating metadata now handled by `@cumulus/cmrjs/reconcileCMRMetadata`.
  `move-granules.updateGranuleMetadata` refactored and bugs fixed in the case of a file matching multiple collection.files.regexps.
  `getCmrXmlFiles` simplified and now only returns an object with the cmrfilename and the granuleId.
  `@cumulus/test-processing` - test processing task updated to generate UMM-G metadata

- CUMULUS-1043

  - `@cumulus/api` now uses [express](http://expressjs.com/) as the API engine.
  - All `@cumulus/api` endpoints on ApiGateway are consolidated to a single endpoint the uses `{proxy+}` definition.
  - All files under `packages/api/endpoints` along with associated tests are updated to support express's request and response objects.
  - Replaced environment variables `internal`, `bucket` and `systemBucket` with `system_bucket`.
  - Update `@cumulus/integration-tests` to work with updated cumulus-api express endpoints

- `@cumulus/integration-tests` - `buildAndExecuteWorkflow` and `buildWorkflow` updated to take a `meta` param to allow for additional fields to be added to the workflow `meta`

- **CUMULUS-1049** Updated `Retrieve Execution Status API` in `@cumulus/api`: If the execution doesn't exist in Step Function API, Cumulus API returns the execution status information from the database.

- **CUMULUS-1119**
  - Renamed `DISTRIBUTION_URL` environment variable to `DISTRIBUTION_ENDPOINT`
  - Renamed `DEPLOYMENT_ENDPOINT` environment variable to `DISTRIBUTION_REDIRECT_ENDPOINT`
  - Renamed `API_ENDPOINT` environment variable to `TOKEN_REDIRECT_ENDPOINT`

### Removed

- Functions deprecated before 1.11.0:
  - @cumulus/api/models/base: static Manager.createTable() and static Manager.deleteTable()
  - @cumulus/ingest/aws/S3
  - @cumulus/ingest/aws/StepFunction.getExecution()
  - @cumulus/ingest/aws/StepFunction.pullEvent()
  - @cumulus/ingest/consumer.Consume
  - @cumulus/ingest/granule/Ingest.getBucket()

### Deprecated

`@cmrjs/ingestConcept`, instead use the CMR object methods. `@cmrjs/CMR.ingestGranule` or `@cmrjs/CMR.ingestCollection`
`@cmrjs/searchConcept`, instead use the CMR object methods. `@cmrjs/CMR.searchGranules` or `@cmrjs/CMR.searchCollections`
`@cmrjs/deleteConcept`, instead use the CMR object methods. `@cmrjs/CMR.deleteGranule` or `@cmrjs/CMR.deleteCollection`

## [v1.11.1] - 2018-12-18

**Please Note**

- Ensure your `app/config.yml` has a `clientId` specified in the `cmr` section. This will allow CMR to identify your requests for better support and metrics.
  - For an example, please see [the example config](https://github.com/nasa/cumulus/blob/1c7e2bf41b75da9f87004c4e40fbcf0f39f56794/example/app/config.yml#L128).

### Added

- Added a `/tokenDelete` endpoint in `@cumulus/api` to delete access token records

### Changed

- CUMULUS-678
  `@cumulus/ingest/crypto` moved and renamed to `@cumulus/common/key-pair-provider`
  `@cumulus/ingest/aws` function: `KMSDecryptionFailed` and class: `KMS` extracted and moved to `@cumulus/common` and `KMS` is exported as `KMSProvider` from `@cumulus/common/key-pair-provider`
  `@cumulus/ingest/granule` functions: `publish`, `getGranuleId`, `getXMLMetadataAsString`, `getMetadataBodyAndTags`, `parseXmlString`, `getCmrXMLFiles`, `postS3Object`, `contructOnlineAccessUrls`, `updateMetadata`, extracted and moved to `@cumulus/cmrjs`
  `getGranuleId`, `getCmrXMLFiles`, `publish`, `updateMetadata` removed from `@cumulus/ingest/granule` and added to `@cumulus/cmrjs`;
  `updateMetadata` renamed `updateCMRMetadata`.
  `@cumulus/ingest` test files renamed.
- **CUMULUS-1070**
  - Add `'Client-Id'` header to all `@cumulus/cmrjs` requests (made via `searchConcept`, `ingestConcept`, and `deleteConcept`).
  - Updated `cumulus/example/app/config.yml` entry for `cmr.clientId` to use stackName for easier CMR-side identification.

## [v1.11.0] - 2018-11-30

**Please Note**

- Redeploy IAM roles:
  - CUMULUS-817 includes a migration that requires reconfiguration/redeployment of IAM roles. Please see the [upgrade instructions](https://nasa.github.io/cumulus/docs/upgrade/1.11.0) for more information.
  - CUMULUS-977 includes a few new SNS-related permissions added to the IAM roles that will require redeployment of IAM roles.
- `cumulus-message-adapter` v1.0.13+ is required for `@cumulus/api` granule reingest API to work properly. The latest version should be downloaded automatically by kes.
- A `TOKEN_SECRET` value (preferably 256-bit for security) must be added to `.env` to securely sign JWTs used for authorization in `@cumulus/api`

### Changed

- **CUUMULUS-1000** - Distribution endpoint now persists logins, instead of
  redirecting to Earthdata Login on every request
- **CUMULUS-783 CUMULUS-790** - Updated `@cumulus/sync-granule` and `@cumulus/move-granules` tasks to always overwrite existing files for manually-triggered reingest.
- **CUMULUS-906** - Updated `@cumulus/api` granule reingest API to
  - add `reingestGranule: true` and `forceDuplicateOverwrite: true` to Cumulus message `cumulus_meta.cumulus_context` field to indicate that the workflow is a manually triggered re-ingest.
  - return warning message to operator when duplicateHandling is not `replace`
  - `cumulus-message-adapter` v1.0.13+ is required.
- **CUMULUS-793** - Updated the granule move PUT request in `@cumulus/api` to reject the move with a 409 status code if one or more of the files already exist at the destination location
- Updated `@cumulus/helloworld` to use S3 to store state for pass on retry tests
- Updated `@cumulus/ingest`:
  - [Required for MAAP] `http.js#list` will now find links with a trailing whitespace
  - Removed code from `granule.js` which looked for files in S3 using `{ Bucket: discoveredFile.bucket, Key: discoveredFile.name }`. This is obsolete since `@cumulus/ingest` uses a `file-staging` and `constructCollectionId()` directory prefixes by default.
- **CUMULUS-989**
  - Updated `@cumulus/api` to use [JWT (JSON Web Token)](https://jwt.io/introduction/) as the transport format for API authorization tokens and to use JWT verification in the request authorization
  - Updated `/token` endpoint in `@cumulus/api` to return tokens as JWTs
  - Added a `/refresh` endpoint in `@cumulus/api` to request new access tokens from the OAuth provider using the refresh token
  - Added `refreshAccessToken` to `@cumulus/api/lib/EarthdataLogin` to manage refresh token requests with the Earthdata OAuth provider

### Added

- **CUMULUS-1050**
  - Separated configuration flags for originalPayload/finalPayload cleanup such that they can be set to different retention times
- **CUMULUS-798**
  - Added daily Executions cleanup CloudWatch event that triggers cleanExecutions lambda
  - Added cleanExecutions lambda that removes finalPayload/originalPayload field entries for records older than configured timeout value (execution_payload_retention_period), with a default of 30 days
- **CUMULUS-815/816**
  - Added 'originalPayload' and 'finalPayload' fields to Executions table
  - Updated Execution model to populate originalPayload with the execution payload on record creation
  - Updated Execution model code to populate finalPayload field with the execution payload on execution completion
  - Execution API now exposes the above fields
- **CUMULUS-977**
  - Rename `kinesisConsumer` to `messageConsumer` as it handles both Kinesis streams and SNS topics as of this version.
  - Add `sns`-type rule support. These rules create a subscription between an SNS topic and the `messageConsumer`.
    When a message is received, `messageConsumer` is triggered and passes the SNS message (JSON format expected) in
    its entirety to the workflow in the `payload` field of the Cumulus message. For more information on sns-type rules,
    see the [documentation](https://nasa.github.io/cumulus/docs/data-cookbooks/setup#rules).
- **CUMULUS-975**
  - Add `KinesisInboundEventLogger` and `KinesisOutboundEventLogger` API lambdas. These lambdas
    are utilized to dump incoming and outgoing ingest workflow kinesis streams
    to cloudwatch for analytics in case of AWS/stream failure.
  - Update rules model to allow tracking of log_event ARNs related to
    Rule event logging. Kinesis rule types will now automatically log
    incoming events via a Kinesis event triggered lambda.
    CUMULUS-975-migration-4
  - Update migration code to require explicit migration names per run
  - Added migration_4 to migrate/update exisitng Kinesis rules to have a log event mapping
  - Added new IAM policy for migration lambda
- **CUMULUS-775**
  - Adds a instance metadata endpoint to the `@cumulus/api` package.
  - Adds a new convenience function `hostId` to the `@cumulus/cmrjs` to help build environment specific cmr urls.
  - Fixed `@cumulus/cmrjs.searchConcept` to search and return CMR results.
  - Modified `@cumulus/cmrjs.CMR.searchGranule` and `@cumulus/cmrjs.CMR.searchCollection` to include CMR's provider as a default parameter to searches.
- **CUMULUS-965**
  - Add `@cumulus/test-data.loadJSONTestData()`,
    `@cumulus/test-data.loadTestData()`, and
    `@cumulus/test-data.streamTestData()` to safely load test data. These
    functions should be used instead of using `require()` to load test data,
    which could lead to tests interferring with each other.
  - Add a `@cumulus/common/util/deprecate()` function to mark a piece of code as
    deprecated
- **CUMULUS-986**
  - Added `waitForTestExecutionStart` to `@cumulus/integration-tests`
- **CUMULUS-919**
  - In `@cumulus/deployment`, added support for NGAP permissions boundaries for IAM roles with `useNgapPermissionBoundary` flag in `iam/config.yml`. Defaults to false.

### Fixed

- Fixed a bug where FTP sockets were not closed after an error, keeping the Lambda function active until it timed out [CUMULUS-972]
- **CUMULUS-656**
  - The API will no longer allow the deletion of a provider if that provider is
    referenced by a rule
  - The API will no longer allow the deletion of a collection if that collection
    is referenced by a rule
- Fixed a bug where `@cumulus/sf-sns-report` was not pulling large messages from S3 correctly.

### Deprecated

- `@cumulus/ingest/aws/StepFunction.pullEvent()`. Use `@cumulus/common/aws.pullStepFunctionEvent()`.
- `@cumulus/ingest/consumer.Consume` due to unpredictable implementation. Use `@cumulus/ingest/consumer.Consumer`.
  Call `Consumer.consume()` instead of `Consume.read()`.

## [v1.10.4] - 2018-11-28

### Added

- **CUMULUS-1008**
  - New `config.yml` parameter for SQS consumers: `sqs_consumer_rate: (default 500)`, which is the maximum number of
    messages the consumer will attempt to process per execution. Currently this is only used by the sf-starter consumer,
    which runs every minute by default, making this a messages-per-minute upper bound. SQS does not guarantee the number
    of messages returned per call, so this is not a fixed rate of consumption, only attempted number of messages received.

### Deprecated

- `@cumulus/ingest/consumer.Consume` due to unpredictable implementation. Use `@cumulus/ingest/consumer.Consumer`.

### Changed

- Backported update of `packages/api` dependency `@mapbox/dyno` to `1.4.2` to mitigate `event-stream` vulnerability.

## [v1.10.3] - 2018-10-31

### Added

- **CUMULUS-817**
  - Added AWS Dead Letter Queues for lambdas that are scheduled asynchronously/such that failures show up only in cloudwatch logs.
- **CUMULUS-956**
  - Migrated developer documentation and data-cookbooks to Docusaurus
    - supports versioning of documentation
  - Added `docs/docs-how-to.md` to outline how to do things like add new docs or locally install for testing.
  - Deployment/CI scripts have been updated to work with the new format
- **CUMULUS-811**
  - Added new S3 functions to `@cumulus/common/aws`:
    - `aws.s3TagSetToQueryString`: converts S3 TagSet array to querystring (for use with upload()).
    - `aws.s3PutObject`: Returns promise of S3 `putObject`, which puts an object on S3
    - `aws.s3CopyObject`: Returns promise of S3 `copyObject`, which copies an object in S3 to a new S3 location
    - `aws.s3GetObjectTagging`: Returns promise of S3 `getObjectTagging`, which returns an object containing an S3 TagSet.
  - `@/cumulus/common/aws.s3PutObject` defaults to an explicit `ACL` of 'private' if not overridden.
  - `@/cumulus/common/aws.s3CopyObject` defaults to an explicit `TaggingDirective` of 'COPY' if not overridden.

### Deprecated

- **CUMULUS-811**
  - Deprecated `@cumulus/ingest/aws.S3`. Member functions of this class will now
    log warnings pointing to similar functionality in `@cumulus/common/aws`.

## [v1.10.2] - 2018-10-24

### Added

- **CUMULUS-965**
  - Added a `@cumulus/logger` package
- **CUMULUS-885**
  - Added 'human readable' version identifiers to Lambda Versioning lambda aliases
- **CUMULUS-705**
  - Note: Make sure to update the IAM stack when deploying this update.
  - Adds an AsyncOperations model and associated DynamoDB table to the
    `@cumulus/api` package
  - Adds an /asyncOperations endpoint to the `@cumulus/api` package, which can
    be used to fetch the status of an AsyncOperation.
  - Adds a /bulkDelete endpoint to the `@cumulus/api` package, which performs an
    asynchronous bulk-delete operation. This is a stub right now which is only
    intended to demonstration how AsyncOperations work.
  - Adds an AsyncOperation ECS task to the `@cumulus/api` package, which will
    fetch an Lambda function, run it in ECS, and then store the result to the
    AsyncOperations table in DynamoDB.
- **CUMULUS-851** - Added workflow lambda versioning feature to allow in-flight workflows to use lambda versions that were in place when a workflow was initiated

  - Updated Kes custom code to remove logic that used the CMA file key to determine template compilation logic. Instead, utilize a `customCompilation` template configuration flag to indicate a template should use Cumulus's kes customized methods instead of 'core'.
  - Added `useWorkflowLambdaVersions` configuration option to enable the lambdaVersioning feature set. **This option is set to true by default** and should be set to false to disable the feature.
  - Added uniqueIdentifier configuration key to S3 sourced lambdas to optionally support S3 lambda resource versioning within this scheme. This key must be unique for each modified version of the lambda package and must be updated in configuration each time the source changes.
  - Added a new nested stack template that will create a `LambdaVersions` stack that will take lambda parameters from the base template, generate lambda versions/aliases and return outputs with references to the most 'current' lambda alias reference, and updated 'core' template to utilize these outputs (if `useWorkflowLambdaVersions` is enabled).

- Created a `@cumulus/api/lib/OAuth2` interface, which is implemented by the
  `@cumulus/api/lib/EarthdataLogin` and `@cumulus/api/lib/GoogleOAuth2` classes.
  Endpoints that need to handle authentication will determine which class to use
  based on environment variables. This also greatly simplifies testing.
- Added `@cumulus/api/lib/assertions`, containing more complex AVA test assertions
- Added PublishGranule workflow to publish a granule to CMR without full reingest. (ingest-in-place capability)

- `@cumulus/integration-tests` new functionality:
  - `listCollections` to list collections from a provided data directory
  - `deleteCollection` to delete list of collections from a deployed stack
  - `cleanUpCollections` combines the above in one function.
  - `listProviders` to list providers from a provided data directory
  - `deleteProviders` to delete list of providers from a deployed stack
  - `cleanUpProviders` combines the above in one function.
  - `@cumulus/integrations-tests/api.js`: `deleteGranule` and `deletePdr` functions to make `DELETE` requests to Cumulus API
  - `rules` API functionality for posting and deleting a rule and listing all rules
  - `wait-for-deploy` lambda for use in the redeployment tests
- `@cumulus/ingest/granule.js`: `ingestFile` inserts new `duplicate_found: true` field in the file's record if a duplicate file already exists on S3.
- `@cumulus/api`: `/execution-status` endpoint requests and returns complete execution output if execution output is stored in S3 due to size.
- Added option to use environment variable to set CMR host in `@cumulus/cmrjs`.
- **CUMULUS-781** - Added integration tests for `@cumulus/sync-granule` when `duplicateHandling` is set to `replace` or `skip`
- **CUMULUS-791** - `@cumulus/move-granules`: `moveFileRequest` inserts new `duplicate_found: true` field in the file's record if a duplicate file already exists on S3. Updated output schema to document new `duplicate_found` field.

### Removed

- Removed `@cumulus/common/fake-earthdata-login-server`. Tests can now create a
  service stub based on `@cumulus/api/lib/OAuth2` if testing requires handling
  authentication.

### Changed

- **CUMULUS-940** - modified `@cumulus/common/aws` `receiveSQSMessages` to take a parameter object instead of positional parameters. All defaults remain the same, but now access to long polling is available through `options.waitTimeSeconds`.
- **CUMULUS-948** - Update lambda functions `CNMToCMA` and `CnmResponse` in the `cumulus-data-shared` bucket and point the default stack to them.
- **CUMULUS-782** - Updated `@cumulus/sync-granule` task and `Granule.ingestFile` in `@cumulus/ingest` to keep both old and new data when a destination file with different checksum already exists and `duplicateHandling` is `version`
- Updated the config schema in `@cumulus/move-granules` to include the `moveStagedFiles` param.
- **CUMULUS-778** - Updated config schema and documentation in `@cumulus/sync-granule` to include `duplicateHandling` parameter for specifying how duplicate filenames should be handled
- **CUMULUS-779** - Updated `@cumulus/sync-granule` to throw `DuplicateFile` error when destination files already exist and `duplicateHandling` is `error`
- **CUMULUS-780** - Updated `@cumulus/sync-granule` to use `error` as the default for `duplicateHandling` when it is not specified
- **CUMULUS-780** - Updated `@cumulus/api` to use `error` as the default value for `duplicateHandling` in the `Collection` model
- **CUMULUS-785** - Updated the config schema and documentation in `@cumulus/move-granules` to include `duplicateHandling` parameter for specifying how duplicate filenames should be handled
- **CUMULUS-786, CUMULUS-787** - Updated `@cumulus/move-granules` to throw `DuplicateFile` error when destination files already exist and `duplicateHandling` is `error` or not specified
- **CUMULUS-789** - Updated `@cumulus/move-granules` to keep both old and new data when a destination file with different checksum already exists and `duplicateHandling` is `version`

### Fixed

- `getGranuleId` in `@cumulus/ingest` bug: `getGranuleId` was constructing an error using `filename` which was undefined. The fix replaces `filename` with the `uri` argument.
- Fixes to `del` in `@cumulus/api/endpoints/granules.js` to not error/fail when not all files exist in S3 (e.g. delete granule which has only 2 of 3 files ingested).
- `@cumulus/deployment/lib/crypto.js` now checks for private key existence properly.

## [v1.10.1] - 2018-09-4

### Fixed

- Fixed cloudformation template errors in `@cumulus/deployment/`
  - Replaced references to Fn::Ref: with Ref:
  - Moved long form template references to a newline

## [v1.10.0] - 2018-08-31

### Removed

- Removed unused and broken code from `@cumulus/common`
  - Removed `@cumulus/common/test-helpers`
  - Removed `@cumulus/common/task`
  - Removed `@cumulus/common/message-source`
  - Removed the `getPossiblyRemote` function from `@cumulus/common/aws`
  - Removed the `startPromisedSfnExecution` function from `@cumulus/common/aws`
  - Removed the `getCurrentSfnTask` function from `@cumulus/common/aws`

### Changed

- **CUMULUS-839** - In `@cumulus/sync-granule`, 'collection' is now an optional config parameter

### Fixed

- **CUMULUS-859** Moved duplicate code in `@cumulus/move-granules` and `@cumulus/post-to-cmr` to `@cumulus/ingest`. Fixed imports making assumptions about directory structure.
- `@cumulus/ingest/consumer` correctly limits the number of messages being received and processed from SQS. Details:
  - **Background:** `@cumulus/api` includes a lambda `<stack-name>-sqs2sf` which processes messages from the `<stack-name>-startSF` SQS queue every minute. The `sqs2sf` lambda uses `@cumulus/ingest/consumer` to receive and process messages from SQS.
  - **Bug:** More than `messageLimit` number of messages were being consumed and processed from the `<stack-name>-startSF` SQS queue. Many step functions were being triggered simultaneously by the lambda `<stack-name>-sqs2sf` (which consumes every minute from the `startSF` queue) and resulting in step function failure with the error: `An error occurred (ThrottlingException) when calling the GetExecutionHistory`.
  - **Fix:** `@cumulus/ingest/consumer#processMessages` now processes messages until `timeLimit` has passed _OR_ once it receives up to `messageLimit` messages. `sqs2sf` is deployed with a [default `messageLimit` of 10](https://github.com/nasa/cumulus/blob/670000c8a821ff37ae162385f921c40956e293f7/packages/deployment/app/config.yml#L147).
  - **IMPORTANT NOTE:** `consumer` will actually process up to `messageLimit * 2 - 1` messages. This is because sometimes `receiveSQSMessages` will return less than `messageLimit` messages and thus the consumer will continue to make calls to `receiveSQSMessages`. For example, given a `messageLimit` of 10 and subsequent calls to `receiveSQSMessages` returns up to 9 messages, the loop will continue and a final call could return up to 10 messages.

## [v1.9.1] - 2018-08-22

**Please Note** To take advantage of the added granule tracking API functionality, updates are required for the message adapter and its libraries. You should be on the following versions:

- `cumulus-message-adapter` 1.0.9+
- `cumulus-message-adapter-js` 1.0.4+
- `cumulus-message-adapter-java` 1.2.7+
- `cumulus-message-adapter-python` 1.0.5+

### Added

- **CUMULUS-687** Added logs endpoint to search for logs from a specific workflow execution in `@cumulus/api`. Added integration test.
- **CUMULUS-836** - `@cumulus/deployment` supports a configurable docker storage driver for ECS. ECS can be configured with either `devicemapper` (the default storage driver for AWS ECS-optimized AMIs) or `overlay2` (the storage driver used by the NGAP 2.0 AMI). The storage driver can be configured in `app/config.yml` with `ecs.docker.storageDriver: overlay2 | devicemapper`. The default is `overlay2`.
  - To support this configuration, a [Handlebars](https://handlebarsjs.com/) helper `ifEquals` was added to `packages/deployment/lib/kes.js`.
- **CUMULUS-836** - `@cumulus/api` added IAM roles required by the NGAP 2.0 AMI. The NGAP 2.0 AMI runs a script `register_instances_with_ssm.py` which requires the ECS IAM role to include `ec2:DescribeInstances` and `ssm:GetParameter` permissions.

### Fixed

- **CUMULUS-836** - `@cumulus/deployment` uses `overlay2` driver by default and does not attempt to write `--storage-opt dm.basesize` to fix [this error](https://github.com/moby/moby/issues/37039).
- **CUMULUS-413** Kinesis processing now captures all errrors.
  - Added kinesis fallback mechanism when errors occur during record processing.
  - Adds FallbackTopicArn to `@cumulus/api/lambdas.yml`
  - Adds fallbackConsumer lambda to `@cumulus/api`
  - Adds fallbackqueue option to lambda definitions capture lambda failures after three retries.
  - Adds kinesisFallback SNS topic to signal incoming errors from kinesis stream.
  - Adds kinesisFailureSQS to capture fully failed events from all retries.
- **CUMULUS-855** Adds integration test for kinesis' error path.
- **CUMULUS-686** Added workflow task name and version tracking via `@cumulus/api` executions endpoint under new `tasks` property, and under `workflow_tasks` in step input/output.
  - Depends on `cumulus-message-adapter` 1.0.9+, `cumulus-message-adapter-js` 1.0.4+, `cumulus-message-adapter-java` 1.2.7+ and `cumulus-message-adapter-python` 1.0.5+
- **CUMULUS-771**
  - Updated sync-granule to stream the remote file to s3
  - Added integration test for ingesting granules from ftp provider
  - Updated http/https integration tests for ingesting granules from http/https providers
- **CUMULUS-862** Updated `@cumulus/integration-tests` to handle remote lambda output
- **CUMULUS-856** Set the rule `state` to have default value `ENABLED`

### Changed

- In `@cumulus/deployment`, changed the example app config.yml to have additional IAM roles

## [v1.9.0] - 2018-08-06

**Please note** additional information and upgrade instructions [here](https://nasa.github.io/cumulus/docs/upgrade/1.9.0)

### Added

- **CUMULUS-712** - Added integration tests verifying expected behavior in workflows
- **GITC-776-2** - Add support for versioned collections

### Fixed

- **CUMULUS-832**
  - Fixed indentation in example config.yml in `@cumulus/deployment`
  - Fixed issue with new deployment using the default distribution endpoint in `@cumulus/deployment` and `@cumulus/api`

## [v1.8.1] - 2018-08-01

**Note** IAM roles should be re-deployed with this release.

- **Cumulus-726**
  - Added function to `@cumulus/integration-tests`: `sfnStep` includes `getStepInput` which returns the input to the schedule event of a given step function step.
  - Added IAM policy `@cumulus/deployment`: Lambda processing IAM role includes `kinesis::PutRecord` so step function lambdas can write to kinesis streams.
- **Cumulus Community Edition**
  - Added Google OAuth authentication token logic to `@cumulus/api`. Refactored token endpoint to use environment variable flag `OAUTH_PROVIDER` when determining with authentication method to use.
  - Added API Lambda memory configuration variable `api_lambda_memory` to `@cumulus/api` and `@cumulus/deployment`.

### Changed

- **Cumulus-726**
  - Changed function in `@cumulus/api`: `models/rules.js#addKinesisEventSource` was modified to call to `deleteKinesisEventSource` with all required parameters (rule's name, arn and type).
  - Changed function in `@cumulus/integration-tests`: `getStepOutput` can now be used to return output of failed steps. If users of this function want the output of a failed event, they can pass a third parameter `eventType` as `'failure'`. This function will work as always for steps which completed successfully.

### Removed

- **Cumulus-726**

  - Configuration change to `@cumulus/deployment`: Removed default auto scaling configuration for Granules and Files DynamoDB tables.

- **CUMULUS-688**
  - Add integration test for ExecutionStatus
  - Function addition to `@cumulus/integration-tests`: `api` includes `getExecutionStatus` which returns the execution status from the Cumulus API

## [v1.8.0] - 2018-07-23

### Added

- **CUMULUS-718** Adds integration test for Kinesis triggering a workflow.

- **GITC-776-3** Added more flexibility for rules. You can now edit all fields on the rule's record
  We may need to update the api documentation to reflect this.

- **CUMULUS-681** - Add ingest-in-place action to granules endpoint

  - new applyWorkflow action at PUT /granules/{granuleid} Applying a workflow starts an execution of the provided workflow and passes the granule record as payload.
    Parameter(s):
    - workflow - the workflow name

- **CUMULUS-685** - Add parent exeuction arn to the execution which is triggered from a parent step function

### Changed

- **CUMULUS-768** - Integration tests get S3 provider data from shared data folder

### Fixed

- **CUMULUS-746** - Move granule API correctly updates record in dynamo DB and cmr xml file
- **CUMULUS-766** - Populate database fileSize field from S3 if value not present in Ingest payload

## [v1.7.1] - 2018-07-27 - [BACKPORT]

### Fixed

- **CUMULUS-766** - Backport from 1.8.0 - Populate database fileSize field from S3 if value not present in Ingest payload

## [v1.7.0] - 2018-07-02

### Please note: [Upgrade Instructions](https://nasa.github.io/cumulus/docs/upgrade/1.7.0)

### Added

- **GITC-776-2** - Add support for versioned collectons
- **CUMULUS-491** - Add granule reconciliation API endpoints.
- **CUMULUS-480** Add suport for backup and recovery:
  - Add DynamoDB tables for granules, executions and pdrs
  - Add ability to write all records to S3
  - Add ability to download all DynamoDB records in form json files
  - Add ability to upload records to DynamoDB
  - Add migration scripts for copying granule, pdr and execution records from ElasticSearch to DynamoDB
  - Add IAM support for batchWrite on dynamoDB
-
- **CUMULUS-508** - `@cumulus/deployment` cloudformation template allows for lambdas and ECS clusters to have multiple AZ availability.
  - `@cumulus/deployment` also ensures docker uses `devicemapper` storage driver.
- **CUMULUS-755** - `@cumulus/deployment` Add DynamoDB autoscaling support.
  - Application developers can add autoscaling and override default values in their deployment's `app/config.yml` file using a `{TableName}Table:` key.

### Fixed

- **CUMULUS-747** - Delete granule API doesn't delete granule files in s3 and granule in elasticsearch
  - update the StreamSpecification DynamoDB tables to have StreamViewType: "NEW_AND_OLD_IMAGES"
  - delete granule files in s3
- **CUMULUS-398** - Fix not able to filter executions by workflow
- **CUMULUS-748** - Fix invalid lambda .zip files being validated/uploaded to AWS
- **CUMULUS-544** - Post to CMR task has UAT URL hard-coded
  - Made configurable: PostToCmr now requires CMR_ENVIRONMENT env to be set to 'SIT' or 'OPS' for those CMR environments. Default is UAT.

### Changed

- **GITC-776-4** - Changed Discover-pdrs to not rely on collection but use provider_path in config. It also has an optional filterPdrs regex configuration parameter

- **CUMULUS-710** - In the integration test suite, `getStepOutput` returns the output of the first successful step execution or last failed, if none exists

## [v1.6.0] - 2018-06-06

### Please note: [Upgrade Instructions](https://nasa.github.io/cumulus/docs/upgrade/1.6.0)

### Fixed

- **CUMULUS-602** - Format all logs sent to Elastic Search.
  - Extract cumulus log message and index it to Elastic Search.

### Added

- **CUMULUS-556** - add a mechanism for creating and running migration scripts on deployment.
- **CUMULUS-461** Support use of metadata date and other components in `url_path` property

### Changed

- **CUMULUS-477** Update bucket configuration to support multiple buckets of the same type:
  - Change the structure of the buckets to allow for more than one bucket of each type. The bucket structure is now:
    bucket-key:
    name: <bucket-name>
    type: <type> i.e. internal, public, etc.
  - Change IAM and app deployment configuration to support new bucket structure
  - Update tasks and workflows to support new bucket structure
  - Replace instances where buckets.internal is relied upon to either use the system bucket or a configured bucket
  - Move IAM template to the deployment package. NOTE: You now have to specify '--template node_modules/@cumulus/deployment/iam' in your IAM deployment
  - Add IAM cloudformation template support to filter buckets by type

## [v1.5.5] - 2018-05-30

### Added

- **CUMULUS-530** - PDR tracking through Queue-granules
  - Add optional `pdr` property to the sync-granule task's input config and output payload.
- **CUMULUS-548** - Create a Lambda task that generates EMS distribution reports
  - In order to supply EMS Distribution Reports, you must enable S3 Server
    Access Logging on any S3 buckets used for distribution. See [How Do I Enable Server Access Logging for an S3 Bucket?](https://docs.aws.amazon.com/AmazonS3/latest/user-guide/server-access-logging.html)
    The "Target bucket" setting should point at the Cumulus internal bucket.
    The "Target prefix" should be
    "<STACK_NAME>/ems-distribution/s3-server-access-logs/", where "STACK_NAME"
    is replaced with the name of your Cumulus stack.

### Fixed

- **CUMULUS-546 - Kinesis Consumer should catch and log invalid JSON**
  - Kinesis Consumer lambda catches and logs errors so that consumer doesn't get stuck in a loop re-processing bad json records.
- EMS report filenames are now based on their start time instead of the time
  instead of the time that the report was generated
- **CUMULUS-552 - Cumulus API returns different results for the same collection depending on query**
  - The collection, provider and rule records in elasticsearch are now replaced with records from dynamo db when the dynamo db records are updated.

### Added

- `@cumulus/deployment`'s default cloudformation template now configures storage for Docker to match the configured ECS Volume. The template defines Docker's devicemapper basesize (`dm.basesize`) using `ecs.volumeSize`. This addresses ECS default of limiting Docker containers to 10GB of storage ([Read more](https://aws.amazon.com/premiumsupport/knowledge-center/increase-default-ecs-docker-limit/)).

## [v1.5.4] - 2018-05-21

### Added

- **CUMULUS-535** - EMS Ingest, Archive, Archive Delete reports
  - Add lambda EmsReport to create daily EMS Ingest, Archive, Archive Delete reports
  - ems.provider property added to `@cumulus/deployment/app/config.yml`.
    To change the provider name, please add `ems: provider` property to `app/config.yml`.
- **CUMULUS-480** Use DynamoDB to store granules, pdrs and execution records
  - Activate PointInTime feature on DynamoDB tables
  - Increase test coverage on api package
  - Add ability to restore metadata records from json files to DynamoDB
- **CUMULUS-459** provide API endpoint for moving granules from one location on s3 to another

## [v1.5.3] - 2018-05-18

### Fixed

- **CUMULUS-557 - "Add dataType to DiscoverGranules output"**
  - Granules discovered by the DiscoverGranules task now include dataType
  - dataType is now a required property for granules used as input to the
    QueueGranules task
- **CUMULUS-550** Update deployment app/config.yml to force elasticsearch updates for deleted granules

## [v1.5.2] - 2018-05-15

### Fixed

- **CUMULUS-514 - "Unable to Delete the Granules"**
  - updated cmrjs.deleteConcept to return success if the record is not found
    in CMR.

### Added

- **CUMULUS-547** - The distribution API now includes an
  "earthdataLoginUsername" query parameter when it returns a signed S3 URL
- **CUMULUS-527 - "parse-pdr queues up all granules and ignores regex"**
  - Add an optional config property to the ParsePdr task called
    "granuleIdFilter". This property is a regular expression that is applied
    against the filename of the first file of each granule contained in the
    PDR. If the regular expression matches, then the granule is included in
    the output. Defaults to '.', which will match all granules in the PDR.
- File checksums in PDRs now support MD5
- Deployment support to subscribe to an SNS topic that already exists
- **CUMULUS-470, CUMULUS-471** In-region S3 Policy lambda added to API to update bucket policy for in-region access.
- **CUMULUS-533** Added fields to granule indexer to support EMS ingest and archive record creation
- **CUMULUS-534** Track deleted granules
  - added `deletedgranule` type to `cumulus` index.
  - **Important Note:** Force custom bootstrap to re-run by adding this to
    app/config.yml `es: elasticSearchMapping: 7`
- You can now deploy cumulus without ElasticSearch. Just add `es: null` to your `app/config.yml` file. This is only useful for debugging purposes. Cumulus still requires ElasticSearch to properly operate.
- `@cumulus/integration-tests` includes and exports the `addRules` function, which seeds rules into the DynamoDB table.
- Added capability to support EFS in cloud formation template. Also added
  optional capability to ssh to your instance and privileged lambda functions.
- Added support to force discovery of PDRs that have already been processed
  and filtering of selected data types
- `@cumulus/cmrjs` uses an environment variable `USER_IP_ADDRESS` or fallback
  IP address of `10.0.0.0` when a public IP address is not available. This
  supports lambda functions deployed into a VPC's private subnet, where no
  public IP address is available.

### Changed

- **CUMULUS-550** Custom bootstrap automatically adds new types to index on
  deployment

## [v1.5.1] - 2018-04-23

### Fixed

- add the missing dist folder to the hello-world task
- disable uglifyjs on the built version of the pdr-status-check (read: https://github.com/webpack-contrib/uglifyjs-webpack-plugin/issues/264)

## [v1.5.0] - 2018-04-23

### Changed

- Removed babel from all tasks and packages and increased minimum node requirements to version 8.10
- Lambda functions created by @cumulus/deployment will use node8.10 by default
- Moved [cumulus-integration-tests](https://github.com/nasa/cumulus-integration-tests) to the `example` folder CUMULUS-512
- Streamlined all packages dependencies (e.g. remove redundant dependencies and make sure versions are the same across packages)
- **CUMULUS-352:** Update Cumulus Elasticsearch indices to use [index aliases](https://www.elastic.co/guide/en/elasticsearch/reference/current/indices-aliases.html).
- **CUMULUS-519:** ECS tasks are no longer restarted after each CF deployment unless `ecs.restartTasksOnDeploy` is set to true
- **CUMULUS-298:** Updated log filterPattern to include all CloudWatch logs in ElasticSearch
- **CUMULUS-518:** Updates to the SyncGranule config schema
  - `granuleIdExtraction` is no longer a property
  - `process` is now an optional property
  - `provider_path` is no longer a property

### Fixed

- **CUMULUS-455 "Kes deployments using only an updated message adapter do not get automatically deployed"**
  - prepended the hash value of cumulus-message-adapter.zip file to the zip file name of lambda which uses message adapter.
  - the lambda function will be redeployed when message adapter or lambda function are updated
- Fixed a bug in the bootstrap lambda function where it stuck during update process
- Fixed a bug where the sf-sns-report task did not return the payload of the incoming message as the output of the task [CUMULUS-441]

### Added

- **CUMULUS-352:** Add reindex CLI to the API package.
- **CUMULUS-465:** Added mock http/ftp/sftp servers to the integration tests
- Added a `delete` method to the `@common/CollectionConfigStore` class
- **CUMULUS-467 "@cumulus/integration-tests or cumulus-integration-tests should seed provider and collection in deployed DynamoDB"**
  - `example` integration-tests populates providers and collections to database
  - `example` workflow messages are populated from workflow templates in s3, provider and collection information in database, and input payloads. Input templates are removed.
  - added `https` protocol to provider schema

## [v1.4.1] - 2018-04-11

### Fixed

- Sync-granule install

## [v1.4.0] - 2018-04-09

### Fixed

- **CUMULUS-392 "queue-granules not returning the sfn-execution-arns queued"**
  - updated queue-granules to return the sfn-execution-arns queued and pdr if exists.
  - added pdr to ingest message meta.pdr instead of payload, so the pdr information doesn't get lost in the ingest workflow, and ingested granule in elasticsearch has pdr name.
  - fixed sf-sns-report schema, remove the invalid part
  - fixed pdr-status-check schema, the failed execution contains arn and reason
- **CUMULUS-206** make sure homepage and repository urls exist in package.json files of tasks and packages

### Added

- Example folder with a cumulus deployment example

### Changed

- [CUMULUS-450](https://bugs.earthdata.nasa.gov/browse/CUMULUS-450) - Updated
  the config schema of the **queue-granules** task
  - The config no longer takes a "collection" property
  - The config now takes an "internalBucket" property
  - The config now takes a "stackName" property
- [CUMULUS-450](https://bugs.earthdata.nasa.gov/browse/CUMULUS-450) - Updated
  the config schema of the **parse-pdr** task
  - The config no longer takes a "collection" property
  - The "stack", "provider", and "bucket" config properties are now
    required
- **CUMULUS-469** Added a lambda to the API package to prototype creating an S3 bucket policy for direct, in-region S3 access for the prototype bucket

### Removed

- Removed the `findTmpTestDataDirectory()` function from
  `@cumulus/common/test-utils`

### Fixed

- [CUMULUS-450](https://bugs.earthdata.nasa.gov/browse/CUMULUS-450)
  - The **queue-granules** task now enqueues a **sync-granule** task with the
    correct collection config for that granule based on the granule's
    data-type. It had previously been using the collection config from the
    config of the **queue-granules** task, which was a problem if the granules
    being queued belonged to different data-types.
  - The **parse-pdr** task now handles the case where a PDR contains granules
    with different data types, and uses the correct granuleIdExtraction for
    each granule.

### Added

- **CUMULUS-448** Add code coverage checking using [nyc](https://github.com/istanbuljs/nyc).

## [v1.3.0] - 2018-03-29

### Deprecated

- discover-s3-granules is deprecated. The functionality is provided by the discover-granules task

### Fixed

- **CUMULUS-331:** Fix aws.downloadS3File to handle non-existent key
- Using test ftp provider for discover-granules testing [CUMULUS-427]
- **CUMULUS-304: "Add AWS API throttling to pdr-status-check task"** Added concurrency limit on SFN API calls. The default concurrency is 10 and is configurable through Lambda environment variable CONCURRENCY.
- **CUMULUS-414: "Schema validation not being performed on many tasks"** revised npm build scripts of tasks that use cumulus-message-adapter to place schema directories into dist directories.
- **CUMULUS-301:** Update all tests to use test-data package for testing data.
- **CUMULUS-271: "Empty response body from rules PUT endpoint"** Added the updated rule to response body.
- Increased memory allotment for `CustomBootstrap` lambda function. Resolves failed deployments where `CustomBootstrap` lambda function was failing with error `Process exited before completing request`. This was causing deployments to stall, fail to update and fail to rollback. This error is thrown when the lambda function tries to use more memory than it is allotted.
- Cumulus repository folders structure updated:
  - removed the `cumulus` folder altogether
  - moved `cumulus/tasks` to `tasks` folder at the root level
  - moved the tasks that are not converted to use CMA to `tasks/.not_CMA_compliant`
  - updated paths where necessary

### Added

- `@cumulus/integration-tests` - Added support for testing the output of an ECS activity as well as a Lambda function.

## [v1.2.0] - 2018-03-20

### Fixed

- Update vulnerable npm packages [CUMULUS-425]
- `@cumulus/api`: `kinesis-consumer.js` uses `sf-scheduler.js#schedule` instead of placing a message directly on the `startSF` SQS queue. This is a fix for [CUMULUS-359](https://bugs.earthdata.nasa.gov/browse/CUMULUS-359) because `sf-scheduler.js#schedule` looks up the provider and collection data in DynamoDB and adds it to the `meta` object of the enqueued message payload.
- `@cumulus/api`: `kinesis-consumer.js` catches and logs errors instead of doing an error callback. Before this change, `kinesis-consumer` was failing to process new records when an existing record caused an error because it would call back with an error and stop processing additional records. It keeps trying to process the record causing the error because it's "position" in the stream is unchanged. Catching and logging the errors is part 1 of the fix. Proposed part 2 is to enqueue the error and the message on a "dead-letter" queue so it can be processed later ([CUMULUS-413](https://bugs.earthdata.nasa.gov/browse/CUMULUS-413)).
- **CUMULUS-260: "PDR page on dashboard only shows zeros."** The PDR stats in LPDAAC are all 0s, even if the dashboard has been fixed to retrieve the correct fields. The current version of pdr-status-check has a few issues.
  - pdr is not included in the input/output schema. It's available from the input event. So the pdr status and stats are not updated when the ParsePdr workflow is complete. Adding the pdr to the input/output of the task will fix this.
  - pdr-status-check doesn't update pdr stats which prevent the real time pdr progress from showing up in the dashboard. To solve this, added lambda function sf-sns-report which is copied from @cumulus/api/lambdas/sf-sns-broadcast with modification, sf-sns-report can be used to report step function status anywhere inside a step function. So add step sf-sns-report after each pdr-status-check, we will get the PDR status progress at real time.
  - It's possible an execution is still in the queue and doesn't exist in sfn yet. Added code to handle 'ExecutionDoesNotExist' error when checking the execution status.
- Fixed `aws.cloudwatchevents()` typo in `packages/ingest/aws.js`. This typo was the root cause of the error: `Error: Could not process scheduled_ingest, Error: : aws.cloudwatchevents is not a constructor` seen when trying to update a rule.

### Removed

- `@cumulus/ingest/aws`: Remove queueWorkflowMessage which is no longer being used by `@cumulus/api`'s `kinesis-consumer.js`.

## [v1.1.4] - 2018-03-15

### Added

- added flag `useList` to parse-pdr [CUMULUS-404]

### Fixed

- Pass encrypted password to the ApiGranule Lambda function [CUMULUS-424]

## [v1.1.3] - 2018-03-14

### Fixed

- Changed @cumulus/deployment package install behavior. The build process will happen after installation

## [v1.1.2] - 2018-03-14

### Added

- added tools to @cumulus/integration-tests for local integration testing
- added end to end testing for discovering and parsing of PDRs
- `yarn e2e` command is available for end to end testing

### Fixed

- **CUMULUS-326: "Occasionally encounter "Too Many Requests" on deployment"** The api gateway calls will handle throttling errors
- **CUMULUS-175: "Dashboard providers not in sync with AWS providers."** The root cause of this bug - DynamoDB operations not showing up in Elasticsearch - was shared by collections and rules. The fix was to update providers', collections' and rules; POST, PUT and DELETE endpoints to operate on DynamoDB and using DynamoDB streams to update Elasticsearch. The following packages were made:
  - `@cumulus/deployment` deploys DynamoDB streams for the Collections, Providers and Rules tables as well as a new lambda function called `dbIndexer`. The `dbIndexer` lambda has an event source mapping which listens to each of the DynamoDB streams. The dbIndexer lambda receives events referencing operations on the DynamoDB table and updates the elasticsearch cluster accordingly.
  - The `@cumulus/api` endpoints for collections, providers and rules _only_ query DynamoDB, with the exception of LIST endpoints and the collections' GET endpoint.

### Updated

- Broke up `kes.override.js` of @cumulus/deployment to multiple modules and moved to a new location
- Expanded @cumulus/deployment test coverage
- all tasks were updated to use cumulus-message-adapter-js 1.0.1
- added build process to integration-tests package to babelify it before publication
- Update @cumulus/integration-tests lambda.js `getLambdaOutput` to return the entire lambda output. Previously `getLambdaOutput` returned only the payload.

## [v1.1.1] - 2018-03-08

### Removed

- Unused queue lambda in api/lambdas [CUMULUS-359]

### Fixed

- Kinesis message content is passed to the triggered workflow [CUMULUS-359]
- Kinesis message queues a workflow message and does not write to rules table [CUMULUS-359]

## [v1.1.0] - 2018-03-05

### Added

- Added a `jlog` function to `common/test-utils` to aid in test debugging
- Integration test package with command line tool [CUMULUS-200] by @laurenfrederick
- Test for FTP `useList` flag [CUMULUS-334] by @kkelly51

### Updated

- The `queue-pdrs` task now uses the [cumulus-message-adapter-js](https://github.com/nasa/cumulus-message-adapter-js)
  library
- Updated the `queue-pdrs` JSON schemas
- The test-utils schema validation functions now throw an error if validation
  fails
- The `queue-granules` task now uses the [cumulus-message-adapter-js](https://github.com/nasa/cumulus-message-adapter-js)
  library
- Updated the `queue-granules` JSON schemas

### Removed

- Removed the `getSfnExecutionByName` function from `common/aws`
- Removed the `getGranuleStatus` function from `common/aws`

## [v1.0.1] - 2018-02-27

### Added

- More tests for discover-pdrs, dicover-granules by @yjpa7145
- Schema validation utility for tests by @yjpa7145

### Changed

- Fix an FTP listing bug for servers that do not support STAT [CUMULUS-334] by @kkelly51

## [v1.0.0] - 2018-02-23

[unreleased]: https://github.com/nasa/cumulus/compare/v5.0.0...HEAD
[v5.0.0]: https://github.com/nasa/cumulus/compare/v4.0.0...v5.0.0
[v4.0.0]: https://github.com/nasa/cumulus/compare/v3.0.1...v4.0.0
[v3.0.1]: https://github.com/nasa/cumulus/compare/v3.0.0...v3.0.1
[v3.0.0]: https://github.com/nasa/cumulus/compare/v2.0.1...v3.0.0
[v2.0.7]: https://github.com/nasa/cumulus/compare/v2.0.6...v2.0.7
[v2.0.6]: https://github.com/nasa/cumulus/compare/v2.0.5...v2.0.6
[v2.0.5]: https://github.com/nasa/cumulus/compare/v2.0.4...v2.0.5
[v2.0.4]: https://github.com/nasa/cumulus/compare/v2.0.3...v2.0.4
[v2.0.3]: https://github.com/nasa/cumulus/compare/v2.0.2...v2.0.3
[v2.0.2]: https://github.com/nasa/cumulus/compare/v2.0.1...v2.0.2
[v2.0.1]: https://github.com/nasa/cumulus/compare/v1.24.0...v2.0.1
[v2.0.0]: https://github.com/nasa/cumulus/compare/v1.24.0...v2.0.0
[v1.24.0]: https://github.com/nasa/cumulus/compare/v1.23.2...v1.24.0
[v1.23.2]: https://github.com/nasa/cumulus/compare/v1.22.1...v1.23.2
[v1.22.1]: https://github.com/nasa/cumulus/compare/v1.21.0...v1.22.1
[v1.21.0]: https://github.com/nasa/cumulus/compare/v1.20.0...v1.21.0
[v1.20.0]: https://github.com/nasa/cumulus/compare/v1.19.0...v1.20.0
[v1.19.0]: https://github.com/nasa/cumulus/compare/v1.18.0...v1.19.0
[v1.18.0]: https://github.com/nasa/cumulus/compare/v1.17.0...v1.18.0
[v1.17.0]: https://github.com/nasa/cumulus/compare/v1.16.1...v1.17.0
[v1.16.1]: https://github.com/nasa/cumulus/compare/v1.16.0...v1.16.1
[v1.16.0]: https://github.com/nasa/cumulus/compare/v1.15.0...v1.16.0
[v1.15.0]: https://github.com/nasa/cumulus/compare/v1.14.5...v1.15.0
[v1.14.5]: https://github.com/nasa/cumulus/compare/v1.14.4...v1.14.5
[v1.14.4]: https://github.com/nasa/cumulus/compare/v1.14.3...v1.14.4
[v1.14.3]: https://github.com/nasa/cumulus/compare/v1.14.2...v1.14.3
[v1.14.2]: https://github.com/nasa/cumulus/compare/v1.14.1...v1.14.2
[v1.14.1]: https://github.com/nasa/cumulus/compare/v1.14.0...v1.14.1
[v1.14.0]: https://github.com/nasa/cumulus/compare/v1.13.5...v1.14.0
[v1.13.5]: https://github.com/nasa/cumulus/compare/v1.13.4...v1.13.5
[v1.13.4]: https://github.com/nasa/cumulus/compare/v1.13.3...v1.13.4
[v1.13.3]: https://github.com/nasa/cumulus/compare/v1.13.2...v1.13.3
[v1.13.2]: https://github.com/nasa/cumulus/compare/v1.13.1...v1.13.2
[v1.13.1]: https://github.com/nasa/cumulus/compare/v1.13.0...v1.13.1
[v1.13.0]: https://github.com/nasa/cumulus/compare/v1.12.1...v1.13.0
[v1.12.1]: https://github.com/nasa/cumulus/compare/v1.12.0...v1.12.1
[v1.12.0]: https://github.com/nasa/cumulus/compare/v1.11.3...v1.12.0
[v1.11.3]: https://github.com/nasa/cumulus/compare/v1.11.2...v1.11.3
[v1.11.2]: https://github.com/nasa/cumulus/compare/v1.11.1...v1.11.2
[v1.11.1]: https://github.com/nasa/cumulus/compare/v1.11.0...v1.11.1
[v1.11.0]: https://github.com/nasa/cumulus/compare/v1.10.4...v1.11.0
[v1.10.4]: https://github.com/nasa/cumulus/compare/v1.10.3...v1.10.4
[v1.10.3]: https://github.com/nasa/cumulus/compare/v1.10.2...v1.10.3
[v1.10.2]: https://github.com/nasa/cumulus/compare/v1.10.1...v1.10.2
[v1.10.1]: https://github.com/nasa/cumulus/compare/v1.10.0...v1.10.1
[v1.10.0]: https://github.com/nasa/cumulus/compare/v1.9.1...v1.10.0
[v1.9.1]: https://github.com/nasa/cumulus/compare/v1.9.0...v1.9.1
[v1.9.0]: https://github.com/nasa/cumulus/compare/v1.8.1...v1.9.0
[v1.8.1]: https://github.com/nasa/cumulus/compare/v1.8.0...v1.8.1
[v1.8.0]: https://github.com/nasa/cumulus/compare/v1.7.0...v1.8.0
[v1.7.0]: https://github.com/nasa/cumulus/compare/v1.6.0...v1.7.0
[v1.6.0]: https://github.com/nasa/cumulus/compare/v1.5.5...v1.6.0
[v1.5.5]: https://github.com/nasa/cumulus/compare/v1.5.4...v1.5.5
[v1.5.4]: https://github.com/nasa/cumulus/compare/v1.5.3...v1.5.4
[v1.5.3]: https://github.com/nasa/cumulus/compare/v1.5.2...v1.5.3
[v1.5.2]: https://github.com/nasa/cumulus/compare/v1.5.1...v1.5.2
[v1.5.1]: https://github.com/nasa/cumulus/compare/v1.5.0...v1.5.1
[v1.5.0]: https://github.com/nasa/cumulus/compare/v1.4.1...v1.5.0
[v1.4.1]: https://github.com/nasa/cumulus/compare/v1.4.0...v1.4.1
[v1.4.0]: https://github.com/nasa/cumulus/compare/v1.3.0...v1.4.0
[v1.3.0]: https://github.com/nasa/cumulus/compare/v1.2.0...v1.3.0
[v1.2.0]: https://github.com/nasa/cumulus/compare/v1.1.4...v1.2.0
[v1.1.4]: https://github.com/nasa/cumulus/compare/v1.1.3...v1.1.4
[v1.1.3]: https://github.com/nasa/cumulus/compare/v1.1.2...v1.1.3
[v1.1.2]: https://github.com/nasa/cumulus/compare/v1.1.1...v1.1.2
[v1.1.1]: https://github.com/nasa/cumulus/compare/v1.0.1...v1.1.1
[v1.1.0]: https://github.com/nasa/cumulus/compare/v1.0.1...v1.1.0
[v1.0.1]: https://github.com/nasa/cumulus/compare/v1.0.0...v1.0.1
[v1.0.0]: https://github.com/nasa/cumulus/compare/pre-v1-release...v1.0.0

[thin-egress-app]: <https://github.com/asfadmin/thin-egress-app> "Thin Egress App"<|MERGE_RESOLUTION|>--- conflicted
+++ resolved
@@ -6,18 +6,16 @@
 
 ## [Unreleased]
 
-<<<<<<< HEAD
 ### Added
 - **CUMULUS-2291**
   - Add provider filter to Granule Inventory Report
-=======
+
 ## [v5.0.0] 2021-01-12
 
 ### BREAKING CHANGES
 
 - **CUMULUS-2020**
   - Elasticsearch data mappings have been updated to improve search and the API has been updated to reflect those changes. See Migration notes on how to update the Elasticsearch mappings.
->>>>>>> 54413e33
 
 ### Migration notes
 
