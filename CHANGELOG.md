--- conflicted
+++ resolved
@@ -6,7 +6,6 @@
 
 ## [Unreleased]
 
-<<<<<<< HEAD
 ### Added
 - CUMULUS-678
   `reconcileCMRMetadata` added to `@cumulus/cmrjs` to update metadata record with new file locations.
@@ -18,11 +17,7 @@
   `ingest/granules.moveGranuleFiles` now just moves granule files and returns a list of the updated files. Updating metadata now handled by `@cumulus/cmrjs/reconcileCMRMetadata`.
   `move-granules.updateGranuleMetadata` refactored and bugs fixed in the case of a file matching multiple collection.files.regexps.
 
-=======
-### Changed
-
 - **CUMULUS-1049** Updated `Retrieve Execution Status API` in `@cumulus/api`: If the execution doesn't exist in Step Function API, Cumulus API returns the execution status information from the database.
->>>>>>> 855c0d45
 
 ## [v1.11.1] - 2018-12-18
 
