# Changelog

All notable changes to this project will be documented in this file.

The format is based on [Keep a Changelog](http://keepachangelog.com/en/1.0.0/).

## [Unreleased]

### Added

- `tf-modules/cumulus` module now supports a `cmr_custom_host` variable that can be used to set to an arbitrary host for making CMR requests (e.g. `https://custom-cmr-host.com`).
- Added `buckets` variable to `tf-modules/archive`

### Changed

- `<prefix>-lambda-api-gateway` IAM role used by API Gateway Lambda now supports accessing all buckets defined in your `buckets` variable except "internal" buckets

### Removed

- Removed variables from `tf-modules/archive`:
  - `private_buckets`
  - `protected_buckets`
  - `public_buckets`

## [v7.0.0] 2021-02-22

### BREAKING CHANGES

- **CUMULUS-2362** - Endpoints for the logs (/logs) will now throw an error unless Metrics is set up

### Added

- **CUMULUS-2345**
  - Deploy ORCA with Cumulus, see `example/cumulus-tf/orca.tf` and `example/cumulus-tf/terraform.tfvars.example`
  - Add `CopyToGlacier` step to [example IngestAndPublishGranule workflow](https://github.com/nasa/cumulus/blob/master/example/cumulus-tf/ingest_and_publish_granule_workflow.asl.json)
- **CUMULUS-2376**
  - Added `cmrRevisionId` as an optional parameter to `post-to-cmr` that will be used when publishing metadata to CMR.

### Changed

- **CUMULUS-2362**
  - Logs endpoints only work with Metrics set up
- **CUMULUS-2376**
  - Updated `publishUMMGJSON2CMR` to take in an optional `revisionId` parameter.
  - Updated `publishUMMGJSON2CMR` to throw an error if optional `revisionId` does not match resulting revision ID.
  - Updated `publishECHO10XML2CMR` to take in an optional `revisionId` parameter.
  - Updated `publishECHO10XML2CMR` to throw an error if optional `revisionId` does not match resulting revision ID.
  - Updated `publish2CMR` to take in optional `cmrRevisionId`.
  - Updated `getWriteHeaders` to take in an optional CMR Revision ID.
  - Updated `ingestGranule` to take in an optional CMR Revision ID to pass to `getWriteHeaders`.
  - Updated `ingestUMMGranule` to take in an optional CMR Revision ID to pass to `getWriteHeaders`.
- **CUMULUS-2350**
  - Updates the examples on the `/s3credentialsREADME`, to include Python and JavaScript code demonstrating how to refresh the s3credential for programatic access.

<<<<<<< HEAD
=======
- **CUMULUS-2383**
  - PostToCMR task will return CMRInternalError when a `500` status is returned from CMR

### Removed

- Removed variables from `tf-modules/archive`:
  - `private_buckets`
  - `protected_buckets`
  - `public_buckets`

>>>>>>> 512c01c0
## [v6.0.0] 2021-02-16

### MIGRATION NOTES

- **CUMULUS-2255** - Cumulus has upgraded its supported version of Terraform from **0.12.12** to **0.13.6**. Please see the [instructions to upgrade your deployments](https://github.com/nasa/cumulus/blob/master/docs/upgrade-notes/upgrading-tf-version-0.13.6.md).

- **CUMULUS-2350**
  - If the  `/s3credentialsREADME`, does not appear to be working after deployment, [manual redeployment](https://docs.aws.amazon.com/apigateway/latest/developerguide/how-to-deploy-api-with-console.html) of the API-gateway stage may be necessary to finish the deployment.

### BREAKING CHANGES

- **CUMULUS-2255** - Cumulus has upgraded its supported version of Terraform from **0.12.12** to **0.13.6**.

### Added

- **CUMULUS-2291**
  - Add provider filter to Granule Inventory Report
- **CUMULUS-2300**
  - Added `childWorkflowMeta` to `queue-granules` config. Object passed to this value will be merged into a child workflow message's `meta` object. For an example of how this can be used, see `example/cumulus-tf/discover_granules_workflow.asl.json`.
- **CUMULUS-2350**
  - Adds an unprotected endpoint, `/s3credentialsREADME`, to the s3-credentials-endpoint that displays information on how to use the `/s3credentials` endpoint
- **CUMULUS-2368**
  - Add QueueWorkflow task
- **CUMULUS-2391**
  - Add reportToEms to collections.files file schema
- **CUMULUS-2395**
  - Add Core module parameter `ecs_custom_sg_ids` to Cumulus module to allow for
    custom security group mappings
- **CUMULUS-2402**
  - Officially expose `sftp()` for use in `@cumulus/sftp-client`

### Changed

- **CUMULUS-2323**
  - The sync granules task when used with the s3 provider now uses the
    `source_bucket` key in `granule.files` objects.  If incoming payloads using
    this task have a `source_bucket` value for a file using the s3 provider, the
    task will attempt to sync from the bucket defined in the file's
    `source_bucket` key instead of the `provider`.
    - Updated `S3ProviderClient.sync` to allow for an optional bucket parameter
      in support of the changed behavior.
  - Removed `addBucketToFile` and related code from sync-granules task

- **CUMULUS-2255**
  - Updated Terraform deployment code syntax for compatibility with version 0.13.6
- **CUMULUS-2321**
  - Updated API endpoint GET `/reconciliationReports/{name}` to return the pre-signed s3 URL in addition to report data

### Fixed

- Updated `hyrax-metadata-updates` task so the opendap url has Type 'USE SERVICE API'

- **CUMULUS-2310**
  - Use valid filename for reconciliation report
- **CUMULUS-2351**
  - Inventory report no longer includes the File/Granule relation object in the okCountByGranules key of a report. The information is only included when a 'Granule Not Found' report is run.

### Removed

- **CUMULUS-2364**
  - Remove the internal Cumulus logging lambda (log2elasticsearch)

## [v5.0.1] 2021-01-27

### Changed

- **CUMULUS-2344**
  - Elasticsearch API now allows you to reindex to an index that already exists
  - If using the Change Index operation and the new index doesn't exist, it will be created
  - Regarding instructions for CUMULUS-2020, you can now do a change index operation before a reindex operation. This will
    ensure that new data will end up in the new index while Elasticsearch is reindexing.

## [v5.0.0] 2021-01-12

### BREAKING CHANGES

- **CUMULUS-2020**
  - Elasticsearch data mappings have been updated to improve search and the API has been updated to reflect those changes. See Migration notes on how to update the Elasticsearch mappings.

### Migration notes

- **CUMULUS-2020**
  - Elasticsearch data mappings have been updated to improve search. For example, case insensitive searching will now work (e.g. 'MOD' and 'mod' will return the same granule results). To use the improved Elasticsearch queries, [reindex](https://nasa.github.io/cumulus-api/#reindex) to create a new index with the correct types. Then perform a [change index](https://nasa.github.io/cumulus-api/#change-index) operation to use the new index.
- **CUMULUS-2258**
  - Because the `egress_lambda_log_group` and `egress_lambda_log_subscription_filter` resource were removed from the `cumulus` module, new definitions for these resources must be added to `cumulus-tf/main.tf`. For reference on how to define these resources, see [`example/cumulus-tf/thin_egress_app.tf`](https://github.com/nasa/cumulus/blob/master/example/cumulus-tf/thin_egress_app.tf).
  - The `tea_stack_name` variable being passed into the `cumulus` module should be removed

### Added

- **HYRAX-320**
  - `@cumulus/hyrax-metadata-updates`Add component URI encoding for entry title id and granule ur to allow for values with special characters in them. For example, EntryTitleId 'Sentinel-6A MF/Jason-CS L2 Advanced Microwave Radiometer (AMR-C) NRT Geophysical Parameters' Now, URLs generated from such values will be encoded correctly and parsable by HyraxInTheCloud

- **CUMULUS-1370**
  - Add documentation for Getting Started section including FAQs
- **CUMULUS-2092**
  - Add documentation for Granule Not Found Reports
- **CUMULUS-2219**
  - Added `lzards-backup` Core task to facilitate making LZARDS backup requests in Cumulus ingest workflows
- **CUMULUS-2280**
  - In local api, retry to create tables if they fail to ensure localstack has had time to start fully.
- **CUMULUS-2290**
  - Add `queryFields` to granule schema, and this allows workflow tasks to add queryable data to granule record. For reference on how to add data to `queryFields` field, see [`example/cumulus-tf/kinesis_trigger_test_workflow.tf`](https://github.com/nasa/cumulus/blob/master/example/cumulus-tf/kinesis_trigger_test_workflow.tf).
- **CUMULUS-2318**
  - Added`async_operation_image` as `cumulus` module variable to allow for override of the async_operation container image.  Users can optionally specify a non-default docker image for use with Core async operations.

### Changed

- **CUMULUS-2020**
  - Updated Elasticsearch mappings to support case-insensitive search
- **CUMULUS-2124**
  - cumulus-rds-tf terraform module now takes engine_version as an input variable.
- **CUMULUS-2279**
  - Changed the formatting of granule CMR links: instead of a link to the `/search/granules.json` endpoint, now it is a direct link to `/search/concepts/conceptid.format`
- **CUMULUS-2296**
  - Improved PDR spec compliance of `parse-pdr` by updating `@cumulus/pvl` to parse fields in a manner more consistent with the PDR ICD, with respect to numbers and dates. Anything not matching the ICD expectations, or incompatible with Javascript parsing, will be parsed as a string instead.

### Removed

- **CUMULUS-2258**
  - Removed `tea_stack_name` variable from `tf-modules/distribution/variables.tf` and `tf-modules/cumulus/variables.tf`
  - Removed `egress_lambda_log_group` and `egress_lambda_log_subscription_filter` resources from `tf-modules/distribution/main.tf`

## [v4.0.0] 2020-11-20

### Migration notes

- Update the name of your `cumulus_message_adapter_lambda_layer_arn` variable for the `cumulus` module to `cumulus_message_adapter_lambda_layer_version_arn`. The value of the variable should remain the same (a layer version ARN of a Lambda layer for the [`cumulus-message-adapter`](https://github.com/nasa/cumulus-message-adapter/).
- **CUMULUS-2138** - Update all workflows using the `MoveGranules` step to add `UpdateGranulesCmrMetadataFileLinksStep`that runs after it. See the example [`IngestAndPublishWorkflow`](https://github.com/nasa/cumulus/blob/master/example/cumulus-tf/ingest_and_publish_granule_workflow.asl.json) for reference.
- **CUMULUS-2251**
  - Because it has been removed from the `cumulus` module, a new resource definition for `egress_api_gateway_log_subscription_filter` must be added to `cumulus-tf/main.tf`. For reference on how to define this resource, see [`example/cumulus-tf/main.tf`](https://github.com/nasa/cumulus/blob/master/example/cumulus-tf/main.tf).

### Added

- **CUMULUS-2248**
  - Updates Integration Tests README to point to new fake provider template.
- **CUMULUS-2239**
  - Add resource declaration to create a VPC endpoint in tea-map-cache module if `deploy_to_ngap` is false.
- **CUMULUS-2063**
  - Adds a new, optional query parameter to the `/collections[&getMMT=true]` and `/collections/active[&getMMT=true]` endpoints. When a user provides a value of `true` for `getMMT` in the query parameters, the endpoint will search CMR and update each collection's results with new key `MMTLink` containing a link to the MMT (Metadata Management Tool) if a CMR collection id is found.
- **CUMULUS-2170**
  - Adds ability to filter granule inventory reports
- **CUMULUS-2211**
  - Adds `granules/bulkReingest` endpoint to `@cumulus/api`
- **CUMULUS-2251**
  - Adds `log_api_gateway_to_cloudwatch` variable to `example/cumulus-tf/variables.tf`.
  - Adds `log_api_gateway_to_cloudwatch` variable to `thin_egress_app` module definition.

### Changed

- **CUMULUS-2216**
  - `/collection` and `/collection/active` endpoints now return collections without granule aggregate statistics by default. The original behavior is preserved and can be found by including a query param of `includeStats=true` on the request to the endpoint.
  - The `es/collections` Collection class takes a new parameter includeStats. It no longer appends granule aggregate statistics to the returned results by default. One must set the new parameter to any non-false value.
- **CUMULUS-2201**
  - Update `dbIndexer` lambda to process requests in serial
  - Fixes ingestPdrWithNodeNameSpec parsePdr provider error
- **CUMULUS-2251**
  - Moves Egress Api Gateway Log Group Filter from `tf-modules/distribution/main.tf` to `example/cumulus-tf/main.tf`

### Fixed

- **CUMULUS-2251**
  - This fixes a deployment error caused by depending on the `thin_egress_app` module output for a resource count.

### Removed

- **CUMULUS-2251**
  -  Removes `tea_api_egress_log_group` variable from `tf-modules/distribution/variables.tf` and `tf-modules/cumulus/variables.tf`.

### BREAKING CHANGES

- **CUMULUS-2138** - CMR metadata update behavior has been removed from the `move-granules` task into a
new `update-granules-cmr-metadata-file-links` task.
- **CUMULUS-2216**
  - `/collection` and `/collection/active` endpoints now return collections without granule aggregate statistics by default. The original behavior is preserved and can be found by including a query param of `includeStats=true` on the request to the endpoint.  This is likely to affect the dashboard only but included here for the change of behavior.
- **[1956](https://github.com/nasa/cumulus/issues/1956)**
  - Update the name of the `cumulus_message_adapter_lambda_layer_arn` output from the `cumulus-message-adapter` module to `cumulus_message_adapter_lambda_layer_version_arn`. The output value has changed from being the ARN of the Lambda layer **without a version** to the ARN of the Lambda layer **with a version**.
  - Update the variable name in the `cumulus` and `ingest` modules from `cumulus_message_adapter_lambda_layer_arn` to `cumulus_message_adapter_lambda_layer_version_arn`

## [v3.0.1] 2020-10-21

- **CUMULUS-2203**
  - Update Core tasks to use
    [cumulus-message-adapter-js](https://github.com/nasa/cumulus-message-adapter-js)
    v2.0.0 to resolve memory leak/lambda ENOMEM constant failure issue.   This
    issue caused lambdas to slowly use all memory in the run environment and
    prevented AWS from halting/restarting warmed instances when task code was
    throwing consistent errors under load.

- **CUMULUS-2232**
  - Updated versions for `ajv`, `lodash`, `googleapis`, `archiver`, and
    `@cumulus/aws-client` to remediate vulnerabilities found in SNYK scan.

### Fixed

- **CUMULUS-2233**
  - Fixes /s3credentials bug where the expiration time on the cookie was set to a time that is always expired, so authentication was never being recognized as complete by the API. Consequently, the user would end up in a redirect loop and requests to /s3credentials would never complete successfully. The bug was caused by the fact that the code setting the expiration time for the cookie was expecting a time value in milliseconds, but was receiving the expirationTime from the EarthdataLoginClient in seconds. This bug has been fixed by converting seconds into milliseconds. Unit tests were added to test that the expiration time has been converted to milliseconds and checking that the cookie's expiration time is greater than the current time.

## [v3.0.0] 2020-10-7

### MIGRATION STEPS

- **CUMULUS-2099**
  - All references to `meta.queues` in workflow configuration must be replaced with references to queue URLs from Terraform resources. See the updated [data cookbooks](https://nasa.github.io/cumulus/docs/data-cookbooks/about-cookbooks) or example [Discover Granules workflow configuration](https://github.com/nasa/cumulus/blob/master/example/cumulus-tf/discover_granules_workflow.asl.json).
  - The steps for configuring queued execution throttling have changed. See the [updated documentation](https://nasa.github.io/cumulus/docs/data-cookbooks/throttling-queued-executions).
  - In addition to the configuration for execution throttling, the internal mechanism for tracking executions by queue has changed. As a result, you should **disable any rules or workflows scheduling executions via a throttled queue** before upgrading. Otherwise, you may be at risk of having **twice as many executions** as are configured for the queue while the updated tracking is deployed. You can re-enable these rules/workflows once the upgrade is complete.

- **CUMULUS-2111**
  - **Before you re-deploy your `cumulus-tf` module**, note that the [`thin-egress-app`][thin-egress-app] is no longer deployed by default as part of the `cumulus` module, so you must add the TEA module to your deployment and manually modify your Terraform state **to avoid losing your API gateway and impacting any Cloudfront endpoints pointing to those gateways**. If you don't care about losing your API gateway and impacting Cloudfront endpoints, you can ignore the instructions for manually modifying state.

    1. Add the [`thin-egress-app`][thin-egress-app] module to your `cumulus-tf` deployment as shown in the [Cumulus example deployment](https://github.com/nasa/cumulus/tree/master/example/cumulus-tf/main.tf).

         - Note that the values for `tea_stack_name` variable to the `cumulus` module and the `stack_name` variable to the `thin_egress_app` module **must match**
         - Also, if you are specifying the `stage_name` variable to the `thin_egress_app` module, **the value of the `tea_api_gateway_stage` variable to the `cumulus` module must match it**

    2. **If you want to preserve your existing `thin-egress-app` API gateway and avoid having to update your Cloudfront endpoint for distribution, then you must follow these instructions**: <https://nasa.github.io/cumulus/docs/upgrade-notes/migrate_tea_standalone>. Otherwise, you can re-deploy as usual.

  - If you provide your own custom bucket map to TEA as a standalone module, **you must ensure that your custom bucket map includes mappings for the `protected` and `public` buckets specified in your `cumulus-tf/terraform.tfvars`, otherwise Cumulus may not be able to determine the correct distribution URL for ingested files and you may encounter errors**

- **CUMULUS-2197**
  - EMS resources are now optional, and `ems_deploy` is set to `false` by default, which will delete your EMS resources.
  - If you would like to keep any deployed EMS resources, add the `ems_deploy` variable set to `true` in your `cumulus-tf/terraform.tfvars`

### BREAKING CHANGES

- **CUMULUS-2200**
  - Changes return from 303 redirect to 200 success for `Granule Inventory`'s
    `/reconciliationReport` returns.  The user (dashboard) must read the value
    of `url` from the return to get the s3SignedURL and then download the report.
- **CUMULUS-2099**
  - `meta.queues` has been removed from Cumulus core workflow messages.
  - `@cumulus/sf-sqs-report` workflow task no longer reads the reporting queue URL from `input.meta.queues.reporting` on the incoming event. Instead, it requires that the queue URL be set as the `reporting_queue_url` environment variable on the deployed Lambda.
- **CUMULUS-2111**
  - The deployment of the `thin-egress-app` module has be removed from `tf-modules/distribution`, which is a part of the `tf-modules/cumulus` module. Thus, the `thin-egress-app` module is no longer deployed for you by default. See the migration steps for details about how to add deployment for the `thin-egress-app`.
- **CUMULUS-2141**
  - The `parse-pdr` task has been updated to respect the `NODE_NAME` property in
    a PDR's `FILE_GROUP`. If a `NODE_NAME` is present, the task will query the
    Cumulus API for a provider with that host. If a provider is found, the
    output granule from the task will contain a `provider` property containing
    that provider. If `NODE_NAME` is set but a provider with that host cannot be
    found in the API, or if multiple providers are found with that same host,
    the task will fail.
  - The `queue-granules` task has been updated to expect an optional
    `granule.provider` property on each granule. If present, the granule will be
    enqueued using that provider. If not present, the task's `config.provider`
    will be used instead.
- **CUMULUS-2197**
  - EMS resources are now optional and will not be deployed by default. See migration steps for information
    about how to deploy EMS resources.

#### CODE CHANGES

- The `@cumulus/api-client.providers.getProviders` function now takes a
  `queryStringParameters` parameter which can be used to filter the providers
  which are returned
- The `@cumulus/aws-client/S3.getS3ObjectReadStreamAsync` function has been
  removed. It read the entire S3 object into memory before returning a read
  stream, which could cause Lambdas to run out of memory. Use
  `@cumulus/aws-client/S3.getObjectReadStream` instead.
- The `@cumulus/ingest/util.lookupMimeType` function now returns `undefined`
  rather than `null` if the mime type could not be found.
- The `@cumulus/ingest/lock.removeLock` function now returns `undefined`
- The `@cumulus/ingest/granule.generateMoveFileParams` function now returns
  `source: undefined` and `target :undefined` on the response object if either could not be
  determined. Previously, `null` had been returned.
- The `@cumulus/ingest/recursion.recursion` function must now be imported using
  `const { recursion } = require('@cumulus/ingest/recursion');`
- The `@cumulus/ingest/granule.getRenamedS3File` function has been renamed to
  `listVersionedObjects`
- `@cumulus/common.http` has been removed
- `@cumulus/common/http.download` has been removed

### Added

- **CUMULUS-1855**
  - Fixed SyncGranule task to return an empty granules list when given an empty
    (or absent) granules list on input, rather than throwing an exception
- **CUMULUS-1955**
  - Added `@cumulus/aws-client/S3.getObject` to get an AWS S3 object
  - Added `@cumulus/aws-client/S3.waitForObject` to get an AWS S3 object,
    retrying, if necessary
- **CUMULUS-1961**
  - Adds `startTimestamp` and `endTimestamp` parameters to endpoint
    `reconcilationReports`.  Setting these values will filter the returned
    report to cumulus data that falls within the timestamps. It also causes the
    report to be one directional, meaning cumulus is only reconciled with CMR,
    but not the other direction. The Granules will be filtered by their
    `updatedAt` values. Collections are filtered by the updatedAt time of their
    granules, i.e. Collections with granules that are updatedAt a time between
    the time parameters will be returned in the reconciliation reports.
  - Adds `startTimestamp` and `endTimestamp` parameters to create-reconciliation-reports
    lambda function. If either of these params is passed in with a value that can be
    converted to a date object, the inter-platform comparison between Cumulus and CMR will
    be one way.  That is, collections, granules, and files will be filtered by time for
    those found in Cumulus and only those compared to the CMR holdings. For the moment
    there is not enough information to change the internal consistency check, and S3 vs
    Cumulus comparisons are unchanged by the timestamps.
- **CUMULUS-1962**
  - Adds `location` as parameter to `/reconciliationReports` endpoint. Options are `S3`
    resulting in a S3 vs. Cumulus database search or `CMR` resulting in CMR vs. Cumulus database search.
- **CUMULUS-1963**
  - Adds `granuleId` as input parameter to `/reconcilationReports`
    endpoint. Limits inputs parameters to either `collectionId` or `granuleId`
    and will fail to create the report if both are provided.  Adding granuleId
    will find collections in Cumulus by granuleId and compare those one way
    with those in CMR.
  - `/reconciliationReports` now validates any input json before starting the
    async operation and the lambda handler no longer validates input
    parameters.
- **CUMULUS-1964**
  - Reports can now be filtered on provider
- **CUMULUS-1965**
  - Adds `collectionId` parameter to the `/reconcilationReports`
    endpoint. Setting this value will limit the scope of the reconcilation
    report to only the input collectionId when comparing Cumulus and
    CMR. `collectionId` is provided an array of strings e.g. `[shortname___version, shortname2___version2]`
- **CUMULUS-2107**
  - Added a new task, `update-cmr-access-constraints`, that will set access constraints in CMR Metadata.
    Currently supports UMMG-JSON and Echo10XML, where it will configure `AccessConstraints` and
    `RestrictionFlag/RestrictionComment`, respectively.
  - Added an operator doc on how to configure and run the access constraint update workflow, which will update the metadata using the new task, and then publish the updated metadata to CMR.
  - Added an operator doc on bulk operations.
- **CUMULUS-2111**
  - Added variables to `cumulus` module:
    - `tea_api_egress_log_group`
    - `tea_external_api_endpoint`
    - `tea_internal_api_endpoint`
    - `tea_rest_api_id`
    - `tea_rest_api_root_resource_id`
    - `tea_stack_name`
  - Added variables to `distribution` module:
    - `tea_api_egress_log_group`
    - `tea_external_api_endpoint`
    - `tea_internal_api_endpoint`
    - `tea_rest_api_id`
    - `tea_rest_api_root_resource_id`
    - `tea_stack_name`
- **CUMULUS-2112**
  - Added `@cumulus/api/lambdas/internal-reconciliation-report`, so create-reconciliation-report
    lambda can create `Internal` reconciliation report
- **CUMULUS-2116**
  - Added `@cumulus/api/models/granule.unpublishAndDeleteGranule` which
    unpublishes a  granule from CMR and deletes it from Cumulus, but does not
    update the record to `published: false` before deletion
- **CUMULUS-2113**
  - Added Granule not found report to reports endpoint
  - Update reports to return breakdown by Granule of files both in DynamoDB and S3
- **CUMULUS-2123**
  - Added `cumulus-rds-tf` DB cluster module to `tf-modules` that adds a
    severless RDS Aurora/ PostgreSQL database cluster to meet the PostgreSQL
    requirements for future releases
- **CUMULUS-2156**
  - Support array inputs parameters for `Internal` reconciliation report
- **CUMULUS-2161**
  - Rules now support an `executionNamePrefix` property. If set, any executions
    triggered as a result of that rule will use that prefix in the name of the
    execution.
  - The `QueueGranules` task now supports an `executionNamePrefix` property. Any
    executions queued by that task will use that prefix in the name of the
    execution.  See the [example workflow](./example/cumulus-tf/discover_granules_with_execution_name_prefix_workflow.asl.json)
    for usage.
  - The `QueuePdrs` task now supports an `executionNamePrefix` config property. Any
    executions queued by that task will use that prefix in the name of the
    execution.  See the [example workflow](./example/cumulus-tf/discover_and_queue_pdrs_with_execution_name_prefix_workflow.asl.json)
    for usage.

- **CUMULUS-2162**
  - Adds new report type to `/reconciliationReport` endpoint.  The new report
    is `Granule Inventory`. This report is a CSV file of all the granules in
    the Cumulus DB. This report will eventually replace the existing
    `granules-csv` endpoint which has been deprecated.
- **CUMULUS-2197**
  - Added `ems_deploy` variable to the `cumulus` module. This is set to false by default, except
    for our example deployment, where it is needed for integration tests.

### Changed

- Upgraded version of [TEA](https://github.com/asfadmin/thin-egress-app/) deployed with Cumulus to build 88.
- **CUMULUS-2107**
  - Updated the `applyWorkflow` functionality on the granules endpoint to take a `meta` property to pass into the workflow message.
  - Updated the `BULK_GRANULE` functionality on the granules endpoint to support the above `applyWorkflow` change.
- **CUMULUS-2111**
  - Changed `distribution_api_gateway_stage` variable for `cumulus` module to `tea_api_gateway_stage`
  - Changed `api_gateway_stage` variable for `distribution` module to `tea_api_gateway_stage`
- **CUMULUS-2224**
  - Updated `/reconciliationReport`'s file reconciliation to include `"EXTENDED METADATA"` as a valid CMR relatedUrls Type.

### Fixed

- **CUMULUS-2168**
  - Fixed issue where large number of documents (generally logs) in the
    `cumulus` elasticsearch index results in the collection granule stats
    queries failing for the collections list api endpoint
- **CUMULUS-1955**
  - Due to AWS's eventual consistency model, it was possible for PostToCMR to
    publish an earlier version of a CMR metadata file, rather than the latest
    version created in a workflow.  This fix guarantees that the latest version
    is published, as expected.
- **CUMULUS-1961**
  - Fixed `activeCollections` query only returning 10 results
- **CUMULUS-2201**
  - Fix Reconciliation Report integration test failures by waiting for collections appear
    in es list and ingesting a fake granule xml file to CMR
- **CUMULUS-2015**
  - Reduced concurrency of `QueueGranules` task. That task now has a
    `config.concurrency` option that defaults to `3`.
- **CUMULUS-2116**
  - Fixed a race condition with bulk granule delete causing deleted granules to still appear in Elasticsearch. Granules removed via bulk delete should now be removed from Elasticsearch.
- **CUMULUS-2163**
  - Remove the `public-read` ACL from the `move-granules` task
- **CUMULUS-2164**
  - Fix issue where `cumulus` index is recreated and attached to an alias if it has been previously deleted
- **CUMULUS-2195**
  - Fixed issue with redirect from `/token` not working when using a Cloudfront endpoint to access the Cumulus API with Launchpad authentication enabled. The redirect should now work properly whether you are using a plain API gateway URL or a Cloudfront endpoint pointing at an API gateway URL.
- **CUMULUS-2200**
  - Fixed issue where __in and __not queries were stripping spaces from values

### Deprecated

- **CUMULUS-1955**
  - `@cumulus/aws-client/S3.getS3Object()`
  - `@cumulus/message/Queue.getQueueNameByUrl()`
  - `@cumulus/message/Queue.getQueueName()`
- **CUMULUS-2162**
  - `@cumulus/api/endpoints/granules-csv/list()`

### Removed

- **CUMULUS-2111**
  - Removed `distribution_url` and `distribution_redirect_uri` outputs from the `cumulus` module
  - Removed variables from the `cumulus` module:
    - `distribution_url`
    - `log_api_gateway_to_cloudwatch`
    - `thin_egress_cookie_domain`
    - `thin_egress_domain_cert_arn`
    - `thin_egress_download_role_in_region_arn`
    - `thin_egress_jwt_algo`
    - `thin_egress_jwt_secret_name`
    - `thin_egress_lambda_code_dependency_archive_key`
    - `thin_egress_stack_name`
  - Removed outputs from the `distribution` module:
    - `distribution_url`
    - `internal_tea_api`
    - `rest_api_id`
    - `thin_egress_app_redirect_uri`
  - Removed variables from the `distribution` module:
    - `bucket_map_key`
    - `distribution_url`
    - `log_api_gateway_to_cloudwatch`
    - `thin_egress_cookie_domain`
    - `thin_egress_domain_cert_arn`
    - `thin_egress_download_role_in_region_arn`
    - `thin_egress_jwt_algo`
    - `thin_egress_jwt_secret_name`
    - `thin_egress_lambda_code_dependency_archive_key`
- **CUMULUS-2157**
  - Removed `providerSecretsMigration` and `verifyProviderSecretsMigration` lambdas
- Removed deprecated `@cumulus/sf-sns-report` task
- Removed code:
  - `@cumulus/aws-client/S3.calculateS3ObjectChecksum`
  - `@cumulus/aws-client/S3.getS3ObjectReadStream`
  - `@cumulus/cmrjs.getFullMetadata`
  - `@cumulus/cmrjs.getMetadata`
  - `@cumulus/common/util.isNil`
  - `@cumulus/common/util.isNull`
  - `@cumulus/common/util.isUndefined`
  - `@cumulus/common/util.lookupMimeType`
  - `@cumulus/common/util.mkdtempSync`
  - `@cumulus/common/util.negate`
  - `@cumulus/common/util.noop`
  - `@cumulus/common/util.omit`
  - `@cumulus/common/util.renameProperty`
  - `@cumulus/common/util.sleep`
  - `@cumulus/common/util.thread`
  - `@cumulus/ingest/granule.copyGranuleFile`
  - `@cumulus/ingest/granule.moveGranuleFile`
  - `@cumulus/integration-tests/api/rules.deleteRule`
  - `@cumulus/integration-tests/api/rules.getRule`
  - `@cumulus/integration-tests/api/rules.listRules`
  - `@cumulus/integration-tests/api/rules.postRule`
  - `@cumulus/integration-tests/api/rules.rerunRule`
  - `@cumulus/integration-tests/api/rules.updateRule`
  - `@cumulus/integration-tests/sfnStep.parseStepMessage`
  - `@cumulus/message/Queue.getQueueName`
  - `@cumulus/message/Queue.getQueueNameByUrl`

## v2.0.2+ Backport releases

Release v2.0.1 was the last release on the 2.0.x release series.

Changes after this version on the 2.0.x release series are limited
security/requested feature patches and will not be ported forward to future
releases unless there is a corresponding CHANGELOG entry.

For up-to-date CHANGELOG for the maintenance release branch see
[CHANGELOG.md](https://github.com/nasa/cumulus/blob/release-2.0.x/CHANGELOG.md)
from the 2.0.x branch.

For the most recent release information for the maintenance branch please see
the [release page](https://github.com/nasa/cumulus/releases)

## [v2.0.7] 2020-10-1 - [BACKPORT]

### Fixed

- CVE-2020-7720
  - Updated common `node-forge` dependency to 0.10.0 to address CVE finding

### [v2.0.6] 2020-09-25 - [BACKPORT]

### Fixed

- **CUMULUS-2168**
  - Fixed issue where large number of documents (generally logs) in the
    `cumulus` elasticsearch index results in the collection granule stats
    queries failing for the collections list api endpoint

### [v2.0.5] 2020-09-15 - [BACKPORT]

#### Added

- Added `thin_egress_stack_name` variable to `cumulus` and `distribution` Terraform modules to allow overriding the default Cloudformation stack name used for the `thin-egress-app`. **Please note that if you change/set this value for an existing deployment, it will destroy and re-create your API gateway for the `thin-egress-app`.**

#### Fixed

- Fix collection list queries. Removed fixes to collection stats, which break queries for a large number of granules.

### [v2.0.4] 2020-09-08 - [BACKPORT]

#### Changed

- Upgraded version of [TEA](https://github.com/asfadmin/thin-egress-app/) deployed with Cumulus to build 88.

### [v2.0.3] 2020-09-02 - [BACKPORT]

#### Fixed

- **CUMULUS-1961**
  - Fixed `activeCollections` query only returning 10 results

- **CUMULUS-2039**
  - Fix issue causing SyncGranules task to run out of memory on large granules

#### CODE CHANGES

- The `@cumulus/aws-client/S3.getS3ObjectReadStreamAsync` function has been
  removed. It read the entire S3 object into memory before returning a read
  stream, which could cause Lambdas to run out of memory. Use
  `@cumulus/aws-client/S3.getObjectReadStream` instead.

### [v2.0.2] 2020-08-17 - [BACKPORT]

#### CODE CHANGES

- The `@cumulus/ingest/util.lookupMimeType` function now returns `undefined`
  rather than `null` if the mime type could not be found.
- The `@cumulus/ingest/lock.removeLock` function now returns `undefined`

#### Added

- **CUMULUS-2116**
  - Added `@cumulus/api/models/granule.unpublishAndDeleteGranule` which unpublishes a granule from CMR and deletes it from Cumulus, but does not update the record to `published: false` before deletion

### Fixed

- **CUMULUS-2116**
  - Fixed a race condition with bulk granule delete causing deleted granules to still appear in Elasticsearch. Granules removed via bulk delete should now be removed from Elasticsearch.

## [v2.0.1] 2020-07-28

### Added

- **CUMULUS-1886**
  - Added `multiple sort keys` support to `@cumulus/api`
- **CUMULUS-2099**
  - `@cumulus/message/Queue.getQueueUrl` to get the queue URL specified in a Cumulus workflow message, if any.

### Fixed

- **[PR 1790](https://github.com/nasa/cumulus/pull/1790)**
  - Fixed bug with request headers in `@cumulus/launchpad-auth` causing Launchpad token requests to fail

## [v2.0.0] 2020-07-23

### BREAKING CHANGES

- Changes to the `@cumulus/api-client` package
  - The `CumulusApiClientError` class must now be imported using
    `const { CumulusApiClientError } = require('@cumulus/api-client/CumulusApiClientError')`
- The `@cumulus/sftp-client/SftpClient` class must now be imported using
  `const { SftpClient } = require('@cumulus/sftp-client');`
- Instances of `@cumulus/ingest/SftpProviderClient` no longer implicitly connect
  when `download`, `list`, or `sync` are called. You must call `connect` on the
  provider client before issuing one of those calls. Failure to do so will
  result in a "Client not connected" exception being thrown.
- Instances of `@cumulus/ingest/SftpProviderClient` no longer implicitly
  disconnect from the SFTP server when `list` is called.
- Instances of `@cumulus/sftp-client/SftpClient` must now be expclicitly closed
  by calling `.end()`
- Instances of `@cumulus/sftp-client/SftpClient` no longer implicitly connect to
  the server when `download`, `unlink`, `syncToS3`, `syncFromS3`, and `list` are
  called. You must explicitly call `connect` before calling one of those
  methods.
- Changes to the `@cumulus/common` package
  - `cloudwatch-event.getSfEventMessageObject()` now returns `undefined` if the
    message could not be found or could not be parsed. It previously returned
    `null`.
  - `S3KeyPairProvider.decrypt()` now throws an exception if the bucket
    containing the key cannot be determined.
  - `S3KeyPairProvider.decrypt()` now throws an exception if the stack cannot be
    determined.
  - `S3KeyPairProvider.encrypt()` now throws an exception if the bucket
    containing the key cannot be determined.
  - `S3KeyPairProvider.encrypt()` now throws an exception if the stack cannot be
    determined.
  - `sns-event.getSnsEventMessageObject()` now returns `undefined` if it could
    not be parsed. It previously returned `null`.
  - The `aws` module has been removed.
  - The `BucketsConfig.buckets` property is now read-only and private
  - The `test-utils.validateConfig()` function now resolves to `undefined`
    rather than `true`.
  - The `test-utils.validateInput()` function now resolves to `undefined` rather
    than `true`.
  - The `test-utils.validateOutput()` function now resolves to `undefined`
    rather than `true`.
  - The static `S3KeyPairProvider.retrieveKey()` function has been removed.
- Changes to the `@cumulus/cmrjs` package
  - `@cumulus/cmrjs.constructOnlineAccessUrl()` and
    `@cumulus/cmrjs/cmr-utils.constructOnlineAccessUrl()` previously took a
    `buckets` parameter, which was an instance of
    `@cumulus/common/BucketsConfig`. They now take a `bucketTypes` parameter,
    which is a simple object mapping bucket names to bucket types. Example:
    `{ 'private-1': 'private', 'public-1': 'public' }`
  - `@cumulus/cmrjs.reconcileCMRMetadata()` and
    `@cumulus/cmrjs/cmr-utils.reconcileCMRMetadata()` now take a **required**
    `bucketTypes` parameter, which is a simple object mapping bucket names to
    bucket types. Example: `{ 'private-1': 'private', 'public-1': 'public' }`
  - `@cumulus/cmrjs.updateCMRMetadata()` and
    `@cumulus/cmrjs/cmr-utils.updateCMRMetadata()` previously took an optional
    `inBuckets` parameter, which was an instance of
    `@cumulus/common/BucketsConfig`. They now take a **required** `bucketTypes`
    parameter, which is a simple object mapping bucket names to bucket types.
    Example: `{ 'private-1': 'private', 'public-1': 'public' }`
- The minimum supported version of all published Cumulus packages is now Node
  12.18.0
  - Tasks using the `cumuluss/cumulus-ecs-task` Docker image must be updated to
    `cumuluss/cumulus-ecs-task:1.7.0`. This can be done by updating the `image`
    property of any tasks defined using the `cumulus_ecs_service` Terraform
    module.
- Changes to `@cumulus/aws-client/S3`
  - The signature of the `getObjectSize` function has changed. It now takes a
    params object with three properties:
    - **s3**: an instance of an AWS.S3 object
    - **bucket**
    - **key**
  - The `getObjectSize` function will no longer retry if the object does not
    exist
- **CUMULUS-1861**
  - `@cumulus/message/Collections.getCollectionIdFromMessage` now throws a
    `CumulusMessageError` if `collectionName` and `collectionVersion` are missing
    from `meta.collection`.   Previously this method would return
    `'undefined___undefined'` instead
  - `@cumulus/integration-tests/addCollections` now returns an array of collections that
    were added rather than the count of added collections
- **CUMULUS-1930**
  - The `@cumulus/common/util.uuid()` function has been removed
- **CUMULUS-1955**
  - `@cumulus/aws-client/S3.multipartCopyObject` now returns an object with the
    AWS `etag` of the destination object
  - `@cumulus/ingest/S3ProviderClient.list` now sets a file object's `path`
    property to `undefined` instead of `null` when the file is at the top level
    of its bucket
  - The `sync` methods of the following classes in the `@cumulus/ingest` package
    now return an object with the AWS `s3uri` and `etag` of the destination file
    (they previously returned only a string representing the S3 URI)
    - `FtpProviderClient`
    - `HttpProviderClient`
    - `S3ProviderClient`
    - `SftpProviderClient`
- **CUMULUS-1958**
  - The following methods exported from `@cumulus/cmr-js/cmr-utils` were made
    async, and added distributionBucketMap as a parameter:
    - constructOnlineAccessUrl
    - generateFileUrl
    - reconcileCMRMetadata
    - updateCMRMetadata
- **CUMULUS-1969**
  - The `DiscoverPdrs` task now expects `provider_path` to be provided at
    `event.config.provider_path`, not `event.config.collection.provider_path`
  - `event.config.provider_path` is now a required parameter of the
    `DiscoverPdrs` task
  - `event.config.collection` is no longer a parameter to the `DiscoverPdrs`
    task
  - Collections no longer support the `provider_path` property. The tasks that
    relied on that property are now referencing `config.meta.provider_path`.
    Workflows should be updated accordingly.
- **CUMULUS-1977**
  - Moved bulk granule deletion endpoint from `/bulkDelete` to
    `/granules/bulkDelete`
- **CUMULUS-1991**
  - Updated CMR metadata generation to use "Download file.hdf" (where `file.hdf` is the filename of the given resource) as the resource description instead of "File to download"
  - CMR metadata updates now respect changes to resource descriptions (previously only changes to resource URLs were respected)

### MIGRATION STEPS

- Due to an issue with the AWS API Gateway and how the Thin Egress App Cloudformation template applies updates, you may need to redeploy your
  `thin-egress-app-EgressGateway` manually as a one time migration step.    If your deployment fails with an
  error similar to:

  ```bash
  Error: Lambda function (<stack>-tf-TeaCache) returned error: ({"errorType":"HTTPError","errorMessage":"Response code 404 (Not Found)"})
  ```

  Then follow the [AWS
  instructions](https://docs.aws.amazon.com/apigateway/latest/developerguide/how-to-deploy-api-with-console.html)
  to `Redeploy a REST API to a stage` for your egress API and re-run `terraform
  apply`.

### Added

- **CUMULUS-2081**
  - Add Integrator Guide section for onboarding
  - Add helpful tips documentation

- **CUMULUS-1902**
  - Add Common Use Cases section under Operator Docs

- **CUMULUS-2058**
  - Added `lambda_processing_role_name` as an output from the `cumulus` module
    to provide the processing role name
- **CUMULUS-1417**
  - Added a `checksumFor` property to collection `files` config. Set this
    property on a checksum file's definition matching the `regex` of the target
    file. More details in the ['Data Cookbooks
    Setup'](https://nasa.github.io/cumulus/docs/next/data-cookbooks/setup)
    documentation.
  - Added `checksumFor` validation to collections model.
- **CUMULUS-1956**
  - Added `@cumulus/earthata-login-client` package
  - The `/s3credentials` endpoint that is deployed as part of distribution now
    supports authentication using tokens created by a different application. If
    a request contains the `EDL-ClientId` and `EDL-Token` headers,
    authentication will be handled using that token rather than attempting to
    use OAuth.
  - `@cumulus/earthata-login-client.getTokenUsername()` now accepts an
    `xRequestId` argument, which will be included as the `X-Request-Id` header
    when calling Earthdata Login.
  - If the `s3Credentials` endpoint is invoked with an EDL token and an
    `X-Request-Id` header, that `X-Request-Id` header will be forwarded to
    Earthata Login.
- **CUMULUS-1957**
  - If EDL token authentication is being used, and the `EDL-Client-Name` header
    is set, `@the-client-name` will be appended to the end of the Earthdata
    Login username that is used as the `RoleSessionName` of the temporary IAM
    credentials. This value will show up in the AWS S3 server access logs.
- **CUMULUS-1958**
  - Add the ability for users to specify a `bucket_map_key` to the `cumulus`
    terraform module as an override for the default .yaml values that are passed
    to TEA by Core.    Using this option *requires* that each configured
    Cumulus 'distribution' bucket (e.g. public/protected buckets) have a single
    TEA mapping.  Multiple maps per bucket are not supported.
  - Updated Generating a distribution URL, the MoveGranules task and all CMR
    reconciliation functionality to utilize the TEA bucket map override.
  - Updated deploy process to utilize a bootstrap 'tea-map-cache' lambda that
    will, after deployment of Cumulus Core's TEA instance, query TEA for all
    protected/public buckets and generate a mapping configuration used
    internally by Core.  This object is also exposed as an output of the Cumulus
    module as `distribution_bucket_map`.
- **CUMULUS-1961**
  - Replaces DynamoDB for Elasticsearch for reconciliationReportForCumulusCMR
    comparisons between Cumulus and CMR.
- **CUMULUS-1970**
  - Created the `add-missing-file-checksums` workflow task
  - Added `@cumulus/aws-client/S3.calculateObjectHash()` function
  - Added `@cumulus/aws-client/S3.getObjectReadStream()` function
- **CUMULUS-1887**
  - Add additional fields to the granule CSV download file
- **CUMULUS-2019**
  - Add `infix` search to es query builder `@cumulus/api/es/es/queries` to
    support partial matching of the keywords

### Changed

- **CUMULUS-2032**
  - Updated @cumulus/ingest/HttpProviderClient to utilize a configuration key
    `httpListTimeout` to set the default timeout for discovery HTTP/HTTPS
    requests, and updates the default for the provider to 5 minutes (300 seconds).
  - Updated the DiscoverGranules and DiscoverPDRs tasks to utilize the updated
    configuration value if set via workflow config, and updates the default for
    these tasks to 5 minutes (300 seconds).

- **CUMULUS-176**
  - The API will now respond with a 400 status code when a request body contains
    invalid JSON. It had previously returned a 500 status code.
- **CUMULUS-1861**
  - Updates Rule objects to no longer require a collection.
  - Changes the DLQ behavior for `sfEventSqsToDbRecords` and
    `sfEventSqsToDbRecordsInputQueue`. Previously failure to write a database
    record would result in lambda success, and an error log in the CloudWatch
    logs.   The lambda has been updated to manually add a record to
    the `sfEventSqsToDbRecordsDeadLetterQueue` if the granule, execution, *or*
    pdr record fails to write, in addition to the previous error logging.
- **CUMULUS-1956**
  - The `/s3credentials` endpoint that is deployed as part of distribution now
    supports authentication using tokens created by a different application. If
    a request contains the `EDL-ClientId` and `EDL-Token` headers,
    authentication will be handled using that token rather than attempting to
    use OAuth.
- **CUMULUS-1977**
  - API endpoint POST `/granules/bulk` now returns a 202 status on a successful
    response instead of a 200 response
  - API endpoint DELETE `/granules/<granule-id>` now returns a 404 status if the
    granule record was already deleted
  - `@cumulus/api/models/Granule.update()` now returns the updated granule
    record
  - Implemented POST `/granules/bulkDelete` API endpoint to support deleting
    granules specified by ID or returned by the provided query in the request
    body. If the request is successful, the endpoint returns the async operation
    ID that has been started to remove the granules.
    - To use a query in the request body, your deployment must be
      [configured to access the Elasticsearch host for ESDIS metrics](https://nasa.github.io/cumulus/docs/additional-deployment-options/cloudwatch-logs-delivery#esdis-metrics)
      in your environment
  - Added `@cumulus/api/models/Granule.getRecord()` method to return raw record
    from DynamoDB
  - Added `@cumulus/api/models/Granule.delete()` method which handles deleting
    the granule record from DynamoDB and the granule files from S3
- **CUMULUS-1982**
  - The `globalConnectionLimit` property of providers is now optional and
    defaults to "unlimited"
- **CUMULUS-1997**
  - Added optional `launchpad` configuration to `@cumulus/hyrax-metadata-updates` task config schema.
- **CUMULUS-1991**
  - `@cumulus/cmrjs/src/cmr-utils/constructOnlineAccessUrls()` now throws an error if `cmrGranuleUrlType = "distribution"` and no distribution endpoint argument is provided
- **CUMULUS-2011**
  - Reconciliation reports are now generated within an AsyncOperation
- **CUMULUS-2016**
  - Upgrade TEA to version 79

### Fixed

- **CUMULUS-1991**
  - Added missing `DISTRIBUTION_ENDPOINT` environment variable for API lambdas. This environment variable is required for API requests to move granules.

- **CUMULUS-1961**
  - Fixed granules and executions query params not getting sent to API in granule list operation in `@cumulus/api-client`

### Deprecated

- `@cumulus/aws-client/S3.calculateS3ObjectChecksum()`
- `@cumulus/aws-client/S3.getS3ObjectReadStream()`
- `@cumulus/common/log.convertLogLevel()`
- `@cumulus/collection-config-store`
- `@cumulus/common/util.sleep()`

- **CUMULUS-1930**
  - `@cumulus/common/log.convertLogLevel()`
  - `@cumulus/common/util.isNull()`
  - `@cumulus/common/util.isUndefined()`
  - `@cumulus/common/util.negate()`
  - `@cumulus/common/util.noop()`
  - `@cumulus/common/util.isNil()`
  - `@cumulus/common/util.renameProperty()`
  - `@cumulus/common/util.lookupMimeType()`
  - `@cumulus/common/util.thread()`
  - `@cumulus/common/util.mkdtempSync()`

### Removed

- The deprecated `@cumulus/common.bucketsConfigJsonObject` function has been
  removed
- The deprecated `@cumulus/common.CollectionConfigStore` class has been removed
- The deprecated `@cumulus/common.concurrency` module has been removed
- The deprecated `@cumulus/common.constructCollectionId` function has been
  removed
- The deprecated `@cumulus/common.launchpad` module has been removed
- The deprecated `@cumulus/common.LaunchpadToken` class has been removed
- The deprecated `@cumulus/common.Semaphore` class has been removed
- The deprecated `@cumulus/common.stringUtils` module has been removed
- The deprecated `@cumulus/common/aws.cloudwatchlogs` function has been removed
- The deprecated `@cumulus/common/aws.deleteS3Files` function has been removed
- The deprecated `@cumulus/common/aws.deleteS3Object` function has been removed
- The deprecated `@cumulus/common/aws.dynamodb` function has been removed
- The deprecated `@cumulus/common/aws.dynamodbDocClient` function has been
  removed
- The deprecated `@cumulus/common/aws.getExecutionArn` function has been removed
- The deprecated `@cumulus/common/aws.headObject` function has been removed
- The deprecated `@cumulus/common/aws.listS3ObjectsV2` function has been removed
- The deprecated `@cumulus/common/aws.parseS3Uri` function has been removed
- The deprecated `@cumulus/common/aws.promiseS3Upload` function has been removed
- The deprecated `@cumulus/common/aws.recursivelyDeleteS3Bucket` function has
  been removed
- The deprecated `@cumulus/common/aws.s3CopyObject` function has been removed
- The deprecated `@cumulus/common/aws.s3ObjectExists` function has been removed
- The deprecated `@cumulus/common/aws.s3PutObject` function has been removed
- The deprecated `@cumulus/common/bucketsConfigJsonObject` function has been
  removed
- The deprecated `@cumulus/common/CloudWatchLogger` class has been removed
- The deprecated `@cumulus/common/collection-config-store.CollectionConfigStore`
  class has been removed
- The deprecated `@cumulus/common/collection-config-store.constructCollectionId`
  function has been removed
- The deprecated `@cumulus/common/concurrency.limit` function has been removed
- The deprecated `@cumulus/common/concurrency.mapTolerant` function has been
  removed
- The deprecated `@cumulus/common/concurrency.promiseUrl` function has been
  removed
- The deprecated `@cumulus/common/concurrency.toPromise` function has been
  removed
- The deprecated `@cumulus/common/concurrency.unless` function has been removed
- The deprecated `@cumulus/common/config.parseConfig` function has been removed
- The deprecated `@cumulus/common/config.resolveResource` function has been
  removed
- The deprecated `@cumulus/common/DynamoDb.get` function has been removed
- The deprecated `@cumulus/common/DynamoDb.scan` function has been removed
- The deprecated `@cumulus/common/FieldPattern` class has been removed
- The deprecated `@cumulus/common/launchpad.getLaunchpadToken` function has been
  removed
- The deprecated `@cumulus/common/launchpad.validateLaunchpadToken` function has
  been removed
- The deprecated `@cumulus/common/LaunchpadToken` class has been removed
- The deprecated `@cumulus/common/message.buildCumulusMeta` function has been
  removed
- The deprecated `@cumulus/common/message.buildQueueMessageFromTemplate`
  function has been removed
- The deprecated `@cumulus/common/message.getCollectionIdFromMessage` function
  has been removed
- The deprecated `@cumulus/common/message.getMaximumExecutions` function has
  been removed
- The deprecated `@cumulus/common/message.getMessageExecutionArn` function has
  been removed
- The deprecated `@cumulus/common/message.getMessageExecutionName` function has
  been removed
- The deprecated `@cumulus/common/message.getMessageFromTemplate` function has
  been removed
- The deprecated `@cumulus/common/message.getMessageGranules` function has been
  removed
- The deprecated `@cumulus/common/message.getMessageStateMachineArn` function
  has been removed
- The deprecated `@cumulus/common/message.getQueueName` function has been
  removed
- The deprecated `@cumulus/common/message.getQueueNameByUrl` function has been
  removed
- The deprecated `@cumulus/common/message.hasQueueAndExecutionLimit` function
  has been removed
- The deprecated `@cumulus/common/Semaphore` class has been removed
- The deprecated `@cumulus/common/string.globalReplace` functon has been removed
- The deprecated `@cumulus/common/string.isNonEmptyString` functon has been
  removed
- The deprecated `@cumulus/common/string.isValidHostname` functon has been
  removed
- The deprecated `@cumulus/common/string.match` functon has been removed
- The deprecated `@cumulus/common/string.matches` functon has been removed
- The deprecated `@cumulus/common/string.replace` functon has been removed
- The deprecated `@cumulus/common/string.toLower` functon has been removed
- The deprecated `@cumulus/common/string.toUpper` functon has been removed
- The deprecated `@cumulus/common/testUtils.getLocalstackEndpoint` function has been removed
- The deprecated `@cumulus/common/util.setErrorStack` function has been removed
- The `@cumulus/common/util.uuid` function has been removed
- The deprecated `@cumulus/common/workflows.getWorkflowArn` function has been
  removed
- The deprecated `@cumulus/common/workflows.getWorkflowFile` function has been
  removed
- The deprecated `@cumulus/common/workflows.getWorkflowList` function has been
  removed
- The deprecated `@cumulus/common/workflows.getWorkflowTemplate` function has
  been removed
- `@cumulus/aws-client/StepFunctions.toSfnExecutionName()`
- `@cumulus/aws-client/StepFunctions.fromSfnExecutionName()`
- `@cumulus/aws-client/StepFunctions.getExecutionArn()`
- `@cumulus/aws-client/StepFunctions.getExecutionUrl()`
- `@cumulus/aws-client/StepFunctions.getStateMachineArn()`
- `@cumulus/aws-client/StepFunctions.pullStepFunctionEvent()`
- `@cumulus/common/test-utils/throttleOnce()`
- `@cumulus/integration-tests/api/distribution.invokeApiDistributionLambda()`
- `@cumulus/integration-tests/api/distribution.getDistributionApiRedirect()`
- `@cumulus/integration-tests/api/distribution.getDistributionApiFileStream()`

## [v1.24.0] 2020-06-03

### BREAKING CHANGES

- **CUMULUS-1969**
  - The `DiscoverPdrs` task now expects `provider_path` to be provided at
    `event.config.provider_path`, not `event.config.collection.provider_path`
  - `event.config.provider_path` is now a required parameter of the
    `DiscoverPdrs` task
  - `event.config.collection` is no longer a parameter to the `DiscoverPdrs`
    task
  - Collections no longer support the `provider_path` property. The tasks that
    relied on that property are now referencing `config.meta.provider_path`.
    Workflows should be updated accordingly.

- **CUMULUS-1997**
  - `@cumulus/cmr-client/CMRSearchConceptQueue` parameters have been changed to take a `cmrSettings` object containing clientId, provider, and auth information. This can be generated using `@cumulus/cmrjs/cmr-utils/getCmrSettings`. The `cmrEnvironment` variable has been removed.

### Added

- **CUMULUS-1800**
  - Added task configuration setting named `syncChecksumFiles` to the
    SyncGranule task. This setting is `false` by default, but when set to
    `true`, all checksum files associated with data files that are downloaded
    will be downloaded as well.
- **CUMULUS-1952**
  - Updated HTTP(S) provider client to accept username/password for Basic authorization. This change adds support for Basic Authorization such as Earthdata login redirects to ingest (i.e. as implemented in SyncGranule), but not to discovery (i.e. as implemented in DiscoverGranules). Discovery still expects the provider's file system to be publicly accessible, but not the individual files and their contents.
  - **NOTE**: Using this in combination with the HTTP protocol may expose usernames and passwords to intermediary network entities. HTTPS is highly recommended.
- **CUMULUS-1997**
  - Added optional `launchpad` configuration to `@cumulus/hyrax-metadata-updates` task config schema.

### Fixed

- **CUMULUS-1997**
  - Updated all CMR operations to use configured authentication scheme
- **CUMULUS-2010**
  - Updated `@cumulus/api/launchpadSaml` to support multiple userGroup attributes from the SAML response

## [v1.23.2] 2020-05-22

### BREAKING CHANGES

- Updates to the Cumulus archive API:
  - All endpoints now return a `401` response instead of a `403` for any request where the JWT passed as a Bearer token is invalid.
  - POST `/refresh` and DELETE `/token/<token>` endpoints now return a `401` response for requests with expired tokens

- **CUMULUS-1894**
  - `@cumulus/ingest/granule.handleDuplicateFile()`
    - The `copyOptions` parameter has been removed
    - An `ACL` parameter has been added
  - `@cumulus/ingest/granule.renameS3FileWithTimestamp()`
    - Now returns `undefined`

- **CUMULUS-1896**
  Updated all Cumulus core lambdas to utilize the new message adapter streaming interface via [cumulus-message-adapter-js v1.2.0](https://github.com/nasa/cumulus-message-adapter-js/releases/tag/v1.2.0).   Users of this version of Cumulus (or later) must utilize version 1.3.0 or greater of the [cumulus-message-adapter](https://github.com/nasa/cumulus-message-adapter) to support core lambdas.

- **CUMULUS-1912**
  - `@cumulus/api` reconciliationReports list endpoint returns a list of reconciliationReport records instead of S3Uri.

- **CUMULUS-1969**
  - The `DiscoverGranules` task now expects `provider_path` to be provided at
    `event.config.provider_path`, not `event.config.collection.provider_path`
  - `config.provider_path` is now a required parameter of the `DiscoverGranules`
    task

### MIGRATION STEPS

- To take advantage of the new TTL-based access token expiration implemented in CUMULUS-1777 (see notes below) and clear out existing records in your access tokens table, do the following:
  1. Log out of any active dashboard sessions
  2. Use the AWS console or CLI to delete your `<prefix>-AccessTokensTable` DynamoDB table
  3. [Re-deploy your `data-persistence` module](https://nasa.github.io/cumulus/docs/deployment/upgrade-readme#update-data-persistence-resources), which should re-create the `<prefix>-AccessTokensTable` DynamoDB table
  4. Return to using the Cumulus API/dashboard as normal
- This release requires the Cumulus Message Adapter layer deployed with Cumulus Core to be at least 1.3.0, as the core lambdas have updated to [cumulus-message-adapter-js v1.2.0](https://github.com/nasa/cumulus-message-adapter-js/releases/tag/v1.2.0) and the new CMA interface.  As a result, users should:
  1. Follow the [Cumulus Message Adapter (CMA) deployment instructions](https://nasa.github.io/cumulus/docs/deployment/deployment-readme#deploy-the-cumulus-message-adapter-layer) and install a CMA layer version >=1.3.0
  2. If you are using any custom Node.js Lambdas in your workflows **and** the Cumulus CMA layer/`cumulus-message-adapter-js`, you must update your lambda to use [cumulus-message-adapter-js v1.2.0](https://github.com/nasa/cumulus-message-adapter-js/releases/tag/v1.2.0) and follow the migration instructions in the release notes. Prior versions of `cumulus-message-adapter-js` are not compatible with CMA >= 1.3.0.
- Migrate existing s3 reconciliation report records to database (CUMULUS-1911):
  - After update your `data persistence` module and Cumulus resources, run the command:

  ```bash
  ./node_modules/.bin/cumulus-api migrate --stack `<your-terraform-deployment-prefix>` --migrationVersion migration5
  ```

### Added

- Added a limit for concurrent Elasticsearch requests when doing an index from database operation
- Added the `es_request_concurrency` parameter to the archive and cumulus Terraform modules

- **CUMULUS-1995**
  - Added the `es_index_shards` parameter to the archive and cumulus Terraform modules to configure the number of shards for the ES index
    - If you have an existing ES index, you will need to [reindex](https://nasa.github.io/cumulus-api/#reindex) and then [change index](https://nasa.github.io/cumulus-api/#change-index) to take advantage of shard updates

- **CUMULUS-1894**
  - Added `@cumulus/aws-client/S3.moveObject()`

- **CUMULUS-1911**
  - Added ReconciliationReports table
  - Updated CreateReconciliationReport lambda to save Reconciliation Report records to database
  - Updated dbIndexer and IndexFromDatabase lambdas to index Reconciliation Report records to Elasticsearch
  - Added migration_5 to migrate existing s3 reconciliation report records to database and Elasticsearch
  - Updated `@cumulus/api` package, `tf-modules/archive` and `tf-modules/data-persistence` Terraform modules

- **CUMULUS-1916**
  - Added util function for seeding reconciliation reports when running API locally in dashboard

### Changed

- **CUMULUS-1777**
  - The `expirationTime` property is now a **required field** of the access tokens model.
  - Updated the `AccessTokens` table to set a [TTL](https://docs.aws.amazon.com/amazondynamodb/latest/developerguide/howitworks-ttl.html) on the `expirationTime` field in `tf-modules/data-persistence/dynamo.tf`. As a result, access token records in this table whose `expirationTime` has passed should be **automatically deleted by DynamoDB**.
  - Updated all code creating access token records in the Dynamo `AccessTokens` table to set the `expirationTime` field value in seconds from the epoch.
- **CUMULUS-1912**
  - Updated reconciliationReports endpoints to query against Elasticsearch, delete report from both database and s3
  - Added `@cumulus/api-client/reconciliationReports`
- **CUMULUS-1999**
  - Updated `@cumulus/common/util.deprecate()` so that only a single deprecation notice is printed for each name/version combination

### Fixed

- **CUMULUS-1894**
  - The `SyncGranule` task can now handle files larger than 5 GB
- **CUMULUS-1987**
  - `Remove granule from CMR` operation in `@cumulus/api` now passes token to CMR when fetching granule metadata, allowing removal of private granules
- **CUMULUS-1993**
  - For a given queue, the `sqs-message-consumer` Lambda will now only schedule workflows for rules matching the queue **and the collection information in each queue message (if any)**
    - The consumer also now only reads each queue message **once per Lambda invocation**, whereas previously each message was read **once per queue rule per Lambda invocation**
  - Fixed bug preventing the deletion of multiple SNS rules that share the same SNS topic

### Deprecated

- **CUMULUS-1894**
  - `@cumulus/ingest/granule.copyGranuleFile()`
  - `@cumulus/ingest/granule.moveGranuleFile()`

- **CUMULUS-1987** - Deprecated the following functions:
  - `@cumulus/cmrjs/getMetadata(cmrLink)` -> `@cumulus/cmr-client/CMR.getGranuleMetadata(cmrLink)`
  - `@cumulus/cmrjs/getFullMetadata(cmrLink)`

## [v1.22.1] 2020-05-04

**Note**: v1.22.0 was not released as a package due to npm/release concerns.  Users upgrading to 1.22.x should start with 1.22.1

### Added

- **CUMULUS-1894**
  - Added `@cumulus/aws-client/S3.multipartCopyObject()`
- **CUMULUS-408**
  - Added `certificateUri` field to provider schema. This optional field allows operators to specify an S3 uri to a CA bundle to use for HTTPS requests.
- **CUMULUS-1787**
  - Added `collections/active` endpoint for returning collections with active granules in `@cumulus/api`
- **CUMULUS-1799**
  - Added `@cumulus/common/stack.getBucketsConfigKey()` to return the S3 key for the buckets config object
  - Added `@cumulus/common/workflows.getWorkflowFileKey()` to return the S3 key for a workflow definition object
  - Added `@cumulus/common/workflows.getWorkflowsListKeyPrefix()` to return the S3 key prefix for objects containing workflow definitions
  - Added `@cumulus/message` package containing utilities for building and parsing Cumulus messages
- **CUMULUS-1850**
  - Added `@cumulus/aws-client/Kinesis.describeStream()` to get a Kinesis stream description
- **CUMULUS-1853**
  - Added `@cumulus/integration-tests/collections.createCollection()`
  - Added `@cumulus/integration-tests/executions.findExecutionArn()`
  - Added `@cumulus/integration-tests/executions.getExecutionWithStatus()`
  - Added `@cumulus/integration-tests/granules.getGranuleWithStatus()`
  - Added `@cumulus/integration-tests/providers.createProvider()`
  - Added `@cumulus/integration-tests/rules.createOneTimeRule()`

### Changed

- **CUMULUS-1682**
  - Moved all `@cumulus/ingest/parse-pdr` code into the `parse-pdr` task as it had become tightly coupled with that task's handler and was not used anywhere else. Unit tests also restored.
- **CUMULUS-1820**
  - Updated the Thin Egress App module used in `tf-modules/distribution/main.tf` to build 74. [See the release notes](https://github.com/asfadmin/thin-egress-app/releases/tag/tea-build.74).
- **CUMULUS-1852**
  - Updated POST endpoints for `/collections`, `/providers`, and `/rules` to log errors when returning a 500 response
  - Updated POST endpoint for `/collections`:
    - Return a 400 response when the `name` or `version` fields are missing
    - Return a 409 response if the collection already exists
    - Improved error messages to be more explicit
  - Updated POST endpoint for `/providers`:
    - Return a 400 response if the `host` field value is invalid
    - Return a 409 response if the provider already exists
  - Updated POST endpoint for `/rules`:
    - Return a 400 response if rule `name` is invalid
    - Return a 400 response if rule `type` is invalid
- **CUMULUS-1891**
  - Updated the following endpoints using async operations to return a 503 error if the ECS task  cannot be started and a 500 response for a non-specific error:
    - POST `/replays`
    - POST `/bulkDelete`
    - POST `/elasticsearch/index-from-database`
    - POST `/granules/bulk`

### Fixed

- **CUMULUS-408**
  - Fixed HTTPS discovery and ingest.

- **CUMULUS-1850**
  - Fixed a bug in Kinesis event processing where the message consumer would not properly filter available rules based on the collection information in the event and the Kinesis stream ARN

- **CUMULUS-1853**
  - Fixed a bug where attempting to create a rule containing a payload property
    would fail schema validation.

- **CUMULUS-1854**
  - Rule schema is validated before starting workflows or creating event source mappings

- **CUMULUS-1974**
  - Fixed @cumulus/api webpack config for missing underscore object due to underscore update

- **CUMULUS-2210**
  - Fixed `cmr_oauth_provider` variable not being propogated to reconciliation reports

### Deprecated

- **CUMULUS-1799** - Deprecated the following code. For cases where the code was moved into another package, the new code location is noted:
  - `@cumulus/aws-client/StepFunctions.fromSfnExecutionName()`
  - `@cumulus/aws-client/StepFunctions.toSfnExecutionName()`
  - `@cumulus/aws-client/StepFunctions.getExecutionArn()` -> `@cumulus/message/Executions.buildExecutionArn()`
  - `@cumulus/aws-client/StepFunctions.getExecutionUrl()` -> `@cumulus/message/Executions.getExecutionUrlFromArn()`
  - `@cumulus/aws-client/StepFunctions.getStateMachineArn()` -> `@cumulus/message/Executions.getStateMachineArnFromExecutionArn()`
  - `@cumulus/aws-client/StepFunctions.pullStepFunctionEvent()` -> `@cumulus/message/StepFunctions.pullStepFunctionEvent()`
  - `@cumulus/common/bucketsConfigJsonObject()`
  - `@cumulus/common/CloudWatchLogger`
  - `@cumulus/common/collection-config-store/CollectionConfigStore` -> `@cumulus/collection-config-store`
  - `@cumulus/common/collection-config-store.constructCollectionId()` -> `@cumulus/message/Collections.constructCollectionId`
  - `@cumulus/common/concurrency.limit()`
  - `@cumulus/common/concurrency.mapTolerant()`
  - `@cumulus/common/concurrency.promiseUrl()`
  - `@cumulus/common/concurrency.toPromise()`
  - `@cumulus/common/concurrency.unless()`
  - `@cumulus/common/config.buildSchema()`
  - `@cumulus/common/config.parseConfig()`
  - `@cumulus/common/config.resolveResource()`
  - `@cumulus/common/config.resourceToArn()`
  - `@cumulus/common/FieldPattern`
  - `@cumulus/common/launchpad.getLaunchpadToken()` -> `@cumulus/launchpad-auth/index.getLaunchpadToken()`
  - `@cumulus/common/LaunchpadToken` -> `@cumulus/launchpad-auth/LaunchpadToken`
  - `@cumulus/common/launchpad.validateLaunchpadToken()` -> `@cumulus/launchpad-auth/index.validateLaunchpadToken()`
  - `@cumulus/common/message.buildCumulusMeta()` -> `@cumulus/message/Build.buildCumulusMeta()`
  - `@cumulus/common/message.buildQueueMessageFromTemplate()` -> `@cumulus/message/Build.buildQueueMessageFromTemplate()`
  - `@cumulus/common/message.getCollectionIdFromMessage()` -> `@cumulus/message/Collections.getCollectionIdFromMessage()`
  - `@cumulus/common/message.getMessageExecutionArn()` -> `@cumulus/message/Executions.getMessageExecutionArn()`
  - `@cumulus/common/message.getMessageExecutionName()` -> `@cumulus/message/Executions.getMessageExecutionName()`
  - `@cumulus/common/message.getMaximumExecutions()` -> `@cumulus/message/Queue.getMaximumExecutions()`
  - `@cumulus/common/message.getMessageFromTemplate()`
  - `@cumulus/common/message.getMessageStateMachineArn()` -> `@cumulus/message/Executions.getMessageStateMachineArn()`)
  - `@cumulus/common/message.getMessageGranules()` -> `@cumulus/message/Granules.getMessageGranules()`
  - `@cumulus/common/message.getQueueNameByUrl()` -> `@cumulus/message/Queue.getQueueNameByUrl()`
  - `@cumulus/common/message.getQueueName()` -> `@cumulus/message/Queue.getQueueName()`)
  - `@cumulus/common/message.hasQueueAndExecutionLimit()` -> `@cumulus/message/Queue.hasQueueAndExecutionLimit()`
  - `@cumulus/common/Semaphore`
  - `@cumulus/common/test-utils.throttleOnce()`
  - `@cumulus/common/workflows.getWorkflowArn()`
  - `@cumulus/common/workflows.getWorkflowFile()`
  - `@cumulus/common/workflows.getWorkflowList()`
  - `@cumulus/common/workflows.getWorkflowTemplate()`
  - `@cumulus/integration-tests/sfnStep/SfnStep.parseStepMessage()` -> `@cumulus/message/StepFunctions.parseStepMessage()`
- **CUMULUS-1858** - Deprecated the following functions.
  - `@cumulus/common/string.globalReplace()`
  - `@cumulus/common/string.isNonEmptyString()`
  - `@cumulus/common/string.isValidHostname()`
  - `@cumulus/common/string.match()`
  - `@cumulus/common/string.matches()`
  - `@cumulus/common/string.replace()`
  - `@cumulus/common/string.toLower()`
  - `@cumulus/common/string.toUpper()`

### Removed

- **CUMULUS-1799**: Deprecated code removals:
  - Removed from `@cumulus/common/aws`:
    - `pullStepFunctionEvent()`
  - Removed `@cumulus/common/sfnStep`
  - Removed `@cumulus/common/StepFunctions`

## [v1.21.0] 2020-03-30

### PLEASE NOTE

- **CUMULUS-1762**: the `messageConsumer` for `sns` and `kinesis`-type rules now fetches
  the collection information from the message. You should ensure that your rule's collection
  name and version match what is in the message for these ingest messages to be processed.
  If no matching rule is found, an error will be thrown and logged in the
  `messageConsumer` Lambda function's log group.

### Added

- **CUMULUS-1629**`
  - Updates discover-granules task to respect/utilize duplicateHandling configuration such that
    - skip:               Duplicates will be filtered from the granule list
    - error:              Duplicates encountered will result in step failure
    - replace, version:   Duplicates will be ignored and handled as normal.
  - Adds a new copy of the API lambda `PrivateApiLambda()` which is configured to not require authentication. This Lambda is not connected to an API gateway
  - Adds `@cumulus/api-client` with functions for use by workflow lambdas to call the API when needed

- **CUMULUS-1732**
  - Added Python task/activity workflow and integration test (`PythonReferenceSpec`) to test `cumulus-message-adapter-python`and `cumulus-process-py` integration.
- **CUMULUS-1795**
  - Added an IAM policy on the Cumulus EC2 creation to enable SSM when the `deploy_to_ngap` flag is true

### Changed

- **CUMULUS-1762**
  - the `messageConsumer` for `sns` and `kinesis`-type rules now fetches the collection
    information from the message.

### Deprecated

- **CUMULUS-1629**
  - Deprecate `granulesApi`, `rulesApi`, `emsApi`, `executionsAPI` from `@cumulus/integration-test/api` in favor of code moved to `@cumulus/api-client`

### Removed

- **CUMULUS-1799**: Deprecated code removals
  - Removed deprecated method `@cumulus/api/models/Granule.createGranulesFromSns()`
  - Removed deprecated method `@cumulus/api/models/Granule.removeGranuleFromCmr()`
  - Removed from `@cumulus/common/aws`:
    - `apigateway()`
    - `buildS3Uri()`
    - `calculateS3ObjectChecksum()`
    - `cf()`
    - `cloudwatch()`
    - `cloudwatchevents()`
    - `cloudwatchlogs()`
    - `createAndWaitForDynamoDbTable()`
    - `createQueue()`
    - `deleteSQSMessage()`
    - `describeCfStackResources()`
    - `downloadS3File()`
    - `downloadS3Files()`
    - `DynamoDbSearchQueue` class
    - `dynamodbstreams()`
    - `ec2()`
    - `ecs()`
    - `fileExists()`
    - `findResourceArn()`
    - `fromSfnExecutionName()`
    - `getFileBucketAndKey()`
    - `getJsonS3Object()`
    - `getQueueUrl()`
    - `getObjectSize()`
    - `getS3ObjectReadStream()`
    - `getSecretString()`
    - `getStateMachineArn()`
    - `headObject()`
    - `isThrottlingException()`
    - `kinesis()`
    - `lambda()`
    - `listS3Objects()`
    - `promiseS3Upload()`
    - `publishSnsMessage()`
    - `putJsonS3Object()`
    - `receiveSQSMessages()`
    - `s3CopyObject()`
    - `s3GetObjectTagging()`
    - `s3Join()`
    - `S3ListObjectsV2Queue` class
    - `s3TagSetToQueryString()`
    - `s3PutObjectTagging()`
    - `secretsManager()`
    - `sendSQSMessage()`
    - `sfn()`
    - `sns()`
    - `sqs()`
    - `sqsQueueExists()`
    - `toSfnExecutionName()`
    - `uploadS3FileStream()`
    - `uploadS3Files()`
    - `validateS3ObjectChecksum()`
  - Removed `@cumulus/common/CloudFormationGateway` class
  - Removed `@cumulus/common/concurrency/Mutex` class
  - Removed `@cumulus/common/errors`
  - Removed `@cumulus/common/sftp`
  - Removed `@cumulus/common/string.unicodeEscape`
  - Removed `@cumulus/cmrjs/cmr-utils.getGranuleId()`
  - Removed `@cumulus/cmrjs/cmr-utils.getCmrFiles()`
  - Removed `@cumulus/cmrjs/cmr/CMR` class
  - Removed `@cumulus/cmrjs/cmr/CMRSearchConceptQueue` class
  - Removed `@cumulus/cmrjs/utils.getHost()`
  - Removed `@cumulus/cmrjs/utils.getIp()`
  - Removed `@cumulus/cmrjs/utils.hostId()`
  - Removed `@cumulus/cmrjs/utils/ummVersion()`
  - Removed `@cumulus/cmrjs/utils.updateToken()`
  - Removed `@cumulus/cmrjs/utils.validateUMMG()`
  - Removed `@cumulus/ingest/aws.getEndpoint()`
  - Removed `@cumulus/ingest/aws.getExecutionUrl()`
  - Removed `@cumulus/ingest/aws/invoke()`
  - Removed `@cumulus/ingest/aws/CloudWatch` class
  - Removed `@cumulus/ingest/aws/ECS` class
  - Removed `@cumulus/ingest/aws/Events` class
  - Removed `@cumulus/ingest/aws/SQS` class
  - Removed `@cumulus/ingest/aws/StepFunction` class
  - Removed `@cumulus/ingest/util.normalizeProviderPath()`
  - Removed `@cumulus/integration-tests/index.listCollections()`
  - Removed `@cumulus/integration-tests/index.listProviders()`
  - Removed `@cumulus/integration-tests/index.rulesList()`
  - Removed `@cumulus/integration-tests/api/api.addCollectionApi()`

## [v1.20.0] 2020-03-12

### BREAKING CHANGES

- **CUMULUS-1714**
  - Changed the format of the message sent to the granule SNS Topic. Message includes the granule record under `record` and the type of event under `event`. Messages with `deleted` events will have the record that was deleted with a `deletedAt` timestamp. Options for `event` are `Create | Update | Delete`
- **CUMULUS-1769** - `deploy_to_ngap` is now a **required** variable for the `tf-modules/cumulus` module. **For those deploying to NGAP environments, this variable should always be set to `true`.**

### Notable changes

- **CUMULUS-1739** - You can now exclude Elasticsearch from your `tf-modules/data-persistence` deployment (via `include_elasticsearch = false`) and your `tf-modules/cumulus` module will still deploy successfully.

- **CUMULUS-1769** - If you set `deploy_to_ngap = true` for the `tf-modules/archive` Terraform module, **you can only deploy your archive API gateway as `PRIVATE`**, not `EDGE`.

### Added

- Added `@cumulus/aws-client/S3.getS3ObjectReadStreamAsync()` to deal with S3 eventual consistency issues by checking for the existence an S3 object with retries before getting a readable stream for that object.
- **CUMULUS-1769**
  - Added `deploy_to_ngap` boolean variable for the `tf-modules/cumulus` and `tf-modules/archive` Terraform modules. This variable is required. **For those deploying to NGAP environments, this variable should always be set to `true`.**
- **HYRAX-70**
  - Add the hyrax-metadata-update task

### Changed

- [`AccessToken.get()`](https://github.com/nasa/cumulus/blob/master/packages/api/models/access-tokens.js) now enforces [strongly consistent reads from DynamoDB](https://docs.aws.amazon.com/amazondynamodb/latest/developerguide/HowItWorks.ReadConsistency.html)
- **CUMULUS-1739**
  - Updated `tf-modules/data-persistence` to make Elasticsearch alarm resources and outputs conditional on the `include_elasticsearch` variable
  - Updated `@cumulus/aws-client/S3.getObjectSize` to include automatic retries for any failures from `S3.headObject`
- **CUMULUS-1784**
  - Updated `@cumulus/api/lib/DistributionEvent.remoteIP()` to parse the IP address in an S3 access log from the `A-sourceip` query parameter if present, otherwise fallback to the original parsing behavior.
- **CUMULUS-1768**
  - The `stats/summary` endpoint reports the distinct collections for the number of granules reported

### Fixed

- **CUMULUS-1739** - Fixed the `tf-modules/cumulus` and `tf-modules/archive` modules to make these Elasticsearch variables truly optional:
  - `elasticsearch_domain_arn`
  - `elasticsearch_hostname`
  - `elasticsearch_security_group_id`

- **CUMULUS-1768**
  - Fixed the `stats/` endpoint so that data is correctly filtered by timestamp and `processingTime` is calculated correctly.

- **CUMULUS-1769**
  - In the `tf-modules/archive` Terraform module, the `lifecycle` block ignoring changes to the `policy` of the archive API gateway is now only enforced if `deploy_to_ngap = true`. This fixes a bug where users deploying outside of NGAP could not update their API gateway's resource policy when going from `PRIVATE` to `EDGE`, preventing their API from being accessed publicly.

- **CUMULUS-1775**
  - Fix/update api endpoint to use updated google auth endpoints such that it will work with new accounts

### Removed

- **CUMULUS-1768**
  - Removed API endpoints `stats/histogram` and `stats/average`. All advanced stats needs should be acquired from Cloud Metrics or similarly configured ELK stack.

## [v1.19.0] 2020-02-28

### BREAKING CHANGES

- **CUMULUS-1736**
  - The `@cumulus/discover-granules` task now sets the `dataType` of discovered
    granules based on the `name` of the configured collection, not the
    `dataType`.
  - The config schema of the `@cumulus/discover-granules` task now requires that
    collections contain a `version`.
  - The `@cumulus/sync-granule` task will set the `dataType` and `version` of a
    granule based on the configured collection if those fields are not already
    set on the granule. Previously it was using the `dataType` field of the
    configured collection, then falling back to the `name` field of the
    collection. This update will just use the `name` field of the collection to
    set the `dataType` field of the granule.

- **CUMULUS-1446**
  - Update the `@cumulus/integration-tests/api/executions.getExecution()`
    function to parse the response and return the execution, rather than return
    the full API response.

- **CUMULUS-1672**
  - The `cumulus` Terraform module in previous releases set a
    `Deployment = var.prefix` tag on all resources that it managed. In this
    release, a `tags` input variable has been added to the `cumulus` Terraform
    module to allow resource tagging to be customized. No default tags will be
    applied to Cumulus-managed resources. To replicate the previous behavior,
    set `tags = { Deployment: var.prefix }` as an input variable for the
    `cumulus` Terraform module.

- **CUMULUS-1684 Migration Instructions**
  - In previous releases, a provider's username and password were encrypted
    using a custom encryption library. That has now been updated to use KMS.
    This release includes a Lambda function named
    `<prefix>-ProviderSecretsMigration`, which will re-encrypt existing
    provider credentials to use KMS. After this release has been deployed, you
    will need to manually invoke that Lambda function using either the AWS CLI
    or AWS Console. It should only need to be successfully run once.
  - Future releases of Cumulus will invoke a
    `<prefix>-VerifyProviderSecretsMigration` Lambda function as part of the
    deployment, which will cause the deployment to fail if the migration
    Lambda has not been run.

- **CUMULUS-1718**
  - The `@cumulus/sf-sns-report` task for reporting mid-workflow updates has been retired.
  This task was used as the `PdrStatusReport` task in our ParsePdr example workflow.
  If you have a ParsePdr or other workflow using this task, use `@cumulus/sf-sqs-report` instead.
  Trying to deploy the old task will result in an error as the cumulus module no longer exports `sf_sns_report_task`.
  - Migration instruction: In your workflow definition, for each step using the old task change:
  `"Resource": "${module.cumulus.sf_sns_report_task.task_arn}"`
  to
  `"Resource": "${module.cumulus.sf_sqs_report_task.task_arn}"`

- **CUMULUS-1755**
  - The `thin_egress_jwt_secret_name` variable for the `tf-modules/cumulus` Terraform module is now **required**. This variable is passed on to the Thin Egress App in `tf-modules/distribution/main.tf`, which uses the keys stored in the secret to sign JWTs. See the [Thin Egress App documentation on how to create a value for this secret](https://github.com/asfadmin/thin-egress-app#setting-up-the-jwt-cookie-secrets).

### Added

- **CUMULUS-1446**
  - Add `@cumulus/common/FileUtils.readJsonFile()` function
  - Add `@cumulus/common/FileUtils.readTextFile()` function
  - Add `@cumulus/integration-tests/api/collections.createCollection()` function
  - Add `@cumulus/integration-tests/api/collections.deleteCollection()` function
  - Add `@cumulus/integration-tests/api/collections.getCollection()` function
  - Add `@cumulus/integration-tests/api/providers.getProvider()` function
  - Add `@cumulus/integration-tests/index.getExecutionOutput()` function
  - Add `@cumulus/integration-tests/index.loadCollection()` function
  - Add `@cumulus/integration-tests/index.loadProvider()` function
  - Add `@cumulus/integration-tests/index.readJsonFilesFromDir()` function

- **CUMULUS-1672**
  - Add a `tags` input variable to the `archive` Terraform module
  - Add a `tags` input variable to the `cumulus` Terraform module
  - Add a `tags` input variable to the `cumulus_ecs_service` Terraform module
  - Add a `tags` input variable to the `data-persistence` Terraform module
  - Add a `tags` input variable to the `distribution` Terraform module
  - Add a `tags` input variable to the `ingest` Terraform module
  - Add a `tags` input variable to the `s3-replicator` Terraform module

- **CUMULUS-1707**
  - Enable logrotate on ECS cluster

- **CUMULUS-1684**
  - Add a `@cumulus/aws-client/KMS` library of KMS-related functions
  - Add `@cumulus/aws-client/S3.getTextObject()`
  - Add `@cumulus/sftp-client` package
  - Create `ProviderSecretsMigration` Lambda function
  - Create `VerifyProviderSecretsMigration` Lambda function

- **CUMULUS-1548**
  - Add ability to put default Cumulus logs in Metrics' ELK stack
  - Add ability to add custom logs to Metrics' ELK Stack

- **CUMULUS-1702**
  - When logs are sent to Metrics' ELK stack, the logs endpoints will return results from there

- **CUMULUS-1459**
  - Async Operations are indexed in Elasticsearch
  - To index any existing async operations you'll need to perform an index from
    database function.

- **CUMULUS-1717**
  - Add `@cumulus/aws-client/deleteAndWaitForDynamoDbTableNotExists`, which
    deletes a DynamoDB table and waits to ensure the table no longer exists
  - Added `publishGranules` Lambda to handle publishing granule messages to SNS when granule records are written to DynamoDB
  - Added `@cumulus/api/models/Granule.storeGranulesFromCumulusMessage` to store granules from a Cumulus message to DynamoDB

- **CUMULUS-1718**
  - Added `@cumulus/sf-sqs-report` task to allow mid-workflow reporting updates.
  - Added `stepfunction_event_reporter_queue_url` and `sf_sqs_report_task` outputs to the `cumulus` module.
  - Added `publishPdrs` Lambda to handle publishing PDR messages to SNS when PDR records are written to DynamoDB.
  - Added `@cumulus/api/models/Pdr.storePdrFromCumulusMessage` to store PDRs from a Cumulus message to DynamoDB.
  - Added `@cumulus/aws-client/parseSQSMessageBody` to parse an SQS message body string into an object.

- **Ability to set custom backend API url in the archive module**
  - Add `api_url` definition in `tf-modules/cumulus/archive.tf`
  - Add `archive_api_url` variable in `tf-modules/cumulus/variables.tf`

- **CUMULUS-1741**
  - Added an optional `elasticsearch_security_group_ids` variable to the
    `data-persistence` Terraform module to allow additional security groups to
    be assigned to the Elasticsearch Domain.

- **CUMULUS-1752**
  - Added `@cumulus/integration-tests/api/distribution.invokeTEADistributionLambda` to simulate a request to the [Thin Egress App](https://github.com/asfadmin/thin-egress-app) by invoking the Lambda and getting a response payload.
  - Added `@cumulus/integration-tests/api/distribution.getTEARequestHeaders` to generate necessary request headers for a request to the Thin Egress App
  - Added `@cumulus/integration-tests/api/distribution.getTEADistributionApiFileStream` to get a response stream for a file served by Thin Egress App
  - Added `@cumulus/integration-tests/api/distribution.getTEADistributionApiRedirect` to get a redirect response from the Thin Egress App

- **CUMULUS-1755**
  - Added `@cumulus/aws-client/CloudFormation.describeCfStack()` to describe a Cloudformation stack
  - Added `@cumulus/aws-client/CloudFormation.getCfStackParameterValues()` to get multiple parameter values for a Cloudformation stack

### Changed

- **CUMULUS-1725**
  - Moved the logic that updates the granule files cache Dynamo table into its
    own Lambda function called `granuleFilesCacheUpdater`.

- **CUMULUS-1736**
  - The `collections` model in the API package now determines the name of a
    collection based on the `name` property, rather than using `dataType` and
    then falling back to `name`.
  - The `@cumulus/integration-tests.loadCollection()` function no longer appends
    the postfix to the end of the collection's `dataType`.
  - The `@cumulus/integration-tests.addCollections()` function no longer appends
    the postfix to the end of the collection's `dataType`.

- **CUMULUS-1672**
  - Add a `retryOptions` parameter to the `@cumulus/aws-client/S3.headObject`
     function, which will retry if the object being queried does not exist.

- **CUMULUS-1446**
  - Mark the `@cumulus/integration-tests/api.addCollectionApi()` function as
    deprecated
  - Mark the `@cumulus/integration-tests/index.listCollections()` function as
    deprecated
  - Mark the `@cumulus/integration-tests/index.listProviders()` function as
    deprecated
  - Mark the `@cumulus/integration-tests/index.rulesList()` function as
    deprecated

- **CUMULUS-1672**
  - Previously, the `cumulus` module defaulted to setting a
    `Deployment = var.prefix` tag on all resources that it managed. In this
    release, the `cumulus` module will now accept a `tags` input variable that
    defines the tags to be assigned to all resources that it manages.
  - Previously, the `data-persistence` module defaulted to setting a
    `Deployment = var.prefix` tag on all resources that it managed. In this
    release, the `data-persistence` module will now accept a `tags` input
    variable that defines the tags to be assigned to all resources that it
    manages.
  - Previously, the `distribution` module defaulted to setting a
    `Deployment = var.prefix` tag on all resources that it managed. In this
    release, the `distribution` module will now accept a `tags` input variable
    that defines the tags to be assigned to all resources that it manages.
  - Previously, the `ingest` module defaulted to setting a
    `Deployment = var.prefix` tag on all resources that it managed. In this
    release, the `ingest` module will now accept a `tags` input variable that
    defines the tags to be assigned to all resources that it manages.
  - Previously, the `s3-replicator` module defaulted to setting a
    `Deployment = var.prefix` tag on all resources that it managed. In this
    release, the `s3-replicator` module will now accept a `tags` input variable
    that defines the tags to be assigned to all resources that it manages.

- **CUMULUS-1684**
  - Update the API package to encrypt provider credentials using KMS instead of
    using RSA keys stored in S3

- **CUMULUS-1717**
  - Changed name of `cwSfExecutionEventToDb` Lambda to `cwSfEventToDbRecords`
  - Updated `cwSfEventToDbRecords` to write granule records to DynamoDB from the incoming Cumulus message

- **CUMULUS-1718**
  - Renamed `cwSfEventToDbRecords` to `sfEventSqsToDbRecords` due to architecture change to being a consumer of an SQS queue of Step Function Cloudwatch events.
  - Updated `sfEventSqsToDbRecords` to write PDR records to DynamoDB from the incoming Cumulus message
  - Moved `data-cookbooks/sns.md` to `data-cookbooks/ingest-notifications.md` and updated it to reflect recent changes.

- **CUMULUS-1748**
  - (S)FTP discovery tasks now use the provider-path as-is instead of forcing it to a relative path.
  - Improved error handling to catch permission denied FTP errors better and log them properly. Workflows will still fail encountering this error and we intend to consider that approach in a future ticket.

- **CUMULUS-1752**
  - Moved class for parsing distribution events to its own file: `@cumulus/api/lib/DistributionEvent.js`
    - Updated `DistributionEvent` to properly parse S3 access logs generated by requests from the [Thin Egress App](https://github.com/asfadmin/thin-egress-app)

- **CUMULUS-1753** - Changes to `@cumulus/ingest/HttpProviderClient.js`:
  - Removed regex filter in `HttpProviderClient.list()` that was used to return only files with an extension between 1 and 4 characters long. `HttpProviderClient.list()` will now return all files linked from the HTTP provider host.

- **CUMULUS-1755**
  - Updated the Thin Egress App module used in `tf-modules/distribution/main.tf` to build 61. [See the release notes](https://github.com/asfadmin/thin-egress-app/releases/tag/tea-build.61).

- **CUMULUS-1757**
  - Update @cumulus/cmr-client CMRSearchConceptQueue to take optional cmrEnvironment parameter

### Deprecated

- **CUMULUS-1684**
  - Deprecate `@cumulus/common/key-pair-provider/S3KeyPairProvider`
  - Deprecate `@cumulus/common/key-pair-provider/S3KeyPairProvider.encrypt()`
  - Deprecate `@cumulus/common/key-pair-provider/S3KeyPairProvider.decrypt()`
  - Deprecate `@cumulus/common/kms/KMS`
  - Deprecate `@cumulus/common/kms/KMS.encrypt()`
  - Deprecate `@cumulus/common/kms/KMS.decrypt()`
  - Deprecate `@cumulus/common/sftp.Sftp`

- **CUMULUS-1717**
  - Deprecate `@cumulus/api/models/Granule.createGranulesFromSns`

- **CUMULUS-1718**
  - Deprecate `@cumulus/sf-sns-report`.
    - This task has been updated to always throw an error directing the user to use `@cumulus/sf-sqs-report` instead. This was done because there is no longer an SNS topic to which to publish, and no consumers to listen to it.

- **CUMULUS-1748**
  - Deprecate `@cumulus/ingest/util.normalizeProviderPath`

- **CUMULUS-1752**
  - Deprecate `@cumulus/integration-tests/api/distribution.getDistributionApiFileStream`
  - Deprecate `@cumulus/integration-tests/api/distribution.getDistributionApiRedirect`
  - Deprecate `@cumulus/integration-tests/api/distribution.invokeApiDistributionLambda`

### Removed

- **CUMULUS-1684**
  - Remove the deployment script that creates encryption keys and stores them to
    S3

- **CUMULUS-1768**
  - Removed API endpoints `stats/histogram` and `stats/average`. All advanced stats needs should be acquired from Cloud Metrics or similarly configured ELK stack.

### Fixed

- **Fix default values for urs_url in variables.tf files**
  - Remove trailing `/` from default `urs_url` values.

- **CUMULUS-1610** - Add the Elasticsearch security group to the EC2 security groups

- **CUMULUS-1740** - `cumulus_meta.workflow_start_time` is now set in Cumulus
  messages

- **CUMULUS-1753** - Fixed `@cumulus/ingest/HttpProviderClient.js` to properly handle HTTP providers with:
  - Multiple link tags (e.g. `<a>`) per line of source code
  - Link tags in uppercase or lowercase (e.g. `<A>`)
  - Links with filepaths in the link target (e.g. `<a href="/path/to/file.txt">`). These files will be returned from HTTP file discovery **as the file name only** (e.g. `file.txt`).

- **CUMULUS-1768**
  - Fix an issue in the stats endpoints in `@cumulus/api` to send back stats for the correct type

## [v1.18.0] 2020-02-03

### BREAKING CHANGES

- **CUMULUS-1686**

  - `ecs_cluster_instance_image_id` is now a _required_ variable of the `cumulus` module, instead of optional.

- **CUMULUS-1698**

  - Change variable `saml_launchpad_metadata_path` to `saml_launchpad_metadata_url` in the `tf-modules/cumulus` Terraform module.

- **CUMULUS-1703**
  - Remove the unused `forceDownload` option from the `sync-granule` tasks's config
  - Remove the `@cumulus/ingest/granule.Discover` class
  - Remove the `@cumulus/ingest/granule.Granule` class
  - Remove the `@cumulus/ingest/pdr.Discover` class
  - Remove the `@cumulus/ingest/pdr.Granule` class
  - Remove the `@cumulus/ingest/parse-pdr.parsePdr` function

### Added

- **CUMULUS-1040**

  - Added `@cumulus/aws-client` package to provide utilities for working with AWS services and the Node.js AWS SDK
  - Added `@cumulus/errors` package which exports error classes for use in Cumulus workflow code
  - Added `@cumulus/integration-tests/sfnStep` to provide utilities for parsing step function execution histories

- **CUMULUS-1102**

  - Adds functionality to the @cumulus/api package for better local testing.
    - Adds data seeding for @cumulus/api's localAPI.
      - seed functions allow adding collections, executions, granules, pdrs, providers, and rules to a Localstack Elasticsearch and DynamoDB via `addCollections`, `addExecutions`, `addGranules`, `addPdrs`, `addProviders`, and `addRules`.
    - Adds `eraseDataStack` function to local API server code allowing resetting of local datastack for testing (ES and DynamoDB).
    - Adds optional parameters to the @cumulus/api bin serve to allow for launching the api without destroying the current data.

- **CUMULUS-1697**

  - Added the `@cumulus/tf-inventory` package that provides command line utilities for managing Terraform resources in your AWS account

- **CUMULUS-1703**

  - Add `@cumulus/aws-client/S3.createBucket` function
  - Add `@cumulus/aws-client/S3.putFile` function
  - Add `@cumulus/common/string.isNonEmptyString` function
  - Add `@cumulus/ingest/FtpProviderClient` class
  - Add `@cumulus/ingest/HttpProviderClient` class
  - Add `@cumulus/ingest/S3ProviderClient` class
  - Add `@cumulus/ingest/SftpProviderClient` class
  - Add `@cumulus/ingest/providerClientUtils.buildProviderClient` function
  - Add `@cumulus/ingest/providerClientUtils.fetchTextFile` function

- **CUMULUS-1731**

  - Add new optional input variables to the Cumulus Terraform module to support TEA upgrade:
    - `thin_egress_cookie_domain` - Valid domain for Thin Egress App cookie
    - `thin_egress_domain_cert_arn` - Certificate Manager SSL Cert ARN for Thin
      Egress App if deployed outside NGAP/CloudFront
    - `thin_egress_download_role_in_region_arn` - ARN for reading of Thin Egress
      App data buckets for in-region requests
    - `thin_egress_jwt_algo` - Algorithm with which to encode the Thin Egress
      App JWT cookie
    - `thin_egress_jwt_secret_name` - Name of AWS secret where keys for the Thin
      Egress App JWT encode/decode are stored
    - `thin_egress_lambda_code_dependency_archive_key` - Thin Egress App - S3
      Key of packaged python modules for lambda dependency layer

- **CUMULUS-1733**
  - Add `discovery-filtering` operator doc to document previously undocumented functionality.

- **CUMULUS-1737**
  - Added the `cumulus-test-cleanup` module to run a nightly cleanup on resources left over from the integration tests run from the `example/spec` directory.

### Changed

- **CUMULUS-1102**

  - Updates `@cumulus/api/auth/testAuth` to use JWT instead of random tokens.
  - Updates the default AMI for the ecs_cluster_instance_image_id.

- **CUMULUS-1622**

  - Mutex class has been deprecated in `@cumulus/common/concurrency` and will be removed in a future release.

- **CUMULUS-1686**

  - Changed `ecs_cluster_instance_image_id` to be a required variable of the `cumulus` module and removed the default value.
    The default was not available across accounts and regions, nor outside of NGAP and therefore not particularly useful.

- **CUMULUS-1688**

  - Updated `@cumulus/aws.receiveSQSMessages` not to replace `message.Body` with a parsed object. This behavior was undocumented and confusing as received messages appeared to contradict AWS docs that state `message.Body` is always a string.
  - Replaced `sf_watcher` CloudWatch rule from `cloudwatch-events.tf` with an EventSourceMapping on `sqs2sf` mapped to the `start_sf` SQS queue (in `event-sources.tf`).
  - Updated `sqs2sf` with an EventSourceMapping handler and unit test.

- **CUMULUS-1698**

  - Change variable `saml_launchpad_metadata_path` to `saml_launchpad_metadata_url` in the `tf-modules/cumulus` Terraform module.
  - Updated `@cumulus/api/launchpadSaml` to download launchpad IDP metadata from configured location when the metadata in s3 is not valid, and to work with updated IDP metadata and SAML response.

- **CUMULUS-1731**
  - Upgrade the version of the Thin Egress App deployed by Cumulus to v48
    - Note: New variables available, see the 'Added' section of this changelog.

### Fixed

- **CUMULUS-1664**

  - Updated `dbIndexer` Lambda to remove hardcoded references to DynamoDB table names.

- **CUMULUS-1733**
  - Fixed granule discovery recursion algorithm used in S/FTP protocols.

### Removed

- **CUMULUS-1481**
  - removed `process` config and output from PostToCmr as it was not required by the task nor downstream steps, and should still be in the output message's `meta` regardless.

### Deprecated

- **CUMULUS-1040**
  - Deprecated the following code. For cases where the code was moved into another package, the new code location is noted:
    - `@cumulus/common/CloudFormationGateway` -> `@cumulus/aws-client/CloudFormationGateway`
    - `@cumulus/common/DynamoDb` -> `@cumulus/aws-client/DynamoDb`
    - `@cumulus/common/errors` -> `@cumulus/errors`
    - `@cumulus/common/StepFunctions` -> `@cumulus/aws-client/StepFunctions`
    - All of the exported functions in `@cumulus/commmon/aws` (moved into `@cumulus/aws-client`), except:
      - `@cumulus/common/aws/isThrottlingException` -> `@cumulus/errors/isThrottlingException`
      - `@cumulus/common/aws/improveStackTrace` (not deprecated)
      - `@cumulus/common/aws/retryOnThrottlingException` (not deprecated)
    - `@cumulus/common/sfnStep/SfnStep.parseStepMessage` -> `@cumulus/integration-tests/sfnStep/SfnStep.parseStepMessage`
    - `@cumulus/common/sfnStep/ActivityStep` -> `@cumulus/integration-tests/sfnStep/ActivityStep`
    - `@cumulus/common/sfnStep/LambdaStep` -> `@cumulus/integration-tests/sfnStep/LambdaStep`
    - `@cumulus/common/string/unicodeEscape` -> `@cumulus/aws-client/StepFunctions.unicodeEscape`
    - `@cumulus/common/util/setErrorStack` -> `@cumulus/aws-client/util/setErrorStack`
    - `@cumulus/ingest/aws/invoke` -> `@cumulus/aws-client/Lambda/invoke`
    - `@cumulus/ingest/aws/CloudWatch.bucketSize`
    - `@cumulus/ingest/aws/CloudWatch.cw`
    - `@cumulus/ingest/aws/ECS.ecs`
    - `@cumulus/ingest/aws/ECS`
    - `@cumulus/ingest/aws/Events.putEvent` -> `@cumulus/aws-client/CloudwatchEvents.putEvent`
    - `@cumulus/ingest/aws/Events.deleteEvent` -> `@cumulus/aws-client/CloudwatchEvents.deleteEvent`
    - `@cumulus/ingest/aws/Events.deleteTarget` -> `@cumulus/aws-client/CloudwatchEvents.deleteTarget`
    - `@cumulus/ingest/aws/Events.putTarget` -> `@cumulus/aws-client/CloudwatchEvents.putTarget`
    - `@cumulus/ingest/aws/SQS.attributes` -> `@cumulus/aws-client/SQS.getQueueAttributes`
    - `@cumulus/ingest/aws/SQS.deleteMessage` -> `@cumulus/aws-client/SQS.deleteSQSMessage`
    - `@cumulus/ingest/aws/SQS.deleteQueue` -> `@cumulus/aws-client/SQS.deleteQueue`
    - `@cumulus/ingest/aws/SQS.getUrl` -> `@cumulus/aws-client/SQS.getQueueUrlByName`
    - `@cumulus/ingest/aws/SQS.receiveMessage` -> `@cumulus/aws-client/SQS.receiveSQSMessages`
    - `@cumulus/ingest/aws/SQS.sendMessage` -> `@cumulus/aws-client/SQS.sendSQSMessage`
    - `@cumulus/ingest/aws/StepFunction.getExecutionStatus` -> `@cumulus/aws-client/StepFunction.getExecutionStatus`
    - `@cumulus/ingest/aws/StepFunction.getExecutionUrl` -> `@cumulus/aws-client/StepFunction.getExecutionUrl`

## [v1.17.0] - 2019-12-31

### BREAKING CHANGES

- **CUMULUS-1498**
  - The `@cumulus/cmrjs.publish2CMR` function expects that the value of its
    `creds.password` parameter is a plaintext password.
  - Rather than using an encrypted password from the `cmr_password` environment
    variable, the `@cumulus/cmrjs.updateCMRMetadata` function now looks for an
    environment variable called `cmr_password_secret_name` and fetches the CMR
    password from that secret in AWS Secrets Manager.
  - The `@cumulus/post-to-cmr` task now expects a
    `config.cmr.passwordSecretName` value, rather than `config.cmr.password`.
    The CMR password will be fetched from that secret in AWS Secrets Manager.

### Added

- **CUMULUS-630**

  - Added support for replaying Kinesis records on a stream into the Cumulus Kinesis workflow triggering mechanism: either all the records, or some time slice delimited by start and end timestamps.
  - Added `/replays` endpoint to the operator API for triggering replays.
  - Added `Replay Kinesis Messages` documentation to Operator Docs.
  - Added `manualConsumer` lambda function to consume a Kinesis stream. Used by the replay AsyncOperation.

- **CUMULUS-1687**
  - Added new API endpoint for listing async operations at `/asyncOperations`
  - All asyncOperations now include the fields `description` and `operationType`. `operationType` can be one of the following. [`Bulk Delete`, `Bulk Granules`, `ES Index`, `Kinesis Replay`]

### Changed

- **CUMULUS-1626**

  - Updates Cumulus to use node10/CMA 1.1.2 for all of its internal lambdas in prep for AWS node 8 EOL

- **CUMULUS-1498**
  - Remove the DynamoDB Users table. The list of OAuth users who are allowed to
    use the API is now stored in S3.
  - The CMR password and Launchpad passphrase are now stored in Secrets Manager

## [v1.16.1] - 2019-12-6

**Please note**:

- The `region` argument to the `cumulus` Terraform module has been removed. You may see a warning or error if you have that variable populated.
- Your workflow tasks should use the following versions of the CMA libraries to utilize new granule, parentArn, asyncOperationId, and stackName fields on the logs:
  - `cumulus-message-adapter-js` version 1.0.10+
  - `cumulus-message-adapter-python` version 1.1.1+
  - `cumulus-message-adapter-java` version 1.2.11+
- The `data-persistence` module no longer manages the creation of an Elasticsearch service-linked role for deploying Elasticsearch to a VPC. Follow the [deployment instructions on preparing your VPC](https://nasa.github.io/cumulus/docs/deployment/deployment-readme#vpc-subnets-and-security-group) for guidance on how to create the Elasticsearch service-linked role manually.
- There is now a `distribution_api_gateway_stage` variable for the `tf-modules/cumulus` Terraform module that will be used as the API gateway stage name used for the distribution API (Thin Egress App)
- Default value for the `urs_url` variable is now `https://uat.urs.earthdata.nasa.gov/` in the `tf-modules/cumulus` and `tf-modules/archive` Terraform modules. So deploying the `cumulus` module without a `urs_url` variable set will integrate your Cumulus deployment with the UAT URS environment.

### Added

- **CUMULUS-1563**

  - Added `custom_domain_name` variable to `tf-modules/data-persistence` module

- **CUMULUS-1654**
  - Added new helpers to `@cumulus/common/execution-history`:
    - `getStepExitedEvent()` returns the `TaskStateExited` event in a workflow execution history after the given step completion/failure event
    - `getTaskExitedEventOutput()` returns the output message for a `TaskStateExited` event in a workflow execution history

### Changed

- **CUMULUS-1578**

  - Updates SAML launchpad configuration to authorize via configured userGroup.
    [See the NASA specific documentation (protected)](https://wiki.earthdata.nasa.gov/display/CUMULUS/Cumulus+SAML+Launchpad+Integration)

- **CUMULUS-1579**

  - Elasticsearch list queries use `match` instead of `term`. `term` had been analyzing the terms and not supporting `-` in the field values.

- **CUMULUS-1619**

  - Adds 4 new keys to `@cumulus/logger` to display granules, parentArn, asyncOperationId, and stackName.
  - Depends on `cumulus-message-adapter-js` version 1.0.10+. Cumulus tasks updated to use this version.

- **CUMULUS-1654**

  - Changed `@cumulus/common/SfnStep.parseStepMessage()` to a static class method

- **CUMULUS-1641**
  - Added `meta.retries` and `meta.visibilityTimeout` properties to sqs-type rule. To create sqs-type rule, you're required to configure a dead-letter queue on your queue.
  - Added `sqsMessageRemover` lambda which removes the message from SQS queue upon successful workflow execution.
  - Updated `sqsMessageConsumer` lambda to not delete message from SQS queue, and to retry the SQS message for configured number of times.

### Removed

- Removed `create_service_linked_role` variable from `tf-modules/data-persistence` module.

- **CUMULUS-1321**
  - The `region` argument to the `cumulus` Terraform module has been removed

### Fixed

- **CUMULUS-1668** - Fixed a race condition where executions may not have been
  added to the database correctly
- **CUMULUS-1654** - Fixed issue with `publishReports` Lambda not including workflow execution error information for failed workflows with a single step
- Fixed `tf-modules/cumulus` module so that the `urs_url` variable is passed on to its invocation of the `tf-modules/archive` module

## [v1.16.0] - 2019-11-15

### Added

- **CUMULUS-1321**

  - A `deploy_distribution_s3_credentials_endpoint` variable has been added to
    the `cumulus` Terraform module. If true, the NGAP-backed S3 credentials
    endpoint will be added to the Thin Egress App's API. Default: true

- **CUMULUS-1544**

  - Updated the `/granules/bulk` endpoint to correctly query Elasticsearch when
    granule ids are not provided.

- **CUMULUS-1580**
  - Added `/granules/bulk` endpoint to `@cumulus/api` to perform bulk actions on granules given either a list of granule ids or an Elasticsearch query and the workflow to perform.

### Changed

- **CUMULUS-1561**

  - Fix the way that we are handling Terraform provider version requirements
  - Pass provider configs into child modules using the method that the
    [Terraform documentation](https://www.terraform.io/docs/configuration/modules.html#providers-within-modules)
    suggests
  - Remove the `region` input variable from the `s3_access_test` Terraform module
  - Remove the `aws_profile` and `aws_region` input variables from the
    `s3-replicator` Terraform module

- **CUMULUS-1639**
  - Because of
    [S3's Data Consistency Model](https://docs.aws.amazon.com/AmazonS3/latest/dev/Introduction.html#BasicsObjects),
    there may be situations where a GET operation for an object can temporarily
    return a `NoSuchKey` response even if that object _has_ been created. The
    `@cumulus/common/aws.getS3Object()` function has been updated to support
    retries if a `NoSuchKey` response is returned by S3. This behavior can be
    enabled by passing a `retryOptions` object to that function. Supported
    values for that object can be found here:
    <https://github.com/tim-kos/node-retry#retryoperationoptions>

### Removed

- **CUMULUS-1559**
  - `logToSharedDestination` has been migrated to the Terraform deployment as `log_api_gateway_to_cloudwatch` and will ONLY apply to egress lambdas.
    Due to the differences in the Terraform deployment model, we cannot support a global log subscription toggle for a configurable subset of lambdas.
    However, setting up your own log forwarding for a Lambda with Terraform is fairly simple, as you will only need to add SubscriptionFilters to your Terraform configuration, one per log group.
    See [the Terraform documentation](https://www.terraform.io/docs/providers/aws/r/cloudwatch_log_subscription_filter.html) for details on how to do this.
    An empty FilterPattern ("") will capture all logs in a group.

## [v1.15.0] - 2019-11-04

### BREAKING CHANGES

- **CUMULUS-1644** - When a workflow execution begins or ends, the workflow
  payload is parsed and any new or updated PDRs or granules referenced in that
  workflow are stored to the Cumulus archive. The defined interface says that a
  PDR in `payload.pdr` will be added to the archive, and any granules in
  `payload.granules` will also be added to the archive. In previous releases,
  PDRs found in `meta.pdr` and granules found in `meta.input_granules` were also
  added to the archive. This caused unexpected behavior and has been removed.
  Only PDRs from `payload.pdr` and granules from `payload.granules` will now be
  added to the Cumulus archive.

- **CUMULUS-1449** - Cumulus now uses a universal workflow template when
  starting a workflow that contains general information specific to the
  deployment, but not specific to the workflow. Workflow task configs must be
  defined using AWS step function parameters. As part of this change,
  `CumulusConfig` has been retired and task configs must now be defined under
  the `cma.task_config` key in the Parameters section of a step function
  definition.

  **Migration instructions**:

  NOTE: These instructions require the use of Cumulus Message Adapter v1.1.x+.
  Please ensure you are using a compatible version before attempting to migrate
  workflow configurations. When defining workflow steps, remove any
  `CumulusConfig` section, as shown below:

  ```yaml
  ParsePdr:
    CumulusConfig:
      provider: "{$.meta.provider}"
      bucket: "{$.meta.buckets.internal.name}"
      stack: "{$.meta.stack}"
  ```

  Instead, use AWS Parameters to pass `task_config` for the task directly into
  the Cumulus Message Adapter:

  ```yaml
  ParsePdr:
    Parameters:
      cma:
        event.$: "$"
        task_config:
          provider: "{$.meta.provider}"
          bucket: "{$.meta.buckets.internal.name}"
          stack: "{$.meta.stack}"
  ```

  In this example, the `cma` key is used to pass parameters to the message
  adapter. Using `task_config` in combination with `event.$: '$'` allows the
  message adapter to process `task_config` as the `config` passed to the Cumulus
  task. See `example/workflows/sips.yml` in the core repository for further
  examples of how to set the Parameters.

  Additionally, workflow configurations for the `QueueGranules` and `QueuePdrs`
  tasks need to be updated:

  - `queue-pdrs` config changes:
    - `parsePdrMessageTemplateUri` replaced with `parsePdrWorkflow`, which is
      the workflow name (i.e. top-level name in `config.yml`, e.g. 'ParsePdr').
    - `internalBucket` and `stackName` configs now required to look up
      configuration from the deployment. Brings the task config in line with
      that of `queue-granules`.
  - `queue-granules` config change: `ingestGranuleMessageTemplateUri` replaced
    with `ingestGranuleWorkflow`, which is the workflow name (e.g.
    'IngestGranule').

- **CUMULUS-1396** - **Workflow steps at the beginning and end of a workflow
  using the `SfSnsReport` Lambda have now been deprecated (e.g. `StartStatus`,
  `StopStatus`) and should be removed from your workflow definitions**. These
  steps were used for publishing ingest notifications and have been replaced by
  an implementation using Cloudwatch events for Step Functions to trigger a
  Lambda that publishes ingest notifications. For further detail on how ingest
  notifications are published, see the notes below on **CUMULUS-1394**. For
  examples of how to update your workflow definitions, see our
  [example workflow definitions](https://github.com/nasa/cumulus/blob/master/example/workflows/).

- **CUMULUS-1470**
  - Remove Cumulus-defined ECS service autoscaling, allowing integrators to
    better customize autoscaling to meet their needs. In order to use
    autoscaling with ECS services, appropriate
    `AWS::ApplicationAutoScaling::ScalableTarget`,
    `AWS::ApplicationAutoScaling::ScalingPolicy`, and `AWS::CloudWatch::Alarm`
    resources should be defined in a kes overrides file. See
    [this example](https://github.com/nasa/cumulus/blob/release-1.15.x/example/overrides/app/cloudformation.template.yml)
    for an example.
  - The following config parameters are no longer used:
    - ecs.services.\<NAME\>.minTasks
    - ecs.services.\<NAME\>.maxTasks
    - ecs.services.\<NAME\>.scaleInActivityScheduleTime
    - ecs.services.\<NAME\>.scaleInAdjustmentPercent
    - ecs.services.\<NAME\>.scaleOutActivityScheduleTime
    - ecs.services.\<NAME\>.scaleOutAdjustmentPercent
    - ecs.services.\<NAME\>.activityName

### Added

- **CUMULUS-1100**

  - Added 30-day retention properties to all log groups that were missing those policies.

- **CUMULUS-1396**

  - Added `@cumulus/common/sfnStep`:
    - `LambdaStep` - A class for retrieving and parsing input and output to Lambda steps in AWS Step Functions
    - `ActivityStep` - A class for retrieving and parsing input and output to ECS activity steps in AWS Step Functions

- **CUMULUS-1574**

  - Added `GET /token` endpoint for SAML authorization when cumulus is protected by Launchpad.
    This lets a user retieve a token by hand that can be presented to the API.

- **CUMULUS-1625**

  - Added `sf_start_rate` variable to the `ingest` Terraform module, equivalent to `sqs_consumer_rate` in the old model, but will not be automatically applied to custom queues as that was.

- **CUMULUS-1513**
  - Added `sqs`-type rule support in the Cumulus API `@cumulus/api`
  - Added `sqsMessageConsumer` lambda which processes messages from the SQS queues configured in the `sqs` rules.

### Changed

- **CUMULUS-1639**

  - Because of
    [S3's Data Consistency Model](https://docs.aws.amazon.com/AmazonS3/latest/dev/Introduction.html#BasicsObjects),
    there may be situations where a GET operation for an object can temporarily
    return a `NoSuchKey` response even if that object _has_ been created. The
    `@cumulus/common/aws.getS3Object()` function will now retry up to 10 times
    if a `NoSuchKey` response is returned by S3. This can behavior can be
    overridden by passing `{ retries: 0 }` as the `retryOptions` argument.

- **CUMULUS-1449**

  - `queue-pdrs` & `queue-granules` config changes. Details in breaking changes section.
  - Cumulus now uses a universal workflow template when starting workflow that contains general information specific to the deployment, but not specific to the workflow.
  - Changed the way workflow configs are defined, from `CumulusConfig` to a `task_config` AWS Parameter.

- **CUMULUS-1452**

  - Changed the default ECS docker storage drive to `devicemapper`

- **CUMULUS-1453**
  - Removed config schema for `@cumulus/sf-sns-report` task
  - Updated `@cumulus/sf-sns-report` to always assume that it is running as an intermediate step in a workflow, not as the first or last step

### Removed

- **CUMULUS-1449**
  - Retired `CumulusConfig` as part of step function definitions, as this is an artifact of the way Kes parses workflow definitions that was not possible to migrate to Terraform. Use AWS Parameters and the `task_config` key instead. See change note above.
  - Removed individual workflow templates.

### Fixed

- **CUMULUS-1620** - Fixed bug where `message_adapter_version` does not correctly inject the CMA

- **CUMULUS-1396** - Updated `@cumulus/common/StepFunctions.getExecutionHistory()` to recursively fetch execution history when `nextToken` is returned in response

- **CUMULUS-1571** - Updated `@cumulus/common/DynamoDb.get()` to throw any errors encountered when trying to get a record and the record does exist

- **CUMULUS-1452**
  - Updated the EC2 initialization scripts to use full volume size for docker storage
  - Changed the default ECS docker storage drive to `devicemapper`

## [v1.14.5] - 2019-12-30 - [BACKPORT]

### Updated

- **CUMULUS-1626**
  - Updates Cumulus to use node10/CMA 1.1.2 for all of its internal lambdas in prep for AWS node 8 EOL

## [v1.14.4] - 2019-10-28

### Fixed

- **CUMULUS-1632** - Pinned `aws-elasticsearch-connector` package in `@cumulus/api` to version `8.1.3`, since `8.2.0` includes breaking changes

## [v1.14.3] - 2019-10-18

### Fixed

- **CUMULUS-1620** - Fixed bug where `message_adapter_version` does not correctly inject the CMA

- **CUMULUS-1572** - A granule is now included in discovery results even when
  none of its files has a matching file type in the associated collection
  configuration. Previously, if all files for a granule were unmatched by a file
  type configuration, the granule was excluded from the discovery results.
  Further, added support for a `boolean` property
  `ignoreFilesConfigForDiscovery`, which controls how a granule's files are
  filtered at discovery time.

## [v1.14.2] - 2019-10-08

### BREAKING CHANGES

Your Cumulus Message Adapter version should be pinned to `v1.0.13` or lower in your `app/config.yml` using `message_adapter_version: v1.0.13` OR you should use the workflow migration steps below to work with CMA v1.1.1+.

- **CUMULUS-1394** - The implementation of the `SfSnsReport` Lambda requires additional environment variables for integration with the new ingest notification SNS topics. Therefore, **you must update the definition of `SfSnsReport` in your `lambdas.yml` like so**:

```yaml
SfSnsReport:
  handler: index.handler
  timeout: 300
  source: node_modules/@cumulus/sf-sns-report/dist
  tables:
    - ExecutionsTable
  envs:
    execution_sns_topic_arn:
      function: Ref
      value: reportExecutionsSns
    granule_sns_topic_arn:
      function: Ref
      value: reportGranulesSns
    pdr_sns_topic_arn:
      function: Ref
      value: reportPdrsSns
```

- **CUMULUS-1447** -
  The newest release of the Cumulus Message Adapter (v1.1.1) requires that parameterized configuration be used for remote message functionality. Once released, Kes will automatically bring in CMA v1.1.1 without additional configuration.

  **Migration instructions**
  Oversized messages are no longer written to S3 automatically. In order to utilize remote messaging functionality, configure a `ReplaceConfig` AWS Step Function parameter on your CMA task:

  ```yaml
  ParsePdr:
    Parameters:
      cma:
        event.$: "$"
        ReplaceConfig:
          FullMessage: true
  ```

  Accepted fields in `ReplaceConfig` include `MaxSize`, `FullMessage`, `Path` and `TargetPath`.
  See https://github.com/nasa/cumulus-message-adapter/blob/master/CONTRACT.md#remote-message-configuration for full details.

  As this change is backward compatible in Cumulus Core, users wishing to utilize the previous version of the CMA may opt to transition to using a CMA lambda layer, or set `message_adapter_version` in their configuration to a version prior to v1.1.0.

### PLEASE NOTE

- **CUMULUS-1394** - Ingest notifications are now provided via 3 separate SNS topics for executions, granules, and PDRs, instead of a single `sftracker` SNS topic. Whereas the `sftracker` SNS topic received a full Cumulus execution message, the new topics all receive generated records for the given object. The new topics are only published to if the given object exists for the current execution. For a given execution/granule/PDR, **two messages will be received by each topic**: one message indicating that ingest is running and another message indicating that ingest has completed or failed. The new SNS topics are:

  - `reportExecutions` - Receives 1 message per execution
  - `reportGranules` - Receives 1 message per granule in an execution
  - `reportPdrs` - Receives 1 message per PDR

### Added

- **CUMULUS-639**

  - Adds SAML JWT and launchpad token authentication to Cumulus API (configurable)
    - **NOTE** to authenticate with Launchpad ensure your launchpad user_id is in the `<prefix>-UsersTable`
    - when Cumulus configured to protect API via Launchpad:
      - New endpoints
        - `GET /saml/login` - starting point for SAML SSO creates the login request url and redirects to the SAML Identity Provider Service (IDP)
        - `POST /saml/auth` - SAML Assertion Consumer Service. POST receiver from SAML IDP. Validates response, logs the user in, and returnes a SAML-based JWT.
    - Disabled endpoints
      - `POST /refresh`
      - Changes authorization worklow:
      - `ensureAuthorized` now presumes the bearer token is a JWT and tries to validate. If the token is malformed, it attempts to validate the token against Launchpad. This allows users to bring their own token as described here https://wiki.earthdata.nasa.gov/display/CUMULUS/Cumulus+API+with+Launchpad+Authentication. But it also allows dashboard users to manually authenticate via Launchpad SAML to receive a Launchpad-based JWT.

- **CUMULUS-1394**
  - Added `Granule.generateGranuleRecord()` method to granules model to generate a granule database record from a Cumulus execution message
  - Added `Pdr.generatePdrRecord()` method to PDRs model to generate a granule database record from a Cumulus execution message
  - Added helpers to `@cumulus/common/message`:
    - `getMessageExecutionName()` - Get the execution name from a Cumulus execution message
    - `getMessageStateMachineArn()` - Get the state machine ARN from a Cumulus execution message
    - `getMessageExecutionArn()` - Get the execution ARN for a Cumulus execution message
    - `getMessageGranules()` - Get the granules from a Cumulus execution message, if any.
  - Added `@cumulus/common/cloudwatch-event/isFailedSfStatus()` to determine if a Step Function status from a Cloudwatch event is a failed status

### Changed

- **CUMULUS-1308**

  - HTTP PUT of a Collection, Provider, or Rule via the Cumulus API now
    performs full replacement of the existing object with the object supplied
    in the request payload. Previous behavior was to perform a modification
    (partial update) by merging the existing object with the (possibly partial)
    object in the payload, but this did not conform to the HTTP standard, which
    specifies PATCH as the means for modifications rather than replacements.

- **CUMULUS-1375**

  - Migrate Cumulus from deprecated Elasticsearch JS client to new, supported one in `@cumulus/api`

- **CUMULUS-1485** Update `@cumulus/cmr-client` to return error message from CMR for validation failures.

- **CUMULUS-1394**

  - Renamed `Execution.generateDocFromPayload()` to `Execution.generateRecord()` on executions model. The method generates an execution database record from a Cumulus execution message.

- **CUMULUS-1432**

  - `logs` endpoint takes the level parameter as a string and not a number
  - Elasticsearch term query generation no longer converts numbers to boolean

- **CUMULUS-1447**

  - Consolidated all remote message handling code into @common/aws
  - Update remote message code to handle updated CMA remote message flags
  - Update example SIPS workflows to utilize Parameterized CMA configuration

- **CUMULUS-1448** Refactor workflows that are mutating cumulus_meta to utilize meta field

- **CUMULUS-1451**

  - Elasticsearch cluster setting `auto_create_index` will be set to false. This had been causing issues in the bootstrap lambda on deploy.

- **CUMULUS-1456**
  - `@cumulus/api` endpoints default error handler uses `boom` package to format errors, which is consistent with other API endpoint errors.

### Fixed

- **CUMULUS-1432** `logs` endpoint filter correctly filters logs by level
- **CUMULUS-1484** `useMessageAdapter` now does not set CUMULUS_MESSAGE_ADAPTER_DIR when `true`

### Removed

- **CUMULUS-1394**
  - Removed `sfTracker` SNS topic. Replaced by three new SNS topics for granule, execution, and PDR ingest notifications.
  - Removed unused functions from `@cumulus/common/aws`:
    - `getGranuleS3Params()`
    - `setGranuleStatus()`

## [v1.14.1] - 2019-08-29

### Fixed

- **CUMULUS-1455**

  - CMR token links updated to point to CMR legacy services rather than echo

- **CUMULUS-1211**
  - Errors thrown during granule discovery are no longer swallowed and ignored.
    Rather, errors are propagated to allow for proper error-handling and
    meaningful messaging.

## [v1.14.0] - 2019-08-22

### PLEASE NOTE

- We have encountered transient lambda service errors in our integration testing. Please handle transient service errors following [these guidelines](https://docs.aws.amazon.com/step-functions/latest/dg/bp-lambda-serviceexception.html). The workflows in the `example/workflows` folder have been updated with retries configured for these errors.

- **CUMULUS-799** added additional IAM permissions to support reading CloudWatch and API Gateway, so **you will have to redeploy your IAM stack.**

- **CUMULUS-800** Several items:

  - **Delete existing API Gateway stages**: To allow enabling of API Gateway logging, Cumulus now creates and manages a Stage resource during deployment. Before upgrading Cumulus, it is necessary to delete the API Gateway stages on both the Backend API and the Distribution API. Instructions are included in the documenation under [Delete API Gateway Stages](https://nasa.github.io/cumulus/docs/additional-deployment-options/delete-api-gateway-stages).

  - **Set up account permissions for API Gateway to write to CloudWatch**: In a one time operation for your AWS account, to enable CloudWatch Logs for API Gateway, you must first grant the API Gateway permission to read and write logs to CloudWatch for your account. The `AmazonAPIGatewayPushToCloudWatchLogs` managed policy (with an ARN of `arn:aws:iam::aws:policy/service-role/AmazonAPIGatewayPushToCloudWatchLogs`) has all the required permissions. You can find a simple how to in the documentation under [Enable API Gateway Logging.](https://nasa.github.io/cumulus/docs/additional-deployment-options/enable-gateway-logging-permissions)

  - **Configure API Gateway to write logs to CloudWatch** To enable execution logging for the distribution API set `config.yaml` `apiConfigs.distribution.logApigatewayToCloudwatch` value to `true`. More information [Enable API Gateway Logs](https://nasa.github.io/cumulus/docs/additional-deployment-options/enable-api-logs)

  - **Configure CloudWatch log delivery**: It is possible to deliver CloudWatch API execution and access logs to a cross-account shared AWS::Logs::Destination. An operator does this by adding the key `logToSharedDestination` to the `config.yml` at the default level with a value of a writable log destination. More information in the documenation under [Configure CloudWatch Logs Delivery.](https://nasa.github.io/cumulus/docs/additional-deployment-options/configure-cloudwatch-logs-delivery)

  - **Additional Lambda Logging**: It is now possible to configure any lambda to deliver logs to a shared subscriptions by setting `logToSharedDestination` to the ARN of a writable location (either an AWS::Logs::Destination or a Kinesis Stream) on any lambda config. Documentation for [Lambda Log Subscriptions](https://nasa.github.io/cumulus/docs/additional-deployment-options/additional-lambda-logging)

  - **Configure S3 Server Access Logs**: If you are running Cumulus in an NGAP environment you may [configure S3 Server Access Logs](https://nasa.github.io/cumulus/docs/next/deployment/server_access_logging) to be delivered to a shared bucket where the Metrics Team will ingest the logs into their ELK stack. Contact the Metrics team for permission and location.

- **CUMULUS-1368** The Cumulus distribution API has been deprecated and is being replaced by ASF's Thin Egress App. By default, the distribution API will not deploy. Please follow [the instructions for deploying and configuring Thin Egress](https://nasa.github.io/cumulus/docs/deployment/thin_egress_app).

To instead continue to deploy and use the legacy Cumulus distribution app, add the following to your `config.yml`:

```yaml
deployDistributionApi: true
```

If you deploy with no distribution app your deployment will succeed but you may encounter errors in your workflows, particularly in the `MoveGranule` task.

- **CUMULUS-1418** Users who are packaging the CMA in their Lambdas outside of Cumulus may need to update their Lambda configuration. Please see `BREAKING CHANGES` below for details.

### Added

- **CUMULUS-642**
  - Adds Launchpad as an authentication option for the Cumulus API.
  - Updated deployment documentation and added [instructions to setup Cumulus API Launchpad authentication](https://wiki.earthdata.nasa.gov/display/CUMULUS/Cumulus+API+with+Launchpad+Authentication)
- **CUMULUS-1418**
  - Adds usage docs/testing of lambda layers (introduced in PR1125), updates Core example tasks to use the updated `cumulus-ecs-task` and a CMA layer instead of kes CMA injection.
  - Added Terraform module to publish CMA as layer to user account.
- **PR1125** - Adds `layers` config option to support deploying Lambdas with layers
- **PR1128** - Added `useXRay` config option to enable AWS X-Ray for Lambdas.
- **CUMULUS-1345**
  - Adds new variables to the app deployment under `cmr`.
  - `cmrEnvironment` values are `SIT`, `UAT`, or `OPS` with `UAT` as the default.
  - `cmrLimit` and `cmrPageSize` have been added as configurable options.
- **CUMULUS-1273**
  - Added lambda function EmsProductMetadataReport to generate EMS Product Metadata report
- **CUMULUS-1226**
  - Added API endpoint `elasticsearch/index-from-database` to index to an Elasticsearch index from the database for recovery purposes and `elasticsearch/indices-status` to check the status of Elasticsearch indices via the API.
- **CUMULUS-824**
  - Added new Collection parameter `reportToEms` to configure whether the collection is reported to EMS
- **CUMULUS-1357**
  - Added new BackendApi endpoint `ems` that generates EMS reports.
- **CUMULUS-1241**
  - Added information about queues with maximum execution limits defined to default workflow templates (`meta.queueExecutionLimits`)
- **CUMULUS-1311**
  - Added `@cumulus/common/message` with various message parsing/preparation helpers
- **CUMULUS-812**

  - Added support for limiting the number of concurrent executions started from a queue. [See the data cookbook](https://nasa.github.io/cumulus/docs/data-cookbooks/throttling-queued-executions) for more information.

- **CUMULUS-1337**

  - Adds `cumulus.stackName` value to the `instanceMetadata` endpoint.

- **CUMULUS-1368**

  - Added `cmrGranuleUrlType` to the `@cumulus/move-granules` task. This determines what kind of links go in the CMR files. The options are `distribution`, `s3`, or `none`, with the default being distribution. If there is no distribution API being used with Cumulus, you must set the value to `s3` or `none`.

- Added `packages/s3-replicator` Terraform module to allow same-region s3 replication to metrics bucket.

- **CUMULUS-1392**

  - Added `tf-modules/report-granules` Terraform module which processes granule ingest notifications received via SNS and stores granule data to a database. The module includes:
    - SNS topic for publishing granule ingest notifications
    - Lambda to process granule notifications and store data
    - IAM permissions for the Lambda
    - Subscription for the Lambda to the SNS topic

- **CUMULUS-1393**

  - Added `tf-modules/report-pdrs` Terraform module which processes PDR ingest notifications received via SNS and stores PDR data to a database. The module includes:
    - SNS topic for publishing PDR ingest notifications
    - Lambda to process PDR notifications and store data
    - IAM permissions for the Lambda
    - Subscription for the Lambda to the SNS topic
  - Added unit tests for `@cumulus/api/models/pdrs.createPdrFromSns()`

- **CUMULUS-1400**

  - Added `tf-modules/report-executions` Terraform module which processes workflow execution information received via SNS and stores it to a database. The module includes:
    - SNS topic for publishing execution data
    - Lambda to process and store execution data
    - IAM permissions for the Lambda
    - Subscription for the Lambda to the SNS topic
  - Added `@cumulus/common/sns-event` which contains helpers for SNS events:
    - `isSnsEvent()` returns true if event is from SNS
    - `getSnsEventMessage()` extracts and parses the message from an SNS event
    - `getSnsEventMessageObject()` extracts and parses message object from an SNS event
  - Added `@cumulus/common/cloudwatch-event` which contains helpers for Cloudwatch events:
    - `isSfExecutionEvent()` returns true if event is from Step Functions
    - `isTerminalSfStatus()` determines if a Step Function status from a Cloudwatch event is a terminal status
    - `getSfEventStatus()` gets the Step Function status from a Cloudwatch event
    - `getSfEventDetailValue()` extracts a Step Function event detail field from a Cloudwatch event
    - `getSfEventMessageObject()` extracts and parses Step Function detail object from a Cloudwatch event

- **CUMULUS-1429**

  - Added `tf-modules/data-persistence` Terraform module which includes resources for data persistence in Cumulus:
    - DynamoDB tables
    - Elasticsearch with optional support for VPC
    - Cloudwatch alarm for number of Elasticsearch nodes

- **CUMULUS-1379** CMR Launchpad Authentication
  - Added `launchpad` configuration to `@cumulus/deployment/app/config.yml`, and cloudformation templates, workflow message, lambda configuration, api endpoint configuration
  - Added `@cumulus/common/LaunchpadToken` and `@cumulus/common/launchpad` to provide methods to get token and validate token
  - Updated lambdas to use Launchpad token for CMR actions (ingest and delete granules)
  - Updated deployment documentation and added [instructions to setup CMR client for Launchpad authentication](https://wiki.earthdata.nasa.gov/display/CUMULUS/CMR+Launchpad+Authentication)

## Changed

- **CUMULUS-1232**

  - Added retries to update `@cumulus/cmr-client` `updateToken()`

- **CUMULUS-1245 CUMULUS-795**

  - Added additional `ems` configuration parameters for sending the ingest reports to EMS
  - Added functionality to send daily ingest reports to EMS

- **CUMULUS-1241**

  - Removed the concept of "priority levels" and added ability to define a number of maximum concurrent executions per SQS queue
  - Changed mapping of Cumulus message properties for the `sqs2sfThrottle` lambda:
    - Queue name is read from `cumulus_meta.queueName`
    - Maximum executions for the queue is read from `meta.queueExecutionLimits[queueName]`, where `queueName` is `cumulus_meta.queueName`
  - Changed `sfSemaphoreDown` lambda to only attempt decrementing semaphores when:
    - the message is for a completed/failed/aborted/timed out workflow AND
    - `cumulus_meta.queueName` exists on the Cumulus message AND
    - An entry for the queue name (`cumulus_meta.queueName`) exists in the the object `meta.queueExecutionLimits` on the Cumulus message

- **CUMULUS-1338**

  - Updated `sfSemaphoreDown` lambda to be triggered via AWS Step Function Cloudwatch events instead of subscription to `sfTracker` SNS topic

- **CUMULUS-1311**

  - Updated `@cumulus/queue-granules` to set `cumulus_meta.queueName` for queued execution messages
  - Updated `@cumulus/queue-pdrs` to set `cumulus_meta.queueName` for queued execution messages
  - Updated `sqs2sfThrottle` lambda to immediately decrement queue semaphore value if dispatching Step Function execution throws an error

- **CUMULUS-1362**

  - Granule `processingStartTime` and `processingEndTime` will be set to the execution start time and end time respectively when there is no sync granule or post to cmr task present in the workflow

- **CUMULUS-1400**
  - Deprecated `@cumulus/ingest/aws/getExecutionArn`. Use `@cumulus/common/aws/getExecutionArn` instead.

### Fixed

- **CUMULUS-1439**

  - Fix bug with rule.logEventArn deletion on Kinesis rule update and fix unit test to verify

- **CUMULUS-796**

  - Added production information (collection ShortName and Version, granuleId) to EMS distribution report
  - Added functionality to send daily distribution reports to EMS

- **CUMULUS-1319**

  - Fixed a bug where granule ingest times were not being stored to the database

- **CUMULUS-1356**

  - The `Collection` model's `delete` method now _removes_ the specified item
    from the collection config store that was inserted by the `create` method.
    Previously, this behavior was missing.

- **CUMULUS-1374**
  - Addressed audit concerns (https://www.npmjs.com/advisories/782) in api package

### BREAKING CHANGES

### Changed

- **CUMULUS-1418**
  - Adding a default `cmaDir` key to configuration will cause `CUMULUS_MESSAGE_ADAPTER_DIR` to be set by default to `/opt` for any Lambda not setting `useCma` to true, or explicitly setting the CMA environment variable. In lambdas that package the CMA independently of the Cumulus packaging. Lambdas manually packaging the CMA should have their Lambda configuration updated to set the CMA path, or alternately if not using the CMA as a Lambda layer in this deployment set `cmaDir` to `./cumulus-message-adapter`.

### Removed

- **CUMULUS-1337**

  - Removes the S3 Access Metrics package added in CUMULUS-799

- **PR1130**
  - Removed code deprecated since v1.11.1:
    - Removed `@cumulus/common/step-functions`. Use `@cumulus/common/StepFunctions` instead.
    - Removed `@cumulus/api/lib/testUtils.fakeFilesFactory`. Use `@cumulus/api/lib/testUtils.fakeFileFactory` instead.
    - Removed `@cumulus/cmrjs/cmr` functions: `searchConcept`, `ingestConcept`, `deleteConcept`. Use the functions in `@cumulus/cmr-client` instead.
    - Removed `@cumulus/ingest/aws.getExecutionHistory`. Use `@cumulus/common/StepFunctions.getExecutionHistory` instead.

## [v1.13.5] - 2019-08-29 - [BACKPORT]

### Fixed

- **CUMULUS-1455** - CMR token links updated to point to CMR legacy services rather than echo

## [v1.13.4] - 2019-07-29

- **CUMULUS-1411** - Fix deployment issue when using a template override

## [v1.13.3] - 2019-07-26

- **CUMULUS-1345** Full backport of CUMULUS-1345 features - Adds new variables to the app deployment under `cmr`.
  - `cmrEnvironment` values are `SIT`, `UAT`, or `OPS` with `UAT` as the default.
  - `cmrLimit` and `cmrPageSize` have been added as configurable options.

## [v1.13.2] - 2019-07-25

- Re-release of v1.13.1 to fix broken npm packages.

## [v1.13.1] - 2019-07-22

- **CUMULUS-1374** - Resolve audit compliance with lodash version for api package subdependency
- **CUMULUS-1412** - Resolve audit compliance with googleapi package
- **CUMULUS-1345** - Backported CMR environment setting in getUrl to address immediate user need. CMR_ENVIRONMENT can now be used to set the CMR environment to OPS/SIT

## [v1.13.0] - 2019-5-20

### PLEASE NOTE

**CUMULUS-802** added some additional IAM permissions to support ECS autoscaling, so **you will have to redeploy your IAM stack.**
As a result of the changes for **CUMULUS-1193**, **CUMULUS-1264**, and **CUMULUS-1310**, **you must delete your existing stacks (except IAM) before deploying this version of Cumulus.**
If running Cumulus within a VPC and extended downtime is acceptable, we recommend doing this at the end of the day to allow AWS backend resources and network interfaces to be cleaned up overnight.

### BREAKING CHANGES

- **CUMULUS-1228**

  - The default AMI used by ECS instances is now an NGAP-compliant AMI. This
    will be a breaking change for non-NGAP deployments. If you do not deploy to
    NGAP, you will need to find the AMI ID of the
    [most recent Amazon ECS-optimized AMI](https://docs.aws.amazon.com/AmazonECS/latest/developerguide/ecs-optimized_AMI.html),
    and set the `ecs.amiid` property in your config. Instructions for finding
    the most recent NGAP AMI can be found using
    [these instructions](https://wiki.earthdata.nasa.gov/display/ESKB/Select+an+NGAP+Created+AMI).

- **CUMULUS-1310**

  - Database resources (DynamoDB, ElasticSearch) have been moved to an independent `db` stack.
    Migrations for this version will need to be user-managed. (e.g. [elasticsearch](https://docs.aws.amazon.com/elasticsearch-service/latest/developerguide/es-version-migration.html#snapshot-based-migration) and [dynamoDB](https://docs.aws.amazon.com/datapipeline/latest/DeveloperGuide/dp-template-exports3toddb.html)).
    Order of stack deployment is `iam` -> `db` -> `app`.
  - All stacks can now be deployed using a single `config.yml` file, i.e.: `kes cf deploy --kes-folder app --template node_modules/@cumulus/deployment/[iam|db|app] [...]`
    Backwards-compatible. For development, please re-run `npm run bootstrap` to build new `kes` overrides.
    Deployment docs have been updated to show how to deploy a single-config Cumulus instance.
  - `params` have been moved: Nest `params` fields under `app`, `db` or `iam` to override all Parameters for a particular stack's cloudformation template. Backwards-compatible with multi-config setups.
  - `stackName` and `stackNameNoDash` have been retired. Use `prefix` and `prefixNoDash` instead.
  - The `iams` section in `app/config.yml` IAM roles has been deprecated as a user-facing parameter,
    _unless_ your IAM role ARNs do not match the convention shown in `@cumulus/deployment/app/config.yml`
  - The `vpc.securityGroup` will need to be set with a pre-existing security group ID to use Cumulus in a VPC. Must allow inbound HTTP(S) (Port 443).

- **CUMULUS-1212**

  - `@cumulus/post-to-cmr` will now fail if any granules being processed are missing a metadata file. You can set the new config option `skipMetaCheck` to `true` to pass post-to-cmr without a metadata file.

- **CUMULUS-1232**

  - `@cumulus/sync-granule` will no longer silently pass if no checksum data is provided. It will use input
    from the granule object to:
    - Verify checksum if `checksumType` and `checksumValue` are in the file record OR a checksum file is provided
      (throws `InvalidChecksum` on fail), else log warning that no checksum is available.
    - Then, verify synced S3 file size if `file.size` is in the file record (throws `UnexpectedFileSize` on fail),
      else log warning that no file size is available.
    - Pass the step.

- **CUMULUS-1264**

  - The Cloudformation templating and deployment configuration has been substantially refactored.
    - `CumulusApiDefault` nested stack resource has been renamed to `CumulusApiDistribution`
    - `CumulusApiV1` nested stack resource has been renamed to `CumulusApiBackend`
  - The `urs: true` config option for when defining your lambdas (e.g. in `lambdas.yml`) has been deprecated. There are two new options to replace it:
    - `urs_redirect: 'token'`: This will expose a `TOKEN_REDIRECT_ENDPOINT` environment variable to your lambda that references the `/token` endpoint on the Cumulus backend API
    - `urs_redirect: 'distribution'`: This will expose a `DISTRIBUTION_REDIRECT_ENDPOINT` environment variable to your lambda that references the `/redirect` endpoint on the Cumulus distribution API

- **CUMULUS-1193**

  - The elasticsearch instance is moved behind the VPC.
  - Your account will need an Elasticsearch Service Linked role. This is a one-time setup for the account. You can follow the instructions to use the AWS console or AWS CLI [here](https://docs.aws.amazon.com/IAM/latest/UserGuide/using-service-linked-roles.html) or use the following AWS CLI command: `aws iam create-service-linked-role --aws-service-name es.amazonaws.com`

- **CUMULUS-802**

  - ECS `maxInstances` must be greater than `minInstances`. If you use defaults, no change is required.

- **CUMULUS-1269**
  - Brought Cumulus data models in line with CNM JSON schema:
    - Renamed file object `fileType` field to `type`
    - Renamed file object `fileSize` field to `size`
    - Renamed file object `checksumValue` field to `checksum` where not already done.
    - Added `ancillary` and `linkage` type support to file objects.

### Added

- **CUMULUS-799**

  - Added an S3 Access Metrics package which will take S3 Server Access Logs and
    write access metrics to CloudWatch

- **CUMULUS-1242** - Added `sqs2sfThrottle` lambda. The lambda reads SQS messages for queued executions and uses semaphores to only start new executions if the maximum number of executions defined for the priority key (`cumulus_meta.priorityKey`) has not been reached. Any SQS messages that are read but not used to start executions remain in the queue.

- **CUMULUS-1240**

  - Added `sfSemaphoreDown` lambda. This lambda receives SNS messages and for each message it decrements the semaphore used to track the number of running executions if:
    - the message is for a completed/failed workflow AND
    - the message contains a level of priority (`cumulus_meta.priorityKey`)
  - Added `sfSemaphoreDown` lambda as a subscriber to the `sfTracker` SNS topic

- **CUMULUS-1265**

  - Added `apiConfigs` configuration option to configure API Gateway to be private
  - All internal lambdas configured to run inside the VPC by default
  - Removed references to `NoVpc` lambdas from documentation and `example` folder.

- **CUMULUS-802**
  - Adds autoscaling of ECS clusters
  - Adds autoscaling of ECS services that are handling StepFunction activities

## Changed

- Updated `@cumulus/ingest/http/httpMixin.list()` to trim trailing spaces on discovered filenames

- **CUMULUS-1310**

  - Database resources (DynamoDB, ElasticSearch) have been moved to an independent `db` stack.
    This will enable future updates to avoid affecting database resources or requiring migrations.
    Migrations for this version will need to be user-managed.
    (e.g. [elasticsearch](https://docs.aws.amazon.com/elasticsearch-service/latest/developerguide/es-version-migration.html#snapshot-based-migration) and [dynamoDB](https://docs.aws.amazon.com/datapipeline/latest/DeveloperGuide/dp-template-exports3toddb.html)).
    Order of stack deployment is `iam` -> `db` -> `app`.
  - All stacks can now be deployed using a single `config.yml` file, i.e.: `kes cf deploy --kes-folder app --template node_modules/@cumulus/deployment/[iam|db|app] [...]`
    Backwards-compatible. Please re-run `npm run bootstrap` to build new `kes` overrides.
    Deployment docs have been updated to show how to deploy a single-config Cumulus instance.
  - `params` fields should now be nested under the stack key (i.e. `app`, `db` or `iam`) to provide Parameters for a particular stack's cloudformation template,
    for use with single-config instances. Keys _must_ match the name of the deployment package folder (`app`, `db`, or `iam`).
    Backwards-compatible with multi-config setups.
  - `stackName` and `stackNameNoDash` have been retired as user-facing config parameters. Use `prefix` and `prefixNoDash` instead.
    This will be used to create stack names for all stacks in a single-config use case.
    `stackName` may still be used as an override in multi-config usage, although this is discouraged.
    Warning: overriding the `db` stack's `stackName` will require you to set `dbStackName` in your `app/config.yml`.
    This parameter is required to fetch outputs from the `db` stack to reference in the `app` stack.
  - The `iams` section in `app/config.yml` IAM roles has been retired as a user-facing parameter,
    _unless_ your IAM role ARNs do not match the convention shown in `@cumulus/deployment/app/config.yml`
    In that case, overriding `iams` in your own config is recommended.
  - `iam` and `db` `cloudformation.yml` file names will have respective prefixes (e.g `iam.cloudformation.yml`).
  - Cumulus will now only attempt to create reconciliation reports for buckets of the `private`, `public` and `protected` types.
  - Cumulus will no longer set up its own security group.
    To pass a pre-existing security group for in-VPC deployments as a parameter to the Cumulus template, populate `vpc.securityGroup` in `config.yml`.
    This security group must allow inbound HTTP(S) traffic (Port 443). SSH traffic (Port 22) must be permitted for SSH access to ECS instances.
  - Deployment docs have been updated with examples for the new deployment model.

- **CUMULUS-1236**

  - Moves access to public files behind the distribution endpoint. Authentication is not required, but direct http access has been disallowed.

- **CUMULUS-1223**

  - Adds unauthenticated access for public bucket files to the Distribution API. Public files should be requested the same way as protected files, but for public files a redirect to a self-signed S3 URL will happen without requiring authentication with Earthdata login.

- **CUMULUS-1232**

  - Unifies duplicate handling in `ingest/granule.handleDuplicateFile` for maintainability.
  - Changed `ingest/granule.ingestFile` and `move-granules/index.moveFileRequest` to use new function.
  - Moved file versioning code to `ingest/granule.moveGranuleFileWithVersioning`
  - `ingest/granule.verifyFile` now also tests `file.size` for verification if it is in the file record and throws
    `UnexpectedFileSize` error for file size not matching input.
  - `ingest/granule.verifyFile` logs warnings if checksum and/or file size are not available.

- **CUMULUS-1193**

  - Moved reindex CLI functionality to an API endpoint. See [API docs](https://nasa.github.io/cumulus-api/#elasticsearch-1)

- **CUMULUS-1207**
  - No longer disable lambda event source mappings when disabling a rule

### Fixed

- Updated Lerna publish script so that published Cumulus packages will pin their dependencies on other Cumulus packages to exact versions (e.g. `1.12.1` instead of `^1.12.1`)

- **CUMULUS-1203**

  - Fixes IAM template's use of intrinsic functions such that IAM template overrides now work with kes

- **CUMULUS-1268**
  - Deployment will not fail if there are no ES alarms or ECS services

## [v1.12.1] - 2019-4-8

## [v1.12.0] - 2019-4-4

Note: There was an issue publishing 1.12.0. Upgrade to 1.12.1.

### BREAKING CHANGES

- **CUMULUS-1139**

  - `granule.applyWorkflow` uses the new-style granule record as input to workflows.

- **CUMULUS-1171**

  - Fixed provider handling in the API to make it consistent between protocols.
    NOTE: This is a breaking change. When applying this upgrade, users will need to:
    1. Disable all workflow rules
    2. Update any `http` or `https` providers so that the host field only
       contains a valid hostname or IP address, and the port field contains the
       provider port.
    3. Perform the deployment
    4. Re-enable workflow rules

- **CUMULUS-1176**:

  - `@cumulus/move-granules` input expectations have changed. `@cumulus/files-to-granules` is a new intermediate task to perform input translation in the old style.
    See the Added and Changed sections of this release changelog for more information.

- **CUMULUS-670**

  - The behavior of ParsePDR and related code has changed in this release. PDRs with FILE_TYPEs that do not conform to the PDR ICD (+ TGZ) (https://cdn.earthdata.nasa.gov/conduit/upload/6376/ESDS-RFC-030v1.0.pdf) will fail to parse.

- **CUMULUS-1208**
  - The granule object input to `@cumulus/queue-granules` will now be added to ingest workflow messages **as is**. In practice, this means that if you are using `@cumulus/queue-granules` to trigger ingest workflows and your granule objects input have invalid properties, then your ingest workflows will fail due to schema validation errors.

### Added

- **CUMULUS-777**
  - Added new cookbook entry on configuring Cumulus to track ancillary files.
- **CUMULUS-1183**
  - Kes overrides will now abort with a warning if a workflow step is configured without a corresponding
    lambda configuration
- **CUMULUS-1223**

  - Adds convenience function `@cumulus/common/bucketsConfigJsonObject` for fetching stack's bucket configuration as an object.

- **CUMULUS-853**
  - Updated FakeProcessing example lambda to include option to generate fake browse
  - Added feature documentation for ancillary metadata export, a new cookbook entry describing a workflow with ancillary metadata generation(browse), and related task definition documentation
- **CUMULUS-805**
  - Added a CloudWatch alarm to check running ElasticSearch instances, and a CloudWatch dashboard to view the health of ElasticSearch
  - Specify `AWS_REGION` in `.env` to be used by deployment script
- **CUMULUS-803**
  - Added CloudWatch alarms to check running tasks of each ECS service, and add the alarms to CloudWatch dashboard
- **CUMULUS-670**
  - Added Ancillary Metadata Export feature (see https://nasa.github.io/cumulus/docs/features/ancillary_metadata for more information)
  - Added new Collection file parameter "fileType" that allows configuration of workflow granule file fileType
- **CUMULUS-1184** - Added kes logging output to ensure we always see the state machine reference before failures due to configuration
- **CUMULUS-1105** - Added a dashboard endpoint to serve the dashboard from an S3 bucket
- **CUMULUS-1199** - Moves `s3credentials` endpoint from the backend to the distribution API.
- **CUMULUS-666**
  - Added `@api/endpoints/s3credentials` to allow EarthData Login authorized users to retrieve temporary security credentials for same-region direct S3 access.
- **CUMULUS-671**
  - Added `@packages/integration-tests/api/distribution/getDistributionApiS3SignedUrl()` to return the S3 signed URL for a file protected by the distribution API
- **CUMULUS-672**
  - Added `cmrMetadataFormat` and `cmrConceptId` to output for individual granules from `@cumulus/post-to-cmr`. `cmrMetadataFormat` will be read from the `cmrMetadataFormat` generated for each granule in `@cumulus/cmrjs/publish2CMR()`
  - Added helpers to `@packages/integration-tests/api/distribution`:
    - `getDistributionApiFileStream()` returns a stream to download files protected by the distribution API
    - `getDistributionFileUrl()` constructs URLs for requesting files from the distribution API
- **CUMULUS-1185** `@cumulus/api/models/Granule.removeGranuleFromCmrByGranule` to replace `@cumulus/api/models/Granule.removeGranuleFromCmr` and use the Granule UR from the CMR metadata to remove the granule from CMR

- **CUMULUS-1101**

  - Added new `@cumulus/checksum` package. This package provides functions to calculate and validate checksums.
  - Added new checksumming functions to `@cumulus/common/aws`: `calculateS3ObjectChecksum` and `validateS3ObjectChecksum`, which depend on the `checksum` package.

- CUMULUS-1171

  - Added `@cumulus/common` API documentation to `packages/common/docs/API.md`
  - Added an `npm run build-docs` task to `@cumulus/common`
  - Added `@cumulus/common/string#isValidHostname()`
  - Added `@cumulus/common/string#match()`
  - Added `@cumulus/common/string#matches()`
  - Added `@cumulus/common/string#toLower()`
  - Added `@cumulus/common/string#toUpper()`
  - Added `@cumulus/common/URLUtils#buildURL()`
  - Added `@cumulus/common/util#isNil()`
  - Added `@cumulus/common/util#isNull()`
  - Added `@cumulus/common/util#isUndefined()`
  - Added `@cumulus/common/util#negate()`

- **CUMULUS-1176**

  - Added new `@cumulus/files-to-granules` task to handle converting file array output from `cumulus-process` tasks into granule objects.
    Allows simplification of `@cumulus/move-granules` and `@cumulus/post-to-cmr`, see Changed section for more details.

- CUMULUS-1151 Compare the granule holdings in CMR with Cumulus' internal data store
- CUMULUS-1152 Compare the granule file holdings in CMR with Cumulus' internal data store

### Changed

- **CUMULUS-1216** - Updated `@cumulus/ingest/granule/ingestFile` to download files to expected staging location.
- **CUMULUS-1208** - Updated `@cumulus/ingest/queue/enqueueGranuleIngestMessage()` to not transform granule object passed to it when building an ingest message
- **CUMULUS-1198** - `@cumulus/ingest` no longer enforces any expectations about whether `provider_path` contains a leading slash or not.
- **CUMULUS-1170**
  - Update scripts and docs to use `npm` instead of `yarn`
  - Use `package-lock.json` files to ensure matching versions of npm packages
  - Update CI builds to use `npm ci` instead of `npm install`
- **CUMULUS-670**
  - Updated ParsePDR task to read standard PDR types+ (+ tgz as an external customer requirement) and add a fileType to granule-files on Granule discovery
  - Updated ParsePDR to fail if unrecognized type is used
  - Updated all relevant task schemas to include granule->files->filetype as a string value
  - Updated tests/test fixtures to include the fileType in the step function/task inputs and output validations as needed
  - Updated MoveGranules task to handle incoming configuration with new "fileType" values and to add them as appropriate to the lambda output.
  - Updated DiscoverGranules step/related workflows to read new Collection file parameter fileType that will map a discovered file to a workflow fileType
  - Updated CNM parser to add the fileType to the defined granule file fileType on ingest and updated integration tests to verify/validate that behavior
  - Updated generateEcho10XMLString in cmr-utils.js to use a map/related library to ensure order as CMR requires ordering for their online resources.
  - Updated post-to-cmr task to appropriately export CNM filetypes to CMR in echo10/UMM exports
- **CUMULUS-1139** - Granules stored in the API contain a `files` property. That schema has been greatly
  simplified and now better matches the CNM format.
  - The `name` property has been renamed to `fileName`.
  - The `filepath` property has been renamed to `key`.
  - The `checksumValue` property has been renamed to `checksum`.
  - The `path` property has been removed.
  - The `url_path` property has been removed.
  - The `filename` property (which contained an `s3://` URL) has been removed, and the `bucket`
    and `key` properties should be used instead. Any requests sent to the API containing a `granule.files[].filename`
    property will be rejected, and any responses coming back from the API will not contain that
    `filename` property.
  - A `source` property has been added, which is a URL indicating the original source of the file.
  - `@cumulus/ingest/granule.moveGranuleFiles()` no longer includes a `filename` field in its
    output. The `bucket` and `key` fields should be used instead.
- **CUMULUS-672**

  - Changed `@cumulus/integration-tests/api/EarthdataLogin.getEarthdataLoginRedirectResponse` to `@cumulus/integration-tests/api/EarthdataLogin.getEarthdataAccessToken`. The new function returns an access response from Earthdata login, if successful.
  - `@cumulus/integration-tests/cmr/getOnlineResources` now accepts an object of options, including `cmrMetadataFormat`. Based on the `cmrMetadataFormat`, the function will correctly retrieve the online resources for each metadata format (ECHO10, UMM-G)

- **CUMULUS-1101**

  - Moved `@cumulus/common/file/getFileChecksumFromStream` into `@cumulus/checksum`, and renamed it to `generateChecksumFromStream`.
    This is a breaking change for users relying on `@cumulus/common/file/getFileChecksumFromStream`.
  - Refactored `@cumulus/ingest/Granule` to depend on new `common/aws` checksum functions and remove significantly present checksumming code.
    - Deprecated `@cumulus/ingest/granule.validateChecksum`. Replaced with `@cumulus/ingest/granule.verifyFile`.
    - Renamed `granule.getChecksumFromFile` to `granule.retrieveSuppliedFileChecksumInformation` to be more accurate.
  - Deprecated `@cumulus/common/aws.checksumS3Objects`. Use `@cumulus/common/aws.calculateS3ObjectChecksum` instead.

- CUMULUS-1171

  - Fixed provider handling in the API to make it consistent between protocols.
    Before this change, FTP providers were configured using the `host` and
    `port` properties. HTTP providers ignored `port` and `protocol`, and stored
    an entire URL in the `host` property. Updated the API to only accept valid
    hostnames or IP addresses in the `provider.host` field. Updated ingest code
    to properly build HTTP and HTTPS URLs from `provider.protocol`,
    `provider.host`, and `provider.port`.
  - The default provider port was being set to 21, no matter what protocol was
    being used. Removed that default.

- **CUMULUS-1176**

  - `@cumulus/move-granules` breaking change:
    Input to `move-granules` is now expected to be in the form of a granules object (i.e. `{ granules: [ { ... }, { ... } ] }`);
    For backwards compatibility with array-of-files outputs from processing steps, use the new `@cumulus/files-to-granules` task as an intermediate step.
    This task will perform the input translation. This change allows `move-granules` to be simpler and behave more predictably.
    `config.granuleIdExtraction` and `config.input_granules` are no longer needed/used by `move-granules`.
  - `@cumulus/post-to-cmr`: `config.granuleIdExtraction` is no longer needed/used by `post-to-cmr`.

- CUMULUS-1174
  - Better error message and stacktrace for S3KeyPairProvider error reporting.

### Fixed

- **CUMULUS-1218** Reconciliation report will now scan only completed granules.
- `@cumulus/api` files and granules were not getting indexed correctly because files indexing was failing in `db-indexer`
- `@cumulus/deployment` A bug in the Cloudformation template was preventing the API from being able to be launched in a VPC, updated the IAM template to give the permissions to be able to run the API in a VPC

### Deprecated

- `@cumulus/api/models/Granule.removeGranuleFromCmr`, instead use `@cumulus/api/models/Granule.removeGranuleFromCmrByGranule`
- `@cumulus/ingest/granule.validateChecksum`, instead use `@cumulus/ingest/granule.verifyFile`
- `@cumulus/common/aws.checksumS3Objects`, instead use `@cumulus/common/aws.calculateS3ObjectChecksum`
- `@cumulus/cmrjs`: `getGranuleId` and `getCmrFiles` are deprecated due to changes in input handling.

## [v1.11.3] - 2019-3-5

### Added

- **CUMULUS-1187** - Added `@cumulus/ingest/granule/duplicateHandlingType()` to determine how duplicate files should be handled in an ingest workflow

### Fixed

- **CUMULUS-1187** - workflows not respecting the duplicate handling value specified in the collection
- Removed refreshToken schema requirement for OAuth

## [v1.11.2] - 2019-2-15

### Added

- CUMULUS-1169
  - Added a `@cumulus/common/StepFunctions` module. It contains functions for querying the AWS
    StepFunctions API. These functions have the ability to retry when a ThrottlingException occurs.
  - Added `@cumulus/common/aws.retryOnThrottlingException()`, which will wrap a function in code to
    retry on ThrottlingExceptions.
  - Added `@cumulus/common/test-utils.throttleOnce()`, which will cause a function to return a
    ThrottlingException the first time it is called, then return its normal result after that.
- CUMULUS-1103 Compare the collection holdings in CMR with Cumulus' internal data store
- CUMULUS-1099 Add support for UMMG JSON metadata versions > 1.4.
  - If a version is found in the metadata object, that version is used for processing and publishing to CMR otherwise, version 1.4 is assumed.
- CUMULUS-678
  - Added support for UMMG json v1.4 metadata files.
    `reconcileCMRMetadata` added to `@cumulus/cmrjs` to update metadata record with new file locations.
    `@cumulus/common/errors` adds two new error types `CMRMetaFileNotFound` and `InvalidArgument`.
    `@cumulus/common/test-utils` adds new function `randomId` to create a random string with id to help in debugging.
    `@cumulus/common/BucketsConfig` adds a new helper class `BucketsConfig` for working with bucket stack configuration and bucket names.
    `@cumulus/common/aws` adds new function `s3PutObjectTagging` as a convenience for the aws [s3().putObjectTagging](https://docs.aws.amazon.com/AWSJavaScriptSDK/latest/AWS/S3.html#putObjectTagging-property) function.
    `@cumulus/cmrjs` Adds: - `isCMRFile` - Identify an echo10(xml) or UMMG(json) metadata file. - `metadataObjectFromCMRFile` Read and parse CMR XML file from s3. - `updateCMRMetadata` Modify a cmr metadata (xml/json) file with updated information. - `publish2CMR` Posts XML or UMMG CMR data to CMR service. - `reconcileCMRMetadata` Reconciles cmr metadata file after a file moves.
- Adds some ECS and other permissions to StepRole to enable running ECS tasks from a workflow
- Added Apache logs to cumulus api and distribution lambdas
- **CUMULUS-1119** - Added `@cumulus/integration-tests/api/EarthdataLogin.getEarthdataLoginRedirectResponse` helper for integration tests to handle login with Earthdata and to return response from redirect to Cumulus API
- **CUMULUS-673** Added `@cumulus/common/file/getFileChecksumFromStream` to get file checksum from a readable stream

### Fixed

- CUMULUS-1123
  - Cloudformation template overrides now work as expected

### Changed

- CUMULUS-1169
  - Deprecated the `@cumulus/common/step-functions` module.
  - Updated code that queries the StepFunctions API to use the retry-enabled functions from
    `@cumulus/common/StepFunctions`
- CUMULUS-1121
  - Schema validation is now strongly enforced when writing to the database.
    Additional properties are not allowed and will result in a validation error.
- CUMULUS-678
  `tasks/move-granules` simplified and refactored to use functionality from cmrjs.
  `ingest/granules.moveGranuleFiles` now just moves granule files and returns a list of the updated files. Updating metadata now handled by `@cumulus/cmrjs/reconcileCMRMetadata`.
  `move-granules.updateGranuleMetadata` refactored and bugs fixed in the case of a file matching multiple collection.files.regexps.
  `getCmrXmlFiles` simplified and now only returns an object with the cmrfilename and the granuleId.
  `@cumulus/test-processing` - test processing task updated to generate UMM-G metadata

- CUMULUS-1043

  - `@cumulus/api` now uses [express](http://expressjs.com/) as the API engine.
  - All `@cumulus/api` endpoints on ApiGateway are consolidated to a single endpoint the uses `{proxy+}` definition.
  - All files under `packages/api/endpoints` along with associated tests are updated to support express's request and response objects.
  - Replaced environment variables `internal`, `bucket` and `systemBucket` with `system_bucket`.
  - Update `@cumulus/integration-tests` to work with updated cumulus-api express endpoints

- `@cumulus/integration-tests` - `buildAndExecuteWorkflow` and `buildWorkflow` updated to take a `meta` param to allow for additional fields to be added to the workflow `meta`

- **CUMULUS-1049** Updated `Retrieve Execution Status API` in `@cumulus/api`: If the execution doesn't exist in Step Function API, Cumulus API returns the execution status information from the database.

- **CUMULUS-1119**
  - Renamed `DISTRIBUTION_URL` environment variable to `DISTRIBUTION_ENDPOINT`
  - Renamed `DEPLOYMENT_ENDPOINT` environment variable to `DISTRIBUTION_REDIRECT_ENDPOINT`
  - Renamed `API_ENDPOINT` environment variable to `TOKEN_REDIRECT_ENDPOINT`

### Removed

- Functions deprecated before 1.11.0:
  - @cumulus/api/models/base: static Manager.createTable() and static Manager.deleteTable()
  - @cumulus/ingest/aws/S3
  - @cumulus/ingest/aws/StepFunction.getExecution()
  - @cumulus/ingest/aws/StepFunction.pullEvent()
  - @cumulus/ingest/consumer.Consume
  - @cumulus/ingest/granule/Ingest.getBucket()

### Deprecated

`@cmrjs/ingestConcept`, instead use the CMR object methods. `@cmrjs/CMR.ingestGranule` or `@cmrjs/CMR.ingestCollection`
`@cmrjs/searchConcept`, instead use the CMR object methods. `@cmrjs/CMR.searchGranules` or `@cmrjs/CMR.searchCollections`
`@cmrjs/deleteConcept`, instead use the CMR object methods. `@cmrjs/CMR.deleteGranule` or `@cmrjs/CMR.deleteCollection`

## [v1.11.1] - 2018-12-18

**Please Note**

- Ensure your `app/config.yml` has a `clientId` specified in the `cmr` section. This will allow CMR to identify your requests for better support and metrics.
  - For an example, please see [the example config](https://github.com/nasa/cumulus/blob/1c7e2bf41b75da9f87004c4e40fbcf0f39f56794/example/app/config.yml#L128).

### Added

- Added a `/tokenDelete` endpoint in `@cumulus/api` to delete access token records

### Changed

- CUMULUS-678
  `@cumulus/ingest/crypto` moved and renamed to `@cumulus/common/key-pair-provider`
  `@cumulus/ingest/aws` function: `KMSDecryptionFailed` and class: `KMS` extracted and moved to `@cumulus/common` and `KMS` is exported as `KMSProvider` from `@cumulus/common/key-pair-provider`
  `@cumulus/ingest/granule` functions: `publish`, `getGranuleId`, `getXMLMetadataAsString`, `getMetadataBodyAndTags`, `parseXmlString`, `getCmrXMLFiles`, `postS3Object`, `contructOnlineAccessUrls`, `updateMetadata`, extracted and moved to `@cumulus/cmrjs`
  `getGranuleId`, `getCmrXMLFiles`, `publish`, `updateMetadata` removed from `@cumulus/ingest/granule` and added to `@cumulus/cmrjs`;
  `updateMetadata` renamed `updateCMRMetadata`.
  `@cumulus/ingest` test files renamed.
- **CUMULUS-1070**
  - Add `'Client-Id'` header to all `@cumulus/cmrjs` requests (made via `searchConcept`, `ingestConcept`, and `deleteConcept`).
  - Updated `cumulus/example/app/config.yml` entry for `cmr.clientId` to use stackName for easier CMR-side identification.

## [v1.11.0] - 2018-11-30

**Please Note**

- Redeploy IAM roles:
  - CUMULUS-817 includes a migration that requires reconfiguration/redeployment of IAM roles. Please see the [upgrade instructions](https://nasa.github.io/cumulus/docs/upgrade/1.11.0) for more information.
  - CUMULUS-977 includes a few new SNS-related permissions added to the IAM roles that will require redeployment of IAM roles.
- `cumulus-message-adapter` v1.0.13+ is required for `@cumulus/api` granule reingest API to work properly. The latest version should be downloaded automatically by kes.
- A `TOKEN_SECRET` value (preferably 256-bit for security) must be added to `.env` to securely sign JWTs used for authorization in `@cumulus/api`

### Changed

- **CUUMULUS-1000** - Distribution endpoint now persists logins, instead of
  redirecting to Earthdata Login on every request
- **CUMULUS-783 CUMULUS-790** - Updated `@cumulus/sync-granule` and `@cumulus/move-granules` tasks to always overwrite existing files for manually-triggered reingest.
- **CUMULUS-906** - Updated `@cumulus/api` granule reingest API to
  - add `reingestGranule: true` and `forceDuplicateOverwrite: true` to Cumulus message `cumulus_meta.cumulus_context` field to indicate that the workflow is a manually triggered re-ingest.
  - return warning message to operator when duplicateHandling is not `replace`
  - `cumulus-message-adapter` v1.0.13+ is required.
- **CUMULUS-793** - Updated the granule move PUT request in `@cumulus/api` to reject the move with a 409 status code if one or more of the files already exist at the destination location
- Updated `@cumulus/helloworld` to use S3 to store state for pass on retry tests
- Updated `@cumulus/ingest`:
  - [Required for MAAP] `http.js#list` will now find links with a trailing whitespace
  - Removed code from `granule.js` which looked for files in S3 using `{ Bucket: discoveredFile.bucket, Key: discoveredFile.name }`. This is obsolete since `@cumulus/ingest` uses a `file-staging` and `constructCollectionId()` directory prefixes by default.
- **CUMULUS-989**
  - Updated `@cumulus/api` to use [JWT (JSON Web Token)](https://jwt.io/introduction/) as the transport format for API authorization tokens and to use JWT verification in the request authorization
  - Updated `/token` endpoint in `@cumulus/api` to return tokens as JWTs
  - Added a `/refresh` endpoint in `@cumulus/api` to request new access tokens from the OAuth provider using the refresh token
  - Added `refreshAccessToken` to `@cumulus/api/lib/EarthdataLogin` to manage refresh token requests with the Earthdata OAuth provider

### Added

- **CUMULUS-1050**
  - Separated configuration flags for originalPayload/finalPayload cleanup such that they can be set to different retention times
- **CUMULUS-798**
  - Added daily Executions cleanup CloudWatch event that triggers cleanExecutions lambda
  - Added cleanExecutions lambda that removes finalPayload/originalPayload field entries for records older than configured timeout value (execution_payload_retention_period), with a default of 30 days
- **CUMULUS-815/816**
  - Added 'originalPayload' and 'finalPayload' fields to Executions table
  - Updated Execution model to populate originalPayload with the execution payload on record creation
  - Updated Execution model code to populate finalPayload field with the execution payload on execution completion
  - Execution API now exposes the above fields
- **CUMULUS-977**
  - Rename `kinesisConsumer` to `messageConsumer` as it handles both Kinesis streams and SNS topics as of this version.
  - Add `sns`-type rule support. These rules create a subscription between an SNS topic and the `messageConsumer`.
    When a message is received, `messageConsumer` is triggered and passes the SNS message (JSON format expected) in
    its entirety to the workflow in the `payload` field of the Cumulus message. For more information on sns-type rules,
    see the [documentation](https://nasa.github.io/cumulus/docs/data-cookbooks/setup#rules).
- **CUMULUS-975**
  - Add `KinesisInboundEventLogger` and `KinesisOutboundEventLogger` API lambdas. These lambdas
    are utilized to dump incoming and outgoing ingest workflow kinesis streams
    to cloudwatch for analytics in case of AWS/stream failure.
  - Update rules model to allow tracking of log_event ARNs related to
    Rule event logging. Kinesis rule types will now automatically log
    incoming events via a Kinesis event triggered lambda.
    CUMULUS-975-migration-4
  - Update migration code to require explicit migration names per run
  - Added migration_4 to migrate/update exisitng Kinesis rules to have a log event mapping
  - Added new IAM policy for migration lambda
- **CUMULUS-775**
  - Adds a instance metadata endpoint to the `@cumulus/api` package.
  - Adds a new convenience function `hostId` to the `@cumulus/cmrjs` to help build environment specific cmr urls.
  - Fixed `@cumulus/cmrjs.searchConcept` to search and return CMR results.
  - Modified `@cumulus/cmrjs.CMR.searchGranule` and `@cumulus/cmrjs.CMR.searchCollection` to include CMR's provider as a default parameter to searches.
- **CUMULUS-965**
  - Add `@cumulus/test-data.loadJSONTestData()`,
    `@cumulus/test-data.loadTestData()`, and
    `@cumulus/test-data.streamTestData()` to safely load test data. These
    functions should be used instead of using `require()` to load test data,
    which could lead to tests interferring with each other.
  - Add a `@cumulus/common/util/deprecate()` function to mark a piece of code as
    deprecated
- **CUMULUS-986**
  - Added `waitForTestExecutionStart` to `@cumulus/integration-tests`
- **CUMULUS-919**
  - In `@cumulus/deployment`, added support for NGAP permissions boundaries for IAM roles with `useNgapPermissionBoundary` flag in `iam/config.yml`. Defaults to false.

### Fixed

- Fixed a bug where FTP sockets were not closed after an error, keeping the Lambda function active until it timed out [CUMULUS-972]
- **CUMULUS-656**
  - The API will no longer allow the deletion of a provider if that provider is
    referenced by a rule
  - The API will no longer allow the deletion of a collection if that collection
    is referenced by a rule
- Fixed a bug where `@cumulus/sf-sns-report` was not pulling large messages from S3 correctly.

### Deprecated

- `@cumulus/ingest/aws/StepFunction.pullEvent()`. Use `@cumulus/common/aws.pullStepFunctionEvent()`.
- `@cumulus/ingest/consumer.Consume` due to unpredictable implementation. Use `@cumulus/ingest/consumer.Consumer`.
  Call `Consumer.consume()` instead of `Consume.read()`.

## [v1.10.4] - 2018-11-28

### Added

- **CUMULUS-1008**
  - New `config.yml` parameter for SQS consumers: `sqs_consumer_rate: (default 500)`, which is the maximum number of
    messages the consumer will attempt to process per execution. Currently this is only used by the sf-starter consumer,
    which runs every minute by default, making this a messages-per-minute upper bound. SQS does not guarantee the number
    of messages returned per call, so this is not a fixed rate of consumption, only attempted number of messages received.

### Deprecated

- `@cumulus/ingest/consumer.Consume` due to unpredictable implementation. Use `@cumulus/ingest/consumer.Consumer`.

### Changed

- Backported update of `packages/api` dependency `@mapbox/dyno` to `1.4.2` to mitigate `event-stream` vulnerability.

## [v1.10.3] - 2018-10-31

### Added

- **CUMULUS-817**
  - Added AWS Dead Letter Queues for lambdas that are scheduled asynchronously/such that failures show up only in cloudwatch logs.
- **CUMULUS-956**
  - Migrated developer documentation and data-cookbooks to Docusaurus
    - supports versioning of documentation
  - Added `docs/docs-how-to.md` to outline how to do things like add new docs or locally install for testing.
  - Deployment/CI scripts have been updated to work with the new format
- **CUMULUS-811**
  - Added new S3 functions to `@cumulus/common/aws`:
    - `aws.s3TagSetToQueryString`: converts S3 TagSet array to querystring (for use with upload()).
    - `aws.s3PutObject`: Returns promise of S3 `putObject`, which puts an object on S3
    - `aws.s3CopyObject`: Returns promise of S3 `copyObject`, which copies an object in S3 to a new S3 location
    - `aws.s3GetObjectTagging`: Returns promise of S3 `getObjectTagging`, which returns an object containing an S3 TagSet.
  - `@/cumulus/common/aws.s3PutObject` defaults to an explicit `ACL` of 'private' if not overridden.
  - `@/cumulus/common/aws.s3CopyObject` defaults to an explicit `TaggingDirective` of 'COPY' if not overridden.

### Deprecated

- **CUMULUS-811**
  - Deprecated `@cumulus/ingest/aws.S3`. Member functions of this class will now
    log warnings pointing to similar functionality in `@cumulus/common/aws`.

## [v1.10.2] - 2018-10-24

### Added

- **CUMULUS-965**
  - Added a `@cumulus/logger` package
- **CUMULUS-885**
  - Added 'human readable' version identifiers to Lambda Versioning lambda aliases
- **CUMULUS-705**
  - Note: Make sure to update the IAM stack when deploying this update.
  - Adds an AsyncOperations model and associated DynamoDB table to the
    `@cumulus/api` package
  - Adds an /asyncOperations endpoint to the `@cumulus/api` package, which can
    be used to fetch the status of an AsyncOperation.
  - Adds a /bulkDelete endpoint to the `@cumulus/api` package, which performs an
    asynchronous bulk-delete operation. This is a stub right now which is only
    intended to demonstration how AsyncOperations work.
  - Adds an AsyncOperation ECS task to the `@cumulus/api` package, which will
    fetch an Lambda function, run it in ECS, and then store the result to the
    AsyncOperations table in DynamoDB.
- **CUMULUS-851** - Added workflow lambda versioning feature to allow in-flight workflows to use lambda versions that were in place when a workflow was initiated

  - Updated Kes custom code to remove logic that used the CMA file key to determine template compilation logic. Instead, utilize a `customCompilation` template configuration flag to indicate a template should use Cumulus's kes customized methods instead of 'core'.
  - Added `useWorkflowLambdaVersions` configuration option to enable the lambdaVersioning feature set. **This option is set to true by default** and should be set to false to disable the feature.
  - Added uniqueIdentifier configuration key to S3 sourced lambdas to optionally support S3 lambda resource versioning within this scheme. This key must be unique for each modified version of the lambda package and must be updated in configuration each time the source changes.
  - Added a new nested stack template that will create a `LambdaVersions` stack that will take lambda parameters from the base template, generate lambda versions/aliases and return outputs with references to the most 'current' lambda alias reference, and updated 'core' template to utilize these outputs (if `useWorkflowLambdaVersions` is enabled).

- Created a `@cumulus/api/lib/OAuth2` interface, which is implemented by the
  `@cumulus/api/lib/EarthdataLogin` and `@cumulus/api/lib/GoogleOAuth2` classes.
  Endpoints that need to handle authentication will determine which class to use
  based on environment variables. This also greatly simplifies testing.
- Added `@cumulus/api/lib/assertions`, containing more complex AVA test assertions
- Added PublishGranule workflow to publish a granule to CMR without full reingest. (ingest-in-place capability)

- `@cumulus/integration-tests` new functionality:
  - `listCollections` to list collections from a provided data directory
  - `deleteCollection` to delete list of collections from a deployed stack
  - `cleanUpCollections` combines the above in one function.
  - `listProviders` to list providers from a provided data directory
  - `deleteProviders` to delete list of providers from a deployed stack
  - `cleanUpProviders` combines the above in one function.
  - `@cumulus/integrations-tests/api.js`: `deleteGranule` and `deletePdr` functions to make `DELETE` requests to Cumulus API
  - `rules` API functionality for posting and deleting a rule and listing all rules
  - `wait-for-deploy` lambda for use in the redeployment tests
- `@cumulus/ingest/granule.js`: `ingestFile` inserts new `duplicate_found: true` field in the file's record if a duplicate file already exists on S3.
- `@cumulus/api`: `/execution-status` endpoint requests and returns complete execution output if execution output is stored in S3 due to size.
- Added option to use environment variable to set CMR host in `@cumulus/cmrjs`.
- **CUMULUS-781** - Added integration tests for `@cumulus/sync-granule` when `duplicateHandling` is set to `replace` or `skip`
- **CUMULUS-791** - `@cumulus/move-granules`: `moveFileRequest` inserts new `duplicate_found: true` field in the file's record if a duplicate file already exists on S3. Updated output schema to document new `duplicate_found` field.

### Removed

- Removed `@cumulus/common/fake-earthdata-login-server`. Tests can now create a
  service stub based on `@cumulus/api/lib/OAuth2` if testing requires handling
  authentication.

### Changed

- **CUMULUS-940** - modified `@cumulus/common/aws` `receiveSQSMessages` to take a parameter object instead of positional parameters. All defaults remain the same, but now access to long polling is available through `options.waitTimeSeconds`.
- **CUMULUS-948** - Update lambda functions `CNMToCMA` and `CnmResponse` in the `cumulus-data-shared` bucket and point the default stack to them.
- **CUMULUS-782** - Updated `@cumulus/sync-granule` task and `Granule.ingestFile` in `@cumulus/ingest` to keep both old and new data when a destination file with different checksum already exists and `duplicateHandling` is `version`
- Updated the config schema in `@cumulus/move-granules` to include the `moveStagedFiles` param.
- **CUMULUS-778** - Updated config schema and documentation in `@cumulus/sync-granule` to include `duplicateHandling` parameter for specifying how duplicate filenames should be handled
- **CUMULUS-779** - Updated `@cumulus/sync-granule` to throw `DuplicateFile` error when destination files already exist and `duplicateHandling` is `error`
- **CUMULUS-780** - Updated `@cumulus/sync-granule` to use `error` as the default for `duplicateHandling` when it is not specified
- **CUMULUS-780** - Updated `@cumulus/api` to use `error` as the default value for `duplicateHandling` in the `Collection` model
- **CUMULUS-785** - Updated the config schema and documentation in `@cumulus/move-granules` to include `duplicateHandling` parameter for specifying how duplicate filenames should be handled
- **CUMULUS-786, CUMULUS-787** - Updated `@cumulus/move-granules` to throw `DuplicateFile` error when destination files already exist and `duplicateHandling` is `error` or not specified
- **CUMULUS-789** - Updated `@cumulus/move-granules` to keep both old and new data when a destination file with different checksum already exists and `duplicateHandling` is `version`

### Fixed

- `getGranuleId` in `@cumulus/ingest` bug: `getGranuleId` was constructing an error using `filename` which was undefined. The fix replaces `filename` with the `uri` argument.
- Fixes to `del` in `@cumulus/api/endpoints/granules.js` to not error/fail when not all files exist in S3 (e.g. delete granule which has only 2 of 3 files ingested).
- `@cumulus/deployment/lib/crypto.js` now checks for private key existence properly.

## [v1.10.1] - 2018-09-4

### Fixed

- Fixed cloudformation template errors in `@cumulus/deployment/`
  - Replaced references to Fn::Ref: with Ref:
  - Moved long form template references to a newline

## [v1.10.0] - 2018-08-31

### Removed

- Removed unused and broken code from `@cumulus/common`
  - Removed `@cumulus/common/test-helpers`
  - Removed `@cumulus/common/task`
  - Removed `@cumulus/common/message-source`
  - Removed the `getPossiblyRemote` function from `@cumulus/common/aws`
  - Removed the `startPromisedSfnExecution` function from `@cumulus/common/aws`
  - Removed the `getCurrentSfnTask` function from `@cumulus/common/aws`

### Changed

- **CUMULUS-839** - In `@cumulus/sync-granule`, 'collection' is now an optional config parameter

### Fixed

- **CUMULUS-859** Moved duplicate code in `@cumulus/move-granules` and `@cumulus/post-to-cmr` to `@cumulus/ingest`. Fixed imports making assumptions about directory structure.
- `@cumulus/ingest/consumer` correctly limits the number of messages being received and processed from SQS. Details:
  - **Background:** `@cumulus/api` includes a lambda `<stack-name>-sqs2sf` which processes messages from the `<stack-name>-startSF` SQS queue every minute. The `sqs2sf` lambda uses `@cumulus/ingest/consumer` to receive and process messages from SQS.
  - **Bug:** More than `messageLimit` number of messages were being consumed and processed from the `<stack-name>-startSF` SQS queue. Many step functions were being triggered simultaneously by the lambda `<stack-name>-sqs2sf` (which consumes every minute from the `startSF` queue) and resulting in step function failure with the error: `An error occurred (ThrottlingException) when calling the GetExecutionHistory`.
  - **Fix:** `@cumulus/ingest/consumer#processMessages` now processes messages until `timeLimit` has passed _OR_ once it receives up to `messageLimit` messages. `sqs2sf` is deployed with a [default `messageLimit` of 10](https://github.com/nasa/cumulus/blob/670000c8a821ff37ae162385f921c40956e293f7/packages/deployment/app/config.yml#L147).
  - **IMPORTANT NOTE:** `consumer` will actually process up to `messageLimit * 2 - 1` messages. This is because sometimes `receiveSQSMessages` will return less than `messageLimit` messages and thus the consumer will continue to make calls to `receiveSQSMessages`. For example, given a `messageLimit` of 10 and subsequent calls to `receiveSQSMessages` returns up to 9 messages, the loop will continue and a final call could return up to 10 messages.

## [v1.9.1] - 2018-08-22

**Please Note** To take advantage of the added granule tracking API functionality, updates are required for the message adapter and its libraries. You should be on the following versions:

- `cumulus-message-adapter` 1.0.9+
- `cumulus-message-adapter-js` 1.0.4+
- `cumulus-message-adapter-java` 1.2.7+
- `cumulus-message-adapter-python` 1.0.5+

### Added

- **CUMULUS-687** Added logs endpoint to search for logs from a specific workflow execution in `@cumulus/api`. Added integration test.
- **CUMULUS-836** - `@cumulus/deployment` supports a configurable docker storage driver for ECS. ECS can be configured with either `devicemapper` (the default storage driver for AWS ECS-optimized AMIs) or `overlay2` (the storage driver used by the NGAP 2.0 AMI). The storage driver can be configured in `app/config.yml` with `ecs.docker.storageDriver: overlay2 | devicemapper`. The default is `overlay2`.
  - To support this configuration, a [Handlebars](https://handlebarsjs.com/) helper `ifEquals` was added to `packages/deployment/lib/kes.js`.
- **CUMULUS-836** - `@cumulus/api` added IAM roles required by the NGAP 2.0 AMI. The NGAP 2.0 AMI runs a script `register_instances_with_ssm.py` which requires the ECS IAM role to include `ec2:DescribeInstances` and `ssm:GetParameter` permissions.

### Fixed

- **CUMULUS-836** - `@cumulus/deployment` uses `overlay2` driver by default and does not attempt to write `--storage-opt dm.basesize` to fix [this error](https://github.com/moby/moby/issues/37039).
- **CUMULUS-413** Kinesis processing now captures all errrors.
  - Added kinesis fallback mechanism when errors occur during record processing.
  - Adds FallbackTopicArn to `@cumulus/api/lambdas.yml`
  - Adds fallbackConsumer lambda to `@cumulus/api`
  - Adds fallbackqueue option to lambda definitions capture lambda failures after three retries.
  - Adds kinesisFallback SNS topic to signal incoming errors from kinesis stream.
  - Adds kinesisFailureSQS to capture fully failed events from all retries.
- **CUMULUS-855** Adds integration test for kinesis' error path.
- **CUMULUS-686** Added workflow task name and version tracking via `@cumulus/api` executions endpoint under new `tasks` property, and under `workflow_tasks` in step input/output.
  - Depends on `cumulus-message-adapter` 1.0.9+, `cumulus-message-adapter-js` 1.0.4+, `cumulus-message-adapter-java` 1.2.7+ and `cumulus-message-adapter-python` 1.0.5+
- **CUMULUS-771**
  - Updated sync-granule to stream the remote file to s3
  - Added integration test for ingesting granules from ftp provider
  - Updated http/https integration tests for ingesting granules from http/https providers
- **CUMULUS-862** Updated `@cumulus/integration-tests` to handle remote lambda output
- **CUMULUS-856** Set the rule `state` to have default value `ENABLED`

### Changed

- In `@cumulus/deployment`, changed the example app config.yml to have additional IAM roles

## [v1.9.0] - 2018-08-06

**Please note** additional information and upgrade instructions [here](https://nasa.github.io/cumulus/docs/upgrade/1.9.0)

### Added

- **CUMULUS-712** - Added integration tests verifying expected behavior in workflows
- **GITC-776-2** - Add support for versioned collections

### Fixed

- **CUMULUS-832**
  - Fixed indentation in example config.yml in `@cumulus/deployment`
  - Fixed issue with new deployment using the default distribution endpoint in `@cumulus/deployment` and `@cumulus/api`

## [v1.8.1] - 2018-08-01

**Note** IAM roles should be re-deployed with this release.

- **Cumulus-726**
  - Added function to `@cumulus/integration-tests`: `sfnStep` includes `getStepInput` which returns the input to the schedule event of a given step function step.
  - Added IAM policy `@cumulus/deployment`: Lambda processing IAM role includes `kinesis::PutRecord` so step function lambdas can write to kinesis streams.
- **Cumulus Community Edition**
  - Added Google OAuth authentication token logic to `@cumulus/api`. Refactored token endpoint to use environment variable flag `OAUTH_PROVIDER` when determining with authentication method to use.
  - Added API Lambda memory configuration variable `api_lambda_memory` to `@cumulus/api` and `@cumulus/deployment`.

### Changed

- **Cumulus-726**
  - Changed function in `@cumulus/api`: `models/rules.js#addKinesisEventSource` was modified to call to `deleteKinesisEventSource` with all required parameters (rule's name, arn and type).
  - Changed function in `@cumulus/integration-tests`: `getStepOutput` can now be used to return output of failed steps. If users of this function want the output of a failed event, they can pass a third parameter `eventType` as `'failure'`. This function will work as always for steps which completed successfully.

### Removed

- **Cumulus-726**

  - Configuration change to `@cumulus/deployment`: Removed default auto scaling configuration for Granules and Files DynamoDB tables.

- **CUMULUS-688**
  - Add integration test for ExecutionStatus
  - Function addition to `@cumulus/integration-tests`: `api` includes `getExecutionStatus` which returns the execution status from the Cumulus API

## [v1.8.0] - 2018-07-23

### Added

- **CUMULUS-718** Adds integration test for Kinesis triggering a workflow.

- **GITC-776-3** Added more flexibility for rules. You can now edit all fields on the rule's record
  We may need to update the api documentation to reflect this.

- **CUMULUS-681** - Add ingest-in-place action to granules endpoint

  - new applyWorkflow action at PUT /granules/{granuleid} Applying a workflow starts an execution of the provided workflow and passes the granule record as payload.
    Parameter(s):
    - workflow - the workflow name

- **CUMULUS-685** - Add parent exeuction arn to the execution which is triggered from a parent step function

### Changed

- **CUMULUS-768** - Integration tests get S3 provider data from shared data folder

### Fixed

- **CUMULUS-746** - Move granule API correctly updates record in dynamo DB and cmr xml file
- **CUMULUS-766** - Populate database fileSize field from S3 if value not present in Ingest payload

## [v1.7.1] - 2018-07-27 - [BACKPORT]

### Fixed

- **CUMULUS-766** - Backport from 1.8.0 - Populate database fileSize field from S3 if value not present in Ingest payload

## [v1.7.0] - 2018-07-02

### Please note: [Upgrade Instructions](https://nasa.github.io/cumulus/docs/upgrade/1.7.0)

### Added

- **GITC-776-2** - Add support for versioned collectons
- **CUMULUS-491** - Add granule reconciliation API endpoints.
- **CUMULUS-480** Add suport for backup and recovery:
  - Add DynamoDB tables for granules, executions and pdrs
  - Add ability to write all records to S3
  - Add ability to download all DynamoDB records in form json files
  - Add ability to upload records to DynamoDB
  - Add migration scripts for copying granule, pdr and execution records from ElasticSearch to DynamoDB
  - Add IAM support for batchWrite on dynamoDB
-
- **CUMULUS-508** - `@cumulus/deployment` cloudformation template allows for lambdas and ECS clusters to have multiple AZ availability.
  - `@cumulus/deployment` also ensures docker uses `devicemapper` storage driver.
- **CUMULUS-755** - `@cumulus/deployment` Add DynamoDB autoscaling support.
  - Application developers can add autoscaling and override default values in their deployment's `app/config.yml` file using a `{TableName}Table:` key.

### Fixed

- **CUMULUS-747** - Delete granule API doesn't delete granule files in s3 and granule in elasticsearch
  - update the StreamSpecification DynamoDB tables to have StreamViewType: "NEW_AND_OLD_IMAGES"
  - delete granule files in s3
- **CUMULUS-398** - Fix not able to filter executions by workflow
- **CUMULUS-748** - Fix invalid lambda .zip files being validated/uploaded to AWS
- **CUMULUS-544** - Post to CMR task has UAT URL hard-coded
  - Made configurable: PostToCmr now requires CMR_ENVIRONMENT env to be set to 'SIT' or 'OPS' for those CMR environments. Default is UAT.

### Changed

- **GITC-776-4** - Changed Discover-pdrs to not rely on collection but use provider_path in config. It also has an optional filterPdrs regex configuration parameter

- **CUMULUS-710** - In the integration test suite, `getStepOutput` returns the output of the first successful step execution or last failed, if none exists

## [v1.6.0] - 2018-06-06

### Please note: [Upgrade Instructions](https://nasa.github.io/cumulus/docs/upgrade/1.6.0)

### Fixed

- **CUMULUS-602** - Format all logs sent to Elastic Search.
  - Extract cumulus log message and index it to Elastic Search.

### Added

- **CUMULUS-556** - add a mechanism for creating and running migration scripts on deployment.
- **CUMULUS-461** Support use of metadata date and other components in `url_path` property

### Changed

- **CUMULUS-477** Update bucket configuration to support multiple buckets of the same type:
  - Change the structure of the buckets to allow for more than one bucket of each type. The bucket structure is now:
    bucket-key:
    name: <bucket-name>
    type: <type> i.e. internal, public, etc.
  - Change IAM and app deployment configuration to support new bucket structure
  - Update tasks and workflows to support new bucket structure
  - Replace instances where buckets.internal is relied upon to either use the system bucket or a configured bucket
  - Move IAM template to the deployment package. NOTE: You now have to specify '--template node_modules/@cumulus/deployment/iam' in your IAM deployment
  - Add IAM cloudformation template support to filter buckets by type

## [v1.5.5] - 2018-05-30

### Added

- **CUMULUS-530** - PDR tracking through Queue-granules
  - Add optional `pdr` property to the sync-granule task's input config and output payload.
- **CUMULUS-548** - Create a Lambda task that generates EMS distribution reports
  - In order to supply EMS Distribution Reports, you must enable S3 Server
    Access Logging on any S3 buckets used for distribution. See [How Do I Enable Server Access Logging for an S3 Bucket?](https://docs.aws.amazon.com/AmazonS3/latest/user-guide/server-access-logging.html)
    The "Target bucket" setting should point at the Cumulus internal bucket.
    The "Target prefix" should be
    "<STACK_NAME>/ems-distribution/s3-server-access-logs/", where "STACK_NAME"
    is replaced with the name of your Cumulus stack.

### Fixed

- **CUMULUS-546 - Kinesis Consumer should catch and log invalid JSON**
  - Kinesis Consumer lambda catches and logs errors so that consumer doesn't get stuck in a loop re-processing bad json records.
- EMS report filenames are now based on their start time instead of the time
  instead of the time that the report was generated
- **CUMULUS-552 - Cumulus API returns different results for the same collection depending on query**
  - The collection, provider and rule records in elasticsearch are now replaced with records from dynamo db when the dynamo db records are updated.

### Added

- `@cumulus/deployment`'s default cloudformation template now configures storage for Docker to match the configured ECS Volume. The template defines Docker's devicemapper basesize (`dm.basesize`) using `ecs.volumeSize`. This addresses ECS default of limiting Docker containers to 10GB of storage ([Read more](https://aws.amazon.com/premiumsupport/knowledge-center/increase-default-ecs-docker-limit/)).

## [v1.5.4] - 2018-05-21

### Added

- **CUMULUS-535** - EMS Ingest, Archive, Archive Delete reports
  - Add lambda EmsReport to create daily EMS Ingest, Archive, Archive Delete reports
  - ems.provider property added to `@cumulus/deployment/app/config.yml`.
    To change the provider name, please add `ems: provider` property to `app/config.yml`.
- **CUMULUS-480** Use DynamoDB to store granules, pdrs and execution records
  - Activate PointInTime feature on DynamoDB tables
  - Increase test coverage on api package
  - Add ability to restore metadata records from json files to DynamoDB
- **CUMULUS-459** provide API endpoint for moving granules from one location on s3 to another

## [v1.5.3] - 2018-05-18

### Fixed

- **CUMULUS-557 - "Add dataType to DiscoverGranules output"**
  - Granules discovered by the DiscoverGranules task now include dataType
  - dataType is now a required property for granules used as input to the
    QueueGranules task
- **CUMULUS-550** Update deployment app/config.yml to force elasticsearch updates for deleted granules

## [v1.5.2] - 2018-05-15

### Fixed

- **CUMULUS-514 - "Unable to Delete the Granules"**
  - updated cmrjs.deleteConcept to return success if the record is not found
    in CMR.

### Added

- **CUMULUS-547** - The distribution API now includes an
  "earthdataLoginUsername" query parameter when it returns a signed S3 URL
- **CUMULUS-527 - "parse-pdr queues up all granules and ignores regex"**
  - Add an optional config property to the ParsePdr task called
    "granuleIdFilter". This property is a regular expression that is applied
    against the filename of the first file of each granule contained in the
    PDR. If the regular expression matches, then the granule is included in
    the output. Defaults to '.', which will match all granules in the PDR.
- File checksums in PDRs now support MD5
- Deployment support to subscribe to an SNS topic that already exists
- **CUMULUS-470, CUMULUS-471** In-region S3 Policy lambda added to API to update bucket policy for in-region access.
- **CUMULUS-533** Added fields to granule indexer to support EMS ingest and archive record creation
- **CUMULUS-534** Track deleted granules
  - added `deletedgranule` type to `cumulus` index.
  - **Important Note:** Force custom bootstrap to re-run by adding this to
    app/config.yml `es: elasticSearchMapping: 7`
- You can now deploy cumulus without ElasticSearch. Just add `es: null` to your `app/config.yml` file. This is only useful for debugging purposes. Cumulus still requires ElasticSearch to properly operate.
- `@cumulus/integration-tests` includes and exports the `addRules` function, which seeds rules into the DynamoDB table.
- Added capability to support EFS in cloud formation template. Also added
  optional capability to ssh to your instance and privileged lambda functions.
- Added support to force discovery of PDRs that have already been processed
  and filtering of selected data types
- `@cumulus/cmrjs` uses an environment variable `USER_IP_ADDRESS` or fallback
  IP address of `10.0.0.0` when a public IP address is not available. This
  supports lambda functions deployed into a VPC's private subnet, where no
  public IP address is available.

### Changed

- **CUMULUS-550** Custom bootstrap automatically adds new types to index on
  deployment

## [v1.5.1] - 2018-04-23

### Fixed

- add the missing dist folder to the hello-world task
- disable uglifyjs on the built version of the pdr-status-check (read: https://github.com/webpack-contrib/uglifyjs-webpack-plugin/issues/264)

## [v1.5.0] - 2018-04-23

### Changed

- Removed babel from all tasks and packages and increased minimum node requirements to version 8.10
- Lambda functions created by @cumulus/deployment will use node8.10 by default
- Moved [cumulus-integration-tests](https://github.com/nasa/cumulus-integration-tests) to the `example` folder CUMULUS-512
- Streamlined all packages dependencies (e.g. remove redundant dependencies and make sure versions are the same across packages)
- **CUMULUS-352:** Update Cumulus Elasticsearch indices to use [index aliases](https://www.elastic.co/guide/en/elasticsearch/reference/current/indices-aliases.html).
- **CUMULUS-519:** ECS tasks are no longer restarted after each CF deployment unless `ecs.restartTasksOnDeploy` is set to true
- **CUMULUS-298:** Updated log filterPattern to include all CloudWatch logs in ElasticSearch
- **CUMULUS-518:** Updates to the SyncGranule config schema
  - `granuleIdExtraction` is no longer a property
  - `process` is now an optional property
  - `provider_path` is no longer a property

### Fixed

- **CUMULUS-455 "Kes deployments using only an updated message adapter do not get automatically deployed"**
  - prepended the hash value of cumulus-message-adapter.zip file to the zip file name of lambda which uses message adapter.
  - the lambda function will be redeployed when message adapter or lambda function are updated
- Fixed a bug in the bootstrap lambda function where it stuck during update process
- Fixed a bug where the sf-sns-report task did not return the payload of the incoming message as the output of the task [CUMULUS-441]

### Added

- **CUMULUS-352:** Add reindex CLI to the API package.
- **CUMULUS-465:** Added mock http/ftp/sftp servers to the integration tests
- Added a `delete` method to the `@common/CollectionConfigStore` class
- **CUMULUS-467 "@cumulus/integration-tests or cumulus-integration-tests should seed provider and collection in deployed DynamoDB"**
  - `example` integration-tests populates providers and collections to database
  - `example` workflow messages are populated from workflow templates in s3, provider and collection information in database, and input payloads. Input templates are removed.
  - added `https` protocol to provider schema

## [v1.4.1] - 2018-04-11

### Fixed

- Sync-granule install

## [v1.4.0] - 2018-04-09

### Fixed

- **CUMULUS-392 "queue-granules not returning the sfn-execution-arns queued"**
  - updated queue-granules to return the sfn-execution-arns queued and pdr if exists.
  - added pdr to ingest message meta.pdr instead of payload, so the pdr information doesn't get lost in the ingest workflow, and ingested granule in elasticsearch has pdr name.
  - fixed sf-sns-report schema, remove the invalid part
  - fixed pdr-status-check schema, the failed execution contains arn and reason
- **CUMULUS-206** make sure homepage and repository urls exist in package.json files of tasks and packages

### Added

- Example folder with a cumulus deployment example

### Changed

- [CUMULUS-450](https://bugs.earthdata.nasa.gov/browse/CUMULUS-450) - Updated
  the config schema of the **queue-granules** task
  - The config no longer takes a "collection" property
  - The config now takes an "internalBucket" property
  - The config now takes a "stackName" property
- [CUMULUS-450](https://bugs.earthdata.nasa.gov/browse/CUMULUS-450) - Updated
  the config schema of the **parse-pdr** task
  - The config no longer takes a "collection" property
  - The "stack", "provider", and "bucket" config properties are now
    required
- **CUMULUS-469** Added a lambda to the API package to prototype creating an S3 bucket policy for direct, in-region S3 access for the prototype bucket

### Removed

- Removed the `findTmpTestDataDirectory()` function from
  `@cumulus/common/test-utils`

### Fixed

- [CUMULUS-450](https://bugs.earthdata.nasa.gov/browse/CUMULUS-450)
  - The **queue-granules** task now enqueues a **sync-granule** task with the
    correct collection config for that granule based on the granule's
    data-type. It had previously been using the collection config from the
    config of the **queue-granules** task, which was a problem if the granules
    being queued belonged to different data-types.
  - The **parse-pdr** task now handles the case where a PDR contains granules
    with different data types, and uses the correct granuleIdExtraction for
    each granule.

### Added

- **CUMULUS-448** Add code coverage checking using [nyc](https://github.com/istanbuljs/nyc).

## [v1.3.0] - 2018-03-29

### Deprecated

- discover-s3-granules is deprecated. The functionality is provided by the discover-granules task

### Fixed

- **CUMULUS-331:** Fix aws.downloadS3File to handle non-existent key
- Using test ftp provider for discover-granules testing [CUMULUS-427]
- **CUMULUS-304: "Add AWS API throttling to pdr-status-check task"** Added concurrency limit on SFN API calls. The default concurrency is 10 and is configurable through Lambda environment variable CONCURRENCY.
- **CUMULUS-414: "Schema validation not being performed on many tasks"** revised npm build scripts of tasks that use cumulus-message-adapter to place schema directories into dist directories.
- **CUMULUS-301:** Update all tests to use test-data package for testing data.
- **CUMULUS-271: "Empty response body from rules PUT endpoint"** Added the updated rule to response body.
- Increased memory allotment for `CustomBootstrap` lambda function. Resolves failed deployments where `CustomBootstrap` lambda function was failing with error `Process exited before completing request`. This was causing deployments to stall, fail to update and fail to rollback. This error is thrown when the lambda function tries to use more memory than it is allotted.
- Cumulus repository folders structure updated:
  - removed the `cumulus` folder altogether
  - moved `cumulus/tasks` to `tasks` folder at the root level
  - moved the tasks that are not converted to use CMA to `tasks/.not_CMA_compliant`
  - updated paths where necessary

### Added

- `@cumulus/integration-tests` - Added support for testing the output of an ECS activity as well as a Lambda function.

## [v1.2.0] - 2018-03-20

### Fixed

- Update vulnerable npm packages [CUMULUS-425]
- `@cumulus/api`: `kinesis-consumer.js` uses `sf-scheduler.js#schedule` instead of placing a message directly on the `startSF` SQS queue. This is a fix for [CUMULUS-359](https://bugs.earthdata.nasa.gov/browse/CUMULUS-359) because `sf-scheduler.js#schedule` looks up the provider and collection data in DynamoDB and adds it to the `meta` object of the enqueued message payload.
- `@cumulus/api`: `kinesis-consumer.js` catches and logs errors instead of doing an error callback. Before this change, `kinesis-consumer` was failing to process new records when an existing record caused an error because it would call back with an error and stop processing additional records. It keeps trying to process the record causing the error because it's "position" in the stream is unchanged. Catching and logging the errors is part 1 of the fix. Proposed part 2 is to enqueue the error and the message on a "dead-letter" queue so it can be processed later ([CUMULUS-413](https://bugs.earthdata.nasa.gov/browse/CUMULUS-413)).
- **CUMULUS-260: "PDR page on dashboard only shows zeros."** The PDR stats in LPDAAC are all 0s, even if the dashboard has been fixed to retrieve the correct fields. The current version of pdr-status-check has a few issues.
  - pdr is not included in the input/output schema. It's available from the input event. So the pdr status and stats are not updated when the ParsePdr workflow is complete. Adding the pdr to the input/output of the task will fix this.
  - pdr-status-check doesn't update pdr stats which prevent the real time pdr progress from showing up in the dashboard. To solve this, added lambda function sf-sns-report which is copied from @cumulus/api/lambdas/sf-sns-broadcast with modification, sf-sns-report can be used to report step function status anywhere inside a step function. So add step sf-sns-report after each pdr-status-check, we will get the PDR status progress at real time.
  - It's possible an execution is still in the queue and doesn't exist in sfn yet. Added code to handle 'ExecutionDoesNotExist' error when checking the execution status.
- Fixed `aws.cloudwatchevents()` typo in `packages/ingest/aws.js`. This typo was the root cause of the error: `Error: Could not process scheduled_ingest, Error: : aws.cloudwatchevents is not a constructor` seen when trying to update a rule.

### Removed

- `@cumulus/ingest/aws`: Remove queueWorkflowMessage which is no longer being used by `@cumulus/api`'s `kinesis-consumer.js`.

## [v1.1.4] - 2018-03-15

### Added

- added flag `useList` to parse-pdr [CUMULUS-404]

### Fixed

- Pass encrypted password to the ApiGranule Lambda function [CUMULUS-424]

## [v1.1.3] - 2018-03-14

### Fixed

- Changed @cumulus/deployment package install behavior. The build process will happen after installation

## [v1.1.2] - 2018-03-14

### Added

- added tools to @cumulus/integration-tests for local integration testing
- added end to end testing for discovering and parsing of PDRs
- `yarn e2e` command is available for end to end testing

### Fixed

- **CUMULUS-326: "Occasionally encounter "Too Many Requests" on deployment"** The api gateway calls will handle throttling errors
- **CUMULUS-175: "Dashboard providers not in sync with AWS providers."** The root cause of this bug - DynamoDB operations not showing up in Elasticsearch - was shared by collections and rules. The fix was to update providers', collections' and rules; POST, PUT and DELETE endpoints to operate on DynamoDB and using DynamoDB streams to update Elasticsearch. The following packages were made:
  - `@cumulus/deployment` deploys DynamoDB streams for the Collections, Providers and Rules tables as well as a new lambda function called `dbIndexer`. The `dbIndexer` lambda has an event source mapping which listens to each of the DynamoDB streams. The dbIndexer lambda receives events referencing operations on the DynamoDB table and updates the elasticsearch cluster accordingly.
  - The `@cumulus/api` endpoints for collections, providers and rules _only_ query DynamoDB, with the exception of LIST endpoints and the collections' GET endpoint.

### Updated

- Broke up `kes.override.js` of @cumulus/deployment to multiple modules and moved to a new location
- Expanded @cumulus/deployment test coverage
- all tasks were updated to use cumulus-message-adapter-js 1.0.1
- added build process to integration-tests package to babelify it before publication
- Update @cumulus/integration-tests lambda.js `getLambdaOutput` to return the entire lambda output. Previously `getLambdaOutput` returned only the payload.

## [v1.1.1] - 2018-03-08

### Removed

- Unused queue lambda in api/lambdas [CUMULUS-359]

### Fixed

- Kinesis message content is passed to the triggered workflow [CUMULUS-359]
- Kinesis message queues a workflow message and does not write to rules table [CUMULUS-359]

## [v1.1.0] - 2018-03-05

### Added

- Added a `jlog` function to `common/test-utils` to aid in test debugging
- Integration test package with command line tool [CUMULUS-200] by @laurenfrederick
- Test for FTP `useList` flag [CUMULUS-334] by @kkelly51

### Updated

- The `queue-pdrs` task now uses the [cumulus-message-adapter-js](https://github.com/nasa/cumulus-message-adapter-js)
  library
- Updated the `queue-pdrs` JSON schemas
- The test-utils schema validation functions now throw an error if validation
  fails
- The `queue-granules` task now uses the [cumulus-message-adapter-js](https://github.com/nasa/cumulus-message-adapter-js)
  library
- Updated the `queue-granules` JSON schemas

### Removed

- Removed the `getSfnExecutionByName` function from `common/aws`
- Removed the `getGranuleStatus` function from `common/aws`

## [v1.0.1] - 2018-02-27

### Added

- More tests for discover-pdrs, dicover-granules by @yjpa7145
- Schema validation utility for tests by @yjpa7145

### Changed

- Fix an FTP listing bug for servers that do not support STAT [CUMULUS-334] by @kkelly51

## [v1.0.0] - 2018-02-23

[unreleased]: https://github.com/nasa/cumulus/compare/v7.0.0...HEAD
[v6.0.0]: https://github.com/nasa/cumulus/compare/v6.0.0...v7.0.0
[v6.0.0]: https://github.com/nasa/cumulus/compare/v5.0.1...v6.0.0
[v5.0.1]: https://github.com/nasa/cumulus/compare/v5.0.0...v5.0.1
[v5.0.0]: https://github.com/nasa/cumulus/compare/v4.0.0...v5.0.0
[v4.0.0]: https://github.com/nasa/cumulus/compare/v3.0.1...v4.0.0
[v3.0.1]: https://github.com/nasa/cumulus/compare/v3.0.0...v3.0.1
[v3.0.0]: https://github.com/nasa/cumulus/compare/v2.0.1...v3.0.0
[v2.0.7]: https://github.com/nasa/cumulus/compare/v2.0.6...v2.0.7
[v2.0.6]: https://github.com/nasa/cumulus/compare/v2.0.5...v2.0.6
[v2.0.5]: https://github.com/nasa/cumulus/compare/v2.0.4...v2.0.5
[v2.0.4]: https://github.com/nasa/cumulus/compare/v2.0.3...v2.0.4
[v2.0.3]: https://github.com/nasa/cumulus/compare/v2.0.2...v2.0.3
[v2.0.2]: https://github.com/nasa/cumulus/compare/v2.0.1...v2.0.2
[v2.0.1]: https://github.com/nasa/cumulus/compare/v1.24.0...v2.0.1
[v2.0.0]: https://github.com/nasa/cumulus/compare/v1.24.0...v2.0.0
[v1.24.0]: https://github.com/nasa/cumulus/compare/v1.23.2...v1.24.0
[v1.23.2]: https://github.com/nasa/cumulus/compare/v1.22.1...v1.23.2
[v1.22.1]: https://github.com/nasa/cumulus/compare/v1.21.0...v1.22.1
[v1.21.0]: https://github.com/nasa/cumulus/compare/v1.20.0...v1.21.0
[v1.20.0]: https://github.com/nasa/cumulus/compare/v1.19.0...v1.20.0
[v1.19.0]: https://github.com/nasa/cumulus/compare/v1.18.0...v1.19.0
[v1.18.0]: https://github.com/nasa/cumulus/compare/v1.17.0...v1.18.0
[v1.17.0]: https://github.com/nasa/cumulus/compare/v1.16.1...v1.17.0
[v1.16.1]: https://github.com/nasa/cumulus/compare/v1.16.0...v1.16.1
[v1.16.0]: https://github.com/nasa/cumulus/compare/v1.15.0...v1.16.0
[v1.15.0]: https://github.com/nasa/cumulus/compare/v1.14.5...v1.15.0
[v1.14.5]: https://github.com/nasa/cumulus/compare/v1.14.4...v1.14.5
[v1.14.4]: https://github.com/nasa/cumulus/compare/v1.14.3...v1.14.4
[v1.14.3]: https://github.com/nasa/cumulus/compare/v1.14.2...v1.14.3
[v1.14.2]: https://github.com/nasa/cumulus/compare/v1.14.1...v1.14.2
[v1.14.1]: https://github.com/nasa/cumulus/compare/v1.14.0...v1.14.1
[v1.14.0]: https://github.com/nasa/cumulus/compare/v1.13.5...v1.14.0
[v1.13.5]: https://github.com/nasa/cumulus/compare/v1.13.4...v1.13.5
[v1.13.4]: https://github.com/nasa/cumulus/compare/v1.13.3...v1.13.4
[v1.13.3]: https://github.com/nasa/cumulus/compare/v1.13.2...v1.13.3
[v1.13.2]: https://github.com/nasa/cumulus/compare/v1.13.1...v1.13.2
[v1.13.1]: https://github.com/nasa/cumulus/compare/v1.13.0...v1.13.1
[v1.13.0]: https://github.com/nasa/cumulus/compare/v1.12.1...v1.13.0
[v1.12.1]: https://github.com/nasa/cumulus/compare/v1.12.0...v1.12.1
[v1.12.0]: https://github.com/nasa/cumulus/compare/v1.11.3...v1.12.0
[v1.11.3]: https://github.com/nasa/cumulus/compare/v1.11.2...v1.11.3
[v1.11.2]: https://github.com/nasa/cumulus/compare/v1.11.1...v1.11.2
[v1.11.1]: https://github.com/nasa/cumulus/compare/v1.11.0...v1.11.1
[v1.11.0]: https://github.com/nasa/cumulus/compare/v1.10.4...v1.11.0
[v1.10.4]: https://github.com/nasa/cumulus/compare/v1.10.3...v1.10.4
[v1.10.3]: https://github.com/nasa/cumulus/compare/v1.10.2...v1.10.3
[v1.10.2]: https://github.com/nasa/cumulus/compare/v1.10.1...v1.10.2
[v1.10.1]: https://github.com/nasa/cumulus/compare/v1.10.0...v1.10.1
[v1.10.0]: https://github.com/nasa/cumulus/compare/v1.9.1...v1.10.0
[v1.9.1]: https://github.com/nasa/cumulus/compare/v1.9.0...v1.9.1
[v1.9.0]: https://github.com/nasa/cumulus/compare/v1.8.1...v1.9.0
[v1.8.1]: https://github.com/nasa/cumulus/compare/v1.8.0...v1.8.1
[v1.8.0]: https://github.com/nasa/cumulus/compare/v1.7.0...v1.8.0
[v1.7.0]: https://github.com/nasa/cumulus/compare/v1.6.0...v1.7.0
[v1.6.0]: https://github.com/nasa/cumulus/compare/v1.5.5...v1.6.0
[v1.5.5]: https://github.com/nasa/cumulus/compare/v1.5.4...v1.5.5
[v1.5.4]: https://github.com/nasa/cumulus/compare/v1.5.3...v1.5.4
[v1.5.3]: https://github.com/nasa/cumulus/compare/v1.5.2...v1.5.3
[v1.5.2]: https://github.com/nasa/cumulus/compare/v1.5.1...v1.5.2
[v1.5.1]: https://github.com/nasa/cumulus/compare/v1.5.0...v1.5.1
[v1.5.0]: https://github.com/nasa/cumulus/compare/v1.4.1...v1.5.0
[v1.4.1]: https://github.com/nasa/cumulus/compare/v1.4.0...v1.4.1
[v1.4.0]: https://github.com/nasa/cumulus/compare/v1.3.0...v1.4.0
[v1.3.0]: https://github.com/nasa/cumulus/compare/v1.2.0...v1.3.0
[v1.2.0]: https://github.com/nasa/cumulus/compare/v1.1.4...v1.2.0
[v1.1.4]: https://github.com/nasa/cumulus/compare/v1.1.3...v1.1.4
[v1.1.3]: https://github.com/nasa/cumulus/compare/v1.1.2...v1.1.3
[v1.1.2]: https://github.com/nasa/cumulus/compare/v1.1.1...v1.1.2
[v1.1.1]: https://github.com/nasa/cumulus/compare/v1.0.1...v1.1.1
[v1.1.0]: https://github.com/nasa/cumulus/compare/v1.0.1...v1.1.0
[v1.0.1]: https://github.com/nasa/cumulus/compare/v1.0.0...v1.0.1
[v1.0.0]: https://github.com/nasa/cumulus/compare/pre-v1-release...v1.0.0

[thin-egress-app]: <https://github.com/asfadmin/thin-egress-app> "Thin Egress App"<|MERGE_RESOLUTION|>--- conflicted
+++ resolved
@@ -51,9 +51,6 @@
   - Updated `ingestUMMGranule` to take in an optional CMR Revision ID to pass to `getWriteHeaders`.
 - **CUMULUS-2350**
   - Updates the examples on the `/s3credentialsREADME`, to include Python and JavaScript code demonstrating how to refresh the s3credential for programatic access.
-
-<<<<<<< HEAD
-=======
 - **CUMULUS-2383**
   - PostToCMR task will return CMRInternalError when a `500` status is returned from CMR
 
@@ -64,7 +61,6 @@
   - `protected_buckets`
   - `public_buckets`
 
->>>>>>> 512c01c0
 ## [v6.0.0] 2021-02-16
 
 ### MIGRATION NOTES
