--- conflicted
+++ resolved
@@ -43,10 +43,6 @@
   - Added `@cumulus/aws-client/S3.getObject` to get an AWS S3 object
   - Added `@cumulus/aws-client/S3.waitForObject` to get an AWS S3 object,
     retrying, if necessary
-<<<<<<< HEAD
-- **CUMULUS-2112**
-  - Added `@cumulus/api/lambdas/internal-reconciliation-report`, so create-reconciliation-report lambda can create `Internal` reconciliation report
-=======
 - **CUMULUS-1961**
   - Adds `startTimestamp` and `endTimestamp` parameters to endpoint
     `reconcilationReports`.  Setting these values will filter the returned
@@ -63,7 +59,9 @@
     those found in Cumulus and only those compared to the CMR holdings. For the moment
     there is not enough information to change the internal consistency check, and S3 vs
     Cumulus comparisons are unchanged by the timestamps.
->>>>>>> c055e479
+- **CUMULUS-2112**
+  - Added `@cumulus/api/lambdas/internal-reconciliation-report`, so create-reconciliation-report
+    lambda can create `Internal` reconciliation report
 - **CUMULUS-2116**
   - Added `@cumulus/api/models/granule.unpublishAndDeleteGranule` which unpublishes a granule from CMR and deletes it from Cumulus, but does not update the record to `published: false` before deletion
 
