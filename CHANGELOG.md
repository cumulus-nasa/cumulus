# Changelog

All notable changes to this project will be documented in this file.

The format is based on [Keep a Changelog](http://keepachangelog.com/en/1.0.0/).

## [Unreleased]

### Fixed

- Updated `hyrax-metadata-updates` task so the opendap url has Type 'USE SERVICE API'

### MIGRATION NOTES

- **CUMULUS-2255** - Cumulus has upgraded its supported version of Terraform
  from **0.12.12** to **0.13.6**. Please see the [instructions to upgrade your
  deployments](https://github.com/nasa/cumulus/blob/master/docs/upgrade-notes/upgrading-tf-version-0.13.6.md).

### BREAKING CHANGES

- **CUMULUS-2185** - RDS Migration Epic
  - **CUMULUS-2191**
    - Removed the following from the `@cumulus/api/models.asyncOperation` class in
      favor of the added `@cumulus/async-operations` module:
      - `start`
      - `startAsyncOperations`
  - **CUMULUS-2187**
    - The `async-operations` endpoint will now omit `output` instead
      of returning `none` when the operation did not return output.
- **CUMULUS-2255** - Cumulus has upgraded its supported version of Terraform from **0.12.12** to **0.13.6**.

### Added

- **CUMULUS-2291**
  - Add provider filter to Granule Inventory Report
- **CUMULUS-2185** - RDS Migration Epic
  - **CUMULUS-2188**
    - Added `data-migration2` Lambda to be run after `data-migration1`
    - Added logic to `data-migration2` Lambda for migrating execution records from DynamoDB to RDS
  - **CUMULUS-2191**
    - Added `@cumulus/async-operations` to core packages, exposing
      `startAsyncOperation` which will handle starting an async operation and adding an entry to both RDS and DynamoDb
  - **CUMULUS-2127**
    - Add schema migration for `collections` table
  - **CUMULUS-2129**
    - Added logic to `data-migration1` Lambda for migrating collection records from Dynamo to RDS
  - **CUMULUS-2157**
    - Add schema migration for `providers` table
    - Added logic to `data-migration1` Lambda for migrating provider records from Dynamo to RDS
  - **CUMULUS-2187**
    - Added logic to `data-migration1` Lambda for migrating async operation records from Dynamo to RDS
  - **CUMULUS-2198**
    - Added logic to `data-migration1` Lambda for migrating rule records from DynamoDB to RDS
  - **CUMULUS-2182**
    - Add schema migration for PDRs table
  - **CUMULUS-2230**
    - Add schema migration for `rules` table
  - **CUMULUS-2183**
    - Add schema migration for `asyncOperations` table
  - **CUMULUS-2184**
    - Add schema migration for `executions` table
  - **CUMULUS-2257**
    - Updated RDS table and column names to snake_case
    - Added `translateApiAsyncOperationToPostgresAsyncOperation` function to `@cumulus/db`
  - **CUMULUS-2186**
<<<<<<< HEAD
    - Added logic to `data-migration2` Lambda for migrating PDR records from
      DynamoDB to RDS
  - **CUMULUS-2235** - Added initial ingest load spec test/utility
=======
    - Added logic to `data-migration2` Lambda for migrating PDR records from DynamoDB to RDS
  - **CUMULUS-2167**
    - Added logic to `data-migration2` Lambda for migrating Granule records from DynamoDB to RDS and parse Granule records to
    store File records in RDS.
- **CUMULUS-2128**
  - Added helper functions:
    - `@cumulus/db/translate/file/translateApiFiletoPostgresFile`
    - `@cumulus/db/translate/file/translateApiGranuletoPostgresGranule`
    - `@cumulus/message/Providers/getMessageProvider`
>>>>>>> 432a0df6
- **CUMULUS-2190**
  - Added helper functions:
    - `@cumulus/message/Executions/getMessageExecutionOriginalPayload`
    - `@cumulus/message/Executions/getMessageExecutionFinalPayload`
    - `@cumulus/message/workflows/getMessageWorkflowTasks`
    - `@cumulus/message/workflows/getMessageWorkflowStartTime`
    - `@cumulus/message/workflows/getMessageWorkflowStopTime`
    - `@cumulus/message/workflows/getMessageWorkflowName`
- **CUMULUS-2192**
  - Added helper functions:
    - `@cumulus/message/PDRs/getMessagePdrRunningExecutions`
    - `@cumulus/message/PDRs/getMessagePdrCompletedExecutions`
    - `@cumulus/message/PDRs/getMessagePdrFailedExecutions`
    - `@cumulus/message/PDRs/getMessagePdrStats`
    - `@cumulus/message/PDRs/getPdrPercentCompletion`
    - `@cumulus/message/workflows/getWorkflowDuration`
- **CUMULUS-2199**
  - Added `translateApiRuleToPostgresRule` to `@cumulus/db` to translate API Rule to conform to Postgres Rule definition.

### Changed

- **CUMULUS-2185** - RDS Migration Epic
  - **CUMUlUS-2128**
    - Added "upsert" logic to the `sfEventSqsToDbRecords` Lambda for granule and file writes to the core PostgreSQL database
  - **CUMULUS-2199**
    - Updated Rules endpoint to write rules to core PostgreSQL database in addition to DynamoDB and to delete rules from the PostgreSQL database in addition to DynamoDB.
    - Updated `create` in Rules Model to take in optional `createdAt` parameter which sets the value of createdAt if not specified during function call.
  - **CUMULUS-2189**
    - Updated Provider endpoint logic to write providers in parallel to Core
      PostgreSQL database
    - Update integration tests to utilize API calls instead of direct
      api/model/Provider calls
  - **CUMULUS-2191**
    - Updated cumuluss/async-operation task to write async-operations to the RDS
    database.
  - **CUMULUS-2228**
    - Added logic to the `sfEventSqsToDbRecords` Lambda to write execution, PDR, and granule records to the Core PostgreSQL database in parallel with writes to DynamoDB
  - **CUMUlUS-2190**
    - Added "upsert" logic to the `sfEventSqsToDbRecords` Lambda for PDR writes to the core PostgreSQL database
  - **CUMUlUS-2192**
    - Added "upsert" logic to the `sfEventSqsToDbRecords` Lambda for execution writes to the core PostgreSQL database
  - **CUMULUS-2187**
    - The `async-operations` endpoint will now omit `output` instead
      of returning `none` when the operation did not return output.
  - **CUMULUS-2167**
    - Change Postgres Schema definition for Files to remove `filename` and `name` and only support `file_name`.
    - Change Postgres Schema definition for Files to remove `size` to only support `file_size`.
    - Change `PostgresFile` to remove duplicate fields `filename` and `name` and rename `size` to `file_size`.

### Changed

- **CUMULUS-2255**
  - Updated Terraform deployment code syntax for compatibility with version 0.13.6

### Fixed

- **CUMULUS-2310**
  - Use valid filename for reconciliation report

- **CUMULUS-2351**
  - Inventory report no longer includes the File/Granule relation object in the okCountByGranules key of a report. The information is only included when a 'Granule Not Found' report is run.

## [v5.0.0] 2021-01-12

### BREAKING CHANGES

- **CUMULUS-2020**
  - Elasticsearch data mappings have been updated to improve search and the API has been updated to reflect those changes. See Migration notes on how to update the Elasticsearch mappings.

### Migration notes

- **CUMULUS-2020**
  - Elasticsearch data mappings have been updated to improve search. For example, case insensitive searching will now work (e.g. 'MOD' and 'mod' will return the same granule results). To use the improved Elasticsearch queries, [reindex](https://nasa.github.io/cumulus-api/#reindex) to create a new index with the correct types. Then perform a [change index](https://nasa.github.io/cumulus-api/#change-index) operation to use the new index.
- **CUMULUS-2258**
  - Because the `egress_lambda_log_group` and `egress_lambda_log_subscription_filter` resource were removed from the `cumulus` module, new definitions for these resources must be added to `cumulus-tf/main.tf`. For reference on how to define these resources, see [`example/cumulus-tf/thin_egress_app.tf`](https://github.com/nasa/cumulus/blob/master/example/cumulus-tf/thin_egress_app.tf).
  - The `tea_stack_name` variable being passed into the `cumulus` module should be removed
- **CUMULUS-2344**
  - Regarding instructions for CUMULUS-2020, you can now do a change index operation before a reindex operation. This will
    ensure that new data will end up in the new index while Elasticsearch is reindexing.

### BREAKING CHANGES

- **CUMULUS-2020**
  - Elasticsearch data mappings have been updated to improve search and the API has been updated to reflect those changes. See Migration notes on how to update the Elasticsearch mappings.

### Added

- **CUMULUS-2318**
  - Added`async_operation_image` as `cumulus` module variable to allow for override of the async_operation container image.  Users can optionally specify a non-default docker image for use with Core async operations.
- **CUMULUS-2219**
  - Added `lzards-backup` Core task to facilitate making LZARDS backup requests in Cumulus ingest workflows
- **CUMULUS-2092**
  - Add documentation for Granule Not Found Reports
- **HYRAX-320**
  - `@cumulus/hyrax-metadata-updates`Add component URI encoding for entry title id and granule ur to allow for values with special characters in them. For example, EntryTitleId 'Sentinel-6A MF/Jason-CS L2 Advanced Microwave Radiometer (AMR-C) NRT Geophysical Parameters' Now, URLs generated from such values will be encoded correctly and parsable by HyraxInTheCloud
- **CUMULUS-1370**
  - Add documentation for Getting Started section including FAQs
- **CUMULUS-2092**
  - Add documentation for Granule Not Found Reports
- **CUMULUS-2219**
  - Added `lzards-backup` Core task to facilitate making LZARDS backup requests in Cumulus ingest workflows
- **CUMULUS-2280**
  - In local api, retry to create tables if they fail to ensure localstack has had time to start fully.
- **CUMULUS-2290**
  - Add `queryFields` to granule schema, and this allows workflow tasks to add queryable data to granule record. For reference on how to add data to `queryFields` field, see [`example/cumulus-tf/kinesis_trigger_test_workflow.tf`](https://github.com/nasa/cumulus/blob/master/example/cumulus-tf/kinesis_trigger_test_workflow.tf).
- **CUMULUS-2318**
  - Added`async_operation_image` as `cumulus` module variable to allow for override of the async_operation container image.  Users can optionally specify a non-default docker image for use with Core async operations.

### Changed

- **CUMULUS-2020**
  - Updated Elasticsearch mappings to support case-insensitive search
- **CUMULUS-2124**
  - cumulus-rds-tf terraform module now takes engine_version as an input variable.
- **CUMULUS-2279**
  - Changed the formatting of granule CMR links: instead of a link to the `/search/granules.json` endpoint, now it is a direct link to `/search/concepts/conceptid.format`
- **CUMULUS-2296**
  - Improved PDR spec compliance of `parse-pdr` by updating `@cumulus/pvl` to parse fields in a manner more consistent with the PDR ICD, with respect to numbers and dates. Anything not matching the ICD expectations, or incompatible with Javascript parsing, will be parsed as a string instead.
- **CUMULUS-2344**
  - Elasticsearch API now allows you to reindex to an index that already exists
  - If using the Change Index operation and the new index doesn't exist, it will be created

### Removed

- **CUMULUS-2258**
  - Removed `tea_stack_name` variable from `tf-modules/distribution/variables.tf` and `tf-modules/cumulus/variables.tf`
  - Removed `egress_lambda_log_group` and `egress_lambda_log_subscription_filter` resources from `tf-modules/distribution/main.tf`

## [v4.0.0] 2020-11-20

### Migration notes

- Update the name of your `cumulus_message_adapter_lambda_layer_arn` variable for the `cumulus` module to `cumulus_message_adapter_lambda_layer_version_arn`. The value of the variable should remain the same (a layer version ARN of a Lambda layer for the [`cumulus-message-adapter`](https://github.com/nasa/cumulus-message-adapter/).
- **CUMULUS-2138** - Update all workflows using the `MoveGranules` step to add `UpdateGranulesCmrMetadataFileLinksStep`that runs after it. See the example [`IngestAndPublishWorkflow`](https://github.com/nasa/cumulus/blob/master/example/cumulus-tf/ingest_and_publish_granule_workflow.asl.json) for reference.
- **CUMULUS-2251**
  - Because it has been removed from the `cumulus` module, a new resource definition for `egress_api_gateway_log_subscription_filter` must be added to `cumulus-tf/main.tf`. For reference on how to define this resource, see [`example/cumulus-tf/main.tf`](https://github.com/nasa/cumulus/blob/master/example/cumulus-tf/main.tf).

### Added

- **CUMULUS-2248**
  - Updates Integration Tests README to point to new fake provider template.
- **CUMULUS-2239**
  - Add resource declaration to create a VPC endpoint in tea-map-cache module if `deploy_to_ngap` is false.
- **CUMULUS-2063**
  - Adds a new, optional query parameter to the `/collections[&getMMT=true]` and `/collections/active[&getMMT=true]` endpoints. When a user provides a value of `true` for `getMMT` in the query parameters, the endpoint will search CMR and update each collection's results with new key `MMTLink` containing a link to the MMT (Metadata Management Tool) if a CMR collection id is found.
- **CUMULUS-2170**
  - Adds ability to filter granule inventory reports
- **CUMULUS-2211**
  - Adds `granules/bulkReingest` endpoint to `@cumulus/api`
- **CUMULUS-2251**
  - Adds `log_api_gateway_to_cloudwatch` variable to `example/cumulus-tf/variables.tf`.
  - Adds `log_api_gateway_to_cloudwatch` variable to `thin_egress_app` module definition.

### Changed

- **CUMULUS-2216**
  - `/collection` and `/collection/active` endpoints now return collections without granule aggregate statistics by default. The original behavior is preserved and can be found by including a query param of `includeStats=true` on the request to the endpoint.
  - The `es/collections` Collection class takes a new parameter includeStats. It no longer appends granule aggregate statistics to the returned results by default. One must set the new parameter to any non-false value.
- **CUMULUS-2201**
  - Update `dbIndexer` lambda to process requests in serial
  - Fixes ingestPdrWithNodeNameSpec parsePdr provider error
- **CUMULUS-2251**
  - Moves Egress Api Gateway Log Group Filter from `tf-modules/distribution/main.tf` to `example/cumulus-tf/main.tf`

### Fixed

- **CUMULUS-2251**
  - This fixes a deployment error caused by depending on the `thin_egress_app` module output for a resource count.

### Removed

- **CUMULUS-2251**
  - Removes `tea_api_egress_log_group` variable from `tf-modules/distribution/variables.tf` and `tf-modules/cumulus/variables.tf`.

### BREAKING CHANGES

- **CUMULUS-2138** - CMR metadata update behavior has been removed from the `move-granules` task into a
new `update-granules-cmr-metadata-file-links` task.
- **CUMULUS-2216**
  - `/collection` and `/collection/active` endpoints now return collections without granule aggregate statistics by default. The original behavior is preserved and can be found by including a query param of `includeStats=true` on the request to the endpoint.  This is likely to affect the dashboard only but included here for the change of behavior.
- **[1956](https://github.com/nasa/cumulus/issues/1956)**
  - Update the name of the `cumulus_message_adapter_lambda_layer_arn` output from the `cumulus-message-adapter` module to `cumulus_message_adapter_lambda_layer_version_arn`. The output value has changed from being the ARN of the Lambda layer **without a version** to the ARN of the Lambda layer **with a version**.
  - Update the variable name in the `cumulus` and `ingest` modules from `cumulus_message_adapter_lambda_layer_arn` to `cumulus_message_adapter_lambda_layer_version_arn`

## [v3.0.1] 2020-10-21

- **CUMULUS-2203**
  - Update Core tasks to use
    [cumulus-message-adapter-js](https://github.com/nasa/cumulus-message-adapter-js)
    v2.0.0 to resolve memory leak/lambda ENOMEM constant failure issue.   This
    issue caused lambdas to slowly use all memory in the run environment and
    prevented AWS from halting/restarting warmed instances when task code was
    throwing consistent errors under load.

- **CUMULUS-2232**
  - Updated versions for `ajv`, `lodash`, `googleapis`, `archiver`, and
    `@cumulus/aws-client` to remediate vulnerabilities found in SNYK scan.

### Fixed

- **CUMULUS-2233**
  - Fixes /s3credentials bug where the expiration time on the cookie was set to a time that is always expired, so authentication was never being recognized as complete by the API. Consequently, the user would end up in a redirect loop and requests to /s3credentials would never complete successfully. The bug was caused by the fact that the code setting the expiration time for the cookie was expecting a time value in milliseconds, but was receiving the expirationTime from the EarthdataLoginClient in seconds. This bug has been fixed by converting seconds into milliseconds. Unit tests were added to test that the expiration time has been converted to milliseconds and checking that the cookie's expiration time is greater than the current time.

## [v3.0.0] 2020-10-7

### MIGRATION STEPS

- **CUMULUS-2099**
  - All references to `meta.queues` in workflow configuration must be replaced with references to queue URLs from Terraform resources. See the updated [data cookbooks](https://nasa.github.io/cumulus/docs/data-cookbooks/about-cookbooks) or example [Discover Granules workflow configuration](https://github.com/nasa/cumulus/blob/master/example/cumulus-tf/discover_granules_workflow.asl.json).
  - The steps for configuring queued execution throttling have changed. See the [updated documentation](https://nasa.github.io/cumulus/docs/data-cookbooks/throttling-queued-executions).
  - In addition to the configuration for execution throttling, the internal mechanism for tracking executions by queue has changed. As a result, you should **disable any rules or workflows scheduling executions via a throttled queue** before upgrading. Otherwise, you may be at risk of having **twice as many executions** as are configured for the queue while the updated tracking is deployed. You can re-enable these rules/workflows once the upgrade is complete.

- **CUMULUS-2111**
  - **Before you re-deploy your `cumulus-tf` module**, note that the [`thin-egress-app`][thin-egress-app] is no longer deployed by default as part of the `cumulus` module, so you must add the TEA module to your deployment and manually modify your Terraform state **to avoid losing your API gateway and impacting any Cloudfront endpoints pointing to those gateways**. If you don't care about losing your API gateway and impacting Cloudfront endpoints, you can ignore the instructions for manually modifying state.

    1. Add the [`thin-egress-app`][thin-egress-app] module to your `cumulus-tf` deployment as shown in the [Cumulus example deployment](https://github.com/nasa/cumulus/tree/master/example/cumulus-tf/main.tf).

         - Note that the values for `tea_stack_name` variable to the `cumulus` module and the `stack_name` variable to the `thin_egress_app` module **must match**
         - Also, if you are specifying the `stage_name` variable to the `thin_egress_app` module, **the value of the `tea_api_gateway_stage` variable to the `cumulus` module must match it**

    2. **If you want to preserve your existing `thin-egress-app` API gateway and avoid having to update your Cloudfront endpoint for distribution, then you must follow these instructions**: <https://nasa.github.io/cumulus/docs/upgrade-notes/migrate_tea_standalone>. Otherwise, you can re-deploy as usual.

  - If you provide your own custom bucket map to TEA as a standalone module, **you must ensure that your custom bucket map includes mappings for the `protected` and `public` buckets specified in your `cumulus-tf/terraform.tfvars`, otherwise Cumulus may not be able to determine the correct distribution URL for ingested files and you may encounter errors**

- **CUMULUS-2197**
  - EMS resources are now optional, and `ems_deploy` is set to `false` by default, which will delete your EMS resources.
  - If you would like to keep any deployed EMS resources, add the `ems_deploy` variable set to `true` in your `cumulus-tf/terraform.tfvars`

### BREAKING CHANGES

- **CUMULUS-2200**
  - Changes return from 303 redirect to 200 success for `Granule Inventory`'s
    `/reconciliationReport` returns.  The user (dashboard) must read the value
    of `url` from the return to get the s3SignedURL and then download the report.
- **CUMULUS-2099**
  - `meta.queues` has been removed from Cumulus core workflow messages.
  - `@cumulus/sf-sqs-report` workflow task no longer reads the reporting queue URL from `input.meta.queues.reporting` on the incoming event. Instead, it requires that the queue URL be set as the `reporting_queue_url` environment variable on the deployed Lambda.
- **CUMULUS-2111**
  - The deployment of the `thin-egress-app` module has be removed from `tf-modules/distribution`, which is a part of the `tf-modules/cumulus` module. Thus, the `thin-egress-app` module is no longer deployed for you by default. See the migration steps for details about how to add deployment for the `thin-egress-app`.
- **CUMULUS-2141**
  - The `parse-pdr` task has been updated to respect the `NODE_NAME` property in
    a PDR's `FILE_GROUP`. If a `NODE_NAME` is present, the task will query the
    Cumulus API for a provider with that host. If a provider is found, the
    output granule from the task will contain a `provider` property containing
    that provider. If `NODE_NAME` is set but a provider with that host cannot be
    found in the API, or if multiple providers are found with that same host,
    the task will fail.
  - The `queue-granules` task has been updated to expect an optional
    `granule.provider` property on each granule. If present, the granule will be
    enqueued using that provider. If not present, the task's `config.provider`
    will be used instead.
- **CUMULUS-2197**
  - EMS resources are now optional and will not be deployed by default. See migration steps for information
    about how to deploy EMS resources.

#### CODE CHANGES

- The `@cumulus/api-client.providers.getProviders` function now takes a
  `queryStringParameters` parameter which can be used to filter the providers
  which are returned
- The `@cumulus/aws-client/S3.getS3ObjectReadStreamAsync` function has been
  removed. It read the entire S3 object into memory before returning a read
  stream, which could cause Lambdas to run out of memory. Use
  `@cumulus/aws-client/S3.getObjectReadStream` instead.
- The `@cumulus/ingest/util.lookupMimeType` function now returns `undefined`
  rather than `null` if the mime type could not be found.
- The `@cumulus/ingest/lock.removeLock` function now returns `undefined`
- The `@cumulus/ingest/granule.generateMoveFileParams` function now returns
  `source: undefined` and `target :undefined` on the response object if either could not be
  determined. Previously, `null` had been returned.
- The `@cumulus/ingest/recursion.recursion` function must now be imported using
  `const { recursion } = require('@cumulus/ingest/recursion');`
- The `@cumulus/ingest/granule.getRenamedS3File` function has been renamed to
  `listVersionedObjects`
- `@cumulus/common.http` has been removed
- `@cumulus/common/http.download` has been removed

### Added

- **CUMULUS-1855**
  - Fixed SyncGranule task to return an empty granules list when given an empty
    (or absent) granules list on input, rather than throwing an exception
- **CUMULUS-1955**
  - Added `@cumulus/aws-client/S3.getObject` to get an AWS S3 object
  - Added `@cumulus/aws-client/S3.waitForObject` to get an AWS S3 object,
    retrying, if necessary
- **CUMULUS-1961**
  - Adds `startTimestamp` and `endTimestamp` parameters to endpoint
    `reconcilationReports`.  Setting these values will filter the returned
    report to cumulus data that falls within the timestamps. It also causes the
    report to be one directional, meaning cumulus is only reconciled with CMR,
    but not the other direction. The Granules will be filtered by their
    `updatedAt` values. Collections are filtered by the updatedAt time of their
    granules, i.e. Collections with granules that are updatedAt a time between
    the time parameters will be returned in the reconciliation reports.
  - Adds `startTimestamp` and `endTimestamp` parameters to create-reconciliation-reports
    lambda function. If either of these params is passed in with a value that can be
    converted to a date object, the inter-platform comparison between Cumulus and CMR will
    be one way.  That is, collections, granules, and files will be filtered by time for
    those found in Cumulus and only those compared to the CMR holdings. For the moment
    there is not enough information to change the internal consistency check, and S3 vs
    Cumulus comparisons are unchanged by the timestamps.
- **CUMULUS-1962**
  - Adds `location` as parameter to `/reconciliationReports` endpoint. Options are `S3`
    resulting in a S3 vs. Cumulus database search or `CMR` resulting in CMR vs. Cumulus database search.
- **CUMULUS-1963**
  - Adds `granuleId` as input parameter to `/reconcilationReports`
    endpoint. Limits inputs parameters to either `collectionId` or `granuleId`
    and will fail to create the report if both are provided.  Adding granuleId
    will find collections in Cumulus by granuleId and compare those one way
    with those in CMR.
  - `/reconciliationReports` now validates any input json before starting the
    async operation and the lambda handler no longer validates input
    parameters.
- **CUMULUS-1964**
  - Reports can now be filtered on provider
- **CUMULUS-1965**
  - Adds `collectionId` parameter to the `/reconcilationReports`
    endpoint. Setting this value will limit the scope of the reconcilation
    report to only the input collectionId when comparing Cumulus and
    CMR. `collectionId` is provided an array of strings e.g. `[shortname___version, shortname2___version2]`
- **CUMULUS-2107**
  - Added a new task, `update-cmr-access-constraints`, that will set access constraints in CMR Metadata.
    Currently supports UMMG-JSON and Echo10XML, where it will configure `AccessConstraints` and
    `RestrictionFlag/RestrictionComment`, respectively.
  - Added an operator doc on how to configure and run the access constraint update workflow, which will update the metadata using the new task, and then publish the updated metadata to CMR.
  - Added an operator doc on bulk operations.
- **CUMULUS-2111**
  - Added variables to `cumulus` module:
    - `tea_api_egress_log_group`
    - `tea_external_api_endpoint`
    - `tea_internal_api_endpoint`
    - `tea_rest_api_id`
    - `tea_rest_api_root_resource_id`
    - `tea_stack_name`
  - Added variables to `distribution` module:
    - `tea_api_egress_log_group`
    - `tea_external_api_endpoint`
    - `tea_internal_api_endpoint`
    - `tea_rest_api_id`
    - `tea_rest_api_root_resource_id`
    - `tea_stack_name`
- **CUMULUS-2112**
  - Added `@cumulus/api/lambdas/internal-reconciliation-report`, so create-reconciliation-report
    lambda can create `Internal` reconciliation report
- **CUMULUS-2116**
  - Added `@cumulus/api/models/granule.unpublishAndDeleteGranule` which
  unpublishes a granule from CMR and deletes it from Cumulus, but does not
  update the record to `published: false` before deletion
- **CUMULUS-2113**
  - Added Granule not found report to reports endpoint
  - Update reports to return breakdown by Granule of files both in DynamoDB and S3
- **CUMULUS-2123**
  - Added `cumulus-rds-tf` DB cluster module to `tf-modules` that adds a
    severless RDS Aurora/ PostgreSQL  database cluster to meet the PostgreSQL
    requirements for future releases.
  - Updated the default Cumulus module to take the following new required variables:
    - rds_user_access_secret_arn:
      AWS Secrets Manager secret ARN containing a JSON string of DB credentials
      (containing at least host, password, port as keys)
    - rds_security_group:
      RDS Security Group that provides connection access to the RDS cluster
  - Updated API lambdas and default ECS cluster to add them to the
    `rds_security_group` for database access
- **CUMULUS-2126**
  - The collections endpoint now writes to the RDS database
- **CUMULUS-2127**
  - Added migration to create collections relation for RDS database
- **CUMULUS-2129**
  - Added `data-migration1` Terraform module and Lambda to migrate data from Dynamo to RDS
    - Added support to Lambda for migrating collections data from Dynamo to RDS
- **CUMULUS-2155**
  - Added `rds_connection_heartbeat` to `cumulus` and `data-migration` tf
    modules.  If set to true, this diagnostic variable instructs Core's database
    code to fire off a connection 'heartbeat' query and log the timing/results
    for diagnostic purposes, and retry certain connection timeouts once.
    This option is disabled by default
- **CUMULUS-2156**
  - Support array inputs parameters for `Internal` reconciliation report
- **CUMULUS-2157**
  - Added support to `data-migration1` Lambda for migrating providers data from Dynamo to RDS
    - The migration process for providers will convert any credentials that are stored unencrypted or encrypted with an S3 keypair provider to be encrypted with a KMS key instead
- **CUMULUS-2161**
  - Rules now support an `executionNamePrefix` property. If set, any executions
    triggered as a result of that rule will use that prefix in the name of the
    execution.
  - The `QueueGranules` task now supports an `executionNamePrefix` property. Any
    executions queued by that task will use that prefix in the name of the
    execution. See the
    [example workflow](./example/cumulus-tf/discover_granules_with_execution_name_prefix_workflow.asl.json)
    for usage.
  - The `QueuePdrs` task now supports an `executionNamePrefix` config property.
    Any executions queued by that task will use that prefix in the name of the
    execution. See the
    [example workflow](./example/cumulus-tf/discover_and_queue_pdrs_with_execution_name_prefix_workflow.asl.json)
    for usage.
- **CUMULUS-2162**
  - Adds new report type to `/reconciliationReport` endpoint.  The new report
    is `Granule Inventory`. This report is a CSV file of all the granules in
    the Cumulus DB. This report will eventually replace the existing
    `granules-csv` endpoint which has been deprecated.
- **CUMULUS-2197**
  - Added `ems_deploy` variable to the `cumulus` module. This is set to false by default, except
    for our example deployment, where it is needed for integration tests.

### Changed

- Upgraded version of [TEA](https://github.com/asfadmin/thin-egress-app/) deployed with Cumulus to build 88.
- **CUMULUS-2107**
  - Updated the `applyWorkflow` functionality on the granules endpoint to take a `meta` property to pass into the workflow message.
  - Updated the `BULK_GRANULE` functionality on the granules endpoint to support the above `applyWorkflow` change.
- **CUMULUS-2111**
  - Changed `distribution_api_gateway_stage` variable for `cumulus` module to `tea_api_gateway_stage`
  - Changed `api_gateway_stage` variable for `distribution` module to `tea_api_gateway_stage`
- **CUMULUS-2224**
  - Updated `/reconciliationReport`'s file reconciliation to include `"EXTENDED METADATA"` as a valid CMR relatedUrls Type.

### Fixed

- **CUMULUS-2168**
  - Fixed issue where large number of documents (generally logs) in the
    `cumulus` elasticsearch index results in the collection granule stats
    queries failing for the collections list api endpoint
- **CUMULUS-1955**
  - Due to AWS's eventual consistency model, it was possible for PostToCMR to
    publish an earlier version of a CMR metadata file, rather than the latest
    version created in a workflow.  This fix guarantees that the latest version
    is published, as expected.
- **CUMULUS-1961**
  - Fixed `activeCollections` query only returning 10 results
- **CUMULUS-2201**
  - Fix Reconciliation Report integration test failures by waiting for collections appear
    in es list and ingesting a fake granule xml file to CMR
- **CUMULUS-2015**
  - Reduced concurrency of `QueueGranules` task. That task now has a
    `config.concurrency` option that defaults to `3`.
- **CUMULUS-2116**
  - Fixed a race condition with bulk granule delete causing deleted granules to still appear in Elasticsearch. Granules removed via bulk delete should now be removed from Elasticsearch.
- **CUMULUS-2163**
  - Remove the `public-read` ACL from the `move-granules` task
- **CUMULUS-2164**
  - Fix issue where `cumulus` index is recreated and attached to an alias if it has been previously deleted
- **CUMULUS-2195**
  - Fixed issue with redirect from `/token` not working when using a Cloudfront endpoint to access the Cumulus API with Launchpad authentication enabled. The redirect should now work properly whether you are using a plain API gateway URL or a Cloudfront endpoint pointing at an API gateway URL.
- **CUMULUS-2200**
  - Fixed issue where __in and __not queries were stripping spaces from values

### Deprecated

- **CUMULUS-1955**
  - `@cumulus/aws-client/S3.getS3Object()`
  - `@cumulus/message/Queue.getQueueNameByUrl()`
  - `@cumulus/message/Queue.getQueueName()`
- **CUMULUS-2162**
  - `@cumulus/api/endpoints/granules-csv/list()`

### Removed

- **CUMULUS-2111**
  - Removed `distribution_url` and `distribution_redirect_uri` outputs from the `cumulus` module
  - Removed variables from the `cumulus` module:
    - `distribution_url`
    - `log_api_gateway_to_cloudwatch`
    - `thin_egress_cookie_domain`
    - `thin_egress_domain_cert_arn`
    - `thin_egress_download_role_in_region_arn`
    - `thin_egress_jwt_algo`
    - `thin_egress_jwt_secret_name`
    - `thin_egress_lambda_code_dependency_archive_key`
    - `thin_egress_stack_name`
  - Removed outputs from the `distribution` module:
    - `distribution_url`
    - `internal_tea_api`
    - `rest_api_id`
    - `thin_egress_app_redirect_uri`
  - Removed variables from the `distribution` module:
    - `bucket_map_key`
    - `distribution_url`
    - `log_api_gateway_to_cloudwatch`
    - `thin_egress_cookie_domain`
    - `thin_egress_domain_cert_arn`
    - `thin_egress_download_role_in_region_arn`
    - `thin_egress_jwt_algo`
    - `thin_egress_jwt_secret_name`
    - `thin_egress_lambda_code_dependency_archive_key`
- **CUMULUS-2157**
  - Removed `providerSecretsMigration` and `verifyProviderSecretsMigration` lambdas
- Removed deprecated `@cumulus/sf-sns-report` task
- Removed code:
  - `@cumulus/aws-client/S3.calculateS3ObjectChecksum`
  - `@cumulus/aws-client/S3.getS3ObjectReadStream`
  - `@cumulus/cmrjs.getFullMetadata`
  - `@cumulus/cmrjs.getMetadata`
  - `@cumulus/common/util.isNil`
  - `@cumulus/common/util.isNull`
  - `@cumulus/common/util.isUndefined`
  - `@cumulus/common/util.lookupMimeType`
  - `@cumulus/common/util.mkdtempSync`
  - `@cumulus/common/util.negate`
  - `@cumulus/common/util.noop`
  - `@cumulus/common/util.omit`
  - `@cumulus/common/util.renameProperty`
  - `@cumulus/common/util.sleep`
  - `@cumulus/common/util.thread`
  - `@cumulus/ingest/granule.copyGranuleFile`
  - `@cumulus/ingest/granule.moveGranuleFile`
  - `@cumulus/integration-tests/api/rules.deleteRule`
  - `@cumulus/integration-tests/api/rules.getRule`
  - `@cumulus/integration-tests/api/rules.listRules`
  - `@cumulus/integration-tests/api/rules.postRule`
  - `@cumulus/integration-tests/api/rules.rerunRule`
  - `@cumulus/integration-tests/api/rules.updateRule`
  - `@cumulus/integration-tests/sfnStep.parseStepMessage`
  - `@cumulus/message/Queue.getQueueName`
  - `@cumulus/message/Queue.getQueueNameByUrl`

## v2.0.2+ Backport releases

Release v2.0.1 was the last release on the 2.0.x release series.

Changes after this version on the 2.0.x release series are limited
security/requested feature patches and will not be ported forward to future
releases unless there is a corresponding CHANGELOG entry.

For up-to-date CHANGELOG for the maintenance release branch see
[CHANGELOG.md](https://github.com/nasa/cumulus/blob/release-2.0.x/CHANGELOG.md)
from the 2.0.x branch.

For the most recent release information for the maintenance branch please see
the [release page](https://github.com/nasa/cumulus/releases)

## [v2.0.7] 2020-10-1 - [BACKPORT]

### Fixed

- CVE-2020-7720
  - Updated common `node-forge` dependency to 0.10.0 to address CVE finding

### [v2.0.6] 2020-09-25 - [BACKPORT]

### Fixed

- **CUMULUS-2168**
  - Fixed issue where large number of documents (generally logs) in the
    `cumulus` elasticsearch index results in the collection granule stats
    queries failing for the collections list api endpoint

### [v2.0.5] 2020-09-15 - [BACKPORT]

#### Added

- Added `thin_egress_stack_name` variable to `cumulus` and `distribution` Terraform modules to allow overriding the default Cloudformation stack name used for the `thin-egress-app`. **Please note that if you change/set this value for an existing deployment, it will destroy and re-create your API gateway for the `thin-egress-app`.**

#### Fixed

- Fix collection list queries. Removed fixes to collection stats, which break queries for a large number of granules.

### [v2.0.4] 2020-09-08 - [BACKPORT]

#### Changed

- Upgraded version of [TEA](https://github.com/asfadmin/thin-egress-app/) deployed with Cumulus to build 88.

### [v2.0.3] 2020-09-02 - [BACKPORT]

#### Fixed

- **CUMULUS-1961**
  - Fixed `activeCollections` query only returning 10 results

- **CUMULUS-2039**
  - Fix issue causing SyncGranules task to run out of memory on large granules

#### CODE CHANGES

- The `@cumulus/aws-client/S3.getS3ObjectReadStreamAsync` function has been
  removed. It read the entire S3 object into memory before returning a read
  stream, which could cause Lambdas to run out of memory. Use
  `@cumulus/aws-client/S3.getObjectReadStream` instead.

### [v2.0.2] 2020-08-17 - [BACKPORT]

#### CODE CHANGES

- The `@cumulus/ingest/util.lookupMimeType` function now returns `undefined`
  rather than `null` if the mime type could not be found.
- The `@cumulus/ingest/lock.removeLock` function now returns `undefined`

#### Added

- **CUMULUS-2116**
  - Added `@cumulus/api/models/granule.unpublishAndDeleteGranule` which
  unpublishes a granule from CMR and deletes it from Cumulus, but does not
  update the record to `published: false` before deletion

### Fixed

- **CUMULUS-2116**
  - Fixed a race condition with bulk granule delete causing deleted granules to still appear in Elasticsearch. Granules removed via bulk delete should now be removed from Elasticsearch.

## [v2.0.1] 2020-07-28

### Added

- **CUMULUS-1886**
  - Added `multiple sort keys` support to `@cumulus/api`
- **CUMULUS-2099**
  - `@cumulus/message/Queue.getQueueUrl` to get the queue URL specified in a Cumulus workflow message, if any.

### Fixed

- **[PR 1790](https://github.com/nasa/cumulus/pull/1790)**
  - Fixed bug with request headers in `@cumulus/launchpad-auth` causing Launchpad token requests to fail

## [v2.0.0] 2020-07-23

### BREAKING CHANGES

- Changes to the `@cumulus/api-client` package
  - The `CumulusApiClientError` class must now be imported using
    `const { CumulusApiClientError } = require('@cumulus/api-client/CumulusApiClientError')`
- The `@cumulus/sftp-client/SftpClient` class must now be imported using
  `const { SftpClient } = require('@cumulus/sftp-client');`
- Instances of `@cumulus/ingest/SftpProviderClient` no longer implicitly connect
  when `download`, `list`, or `sync` are called. You must call `connect` on the
  provider client before issuing one of those calls. Failure to do so will
  result in a "Client not connected" exception being thrown.
- Instances of `@cumulus/ingest/SftpProviderClient` no longer implicitly
  disconnect from the SFTP server when `list` is called.
- Instances of `@cumulus/sftp-client/SftpClient` must now be expclicitly closed
  by calling `.end()`
- Instances of `@cumulus/sftp-client/SftpClient` no longer implicitly connect to
  the server when `download`, `unlink`, `syncToS3`, `syncFromS3`, and `list` are
  called. You must explicitly call `connect` before calling one of those
  methods.
- Changes to the `@cumulus/common` package
  - `cloudwatch-event.getSfEventMessageObject()` now returns `undefined` if the
    message could not be found or could not be parsed. It previously returned
    `null`.
  - `S3KeyPairProvider.decrypt()` now throws an exception if the bucket
    containing the key cannot be determined.
  - `S3KeyPairProvider.decrypt()` now throws an exception if the stack cannot be
    determined.
  - `S3KeyPairProvider.encrypt()` now throws an exception if the bucket
    containing the key cannot be determined.
  - `S3KeyPairProvider.encrypt()` now throws an exception if the stack cannot be
    determined.
  - `sns-event.getSnsEventMessageObject()` now returns `undefined` if it could
    not be parsed. It previously returned `null`.
  - The `aws` module has been removed.
  - The `BucketsConfig.buckets` property is now read-only and private
  - The `test-utils.validateConfig()` function now resolves to `undefined`
    rather than `true`.
  - The `test-utils.validateInput()` function now resolves to `undefined` rather
    than `true`.
  - The `test-utils.validateOutput()` function now resolves to `undefined`
    rather than `true`.
  - The static `S3KeyPairProvider.retrieveKey()` function has been removed.
- Changes to the `@cumulus/cmrjs` package
  - `@cumulus/cmrjs.constructOnlineAccessUrl()` and
    `@cumulus/cmrjs/cmr-utils.constructOnlineAccessUrl()` previously took a
    `buckets` parameter, which was an instance of
    `@cumulus/common/BucketsConfig`. They now take a `bucketTypes` parameter,
    which is a simple object mapping bucket names to bucket types. Example:
    `{ 'private-1': 'private', 'public-1': 'public' }`
  - `@cumulus/cmrjs.reconcileCMRMetadata()` and
    `@cumulus/cmrjs/cmr-utils.reconcileCMRMetadata()` now take a **required**
    `bucketTypes` parameter, which is a simple object mapping bucket names to
    bucket types. Example: `{ 'private-1': 'private', 'public-1': 'public' }`
  - `@cumulus/cmrjs.updateCMRMetadata()` and
    `@cumulus/cmrjs/cmr-utils.updateCMRMetadata()` previously took an optional
    `inBuckets` parameter, which was an instance of
    `@cumulus/common/BucketsConfig`. They now take a **required** `bucketTypes`
    parameter, which is a simple object mapping bucket names to bucket types.
    Example: `{ 'private-1': 'private', 'public-1': 'public' }`
- The minimum supported version of all published Cumulus packages is now Node
  12.18.0
  - Tasks using the `cumuluss/cumulus-ecs-task` Docker image must be updated to
    `cumuluss/cumulus-ecs-task:1.7.0`. This can be done by updating the `image`
    property of any tasks defined using the `cumulus_ecs_service` Terraform
    module.
- Changes to `@cumulus/aws-client/S3`
  - The signature of the `getObjectSize` function has changed. It now takes a
    params object with three properties:
    - **s3**: an instance of an AWS.S3 object
    - **bucket**
    - **key**
  - The `getObjectSize` function will no longer retry if the object does not
    exist
- **CUMULUS-1861**
  - `@cumulus/message/Collections.getCollectionIdFromMessage` now throws a
    `CumulusMessageError` if `collectionName` and `collectionVersion` are missing
    from `meta.collection`.   Previously this method would return
    `'undefined___undefined'` instead
  - `@cumulus/integration-tests/addCollections` now returns an array of collections that
    were added rather than the count of added collections
- **CUMULUS-1930**
  - The `@cumulus/common/util.uuid()` function has been removed
- **CUMULUS-1955**
  - `@cumulus/aws-client/S3.multipartCopyObject` now returns an object with the
    AWS `etag` of the destination object
  - `@cumulus/ingest/S3ProviderClient.list` now sets a file object's `path`
    property to `undefined` instead of `null` when the file is at the top level
    of its bucket
  - The `sync` methods of the following classes in the `@cumulus/ingest` package
    now return an object with the AWS `s3uri` and `etag` of the destination file
    (they previously returned only a string representing the S3 URI)
    - `FtpProviderClient`
    - `HttpProviderClient`
    - `S3ProviderClient`
    - `SftpProviderClient`
- **CUMULUS-1958**
  - The following methods exported from `@cumulus/cmr-js/cmr-utils` were made
    async, and added distributionBucketMap as a parameter:
    - constructOnlineAccessUrl
    - generateFileUrl
    - reconcileCMRMetadata
    - updateCMRMetadata
- **CUMULUS-1969**
  - The `DiscoverPdrs` task now expects `provider_path` to be provided at
    `event.config.provider_path`, not `event.config.collection.provider_path`
  - `event.config.provider_path` is now a required parameter of the
    `DiscoverPdrs` task
  - `event.config.collection` is no longer a parameter to the `DiscoverPdrs`
    task
  - Collections no longer support the `provider_path` property. The tasks that
    relied on that property are now referencing `config.meta.provider_path`.
    Workflows should be updated accordingly.
- **CUMULUS-1977**
  - Moved bulk granule deletion endpoint from `/bulkDelete` to
    `/granules/bulkDelete`
- **CUMULUS-1991**
  - Updated CMR metadata generation to use "Download file.hdf" (where `file.hdf` is the filename of the given resource) as the resource description instead of "File to download"
  - CMR metadata updates now respect changes to resource descriptions (previously only changes to resource URLs were respected)

### MIGRATION STEPS

- Due to an issue with the AWS API Gateway and how the Thin Egress App Cloudformation template applies updates, you may need to redeploy your
  `thin-egress-app-EgressGateway` manually as a one time migration step.    If your deployment fails with an
  error similar to:

  ```bash
  Error: Lambda function (<stack>-tf-TeaCache) returned error: ({"errorType":"HTTPError","errorMessage":"Response code 404 (Not Found)"})
  ```

  Then follow the [AWS
  instructions](https://docs.aws.amazon.com/apigateway/latest/developerguide/how-to-deploy-api-with-console.html)
  to `Redeploy a REST API to a stage` for your egress API and re-run `terraform
  apply`.

### Added

- **CUMULUS-2081**
  - Add Integrator Guide section for onboarding
  - Add helpful tips documentation

- **CUMULUS-1902**
  - Add Common Use Cases section under Operator Docs

- **CUMULUS-2058**
  - Added `lambda_processing_role_name` as an output from the `cumulus` module
    to provide the processing role name
- **CUMULUS-1417**
  - Added a `checksumFor` property to collection `files` config. Set this
    property on a checksum file's definition matching the `regex` of the target
    file. More details in the ['Data Cookbooks
    Setup'](https://nasa.github.io/cumulus/docs/next/data-cookbooks/setup)
    documentation.
  - Added `checksumFor` validation to collections model.
- **CUMULUS-1956**
  - Added `@cumulus/earthata-login-client` package
  - The `/s3credentials` endpoint that is deployed as part of distribution now
    supports authentication using tokens created by a different application. If
    a request contains the `EDL-ClientId` and `EDL-Token` headers,
    authentication will be handled using that token rather than attempting to
    use OAuth.
  - `@cumulus/earthata-login-client.getTokenUsername()` now accepts an
    `xRequestId` argument, which will be included as the `X-Request-Id` header
    when calling Earthdata Login.
  - If the `s3Credentials` endpoint is invoked with an EDL token and an
    `X-Request-Id` header, that `X-Request-Id` header will be forwarded to
    Earthata Login.
- **CUMULUS-1957**
  - If EDL token authentication is being used, and the `EDL-Client-Name` header
    is set, `@the-client-name` will be appended to the end of the Earthdata
    Login username that is used as the `RoleSessionName` of the temporary IAM
    credentials. This value will show up in the AWS S3 server access logs.
- **CUMULUS-1958**
  - Add the ability for users to specify a `bucket_map_key` to the `cumulus`
    terraform module as an override for the default .yaml values that are passed
    to TEA by Core.    Using this option *requires* that each configured
    Cumulus 'distribution' bucket (e.g. public/protected buckets) have a single
    TEA mapping.  Multiple maps per bucket are not supported.
  - Updated Generating a distribution URL, the MoveGranules task and all CMR
    reconciliation functionality to utilize the TEA bucket map override.
  - Updated deploy process to utilize a bootstrap 'tea-map-cache' lambda that
    will, after deployment of Cumulus Core's TEA instance, query TEA for all
    protected/public buckets and generate a mapping configuration used
    internally by Core.  This object is also exposed as an output of the Cumulus
    module as `distribution_bucket_map`.
- **CUMULUS-1961**
  - Replaces DynamoDB for Elasticsearch for reconciliationReportForCumulusCMR
    comparisons between Cumulus and CMR.
- **CUMULUS-1970**
  - Created the `add-missing-file-checksums` workflow task
  - Added `@cumulus/aws-client/S3.calculateObjectHash()` function
  - Added `@cumulus/aws-client/S3.getObjectReadStream()` function
- **CUMULUS-1887**
  - Add additional fields to the granule CSV download file
- **CUMULUS-2019**
  - Add `infix` search to es query builder `@cumulus/api/es/es/queries` to
    support partial matching of the keywords

### Changed

- **CUMULUS-2032**
  - Updated @cumulus/ingest/HttpProviderClient to utilize a configuration key
    `httpListTimeout` to set the default timeout for discovery HTTP/HTTPS
    requests, and updates the default for the provider to 5 minutes (300 seconds).
  - Updated the DiscoverGranules and DiscoverPDRs tasks to utilize the updated
    configuration value if set via workflow config, and updates the default for
    these tasks to 5 minutes (300 seconds).

- **CUMULUS-176**
  - The API will now respond with a 400 status code when a request body contains
    invalid JSON. It had previously returned a 500 status code.
- **CUMULUS-1861**
  - Updates Rule objects to no longer require a collection.
  - Changes the DLQ behavior for `sfEventSqsToDbRecords` and
    `sfEventSqsToDbRecordsInputQueue`. Previously failure to write a database
    record would result in lambda success, and an error log in the CloudWatch
    logs.   The lambda has been updated to manually add a record to
    the `sfEventSqsToDbRecordsDeadLetterQueue` if the granule, execution, *or*
    pdr record fails to write, in addition to the previous error logging.
- **CUMULUS-1956**
  - The `/s3credentials` endpoint that is deployed as part of distribution now
    supports authentication using tokens created by a different application. If
    a request contains the `EDL-ClientId` and `EDL-Token` headers,
    authentication will be handled using that token rather than attempting to
    use OAuth.
- **CUMULUS-1977**
  - API endpoint POST `/granules/bulk` now returns a 202 status on a successful
    response instead of a 200 response
  - API endpoint DELETE `/granules/<granule-id>` now returns a 404 status if the
    granule record was already deleted
  - `@cumulus/api/models/Granule.update()` now returns the updated granule
    record
  - Implemented POST `/granules/bulkDelete` API endpoint to support deleting
    granules specified by ID or returned by the provided query in the request
    body. If the request is successful, the endpoint returns the async operation
    ID that has been started to remove the granules.
    - To use a query in the request body, your deployment must be
      [configured to access the Elasticsearch host for ESDIS metrics](https://nasa.github.io/cumulus/docs/additional-deployment-options/cloudwatch-logs-delivery#esdis-metrics)
      in your environment
  - Added `@cumulus/api/models/Granule.getRecord()` method to return raw record
    from DynamoDB
  - Added `@cumulus/api/models/Granule.delete()` method which handles deleting
    the granule record from DynamoDB and the granule files from S3
- **CUMULUS-1982**
  - The `globalConnectionLimit` property of providers is now optional and
    defaults to "unlimited"
- **CUMULUS-1997**
  - Added optional `launchpad` configuration to `@cumulus/hyrax-metadata-updates` task config schema.
- **CUMULUS-1991**
  - `@cumulus/cmrjs/src/cmr-utils/constructOnlineAccessUrls()` now throws an error if `cmrGranuleUrlType = "distribution"` and no distribution endpoint argument is provided
- **CUMULUS-2011**
  - Reconciliation reports are now generated within an AsyncOperation
- **CUMULUS-2016**
  - Upgrade TEA to version 79

### Fixed

- **CUMULUS-1991**
  - Added missing `DISTRIBUTION_ENDPOINT` environment variable for API lambdas. This environment variable is required for API requests to move granules.

- **CUMULUS-1961**
  - Fixed granules and executions query params not getting sent to API in granule list operation in `@cumulus/api-client`

### Deprecated

- `@cumulus/aws-client/S3.calculateS3ObjectChecksum()`
- `@cumulus/aws-client/S3.getS3ObjectReadStream()`
- `@cumulus/common/log.convertLogLevel()`
- `@cumulus/collection-config-store`
- `@cumulus/common/util.sleep()`

- **CUMULUS-1930**
  - `@cumulus/common/log.convertLogLevel()`
  - `@cumulus/common/util.isNull()`
  - `@cumulus/common/util.isUndefined()`
  - `@cumulus/common/util.negate()`
  - `@cumulus/common/util.noop()`
  - `@cumulus/common/util.isNil()`
  - `@cumulus/common/util.renameProperty()`
  - `@cumulus/common/util.lookupMimeType()`
  - `@cumulus/common/util.thread()`
  - `@cumulus/common/util.mkdtempSync()`

### Removed

- The deprecated `@cumulus/common.bucketsConfigJsonObject` function has been
  removed
- The deprecated `@cumulus/common.CollectionConfigStore` class has been removed
- The deprecated `@cumulus/common.concurrency` module has been removed
- The deprecated `@cumulus/common.constructCollectionId` function has been
  removed
- The deprecated `@cumulus/common.launchpad` module has been removed
- The deprecated `@cumulus/common.LaunchpadToken` class has been removed
- The deprecated `@cumulus/common.Semaphore` class has been removed
- The deprecated `@cumulus/common.stringUtils` module has been removed
- The deprecated `@cumulus/common/aws.cloudwatchlogs` function has been removed
- The deprecated `@cumulus/common/aws.deleteS3Files` function has been removed
- The deprecated `@cumulus/common/aws.deleteS3Object` function has been removed
- The deprecated `@cumulus/common/aws.dynamodb` function has been removed
- The deprecated `@cumulus/common/aws.dynamodbDocClient` function has been
  removed
- The deprecated `@cumulus/common/aws.getExecutionArn` function has been removed
- The deprecated `@cumulus/common/aws.headObject` function has been removed
- The deprecated `@cumulus/common/aws.listS3ObjectsV2` function has been removed
- The deprecated `@cumulus/common/aws.parseS3Uri` function has been removed
- The deprecated `@cumulus/common/aws.promiseS3Upload` function has been removed
- The deprecated `@cumulus/common/aws.recursivelyDeleteS3Bucket` function has
  been removed
- The deprecated `@cumulus/common/aws.s3CopyObject` function has been removed
- The deprecated `@cumulus/common/aws.s3ObjectExists` function has been removed
- The deprecated `@cumulus/common/aws.s3PutObject` function has been removed
- The deprecated `@cumulus/common/bucketsConfigJsonObject` function has been
  removed
- The deprecated `@cumulus/common/CloudWatchLogger` class has been removed
- The deprecated `@cumulus/common/collection-config-store.CollectionConfigStore`
  class has been removed
- The deprecated `@cumulus/common/collection-config-store.constructCollectionId`
  function has been removed
- The deprecated `@cumulus/common/concurrency.limit` function has been removed
- The deprecated `@cumulus/common/concurrency.mapTolerant` function has been
  removed
- The deprecated `@cumulus/common/concurrency.promiseUrl` function has been
  removed
- The deprecated `@cumulus/common/concurrency.toPromise` function has been
  removed
- The deprecated `@cumulus/common/concurrency.unless` function has been removed
- The deprecated `@cumulus/common/config.parseConfig` function has been removed
- The deprecated `@cumulus/common/config.resolveResource` function has been
  removed
- The deprecated `@cumulus/common/DynamoDb.get` function has been removed
- The deprecated `@cumulus/common/DynamoDb.scan` function has been removed
- The deprecated `@cumulus/common/FieldPattern` class has been removed
- The deprecated `@cumulus/common/launchpad.getLaunchpadToken` function has been
  removed
- The deprecated `@cumulus/common/launchpad.validateLaunchpadToken` function has
  been removed
- The deprecated `@cumulus/common/LaunchpadToken` class has been removed
- The deprecated `@cumulus/common/message.buildCumulusMeta` function has been
  removed
- The deprecated `@cumulus/common/message.buildQueueMessageFromTemplate`
  function has been removed
- The deprecated `@cumulus/common/message.getCollectionIdFromMessage` function
  has been removed
- The deprecated `@cumulus/common/message.getMaximumExecutions` function has
  been removed
- The deprecated `@cumulus/common/message.getMessageExecutionArn` function has
  been removed
- The deprecated `@cumulus/common/message.getMessageExecutionName` function has
  been removed
- The deprecated `@cumulus/common/message.getMessageFromTemplate` function has
  been removed
- The deprecated `@cumulus/common/message.getMessageGranules` function has been
  removed
- The deprecated `@cumulus/common/message.getMessageStateMachineArn` function
  has been removed
- The deprecated `@cumulus/common/message.getQueueName` function has been
  removed
- The deprecated `@cumulus/common/message.getQueueNameByUrl` function has been
  removed
- The deprecated `@cumulus/common/message.hasQueueAndExecutionLimit` function
  has been removed
- The deprecated `@cumulus/common/Semaphore` class has been removed
- The deprecated `@cumulus/common/string.globalReplace` functon has been removed
- The deprecated `@cumulus/common/string.isNonEmptyString` functon has been
  removed
- The deprecated `@cumulus/common/string.isValidHostname` functon has been
  removed
- The deprecated `@cumulus/common/string.match` functon has been removed
- The deprecated `@cumulus/common/string.matches` functon has been removed
- The deprecated `@cumulus/common/string.replace` functon has been removed
- The deprecated `@cumulus/common/string.toLower` functon has been removed
- The deprecated `@cumulus/common/string.toUpper` functon has been removed
- The deprecated `@cumulus/common/testUtils.getLocalstackEndpoint` function has been removed
- The deprecated `@cumulus/common/util.setErrorStack` function has been removed
- The `@cumulus/common/util.uuid` function has been removed
- The deprecated `@cumulus/common/workflows.getWorkflowArn` function has been
  removed
- The deprecated `@cumulus/common/workflows.getWorkflowFile` function has been
  removed
- The deprecated `@cumulus/common/workflows.getWorkflowList` function has been
  removed
- The deprecated `@cumulus/common/workflows.getWorkflowTemplate` function has
  been removed
- `@cumulus/aws-client/StepFunctions.toSfnExecutionName()`
- `@cumulus/aws-client/StepFunctions.fromSfnExecutionName()`
- `@cumulus/aws-client/StepFunctions.getExecutionArn()`
- `@cumulus/aws-client/StepFunctions.getExecutionUrl()`
- `@cumulus/aws-client/StepFunctions.getStateMachineArn()`
- `@cumulus/aws-client/StepFunctions.pullStepFunctionEvent()`
- `@cumulus/common/test-utils/throttleOnce()`
- `@cumulus/integration-tests/api/distribution.invokeApiDistributionLambda()`
- `@cumulus/integration-tests/api/distribution.getDistributionApiRedirect()`
- `@cumulus/integration-tests/api/distribution.getDistributionApiFileStream()`

## [v1.24.0] 2020-06-03

### BREAKING CHANGES

- **CUMULUS-1969**
  - The `DiscoverPdrs` task now expects `provider_path` to be provided at
    `event.config.provider_path`, not `event.config.collection.provider_path`
  - `event.config.provider_path` is now a required parameter of the
    `DiscoverPdrs` task
  - `event.config.collection` is no longer a parameter to the `DiscoverPdrs`
    task
  - Collections no longer support the `provider_path` property. The tasks that
    relied on that property are now referencing `config.meta.provider_path`.
    Workflows should be updated accordingly.

- **CUMULUS-1997**
  - `@cumulus/cmr-client/CMRSearchConceptQueue` parameters have been changed to take a `cmrSettings` object containing clientId, provider, and auth information. This can be generated using `@cumulus/cmrjs/cmr-utils/getCmrSettings`. The `cmrEnvironment` variable has been removed.

### Added

- **CUMULUS-1800**
  - Added task configuration setting named `syncChecksumFiles` to the
    SyncGranule task. This setting is `false` by default, but when set to
    `true`, all checksum files associated with data files that are downloaded
    will be downloaded as well.
- **CUMULUS-1952**
  - Updated HTTP(S) provider client to accept username/password for Basic authorization. This change adds support for Basic Authorization such as Earthdata login redirects to ingest (i.e. as implemented in SyncGranule), but not to discovery (i.e. as implemented in DiscoverGranules). Discovery still expects the provider's file system to be publicly accessible, but not the individual files and their contents.
  - **NOTE**: Using this in combination with the HTTP protocol may expose usernames and passwords to intermediary network entities. HTTPS is highly recommended.
- **CUMULUS-1997**
  - Added optional `launchpad` configuration to `@cumulus/hyrax-metadata-updates` task config schema.

### Fixed

- **CUMULUS-1997**
  - Updated all CMR operations to use configured authentication scheme
- **CUMULUS-2010**
  - Updated `@cumulus/api/launchpadSaml` to support multiple userGroup attributes from the SAML response

## [v1.23.2] 2020-05-22

### BREAKING CHANGES

- Updates to the Cumulus archive API:
  - All endpoints now return a `401` response instead of a `403` for any request where the JWT passed as a Bearer token is invalid.
  - POST `/refresh` and DELETE `/token/<token>` endpoints now return a `401` response for requests with expired tokens

- **CUMULUS-1894**
  - `@cumulus/ingest/granule.handleDuplicateFile()`
    - The `copyOptions` parameter has been removed
    - An `ACL` parameter has been added
  - `@cumulus/ingest/granule.renameS3FileWithTimestamp()`
    - Now returns `undefined`

- **CUMULUS-1896**
  Updated all Cumulus core lambdas to utilize the new message adapter streaming interface via [cumulus-message-adapter-js v1.2.0](https://github.com/nasa/cumulus-message-adapter-js/releases/tag/v1.2.0).   Users of this version of Cumulus (or later) must utilize version 1.3.0 or greater of the [cumulus-message-adapter](https://github.com/nasa/cumulus-message-adapter) to support core lambdas.

- **CUMULUS-1912**
  - `@cumulus/api` reconciliationReports list endpoint returns a list of reconciliationReport records instead of S3Uri.

- **CUMULUS-1969**
  - The `DiscoverGranules` task now expects `provider_path` to be provided at
    `event.config.provider_path`, not `event.config.collection.provider_path`
  - `config.provider_path` is now a required parameter of the `DiscoverGranules`
    task

### MIGRATION STEPS

- To take advantage of the new TTL-based access token expiration implemented in CUMULUS-1777 (see notes below) and clear out existing records in your access tokens table, do the following:
  1. Log out of any active dashboard sessions
  2. Use the AWS console or CLI to delete your `<prefix>-AccessTokensTable` DynamoDB table
  3. [Re-deploy your `data-persistence` module](https://nasa.github.io/cumulus/docs/deployment/upgrade-readme#update-data-persistence-resources), which should re-create the `<prefix>-AccessTokensTable` DynamoDB table
  4. Return to using the Cumulus API/dashboard as normal
- This release requires the Cumulus Message Adapter layer deployed with Cumulus Core to be at least 1.3.0, as the core lambdas have updated to [cumulus-message-adapter-js v1.2.0](https://github.com/nasa/cumulus-message-adapter-js/releases/tag/v1.2.0) and the new CMA interface.  As a result, users should:
  1. Follow the [Cumulus Message Adapter (CMA) deployment instructions](https://nasa.github.io/cumulus/docs/deployment/deployment-readme#deploy-the-cumulus-message-adapter-layer) and install a CMA layer version >=1.3.0
  2. If you are using any custom Node.js Lambdas in your workflows **and** the Cumulus CMA layer/`cumulus-message-adapter-js`, you must update your lambda to use [cumulus-message-adapter-js v1.2.0](https://github.com/nasa/cumulus-message-adapter-js/releases/tag/v1.2.0) and follow the migration instructions in the release notes. Prior versions of `cumulus-message-adapter-js` are not compatible with CMA >= 1.3.0.
- Migrate existing s3 reconciliation report records to database (CUMULUS-1911):
  - After update your `data persistence` module and Cumulus resources, run the command:

  ```bash
  ./node_modules/.bin/cumulus-api migrate --stack `<your-terraform-deployment-prefix>` --migrationVersion migration5
  ```

### Added

- Added a limit for concurrent Elasticsearch requests when doing an index from database operation
- Added the `es_request_concurrency` parameter to the archive and cumulus Terraform modules

- **CUMULUS-1995**
  - Added the `es_index_shards` parameter to the archive and cumulus Terraform modules to configure the number of shards for the ES index
    - If you have an existing ES index, you will need to [reindex](https://nasa.github.io/cumulus-api/#reindex) and then [change index](https://nasa.github.io/cumulus-api/#change-index) to take advantage of shard updates

- **CUMULUS-1894**
  - Added `@cumulus/aws-client/S3.moveObject()`

- **CUMULUS-1911**
  - Added ReconciliationReports table
  - Updated CreateReconciliationReport lambda to save Reconciliation Report records to database
  - Updated dbIndexer and IndexFromDatabase lambdas to index Reconciliation Report records to Elasticsearch
  - Added migration_5 to migrate existing s3 reconciliation report records to database and Elasticsearch
  - Updated `@cumulus/api` package, `tf-modules/archive` and `tf-modules/data-persistence` Terraform modules

- **CUMULUS-1916**
  - Added util function for seeding reconciliation reports when running API locally in dashboard

### Changed

- **CUMULUS-1777**
  - The `expirationTime` property is now a **required field** of the access tokens model.
  - Updated the `AccessTokens` table to set a [TTL](https://docs.aws.amazon.com/amazondynamodb/latest/developerguide/howitworks-ttl.html) on the `expirationTime` field in `tf-modules/data-persistence/dynamo.tf`. As a result, access token records in this table whose `expirationTime` has passed should be **automatically deleted by DynamoDB**.
  - Updated all code creating access token records in the Dynamo `AccessTokens` table to set the `expirationTime` field value in seconds from the epoch.
- **CUMULUS-1912**
  - Updated reconciliationReports endpoints to query against Elasticsearch, delete report from both database and s3
  - Added `@cumulus/api-client/reconciliationReports`
- **CUMULUS-1999**
  - Updated `@cumulus/common/util.deprecate()` so that only a single deprecation notice is printed for each name/version combination

### Fixed

- **CUMULUS-1894**
  - The `SyncGranule` task can now handle files larger than 5 GB
- **CUMULUS-1987**
  - `Remove granule from CMR` operation in `@cumulus/api` now passes token to CMR when fetching granule metadata, allowing removal of private granules
- **CUMULUS-1993**
  - For a given queue, the `sqs-message-consumer` Lambda will now only schedule workflows for rules matching the queue **and the collection information in each queue message (if any)**
    - The consumer also now only reads each queue message **once per Lambda invocation**, whereas previously each message was read **once per queue rule per Lambda invocation**
  - Fixed bug preventing the deletion of multiple SNS rules that share the same SNS topic

### Deprecated

- **CUMULUS-1894**
  - `@cumulus/ingest/granule.copyGranuleFile()`
  - `@cumulus/ingest/granule.moveGranuleFile()`

- **CUMULUS-1987** - Deprecated the following functions:
  - `@cumulus/cmrjs/getMetadata(cmrLink)` -> `@cumulus/cmr-client/CMR.getGranuleMetadata(cmrLink)`
  - `@cumulus/cmrjs/getFullMetadata(cmrLink)`

## [v1.22.1] 2020-05-04

**Note**: v1.22.0 was not released as a package due to npm/release concerns.  Users upgrading to 1.22.x should start with 1.22.1

### Added

- **CUMULUS-1894**
  - Added `@cumulus/aws-client/S3.multipartCopyObject()`
- **CUMULUS-408**
  - Added `certificateUri` field to provider schema. This optional field allows operators to specify an S3 uri to a CA bundle to use for HTTPS requests.
- **CUMULUS-1787**
  - Added `collections/active` endpoint for returning collections with active granules in `@cumulus/api`
- **CUMULUS-1799**
  - Added `@cumulus/common/stack.getBucketsConfigKey()` to return the S3 key for the buckets config object
  - Added `@cumulus/common/workflows.getWorkflowFileKey()` to return the S3 key for a workflow definition object
  - Added `@cumulus/common/workflows.getWorkflowsListKeyPrefix()` to return the S3 key prefix for objects containing workflow definitions
  - Added `@cumulus/message` package containing utilities for building and parsing Cumulus messages
- **CUMULUS-1850**
  - Added `@cumulus/aws-client/Kinesis.describeStream()` to get a Kinesis stream description
- **CUMULUS-1853**
  - Added `@cumulus/integration-tests/collections.createCollection()`
  - Added `@cumulus/integration-tests/executions.findExecutionArn()`
  - Added `@cumulus/integration-tests/executions.getExecutionWithStatus()`
  - Added `@cumulus/integration-tests/granules.getGranuleWithStatus()`
  - Added `@cumulus/integration-tests/providers.createProvider()`
  - Added `@cumulus/integration-tests/rules.createOneTimeRule()`

### Changed

- **CUMULUS-1682**
  - Moved all `@cumulus/ingest/parse-pdr` code into the `parse-pdr` task as it had become tightly coupled with that task's handler and was not used anywhere else. Unit tests also restored.
- **CUMULUS-1820**
  - Updated the Thin Egress App module used in `tf-modules/distribution/main.tf` to build 74. [See the release notes](https://github.com/asfadmin/thin-egress-app/releases/tag/tea-build.74).
- **CUMULUS-1852**
  - Updated POST endpoints for `/collections`, `/providers`, and `/rules` to log errors when returning a 500 response
  - Updated POST endpoint for `/collections`:
    - Return a 400 response when the `name` or `version` fields are missing
    - Return a 409 response if the collection already exists
    - Improved error messages to be more explicit
  - Updated POST endpoint for `/providers`:
    - Return a 400 response if the `host` field value is invalid
    - Return a 409 response if the provider already exists
  - Updated POST endpoint for `/rules`:
    - Return a 400 response if rule `name` is invalid
    - Return a 400 response if rule `type` is invalid
- **CUMULUS-1891**
  - Updated the following endpoints using async operations to return a 503 error if the ECS task  cannot be started and a 500 response for a non-specific error:
    - POST `/replays`
    - POST `/bulkDelete`
    - POST `/elasticsearch/index-from-database`
    - POST `/granules/bulk`

### Fixed

- **CUMULUS-408**
  - Fixed HTTPS discovery and ingest.

- **CUMULUS-1850**
  - Fixed a bug in Kinesis event processing where the message consumer would not properly filter available rules based on the collection information in the event and the Kinesis stream ARN

- **CUMULUS-1853**
  - Fixed a bug where attempting to create a rule containing a payload property
    would fail schema validation.

- **CUMULUS-1854**
  - Rule schema is validated before starting workflows or creating event source mappings

- **CUMULUS-1974**
  - Fixed @cumulus/api webpack config for missing underscore object due to underscore update

- **CUMULUS-2210**
  - Fixed `cmr_oauth_provider` variable not being propogated to reconciliation reports

### Deprecated

- **CUMULUS-1799** - Deprecated the following code. For cases where the code was moved into another package, the new code location is noted:
  - `@cumulus/aws-client/StepFunctions.fromSfnExecutionName()`
  - `@cumulus/aws-client/StepFunctions.toSfnExecutionName()`
  - `@cumulus/aws-client/StepFunctions.getExecutionArn()` -> `@cumulus/message/Executions.buildExecutionArn()`
  - `@cumulus/aws-client/StepFunctions.getExecutionUrl()` -> `@cumulus/message/Executions.getExecutionUrlFromArn()`
  - `@cumulus/aws-client/StepFunctions.getStateMachineArn()` -> `@cumulus/message/Executions.getStateMachineArnFromExecutionArn()`
  - `@cumulus/aws-client/StepFunctions.pullStepFunctionEvent()` -> `@cumulus/message/StepFunctions.pullStepFunctionEvent()`
  - `@cumulus/common/bucketsConfigJsonObject()`
  - `@cumulus/common/CloudWatchLogger`
  - `@cumulus/common/collection-config-store/CollectionConfigStore` -> `@cumulus/collection-config-store`
  - `@cumulus/common/collection-config-store.constructCollectionId()` -> `@cumulus/message/Collections.constructCollectionId`
  - `@cumulus/common/concurrency.limit()`
  - `@cumulus/common/concurrency.mapTolerant()`
  - `@cumulus/common/concurrency.promiseUrl()`
  - `@cumulus/common/concurrency.toPromise()`
  - `@cumulus/common/concurrency.unless()`
  - `@cumulus/common/config.buildSchema()`
  - `@cumulus/common/config.parseConfig()`
  - `@cumulus/common/config.resolveResource()`
  - `@cumulus/common/config.resourceToArn()`
  - `@cumulus/common/FieldPattern`
  - `@cumulus/common/launchpad.getLaunchpadToken()` -> `@cumulus/launchpad-auth/index.getLaunchpadToken()`
  - `@cumulus/common/LaunchpadToken` -> `@cumulus/launchpad-auth/LaunchpadToken`
  - `@cumulus/common/launchpad.validateLaunchpadToken()` -> `@cumulus/launchpad-auth/index.validateLaunchpadToken()`
  - `@cumulus/common/message.buildCumulusMeta()` -> `@cumulus/message/Build.buildCumulusMeta()`
  - `@cumulus/common/message.buildQueueMessageFromTemplate()` -> `@cumulus/message/Build.buildQueueMessageFromTemplate()`
  - `@cumulus/common/message.getCollectionIdFromMessage()` -> `@cumulus/message/Collections.getCollectionIdFromMessage()`
  - `@cumulus/common/message.getMessageExecutionArn()` -> `@cumulus/message/Executions.getMessageExecutionArn()`
  - `@cumulus/common/message.getMessageExecutionName()` -> `@cumulus/message/Executions.getMessageExecutionName()`
  - `@cumulus/common/message.getMaximumExecutions()` -> `@cumulus/message/Queue.getMaximumExecutions()`
  - `@cumulus/common/message.getMessageFromTemplate()`
  - `@cumulus/common/message.getMessageStateMachineArn()` -> `@cumulus/message/Executions.getMessageStateMachineArn()`)
  - `@cumulus/common/message.getMessageGranules()` -> `@cumulus/message/Granules.getMessageGranules()`
  - `@cumulus/common/message.getQueueNameByUrl()` -> `@cumulus/message/Queue.getQueueNameByUrl()`
  - `@cumulus/common/message.getQueueName()` -> `@cumulus/message/Queue.getQueueName()`)
  - `@cumulus/common/message.hasQueueAndExecutionLimit()` -> `@cumulus/message/Queue.hasQueueAndExecutionLimit()`
  - `@cumulus/common/Semaphore`
  - `@cumulus/common/test-utils.throttleOnce()`
  - `@cumulus/common/workflows.getWorkflowArn()`
  - `@cumulus/common/workflows.getWorkflowFile()`
  - `@cumulus/common/workflows.getWorkflowList()`
  - `@cumulus/common/workflows.getWorkflowTemplate()`
  - `@cumulus/integration-tests/sfnStep/SfnStep.parseStepMessage()` -> `@cumulus/message/StepFunctions.parseStepMessage()`
- **CUMULUS-1858** - Deprecated the following functions.
  - `@cumulus/common/string.globalReplace()`
  - `@cumulus/common/string.isNonEmptyString()`
  - `@cumulus/common/string.isValidHostname()`
  - `@cumulus/common/string.match()`
  - `@cumulus/common/string.matches()`
  - `@cumulus/common/string.replace()`
  - `@cumulus/common/string.toLower()`
  - `@cumulus/common/string.toUpper()`

### Removed

- **CUMULUS-1799**: Deprecated code removals:
  - Removed from `@cumulus/common/aws`:
    - `pullStepFunctionEvent()`
  - Removed `@cumulus/common/sfnStep`
  - Removed `@cumulus/common/StepFunctions`

## [v1.21.0] 2020-03-30

### PLEASE NOTE

- **CUMULUS-1762**: the `messageConsumer` for `sns` and `kinesis`-type rules now fetches
  the collection information from the message. You should ensure that your rule's collection
  name and version match what is in the message for these ingest messages to be processed.
  If no matching rule is found, an error will be thrown and logged in the
  `messageConsumer` Lambda function's log group.

### Added

- **CUMULUS-1629**`
  - Updates discover-granules task to respect/utilize duplicateHandling configuration such that
    - skip:               Duplicates will be filtered from the granule list
    - error:              Duplicates encountered will result in step failure
    - replace, version:   Duplicates will be ignored and handled as normal.
  - Adds a new copy of the API lambda `PrivateApiLambda()` which is configured to not require authentication. This Lambda is not connected to an API gateway
  - Adds `@cumulus/api-client` with functions for use by workflow lambdas to call the API when needed

- **CUMULUS-1732**
  - Added Python task/activity workflow and integration test (`PythonReferenceSpec`) to test `cumulus-message-adapter-python`and `cumulus-process-py` integration.
- **CUMULUS-1795**
  - Added an IAM policy on the Cumulus EC2 creation to enable SSM when the `deploy_to_ngap` flag is true

### Changed

- **CUMULUS-1762**
  - the `messageConsumer` for `sns` and `kinesis`-type rules now fetches the collection
    information from the message.

### Deprecated

- **CUMULUS-1629**
  - Deprecate `granulesApi`, `rulesApi`, `emsApi`, `executionsAPI` from `@cumulus/integration-test/api` in favor of code moved to `@cumulus/api-client`

### Removed

- **CUMULUS-1799**: Deprecated code removals
  - Removed deprecated method `@cumulus/api/models/Granule.createGranulesFromSns()`
  - Removed deprecated method `@cumulus/api/models/Granule.removeGranuleFromCmr()`
  - Removed from `@cumulus/common/aws`:
    - `apigateway()`
    - `buildS3Uri()`
    - `calculateS3ObjectChecksum()`
    - `cf()`
    - `cloudwatch()`
    - `cloudwatchevents()`
    - `cloudwatchlogs()`
    - `createAndWaitForDynamoDbTable()`
    - `createQueue()`
    - `deleteSQSMessage()`
    - `describeCfStackResources()`
    - `downloadS3File()`
    - `downloadS3Files()`
    - `DynamoDbSearchQueue` class
    - `dynamodbstreams()`
    - `ec2()`
    - `ecs()`
    - `fileExists()`
    - `findResourceArn()`
    - `fromSfnExecutionName()`
    - `getFileBucketAndKey()`
    - `getJsonS3Object()`
    - `getQueueUrl()`
    - `getObjectSize()`
    - `getS3ObjectReadStream()`
    - `getSecretString()`
    - `getStateMachineArn()`
    - `headObject()`
    - `isThrottlingException()`
    - `kinesis()`
    - `lambda()`
    - `listS3Objects()`
    - `promiseS3Upload()`
    - `publishSnsMessage()`
    - `putJsonS3Object()`
    - `receiveSQSMessages()`
    - `s3CopyObject()`
    - `s3GetObjectTagging()`
    - `s3Join()`
    - `S3ListObjectsV2Queue` class
    - `s3TagSetToQueryString()`
    - `s3PutObjectTagging()`
    - `secretsManager()`
    - `sendSQSMessage()`
    - `sfn()`
    - `sns()`
    - `sqs()`
    - `sqsQueueExists()`
    - `toSfnExecutionName()`
    - `uploadS3FileStream()`
    - `uploadS3Files()`
    - `validateS3ObjectChecksum()`
  - Removed `@cumulus/common/CloudFormationGateway` class
  - Removed `@cumulus/common/concurrency/Mutex` class
  - Removed `@cumulus/common/errors`
  - Removed `@cumulus/common/sftp`
  - Removed `@cumulus/common/string.unicodeEscape`
  - Removed `@cumulus/cmrjs/cmr-utils.getGranuleId()`
  - Removed `@cumulus/cmrjs/cmr-utils.getCmrFiles()`
  - Removed `@cumulus/cmrjs/cmr/CMR` class
  - Removed `@cumulus/cmrjs/cmr/CMRSearchConceptQueue` class
  - Removed `@cumulus/cmrjs/utils.getHost()`
  - Removed `@cumulus/cmrjs/utils.getIp()`
  - Removed `@cumulus/cmrjs/utils.hostId()`
  - Removed `@cumulus/cmrjs/utils/ummVersion()`
  - Removed `@cumulus/cmrjs/utils.updateToken()`
  - Removed `@cumulus/cmrjs/utils.validateUMMG()`
  - Removed `@cumulus/ingest/aws.getEndpoint()`
  - Removed `@cumulus/ingest/aws.getExecutionUrl()`
  - Removed `@cumulus/ingest/aws/invoke()`
  - Removed `@cumulus/ingest/aws/CloudWatch` class
  - Removed `@cumulus/ingest/aws/ECS` class
  - Removed `@cumulus/ingest/aws/Events` class
  - Removed `@cumulus/ingest/aws/SQS` class
  - Removed `@cumulus/ingest/aws/StepFunction` class
  - Removed `@cumulus/ingest/util.normalizeProviderPath()`
  - Removed `@cumulus/integration-tests/index.listCollections()`
  - Removed `@cumulus/integration-tests/index.listProviders()`
  - Removed `@cumulus/integration-tests/index.rulesList()`
  - Removed `@cumulus/integration-tests/api/api.addCollectionApi()`

## [v1.20.0] 2020-03-12

### BREAKING CHANGES

- **CUMULUS-1714**
  - Changed the format of the message sent to the granule SNS Topic. Message includes the granule record under `record` and the type of event under `event`. Messages with `deleted` events will have the record that was deleted with a `deletedAt` timestamp. Options for `event` are `Create | Update | Delete`
- **CUMULUS-1769** - `deploy_to_ngap` is now a **required** variable for the `tf-modules/cumulus` module. **For those deploying to NGAP environments, this variable should always be set to `true`.**

### Notable changes

- **CUMULUS-1739** - You can now exclude Elasticsearch from your `tf-modules/data-persistence` deployment (via `include_elasticsearch = false`) and your `tf-modules/cumulus` module will still deploy successfully.

- **CUMULUS-1769** - If you set `deploy_to_ngap = true` for the `tf-modules/archive` Terraform module, **you can only deploy your archive API gateway as `PRIVATE`**, not `EDGE`.

### Added

- Added `@cumulus/aws-client/S3.getS3ObjectReadStreamAsync()` to deal with S3 eventual consistency issues by checking for the existence an S3 object with retries before getting a readable stream for that object.
- **CUMULUS-1769**
  - Added `deploy_to_ngap` boolean variable for the `tf-modules/cumulus` and `tf-modules/archive` Terraform modules. This variable is required. **For those deploying to NGAP environments, this variable should always be set to `true`.**
- **HYRAX-70**
  - Add the hyrax-metadata-update task

### Changed

- [`AccessToken.get()`](https://github.com/nasa/cumulus/blob/master/packages/api/models/access-tokens.js) now enforces [strongly consistent reads from DynamoDB](https://docs.aws.amazon.com/amazondynamodb/latest/developerguide/HowItWorks.ReadConsistency.html)
- **CUMULUS-1739**
  - Updated `tf-modules/data-persistence` to make Elasticsearch alarm resources and outputs conditional on the `include_elasticsearch` variable
  - Updated `@cumulus/aws-client/S3.getObjectSize` to include automatic retries for any failures from `S3.headObject`
- **CUMULUS-1784**
  - Updated `@cumulus/api/lib/DistributionEvent.remoteIP()` to parse the IP address in an S3 access log from the `A-sourceip` query parameter if present, otherwise fallback to the original parsing behavior.
- **CUMULUS-1768**
  - The `stats/summary` endpoint reports the distinct collections for the number of granules reported

### Fixed

- **CUMULUS-1739** - Fixed the `tf-modules/cumulus` and `tf-modules/archive` modules to make these Elasticsearch variables truly optional:
  - `elasticsearch_domain_arn`
  - `elasticsearch_hostname`
  - `elasticsearch_security_group_id`

- **CUMULUS-1768**
  - Fixed the `stats/` endpoint so that data is correctly filtered by timestamp and `processingTime` is calculated correctly.

- **CUMULUS-1769**
  - In the `tf-modules/archive` Terraform module, the `lifecycle` block ignoring changes to the `policy` of the archive API gateway is now only enforced if `deploy_to_ngap = true`. This fixes a bug where users deploying outside of NGAP could not update their API gateway's resource policy when going from `PRIVATE` to `EDGE`, preventing their API from being accessed publicly.

- **CUMULUS-1775**
  - Fix/update api endpoint to use updated google auth endpoints such that it will work with new accounts

### Removed

- **CUMULUS-1768**
  - Removed API endpoints `stats/histogram` and `stats/average`. All advanced stats needs should be acquired from Cloud Metrics or similarly configured ELK stack.

## [v1.19.0] 2020-02-28

### BREAKING CHANGES

- **CUMULUS-1736**
  - The `@cumulus/discover-granules` task now sets the `dataType` of discovered
    granules based on the `name` of the configured collection, not the
    `dataType`.
  - The config schema of the `@cumulus/discover-granules` task now requires that
    collections contain a `version`.
  - The `@cumulus/sync-granule` task will set the `dataType` and `version` of a
    granule based on the configured collection if those fields are not already
    set on the granule. Previously it was using the `dataType` field of the
    configured collection, then falling back to the `name` field of the
    collection. This update will just use the `name` field of the collection to
    set the `dataType` field of the granule.

- **CUMULUS-1446**
  - Update the `@cumulus/integration-tests/api/executions.getExecution()`
    function to parse the response and return the execution, rather than return
    the full API response.

- **CUMULUS-1672**
  - The `cumulus` Terraform module in previous releases set a
    `Deployment = var.prefix` tag on all resources that it managed. In this
    release, a `tags` input variable has been added to the `cumulus` Terraform
    module to allow resource tagging to be customized. No default tags will be
    applied to Cumulus-managed resources. To replicate the previous behavior,
    set `tags = { Deployment: var.prefix }` as an input variable for the
    `cumulus` Terraform module.

- **CUMULUS-1684 Migration Instructions**
  - In previous releases, a provider's username and password were encrypted
    using a custom encryption library. That has now been updated to use KMS.
    This release includes a Lambda function named
    `<prefix>-ProviderSecretsMigration`, which will re-encrypt existing
    provider credentials to use KMS. After this release has been deployed, you
    will need to manually invoke that Lambda function using either the AWS CLI
    or AWS Console. It should only need to be successfully run once.
  - Future releases of Cumulus will invoke a
    `<prefix>-VerifyProviderSecretsMigration` Lambda function as part of the
    deployment, which will cause the deployment to fail if the migration
    Lambda has not been run.

- **CUMULUS-1718**
  - The `@cumulus/sf-sns-report` task for reporting mid-workflow updates has been retired.
  This task was used as the `PdrStatusReport` task in our ParsePdr example workflow.
  If you have a ParsePdr or other workflow using this task, use `@cumulus/sf-sqs-report` instead.
  Trying to deploy the old task will result in an error as the cumulus module no longer exports `sf_sns_report_task`.
  - Migration instruction: In your workflow definition, for each step using the old task change:
  `"Resource": "${module.cumulus.sf_sns_report_task.task_arn}"`
  to
  `"Resource": "${module.cumulus.sf_sqs_report_task.task_arn}"`

- **CUMULUS-1755**
  - The `thin_egress_jwt_secret_name` variable for the `tf-modules/cumulus` Terraform module is now **required**. This variable is passed on to the Thin Egress App in `tf-modules/distribution/main.tf`, which uses the keys stored in the secret to sign JWTs. See the [Thin Egress App documentation on how to create a value for this secret](https://github.com/asfadmin/thin-egress-app#setting-up-the-jwt-cookie-secrets).

### Added

- **CUMULUS-1446**
  - Add `@cumulus/common/FileUtils.readJsonFile()` function
  - Add `@cumulus/common/FileUtils.readTextFile()` function
  - Add `@cumulus/integration-tests/api/collections.createCollection()` function
  - Add `@cumulus/integration-tests/api/collections.deleteCollection()` function
  - Add `@cumulus/integration-tests/api/collections.getCollection()` function
  - Add `@cumulus/integration-tests/api/providers.getProvider()` function
  - Add `@cumulus/integration-tests/index.getExecutionOutput()` function
  - Add `@cumulus/integration-tests/index.loadCollection()` function
  - Add `@cumulus/integration-tests/index.loadProvider()` function
  - Add `@cumulus/integration-tests/index.readJsonFilesFromDir()` function

- **CUMULUS-1672**
  - Add a `tags` input variable to the `archive` Terraform module
  - Add a `tags` input variable to the `cumulus` Terraform module
  - Add a `tags` input variable to the `cumulus_ecs_service` Terraform module
  - Add a `tags` input variable to the `data-persistence` Terraform module
  - Add a `tags` input variable to the `distribution` Terraform module
  - Add a `tags` input variable to the `ingest` Terraform module
  - Add a `tags` input variable to the `s3-replicator` Terraform module

- **CUMULUS-1707**
  - Enable logrotate on ECS cluster

- **CUMULUS-1684**
  - Add a `@cumulus/aws-client/KMS` library of KMS-related functions
  - Add `@cumulus/aws-client/S3.getTextObject()`
  - Add `@cumulus/sftp-client` package
  - Create `ProviderSecretsMigration` Lambda function
  - Create `VerifyProviderSecretsMigration` Lambda function

- **CUMULUS-1548**
  - Add ability to put default Cumulus logs in Metrics' ELK stack
  - Add ability to add custom logs to Metrics' ELK Stack

- **CUMULUS-1702**
  - When logs are sent to Metrics' ELK stack, the logs endpoints will return results from there

- **CUMULUS-1459**
  - Async Operations are indexed in Elasticsearch
  - To index any existing async operations you'll need to perform an index from
    database function.

- **CUMULUS-1717**
  - Add `@cumulus/aws-client/deleteAndWaitForDynamoDbTableNotExists`, which
    deletes a DynamoDB table and waits to ensure the table no longer exists
  - Added `publishGranules` Lambda to handle publishing granule messages to SNS when granule records are written to DynamoDB
  - Added `@cumulus/api/models/Granule.storeGranulesFromCumulusMessage` to store granules from a Cumulus message to DynamoDB

- **CUMULUS-1718**
  - Added `@cumulus/sf-sqs-report` task to allow mid-workflow reporting updates.
  - Added `stepfunction_event_reporter_queue_url` and `sf_sqs_report_task` outputs to the `cumulus` module.
  - Added `publishPdrs` Lambda to handle publishing PDR messages to SNS when PDR records are written to DynamoDB.
  - Added `@cumulus/api/models/Pdr.storePdrFromCumulusMessage` to store PDRs from a Cumulus message to DynamoDB.
  - Added `@cumulus/aws-client/parseSQSMessageBody` to parse an SQS message body string into an object.

- **Ability to set custom backend API url in the archive module**
  - Add `api_url` definition in `tf-modules/cumulus/archive.tf`
  - Add `archive_api_url` variable in `tf-modules/cumulus/variables.tf`

- **CUMULUS-1741**
  - Added an optional `elasticsearch_security_group_ids` variable to the
    `data-persistence` Terraform module to allow additional security groups to
    be assigned to the Elasticsearch Domain.

- **CUMULUS-1752**
  - Added `@cumulus/integration-tests/api/distribution.invokeTEADistributionLambda` to simulate a request to the [Thin Egress App](https://github.com/asfadmin/thin-egress-app) by invoking the Lambda and getting a response payload.
  - Added `@cumulus/integration-tests/api/distribution.getTEARequestHeaders` to generate necessary request headers for a request to the Thin Egress App
  - Added `@cumulus/integration-tests/api/distribution.getTEADistributionApiFileStream` to get a response stream for a file served by Thin Egress App
  - Added `@cumulus/integration-tests/api/distribution.getTEADistributionApiRedirect` to get a redirect response from the Thin Egress App

- **CUMULUS-1755**
  - Added `@cumulus/aws-client/CloudFormation.describeCfStack()` to describe a Cloudformation stack
  - Added `@cumulus/aws-client/CloudFormation.getCfStackParameterValues()` to get multiple parameter values for a Cloudformation stack

### Changed

- **CUMULUS-1725**
  - Moved the logic that updates the granule files cache Dynamo table into its
    own Lambda function called `granuleFilesCacheUpdater`.

- **CUMULUS-1736**
  - The `collections` model in the API package now determines the name of a
    collection based on the `name` property, rather than using `dataType` and
    then falling back to `name`.
  - The `@cumulus/integration-tests.loadCollection()` function no longer appends
    the postfix to the end of the collection's `dataType`.
  - The `@cumulus/integration-tests.addCollections()` function no longer appends
    the postfix to the end of the collection's `dataType`.

- **CUMULUS-1672**
  - Add a `retryOptions` parameter to the `@cumulus/aws-client/S3.headObject`
     function, which will retry if the object being queried does not exist.

- **CUMULUS-1446**
  - Mark the `@cumulus/integration-tests/api.addCollectionApi()` function as
    deprecated
  - Mark the `@cumulus/integration-tests/index.listCollections()` function as
    deprecated
  - Mark the `@cumulus/integration-tests/index.listProviders()` function as
    deprecated
  - Mark the `@cumulus/integration-tests/index.rulesList()` function as
    deprecated

- **CUMULUS-1672**
  - Previously, the `cumulus` module defaulted to setting a
    `Deployment = var.prefix` tag on all resources that it managed. In this
    release, the `cumulus` module will now accept a `tags` input variable that
    defines the tags to be assigned to all resources that it manages.
  - Previously, the `data-persistence` module defaulted to setting a
    `Deployment = var.prefix` tag on all resources that it managed. In this
    release, the `data-persistence` module will now accept a `tags` input
    variable that defines the tags to be assigned to all resources that it
    manages.
  - Previously, the `distribution` module defaulted to setting a
    `Deployment = var.prefix` tag on all resources that it managed. In this
    release, the `distribution` module will now accept a `tags` input variable
    that defines the tags to be assigned to all resources that it manages.
  - Previously, the `ingest` module defaulted to setting a
    `Deployment = var.prefix` tag on all resources that it managed. In this
    release, the `ingest` module will now accept a `tags` input variable that
    defines the tags to be assigned to all resources that it manages.
  - Previously, the `s3-replicator` module defaulted to setting a
    `Deployment = var.prefix` tag on all resources that it managed. In this
    release, the `s3-replicator` module will now accept a `tags` input variable
    that defines the tags to be assigned to all resources that it manages.

- **CUMULUS-1684**
  - Update the API package to encrypt provider credentials using KMS instead of
    using RSA keys stored in S3

- **CUMULUS-1717**
  - Changed name of `cwSfExecutionEventToDb` Lambda to `cwSfEventToDbRecords`
  - Updated `cwSfEventToDbRecords` to write granule records to DynamoDB from the incoming Cumulus message

- **CUMULUS-1718**
  - Renamed `cwSfEventToDbRecords` to `sfEventSqsToDbRecords` due to architecture change to being a consumer of an SQS queue of Step Function Cloudwatch events.
  - Updated `sfEventSqsToDbRecords` to write PDR records to DynamoDB from the incoming Cumulus message
  - Moved `data-cookbooks/sns.md` to `data-cookbooks/ingest-notifications.md` and updated it to reflect recent changes.

- **CUMULUS-1748**
  - (S)FTP discovery tasks now use the provider-path as-is instead of forcing it to a relative path.
  - Improved error handling to catch permission denied FTP errors better and log them properly. Workflows will still fail encountering this error and we intend to consider that approach in a future ticket.

- **CUMULUS-1752**
  - Moved class for parsing distribution events to its own file: `@cumulus/api/lib/DistributionEvent.js`
    - Updated `DistributionEvent` to properly parse S3 access logs generated by requests from the [Thin Egress App](https://github.com/asfadmin/thin-egress-app)

- **CUMULUS-1753** - Changes to `@cumulus/ingest/HttpProviderClient.js`:
  - Removed regex filter in `HttpProviderClient.list()` that was used to return only files with an extension between 1 and 4 characters long. `HttpProviderClient.list()` will now return all files linked from the HTTP provider host.

- **CUMULUS-1755**
  - Updated the Thin Egress App module used in `tf-modules/distribution/main.tf` to build 61. [See the release notes](https://github.com/asfadmin/thin-egress-app/releases/tag/tea-build.61).

- **CUMULUS-1757**
  - Update @cumulus/cmr-client CMRSearchConceptQueue to take optional cmrEnvironment parameter

### Deprecated

- **CUMULUS-1684**
  - Deprecate `@cumulus/common/key-pair-provider/S3KeyPairProvider`
  - Deprecate `@cumulus/common/key-pair-provider/S3KeyPairProvider.encrypt()`
  - Deprecate `@cumulus/common/key-pair-provider/S3KeyPairProvider.decrypt()`
  - Deprecate `@cumulus/common/kms/KMS`
  - Deprecate `@cumulus/common/kms/KMS.encrypt()`
  - Deprecate `@cumulus/common/kms/KMS.decrypt()`
  - Deprecate `@cumulus/common/sftp.Sftp`

- **CUMULUS-1717**
  - Deprecate `@cumulus/api/models/Granule.createGranulesFromSns`

- **CUMULUS-1718**
  - Deprecate `@cumulus/sf-sns-report`.
    - This task has been updated to always throw an error directing the user to use `@cumulus/sf-sqs-report` instead. This was done because there is no longer an SNS topic to which to publish, and no consumers to listen to it.

- **CUMULUS-1748**
  - Deprecate `@cumulus/ingest/util.normalizeProviderPath`

- **CUMULUS-1752**
  - Deprecate `@cumulus/integration-tests/api/distribution.getDistributionApiFileStream`
  - Deprecate `@cumulus/integration-tests/api/distribution.getDistributionApiRedirect`
  - Deprecate `@cumulus/integration-tests/api/distribution.invokeApiDistributionLambda`

### Removed

- **CUMULUS-1684**
  - Remove the deployment script that creates encryption keys and stores them to
    S3

- **CUMULUS-1768**
  - Removed API endpoints `stats/histogram` and `stats/average`. All advanced stats needs should be acquired from Cloud Metrics or similarly configured ELK stack.

### Fixed

- **Fix default values for urs_url in variables.tf files**
  - Remove trailing `/` from default `urs_url` values.

- **CUMULUS-1610** - Add the Elasticsearch security group to the EC2 security groups

- **CUMULUS-1740** - `cumulus_meta.workflow_start_time` is now set in Cumulus
  messages

- **CUMULUS-1753** - Fixed `@cumulus/ingest/HttpProviderClient.js` to properly handle HTTP providers with:
  - Multiple link tags (e.g. `<a>`) per line of source code
  - Link tags in uppercase or lowercase (e.g. `<A>`)
  - Links with filepaths in the link target (e.g. `<a href="/path/to/file.txt">`). These files will be returned from HTTP file discovery **as the file name only** (e.g. `file.txt`).

- **CUMULUS-1768**
  - Fix an issue in the stats endpoints in `@cumulus/api` to send back stats for the correct type

## [v1.18.0] 2020-02-03

### BREAKING CHANGES

- **CUMULUS-1686**

  - `ecs_cluster_instance_image_id` is now a _required_ variable of the `cumulus` module, instead of optional.

- **CUMULUS-1698**

  - Change variable `saml_launchpad_metadata_path` to `saml_launchpad_metadata_url` in the `tf-modules/cumulus` Terraform module.

- **CUMULUS-1703**
  - Remove the unused `forceDownload` option from the `sync-granule` tasks's config
  - Remove the `@cumulus/ingest/granule.Discover` class
  - Remove the `@cumulus/ingest/granule.Granule` class
  - Remove the `@cumulus/ingest/pdr.Discover` class
  - Remove the `@cumulus/ingest/pdr.Granule` class
  - Remove the `@cumulus/ingest/parse-pdr.parsePdr` function

### Added

- **CUMULUS-1040**

  - Added `@cumulus/aws-client` package to provide utilities for working with AWS services and the Node.js AWS SDK
  - Added `@cumulus/errors` package which exports error classes for use in Cumulus workflow code
  - Added `@cumulus/integration-tests/sfnStep` to provide utilities for parsing step function execution histories

- **CUMULUS-1102**

  - Adds functionality to the @cumulus/api package for better local testing.
    - Adds data seeding for @cumulus/api's localAPI.
      - seed functions allow adding collections, executions, granules, pdrs, providers, and rules to a Localstack Elasticsearch and DynamoDB via `addCollections`, `addExecutions`, `addGranules`, `addPdrs`, `addProviders`, and `addRules`.
    - Adds `eraseDataStack` function to local API server code allowing resetting of local datastack for testing (ES and DynamoDB).
    - Adds optional parameters to the @cumulus/api bin serve to allow for launching the api without destroying the current data.

- **CUMULUS-1697**

  - Added the `@cumulus/tf-inventory` package that provides command line utilities for managing Terraform resources in your AWS account

- **CUMULUS-1703**

  - Add `@cumulus/aws-client/S3.createBucket` function
  - Add `@cumulus/aws-client/S3.putFile` function
  - Add `@cumulus/common/string.isNonEmptyString` function
  - Add `@cumulus/ingest/FtpProviderClient` class
  - Add `@cumulus/ingest/HttpProviderClient` class
  - Add `@cumulus/ingest/S3ProviderClient` class
  - Add `@cumulus/ingest/SftpProviderClient` class
  - Add `@cumulus/ingest/providerClientUtils.buildProviderClient` function
  - Add `@cumulus/ingest/providerClientUtils.fetchTextFile` function

- **CUMULUS-1731**

  - Add new optional input variables to the Cumulus Terraform module to support TEA upgrade:
    - `thin_egress_cookie_domain` - Valid domain for Thin Egress App cookie
    - `thin_egress_domain_cert_arn` - Certificate Manager SSL Cert ARN for Thin
      Egress App if deployed outside NGAP/CloudFront
    - `thin_egress_download_role_in_region_arn` - ARN for reading of Thin Egress
      App data buckets for in-region requests
    - `thin_egress_jwt_algo` - Algorithm with which to encode the Thin Egress
      App JWT cookie
    - `thin_egress_jwt_secret_name` - Name of AWS secret where keys for the Thin
      Egress App JWT encode/decode are stored
    - `thin_egress_lambda_code_dependency_archive_key` - Thin Egress App - S3
      Key of packaged python modules for lambda dependency layer

- **CUMULUS-1733**
  - Add `discovery-filtering` operator doc to document previously undocumented functionality.

- **CUMULUS-1737**
  - Added the `cumulus-test-cleanup` module to run a nightly cleanup on resources left over from the integration tests run from the `example/spec` directory.

### Changed

- **CUMULUS-1102**

  - Updates `@cumulus/api/auth/testAuth` to use JWT instead of random tokens.
  - Updates the default AMI for the ecs_cluster_instance_image_id.

- **CUMULUS-1622**

  - Mutex class has been deprecated in `@cumulus/common/concurrency` and will be removed in a future release.

- **CUMULUS-1686**

  - Changed `ecs_cluster_instance_image_id` to be a required variable of the `cumulus` module and removed the default value.
    The default was not available across accounts and regions, nor outside of NGAP and therefore not particularly useful.

- **CUMULUS-1688**

  - Updated `@cumulus/aws.receiveSQSMessages` not to replace `message.Body` with a parsed object. This behavior was undocumented and confusing as received messages appeared to contradict AWS docs that state `message.Body` is always a string.
  - Replaced `sf_watcher` CloudWatch rule from `cloudwatch-events.tf` with an EventSourceMapping on `sqs2sf` mapped to the `start_sf` SQS queue (in `event-sources.tf`).
  - Updated `sqs2sf` with an EventSourceMapping handler and unit test.

- **CUMULUS-1698**

  - Change variable `saml_launchpad_metadata_path` to `saml_launchpad_metadata_url` in the `tf-modules/cumulus` Terraform module.
  - Updated `@cumulus/api/launchpadSaml` to download launchpad IDP metadata from configured location when the metadata in s3 is not valid, and to work with updated IDP metadata and SAML response.

- **CUMULUS-1731**
  - Upgrade the version of the Thin Egress App deployed by Cumulus to v48
    - Note: New variables available, see the 'Added' section of this changelog.

### Fixed

- **CUMULUS-1664**

  - Updated `dbIndexer` Lambda to remove hardcoded references to DynamoDB table names.

- **CUMULUS-1733**
  - Fixed granule discovery recursion algorithm used in S/FTP protocols.

### Removed

- **CUMULUS-1481**
  - removed `process` config and output from PostToCmr as it was not required by the task nor downstream steps, and should still be in the output message's `meta` regardless.

### Deprecated

- **CUMULUS-1040**
  - Deprecated the following code. For cases where the code was moved into another package, the new code location is noted:
    - `@cumulus/common/CloudFormationGateway` -> `@cumulus/aws-client/CloudFormationGateway`
    - `@cumulus/common/DynamoDb` -> `@cumulus/aws-client/DynamoDb`
    - `@cumulus/common/errors` -> `@cumulus/errors`
    - `@cumulus/common/StepFunctions` -> `@cumulus/aws-client/StepFunctions`
    - All of the exported functions in `@cumulus/commmon/aws` (moved into `@cumulus/aws-client`), except:
      - `@cumulus/common/aws/isThrottlingException` -> `@cumulus/errors/isThrottlingException`
      - `@cumulus/common/aws/improveStackTrace` (not deprecated)
      - `@cumulus/common/aws/retryOnThrottlingException` (not deprecated)
    - `@cumulus/common/sfnStep/SfnStep.parseStepMessage` -> `@cumulus/integration-tests/sfnStep/SfnStep.parseStepMessage`
    - `@cumulus/common/sfnStep/ActivityStep` -> `@cumulus/integration-tests/sfnStep/ActivityStep`
    - `@cumulus/common/sfnStep/LambdaStep` -> `@cumulus/integration-tests/sfnStep/LambdaStep`
    - `@cumulus/common/string/unicodeEscape` -> `@cumulus/aws-client/StepFunctions.unicodeEscape`
    - `@cumulus/common/util/setErrorStack` -> `@cumulus/aws-client/util/setErrorStack`
    - `@cumulus/ingest/aws/invoke` -> `@cumulus/aws-client/Lambda/invoke`
    - `@cumulus/ingest/aws/CloudWatch.bucketSize`
    - `@cumulus/ingest/aws/CloudWatch.cw`
    - `@cumulus/ingest/aws/ECS.ecs`
    - `@cumulus/ingest/aws/ECS`
    - `@cumulus/ingest/aws/Events.putEvent` -> `@cumulus/aws-client/CloudwatchEvents.putEvent`
    - `@cumulus/ingest/aws/Events.deleteEvent` -> `@cumulus/aws-client/CloudwatchEvents.deleteEvent`
    - `@cumulus/ingest/aws/Events.deleteTarget` -> `@cumulus/aws-client/CloudwatchEvents.deleteTarget`
    - `@cumulus/ingest/aws/Events.putTarget` -> `@cumulus/aws-client/CloudwatchEvents.putTarget`
    - `@cumulus/ingest/aws/SQS.attributes` -> `@cumulus/aws-client/SQS.getQueueAttributes`
    - `@cumulus/ingest/aws/SQS.deleteMessage` -> `@cumulus/aws-client/SQS.deleteSQSMessage`
    - `@cumulus/ingest/aws/SQS.deleteQueue` -> `@cumulus/aws-client/SQS.deleteQueue`
    - `@cumulus/ingest/aws/SQS.getUrl` -> `@cumulus/aws-client/SQS.getQueueUrlByName`
    - `@cumulus/ingest/aws/SQS.receiveMessage` -> `@cumulus/aws-client/SQS.receiveSQSMessages`
    - `@cumulus/ingest/aws/SQS.sendMessage` -> `@cumulus/aws-client/SQS.sendSQSMessage`
    - `@cumulus/ingest/aws/StepFunction.getExecutionStatus` -> `@cumulus/aws-client/StepFunction.getExecutionStatus`
    - `@cumulus/ingest/aws/StepFunction.getExecutionUrl` -> `@cumulus/aws-client/StepFunction.getExecutionUrl`

## [v1.17.0] - 2019-12-31

### BREAKING CHANGES

- **CUMULUS-1498**
  - The `@cumulus/cmrjs.publish2CMR` function expects that the value of its
    `creds.password` parameter is a plaintext password.
  - Rather than using an encrypted password from the `cmr_password` environment
    variable, the `@cumulus/cmrjs.updateCMRMetadata` function now looks for an
    environment variable called `cmr_password_secret_name` and fetches the CMR
    password from that secret in AWS Secrets Manager.
  - The `@cumulus/post-to-cmr` task now expects a
    `config.cmr.passwordSecretName` value, rather than `config.cmr.password`.
    The CMR password will be fetched from that secret in AWS Secrets Manager.

### Added

- **CUMULUS-630**

  - Added support for replaying Kinesis records on a stream into the Cumulus Kinesis workflow triggering mechanism: either all the records, or some time slice delimited by start and end timestamps.
  - Added `/replays` endpoint to the operator API for triggering replays.
  - Added `Replay Kinesis Messages` documentation to Operator Docs.
  - Added `manualConsumer` lambda function to consume a Kinesis stream. Used by the replay AsyncOperation.

- **CUMULUS-1687**
  - Added new API endpoint for listing async operations at `/asyncOperations`
  - All asyncOperations now include the fields `description` and `operationType`. `operationType` can be one of the following. [`Bulk Delete`, `Bulk Granules`, `ES Index`, `Kinesis Replay`]

### Changed

- **CUMULUS-1626**

  - Updates Cumulus to use node10/CMA 1.1.2 for all of its internal lambdas in prep for AWS node 8 EOL

- **CUMULUS-1498**
  - Remove the DynamoDB Users table. The list of OAuth users who are allowed to
    use the API is now stored in S3.
  - The CMR password and Launchpad passphrase are now stored in Secrets Manager

## [v1.16.1] - 2019-12-6

**Please note**:

- The `region` argument to the `cumulus` Terraform module has been removed. You may see a warning or error if you have that variable populated.
- Your workflow tasks should use the following versions of the CMA libraries to utilize new granule, parentArn, asyncOperationId, and stackName fields on the logs:
  - `cumulus-message-adapter-js` version 1.0.10+
  - `cumulus-message-adapter-python` version 1.1.1+
  - `cumulus-message-adapter-java` version 1.2.11+
- The `data-persistence` module no longer manages the creation of an Elasticsearch service-linked role for deploying Elasticsearch to a VPC. Follow the [deployment instructions on preparing your VPC](https://nasa.github.io/cumulus/docs/deployment/deployment-readme#vpc-subnets-and-security-group) for guidance on how to create the Elasticsearch service-linked role manually.
- There is now a `distribution_api_gateway_stage` variable for the `tf-modules/cumulus` Terraform module that will be used as the API gateway stage name used for the distribution API (Thin Egress App)
- Default value for the `urs_url` variable is now `https://uat.urs.earthdata.nasa.gov/` in the `tf-modules/cumulus` and `tf-modules/archive` Terraform modules. So deploying the `cumulus` module without a `urs_url` variable set will integrate your Cumulus deployment with the UAT URS environment.

### Added

- **CUMULUS-1563**

  - Added `custom_domain_name` variable to `tf-modules/data-persistence` module

- **CUMULUS-1654**
  - Added new helpers to `@cumulus/common/execution-history`:
    - `getStepExitedEvent()` returns the `TaskStateExited` event in a workflow execution history after the given step completion/failure event
    - `getTaskExitedEventOutput()` returns the output message for a `TaskStateExited` event in a workflow execution history

### Changed

- **CUMULUS-1578**

  - Updates SAML launchpad configuration to authorize via configured userGroup.
    [See the NASA specific documentation (protected)](https://wiki.earthdata.nasa.gov/display/CUMULUS/Cumulus+SAML+Launchpad+Integration)

- **CUMULUS-1579**

  - Elasticsearch list queries use `match` instead of `term`. `term` had been analyzing the terms and not supporting `-` in the field values.

- **CUMULUS-1619**

  - Adds 4 new keys to `@cumulus/logger` to display granules, parentArn, asyncOperationId, and stackName.
  - Depends on `cumulus-message-adapter-js` version 1.0.10+. Cumulus tasks updated to use this version.

- **CUMULUS-1654**

  - Changed `@cumulus/common/SfnStep.parseStepMessage()` to a static class method

- **CUMULUS-1641**
  - Added `meta.retries` and `meta.visibilityTimeout` properties to sqs-type rule. To create sqs-type rule, you're required to configure a dead-letter queue on your queue.
  - Added `sqsMessageRemover` lambda which removes the message from SQS queue upon successful workflow execution.
  - Updated `sqsMessageConsumer` lambda to not delete message from SQS queue, and to retry the SQS message for configured number of times.

### Removed

- Removed `create_service_linked_role` variable from `tf-modules/data-persistence` module.

- **CUMULUS-1321**
  - The `region` argument to the `cumulus` Terraform module has been removed

### Fixed

- **CUMULUS-1668** - Fixed a race condition where executions may not have been
  added to the database correctly
- **CUMULUS-1654** - Fixed issue with `publishReports` Lambda not including workflow execution error information for failed workflows with a single step
- Fixed `tf-modules/cumulus` module so that the `urs_url` variable is passed on to its invocation of the `tf-modules/archive` module

## [v1.16.0] - 2019-11-15

### Added

- **CUMULUS-1321**

  - A `deploy_distribution_s3_credentials_endpoint` variable has been added to
    the `cumulus` Terraform module. If true, the NGAP-backed S3 credentials
    endpoint will be added to the Thin Egress App's API. Default: true

- **CUMULUS-1544**

  - Updated the `/granules/bulk` endpoint to correctly query Elasticsearch when
    granule ids are not provided.

- **CUMULUS-1580**
  - Added `/granules/bulk` endpoint to `@cumulus/api` to perform bulk actions on granules given either a list of granule ids or an Elasticsearch query and the workflow to perform.

### Changed

- **CUMULUS-1561**

  - Fix the way that we are handling Terraform provider version requirements
  - Pass provider configs into child modules using the method that the
    [Terraform documentation](https://www.terraform.io/docs/configuration/modules.html#providers-within-modules)
    suggests
  - Remove the `region` input variable from the `s3_access_test` Terraform module
  - Remove the `aws_profile` and `aws_region` input variables from the
    `s3-replicator` Terraform module

- **CUMULUS-1639**
  - Because of
    [S3's Data Consistency Model](https://docs.aws.amazon.com/AmazonS3/latest/dev/Introduction.html#BasicsObjects),
    there may be situations where a GET operation for an object can temporarily
    return a `NoSuchKey` response even if that object _has_ been created. The
    `@cumulus/common/aws.getS3Object()` function has been updated to support
    retries if a `NoSuchKey` response is returned by S3. This behavior can be
    enabled by passing a `retryOptions` object to that function. Supported
    values for that object can be found here:
    <https://github.com/tim-kos/node-retry#retryoperationoptions>

### Removed

- **CUMULUS-1559**
  - `logToSharedDestination` has been migrated to the Terraform deployment as `log_api_gateway_to_cloudwatch` and will ONLY apply to egress lambdas.
    Due to the differences in the Terraform deployment model, we cannot support a global log subscription toggle for a configurable subset of lambdas.
    However, setting up your own log forwarding for a Lambda with Terraform is fairly simple, as you will only need to add SubscriptionFilters to your Terraform configuration, one per log group.
    See [the Terraform documentation](https://www.terraform.io/docs/providers/aws/r/cloudwatch_log_subscription_filter.html) for details on how to do this.
    An empty FilterPattern ("") will capture all logs in a group.

## [v1.15.0] - 2019-11-04

### BREAKING CHANGES

- **CUMULUS-1644** - When a workflow execution begins or ends, the workflow
  payload is parsed and any new or updated PDRs or granules referenced in that
  workflow are stored to the Cumulus archive. The defined interface says that a
  PDR in `payload.pdr` will be added to the archive, and any granules in
  `payload.granules` will also be added to the archive. In previous releases,
  PDRs found in `meta.pdr` and granules found in `meta.input_granules` were also
  added to the archive. This caused unexpected behavior and has been removed.
  Only PDRs from `payload.pdr` and granules from `payload.granules` will now be
  added to the Cumulus archive.

- **CUMULUS-1449** - Cumulus now uses a universal workflow template when
  starting a workflow that contains general information specific to the
  deployment, but not specific to the workflow. Workflow task configs must be
  defined using AWS step function parameters. As part of this change,
  `CumulusConfig` has been retired and task configs must now be defined under
  the `cma.task_config` key in the Parameters section of a step function
  definition.

  **Migration instructions**:

  NOTE: These instructions require the use of Cumulus Message Adapter v1.1.x+.
  Please ensure you are using a compatible version before attempting to migrate
  workflow configurations. When defining workflow steps, remove any
  `CumulusConfig` section, as shown below:

  ```yaml
  ParsePdr:
    CumulusConfig:
      provider: "{$.meta.provider}"
      bucket: "{$.meta.buckets.internal.name}"
      stack: "{$.meta.stack}"
  ```

  Instead, use AWS Parameters to pass `task_config` for the task directly into
  the Cumulus Message Adapter:

  ```yaml
  ParsePdr:
    Parameters:
      cma:
        event.$: "$"
        task_config:
          provider: "{$.meta.provider}"
          bucket: "{$.meta.buckets.internal.name}"
          stack: "{$.meta.stack}"
  ```

  In this example, the `cma` key is used to pass parameters to the message
  adapter. Using `task_config` in combination with `event.$: '$'` allows the
  message adapter to process `task_config` as the `config` passed to the Cumulus
  task. See `example/workflows/sips.yml` in the core repository for further
  examples of how to set the Parameters.

  Additionally, workflow configurations for the `QueueGranules` and `QueuePdrs`
  tasks need to be updated:

  - `queue-pdrs` config changes:
    - `parsePdrMessageTemplateUri` replaced with `parsePdrWorkflow`, which is
      the workflow name (i.e. top-level name in `config.yml`, e.g. 'ParsePdr').
    - `internalBucket` and `stackName` configs now required to look up
      configuration from the deployment. Brings the task config in line with
      that of `queue-granules`.
  - `queue-granules` config change: `ingestGranuleMessageTemplateUri` replaced
    with `ingestGranuleWorkflow`, which is the workflow name (e.g.
    'IngestGranule').

- **CUMULUS-1396** - **Workflow steps at the beginning and end of a workflow
  using the `SfSnsReport` Lambda have now been deprecated (e.g. `StartStatus`,
  `StopStatus`) and should be removed from your workflow definitions**. These
  steps were used for publishing ingest notifications and have been replaced by
  an implementation using Cloudwatch events for Step Functions to trigger a
  Lambda that publishes ingest notifications. For further detail on how ingest
  notifications are published, see the notes below on **CUMULUS-1394**. For
  examples of how to update your workflow definitions, see our
  [example workflow definitions](https://github.com/nasa/cumulus/blob/master/example/workflows/).

- **CUMULUS-1470**
  - Remove Cumulus-defined ECS service autoscaling, allowing integrators to
    better customize autoscaling to meet their needs. In order to use
    autoscaling with ECS services, appropriate
    `AWS::ApplicationAutoScaling::ScalableTarget`,
    `AWS::ApplicationAutoScaling::ScalingPolicy`, and `AWS::CloudWatch::Alarm`
    resources should be defined in a kes overrides file. See
    [this example](https://github.com/nasa/cumulus/blob/release-1.15.x/example/overrides/app/cloudformation.template.yml)
    for an example.
  - The following config parameters are no longer used:
    - ecs.services.\<NAME\>.minTasks
    - ecs.services.\<NAME\>.maxTasks
    - ecs.services.\<NAME\>.scaleInActivityScheduleTime
    - ecs.services.\<NAME\>.scaleInAdjustmentPercent
    - ecs.services.\<NAME\>.scaleOutActivityScheduleTime
    - ecs.services.\<NAME\>.scaleOutAdjustmentPercent
    - ecs.services.\<NAME\>.activityName

### Added

- **CUMULUS-1100**

  - Added 30-day retention properties to all log groups that were missing those policies.

- **CUMULUS-1396**

  - Added `@cumulus/common/sfnStep`:
    - `LambdaStep` - A class for retrieving and parsing input and output to Lambda steps in AWS Step Functions
    - `ActivityStep` - A class for retrieving and parsing input and output to ECS activity steps in AWS Step Functions

- **CUMULUS-1574**

  - Added `GET /token` endpoint for SAML authorization when cumulus is protected by Launchpad.
    This lets a user retieve a token by hand that can be presented to the API.

- **CUMULUS-1625**

  - Added `sf_start_rate` variable to the `ingest` Terraform module, equivalent to `sqs_consumer_rate` in the old model, but will not be automatically applied to custom queues as that was.

- **CUMULUS-1513**
  - Added `sqs`-type rule support in the Cumulus API `@cumulus/api`
  - Added `sqsMessageConsumer` lambda which processes messages from the SQS queues configured in the `sqs` rules.

### Changed

- **CUMULUS-1639**

  - Because of
    [S3's Data Consistency Model](https://docs.aws.amazon.com/AmazonS3/latest/dev/Introduction.html#BasicsObjects),
    there may be situations where a GET operation for an object can temporarily
    return a `NoSuchKey` response even if that object _has_ been created. The
    `@cumulus/common/aws.getS3Object()` function will now retry up to 10 times
    if a `NoSuchKey` response is returned by S3. This can behavior can be
    overridden by passing `{ retries: 0 }` as the `retryOptions` argument.

- **CUMULUS-1449**

  - `queue-pdrs` & `queue-granules` config changes. Details in breaking changes section.
  - Cumulus now uses a universal workflow template when starting workflow that contains general information specific to the deployment, but not specific to the workflow.
  - Changed the way workflow configs are defined, from `CumulusConfig` to a `task_config` AWS Parameter.

- **CUMULUS-1452**

  - Changed the default ECS docker storage drive to `devicemapper`

- **CUMULUS-1453**
  - Removed config schema for `@cumulus/sf-sns-report` task
  - Updated `@cumulus/sf-sns-report` to always assume that it is running as an intermediate step in a workflow, not as the first or last step

### Removed

- **CUMULUS-1449**
  - Retired `CumulusConfig` as part of step function definitions, as this is an artifact of the way Kes parses workflow definitions that was not possible to migrate to Terraform. Use AWS Parameters and the `task_config` key instead. See change note above.
  - Removed individual workflow templates.

### Fixed

- **CUMULUS-1620** - Fixed bug where `message_adapter_version` does not correctly inject the CMA

- **CUMULUS-1396** - Updated `@cumulus/common/StepFunctions.getExecutionHistory()` to recursively fetch execution history when `nextToken` is returned in response

- **CUMULUS-1571** - Updated `@cumulus/common/DynamoDb.get()` to throw any errors encountered when trying to get a record and the record does exist

- **CUMULUS-1452**
  - Updated the EC2 initialization scripts to use full volume size for docker storage
  - Changed the default ECS docker storage drive to `devicemapper`

## [v1.14.5] - 2019-12-30 - [BACKPORT]

### Updated

- **CUMULUS-1626**
  - Updates Cumulus to use node10/CMA 1.1.2 for all of its internal lambdas in prep for AWS node 8 EOL

## [v1.14.4] - 2019-10-28

### Fixed

- **CUMULUS-1632** - Pinned `aws-elasticsearch-connector` package in `@cumulus/api` to version `8.1.3`, since `8.2.0` includes breaking changes

## [v1.14.3] - 2019-10-18

### Fixed

- **CUMULUS-1620** - Fixed bug where `message_adapter_version` does not correctly inject the CMA

- **CUMULUS-1572** - A granule is now included in discovery results even when
  none of its files has a matching file type in the associated collection
  configuration. Previously, if all files for a granule were unmatched by a file
  type configuration, the granule was excluded from the discovery results.
  Further, added support for a `boolean` property
  `ignoreFilesConfigForDiscovery`, which controls how a granule's files are
  filtered at discovery time.

## [v1.14.2] - 2019-10-08

### BREAKING CHANGES

Your Cumulus Message Adapter version should be pinned to `v1.0.13` or lower in your `app/config.yml` using `message_adapter_version: v1.0.13` OR you should use the workflow migration steps below to work with CMA v1.1.1+.

- **CUMULUS-1394** - The implementation of the `SfSnsReport` Lambda requires additional environment variables for integration with the new ingest notification SNS topics. Therefore, **you must update the definition of `SfSnsReport` in your `lambdas.yml` like so**:

```yaml
SfSnsReport:
  handler: index.handler
  timeout: 300
  source: node_modules/@cumulus/sf-sns-report/dist
  tables:
    - ExecutionsTable
  envs:
    execution_sns_topic_arn:
      function: Ref
      value: reportExecutionsSns
    granule_sns_topic_arn:
      function: Ref
      value: reportGranulesSns
    pdr_sns_topic_arn:
      function: Ref
      value: reportPdrsSns
```

- **CUMULUS-1447** -
  The newest release of the Cumulus Message Adapter (v1.1.1) requires that parameterized configuration be used for remote message functionality. Once released, Kes will automatically bring in CMA v1.1.1 without additional configuration.

  **Migration instructions**
  Oversized messages are no longer written to S3 automatically. In order to utilize remote messaging functionality, configure a `ReplaceConfig` AWS Step Function parameter on your CMA task:

  ```yaml
  ParsePdr:
    Parameters:
      cma:
        event.$: "$"
        ReplaceConfig:
          FullMessage: true
  ```

  Accepted fields in `ReplaceConfig` include `MaxSize`, `FullMessage`, `Path` and `TargetPath`.
  See https://github.com/nasa/cumulus-message-adapter/blob/master/CONTRACT.md#remote-message-configuration for full details.

  As this change is backward compatible in Cumulus Core, users wishing to utilize the previous version of the CMA may opt to transition to using a CMA lambda layer, or set `message_adapter_version` in their configuration to a version prior to v1.1.0.

### PLEASE NOTE

- **CUMULUS-1394** - Ingest notifications are now provided via 3 separate SNS topics for executions, granules, and PDRs, instead of a single `sftracker` SNS topic. Whereas the `sftracker` SNS topic received a full Cumulus execution message, the new topics all receive generated records for the given object. The new topics are only published to if the given object exists for the current execution. For a given execution/granule/PDR, **two messages will be received by each topic**: one message indicating that ingest is running and another message indicating that ingest has completed or failed. The new SNS topics are:

  - `reportExecutions` - Receives 1 message per execution
  - `reportGranules` - Receives 1 message per granule in an execution
  - `reportPdrs` - Receives 1 message per PDR

### Added

- **CUMULUS-639**

  - Adds SAML JWT and launchpad token authentication to Cumulus API (configurable)
    - **NOTE** to authenticate with Launchpad ensure your launchpad user_id is in the `<prefix>-UsersTable`
    - when Cumulus configured to protect API via Launchpad:
      - New endpoints
        - `GET /saml/login` - starting point for SAML SSO creates the login request url and redirects to the SAML Identity Provider Service (IDP)
        - `POST /saml/auth` - SAML Assertion Consumer Service. POST receiver from SAML IDP. Validates response, logs the user in, and returnes a SAML-based JWT.
    - Disabled endpoints
      - `POST /refresh`
      - Changes authorization worklow:
      - `ensureAuthorized` now presumes the bearer token is a JWT and tries to validate. If the token is malformed, it attempts to validate the token against Launchpad. This allows users to bring their own token as described here https://wiki.earthdata.nasa.gov/display/CUMULUS/Cumulus+API+with+Launchpad+Authentication. But it also allows dashboard users to manually authenticate via Launchpad SAML to receive a Launchpad-based JWT.

- **CUMULUS-1394**
  - Added `Granule.generateGranuleRecord()` method to granules model to generate a granule database record from a Cumulus execution message
  - Added `Pdr.generatePdrRecord()` method to PDRs model to generate a granule database record from a Cumulus execution message
  - Added helpers to `@cumulus/common/message`:
    - `getMessageExecutionName()` - Get the execution name from a Cumulus execution message
    - `getMessageStateMachineArn()` - Get the state machine ARN from a Cumulus execution message
    - `getMessageExecutionArn()` - Get the execution ARN for a Cumulus execution message
    - `getMessageGranules()` - Get the granules from a Cumulus execution message, if any.
  - Added `@cumulus/common/cloudwatch-event/isFailedSfStatus()` to determine if a Step Function status from a Cloudwatch event is a failed status

### Changed

- **CUMULUS-1308**

  - HTTP PUT of a Collection, Provider, or Rule via the Cumulus API now
    performs full replacement of the existing object with the object supplied
    in the request payload. Previous behavior was to perform a modification
    (partial update) by merging the existing object with the (possibly partial)
    object in the payload, but this did not conform to the HTTP standard, which
    specifies PATCH as the means for modifications rather than replacements.

- **CUMULUS-1375**

  - Migrate Cumulus from deprecated Elasticsearch JS client to new, supported one in `@cumulus/api`

- **CUMULUS-1485** Update `@cumulus/cmr-client` to return error message from CMR for validation failures.

- **CUMULUS-1394**

  - Renamed `Execution.generateDocFromPayload()` to `Execution.generateRecord()` on executions model. The method generates an execution database record from a Cumulus execution message.

- **CUMULUS-1432**

  - `logs` endpoint takes the level parameter as a string and not a number
  - Elasticsearch term query generation no longer converts numbers to boolean

- **CUMULUS-1447**

  - Consolidated all remote message handling code into @common/aws
  - Update remote message code to handle updated CMA remote message flags
  - Update example SIPS workflows to utilize Parameterized CMA configuration

- **CUMULUS-1448** Refactor workflows that are mutating cumulus_meta to utilize meta field

- **CUMULUS-1451**

  - Elasticsearch cluster setting `auto_create_index` will be set to false. This had been causing issues in the bootstrap lambda on deploy.

- **CUMULUS-1456**
  - `@cumulus/api` endpoints default error handler uses `boom` package to format errors, which is consistent with other API endpoint errors.

### Fixed

- **CUMULUS-1432** `logs` endpoint filter correctly filters logs by level
- **CUMULUS-1484** `useMessageAdapter` now does not set CUMULUS_MESSAGE_ADAPTER_DIR when `true`

### Removed

- **CUMULUS-1394**
  - Removed `sfTracker` SNS topic. Replaced by three new SNS topics for granule, execution, and PDR ingest notifications.
  - Removed unused functions from `@cumulus/common/aws`:
    - `getGranuleS3Params()`
    - `setGranuleStatus()`

## [v1.14.1] - 2019-08-29

### Fixed

- **CUMULUS-1455**

  - CMR token links updated to point to CMR legacy services rather than echo

- **CUMULUS-1211**
  - Errors thrown during granule discovery are no longer swallowed and ignored.
    Rather, errors are propagated to allow for proper error-handling and
    meaningful messaging.

## [v1.14.0] - 2019-08-22

### PLEASE NOTE

- We have encountered transient lambda service errors in our integration testing. Please handle transient service errors following [these guidelines](https://docs.aws.amazon.com/step-functions/latest/dg/bp-lambda-serviceexception.html). The workflows in the `example/workflows` folder have been updated with retries configured for these errors.

- **CUMULUS-799** added additional IAM permissions to support reading CloudWatch and API Gateway, so **you will have to redeploy your IAM stack.**

- **CUMULUS-800** Several items:

  - **Delete existing API Gateway stages**: To allow enabling of API Gateway logging, Cumulus now creates and manages a Stage resource during deployment. Before upgrading Cumulus, it is necessary to delete the API Gateway stages on both the Backend API and the Distribution API. Instructions are included in the documenation under [Delete API Gateway Stages](https://nasa.github.io/cumulus/docs/additional-deployment-options/delete-api-gateway-stages).

  - **Set up account permissions for API Gateway to write to CloudWatch**: In a one time operation for your AWS account, to enable CloudWatch Logs for API Gateway, you must first grant the API Gateway permission to read and write logs to CloudWatch for your account. The `AmazonAPIGatewayPushToCloudWatchLogs` managed policy (with an ARN of `arn:aws:iam::aws:policy/service-role/AmazonAPIGatewayPushToCloudWatchLogs`) has all the required permissions. You can find a simple how to in the documentation under [Enable API Gateway Logging.](https://nasa.github.io/cumulus/docs/additional-deployment-options/enable-gateway-logging-permissions)

  - **Configure API Gateway to write logs to CloudWatch** To enable execution logging for the distribution API set `config.yaml` `apiConfigs.distribution.logApigatewayToCloudwatch` value to `true`. More information [Enable API Gateway Logs](https://nasa.github.io/cumulus/docs/additional-deployment-options/enable-api-logs)

  - **Configure CloudWatch log delivery**: It is possible to deliver CloudWatch API execution and access logs to a cross-account shared AWS::Logs::Destination. An operator does this by adding the key `logToSharedDestination` to the `config.yml` at the default level with a value of a writable log destination. More information in the documenation under [Configure CloudWatch Logs Delivery.](https://nasa.github.io/cumulus/docs/additional-deployment-options/configure-cloudwatch-logs-delivery)

  - **Additional Lambda Logging**: It is now possible to configure any lambda to deliver logs to a shared subscriptions by setting `logToSharedDestination` to the ARN of a writable location (either an AWS::Logs::Destination or a Kinesis Stream) on any lambda config. Documentation for [Lambda Log Subscriptions](https://nasa.github.io/cumulus/docs/additional-deployment-options/additional-lambda-logging)

  - **Configure S3 Server Access Logs**: If you are running Cumulus in an NGAP environment you may [configure S3 Server Access Logs](https://nasa.github.io/cumulus/docs/next/deployment/server_access_logging) to be delivered to a shared bucket where the Metrics Team will ingest the logs into their ELK stack. Contact the Metrics team for permission and location.

- **CUMULUS-1368** The Cumulus distribution API has been deprecated and is being replaced by ASF's Thin Egress App. By default, the distribution API will not deploy. Please follow [the instructions for deploying and configuring Thin Egress](https://nasa.github.io/cumulus/docs/deployment/thin_egress_app).

To instead continue to deploy and use the legacy Cumulus distribution app, add the following to your `config.yml`:

```yaml
deployDistributionApi: true
```

If you deploy with no distribution app your deployment will succeed but you may encounter errors in your workflows, particularly in the `MoveGranule` task.

- **CUMULUS-1418** Users who are packaging the CMA in their Lambdas outside of Cumulus may need to update their Lambda configuration. Please see `BREAKING CHANGES` below for details.

### Added

- **CUMULUS-642**
  - Adds Launchpad as an authentication option for the Cumulus API.
  - Updated deployment documentation and added [instructions to setup Cumulus API Launchpad authentication](https://wiki.earthdata.nasa.gov/display/CUMULUS/Cumulus+API+with+Launchpad+Authentication)
- **CUMULUS-1418**
  - Adds usage docs/testing of lambda layers (introduced in PR1125), updates Core example tasks to use the updated `cumulus-ecs-task` and a CMA layer instead of kes CMA injection.
  - Added Terraform module to publish CMA as layer to user account.
- **PR1125** - Adds `layers` config option to support deploying Lambdas with layers
- **PR1128** - Added `useXRay` config option to enable AWS X-Ray for Lambdas.
- **CUMULUS-1345**
  - Adds new variables to the app deployment under `cmr`.
  - `cmrEnvironment` values are `SIT`, `UAT`, or `OPS` with `UAT` as the default.
  - `cmrLimit` and `cmrPageSize` have been added as configurable options.
- **CUMULUS-1273**
  - Added lambda function EmsProductMetadataReport to generate EMS Product Metadata report
- **CUMULUS-1226**
  - Added API endpoint `elasticsearch/index-from-database` to index to an Elasticsearch index from the database for recovery purposes and `elasticsearch/indices-status` to check the status of Elasticsearch indices via the API.
- **CUMULUS-824**
  - Added new Collection parameter `reportToEms` to configure whether the collection is reported to EMS
- **CUMULUS-1357**
  - Added new BackendApi endpoint `ems` that generates EMS reports.
- **CUMULUS-1241**
  - Added information about queues with maximum execution limits defined to default workflow templates (`meta.queueExecutionLimits`)
- **CUMULUS-1311**
  - Added `@cumulus/common/message` with various message parsing/preparation helpers
- **CUMULUS-812**

  - Added support for limiting the number of concurrent executions started from a queue. [See the data cookbook](https://nasa.github.io/cumulus/docs/data-cookbooks/throttling-queued-executions) for more information.

- **CUMULUS-1337**

  - Adds `cumulus.stackName` value to the `instanceMetadata` endpoint.

- **CUMULUS-1368**

  - Added `cmrGranuleUrlType` to the `@cumulus/move-granules` task. This determines what kind of links go in the CMR files. The options are `distribution`, `s3`, or `none`, with the default being distribution. If there is no distribution API being used with Cumulus, you must set the value to `s3` or `none`.

- Added `packages/s3-replicator` Terraform module to allow same-region s3 replication to metrics bucket.

- **CUMULUS-1392**

  - Added `tf-modules/report-granules` Terraform module which processes granule ingest notifications received via SNS and stores granule data to a database. The module includes:
    - SNS topic for publishing granule ingest notifications
    - Lambda to process granule notifications and store data
    - IAM permissions for the Lambda
    - Subscription for the Lambda to the SNS topic

- **CUMULUS-1393**

  - Added `tf-modules/report-pdrs` Terraform module which processes PDR ingest notifications received via SNS and stores PDR data to a database. The module includes:
    - SNS topic for publishing PDR ingest notifications
    - Lambda to process PDR notifications and store data
    - IAM permissions for the Lambda
    - Subscription for the Lambda to the SNS topic
  - Added unit tests for `@cumulus/api/models/pdrs.createPdrFromSns()`

- **CUMULUS-1400**

  - Added `tf-modules/report-executions` Terraform module which processes workflow execution information received via SNS and stores it to a database. The module includes:
    - SNS topic for publishing execution data
    - Lambda to process and store execution data
    - IAM permissions for the Lambda
    - Subscription for the Lambda to the SNS topic
  - Added `@cumulus/common/sns-event` which contains helpers for SNS events:
    - `isSnsEvent()` returns true if event is from SNS
    - `getSnsEventMessage()` extracts and parses the message from an SNS event
    - `getSnsEventMessageObject()` extracts and parses message object from an SNS event
  - Added `@cumulus/common/cloudwatch-event` which contains helpers for Cloudwatch events:
    - `isSfExecutionEvent()` returns true if event is from Step Functions
    - `isTerminalSfStatus()` determines if a Step Function status from a Cloudwatch event is a terminal status
    - `getSfEventStatus()` gets the Step Function status from a Cloudwatch event
    - `getSfEventDetailValue()` extracts a Step Function event detail field from a Cloudwatch event
    - `getSfEventMessageObject()` extracts and parses Step Function detail object from a Cloudwatch event

- **CUMULUS-1429**

  - Added `tf-modules/data-persistence` Terraform module which includes resources for data persistence in Cumulus:
    - DynamoDB tables
    - Elasticsearch with optional support for VPC
    - Cloudwatch alarm for number of Elasticsearch nodes

- **CUMULUS-1379** CMR Launchpad Authentication
  - Added `launchpad` configuration to `@cumulus/deployment/app/config.yml`, and cloudformation templates, workflow message, lambda configuration, api endpoint configuration
  - Added `@cumulus/common/LaunchpadToken` and `@cumulus/common/launchpad` to provide methods to get token and validate token
  - Updated lambdas to use Launchpad token for CMR actions (ingest and delete granules)
  - Updated deployment documentation and added [instructions to setup CMR client for Launchpad authentication](https://wiki.earthdata.nasa.gov/display/CUMULUS/CMR+Launchpad+Authentication)

## Changed

- **CUMULUS-1232**

  - Added retries to update `@cumulus/cmr-client` `updateToken()`

- **CUMULUS-1245 CUMULUS-795**

  - Added additional `ems` configuration parameters for sending the ingest reports to EMS
  - Added functionality to send daily ingest reports to EMS

- **CUMULUS-1241**

  - Removed the concept of "priority levels" and added ability to define a number of maximum concurrent executions per SQS queue
  - Changed mapping of Cumulus message properties for the `sqs2sfThrottle` lambda:
    - Queue name is read from `cumulus_meta.queueName`
    - Maximum executions for the queue is read from `meta.queueExecutionLimits[queueName]`, where `queueName` is `cumulus_meta.queueName`
  - Changed `sfSemaphoreDown` lambda to only attempt decrementing semaphores when:
    - the message is for a completed/failed/aborted/timed out workflow AND
    - `cumulus_meta.queueName` exists on the Cumulus message AND
    - An entry for the queue name (`cumulus_meta.queueName`) exists in the the object `meta.queueExecutionLimits` on the Cumulus message

- **CUMULUS-1338**

  - Updated `sfSemaphoreDown` lambda to be triggered via AWS Step Function Cloudwatch events instead of subscription to `sfTracker` SNS topic

- **CUMULUS-1311**

  - Updated `@cumulus/queue-granules` to set `cumulus_meta.queueName` for queued execution messages
  - Updated `@cumulus/queue-pdrs` to set `cumulus_meta.queueName` for queued execution messages
  - Updated `sqs2sfThrottle` lambda to immediately decrement queue semaphore value if dispatching Step Function execution throws an error

- **CUMULUS-1362**

  - Granule `processingStartTime` and `processingEndTime` will be set to the execution start time and end time respectively when there is no sync granule or post to cmr task present in the workflow

- **CUMULUS-1400**
  - Deprecated `@cumulus/ingest/aws/getExecutionArn`. Use `@cumulus/common/aws/getExecutionArn` instead.

### Fixed

- **CUMULUS-1439**

  - Fix bug with rule.logEventArn deletion on Kinesis rule update and fix unit test to verify

- **CUMULUS-796**

  - Added production information (collection ShortName and Version, granuleId) to EMS distribution report
  - Added functionality to send daily distribution reports to EMS

- **CUMULUS-1319**

  - Fixed a bug where granule ingest times were not being stored to the database

- **CUMULUS-1356**

  - The `Collection` model's `delete` method now _removes_ the specified item
    from the collection config store that was inserted by the `create` method.
    Previously, this behavior was missing.

- **CUMULUS-1374**
  - Addressed audit concerns (https://www.npmjs.com/advisories/782) in api package

### BREAKING CHANGES

### Changed

- **CUMULUS-1418**
  - Adding a default `cmaDir` key to configuration will cause `CUMULUS_MESSAGE_ADAPTER_DIR` to be set by default to `/opt` for any Lambda not setting `useCma` to true, or explicitly setting the CMA environment variable. In lambdas that package the CMA independently of the Cumulus packaging. Lambdas manually packaging the CMA should have their Lambda configuration updated to set the CMA path, or alternately if not using the CMA as a Lambda layer in this deployment set `cmaDir` to `./cumulus-message-adapter`.

### Removed

- **CUMULUS-1337**

  - Removes the S3 Access Metrics package added in CUMULUS-799

- **PR1130**
  - Removed code deprecated since v1.11.1:
    - Removed `@cumulus/common/step-functions`. Use `@cumulus/common/StepFunctions` instead.
    - Removed `@cumulus/api/lib/testUtils.fakeFilesFactory`. Use `@cumulus/api/lib/testUtils.fakeFileFactory` instead.
    - Removed `@cumulus/cmrjs/cmr` functions: `searchConcept`, `ingestConcept`, `deleteConcept`. Use the functions in `@cumulus/cmr-client` instead.
    - Removed `@cumulus/ingest/aws.getExecutionHistory`. Use `@cumulus/common/StepFunctions.getExecutionHistory` instead.

## [v1.13.5] - 2019-08-29 - [BACKPORT]

### Fixed

- **CUMULUS-1455** - CMR token links updated to point to CMR legacy services rather than echo

## [v1.13.4] - 2019-07-29

- **CUMULUS-1411** - Fix deployment issue when using a template override

## [v1.13.3] - 2019-07-26

- **CUMULUS-1345** Full backport of CUMULUS-1345 features - Adds new variables to the app deployment under `cmr`.
  - `cmrEnvironment` values are `SIT`, `UAT`, or `OPS` with `UAT` as the default.
  - `cmrLimit` and `cmrPageSize` have been added as configurable options.

## [v1.13.2] - 2019-07-25

- Re-release of v1.13.1 to fix broken npm packages.

## [v1.13.1] - 2019-07-22

- **CUMULUS-1374** - Resolve audit compliance with lodash version for api package subdependency
- **CUMULUS-1412** - Resolve audit compliance with googleapi package
- **CUMULUS-1345** - Backported CMR environment setting in getUrl to address immediate user need. CMR_ENVIRONMENT can now be used to set the CMR environment to OPS/SIT

## [v1.13.0] - 2019-5-20

### PLEASE NOTE

**CUMULUS-802** added some additional IAM permissions to support ECS autoscaling, so **you will have to redeploy your IAM stack.**
As a result of the changes for **CUMULUS-1193**, **CUMULUS-1264**, and **CUMULUS-1310**, **you must delete your existing stacks (except IAM) before deploying this version of Cumulus.**
If running Cumulus within a VPC and extended downtime is acceptable, we recommend doing this at the end of the day to allow AWS backend resources and network interfaces to be cleaned up overnight.

### BREAKING CHANGES

- **CUMULUS-1228**

  - The default AMI used by ECS instances is now an NGAP-compliant AMI. This
    will be a breaking change for non-NGAP deployments. If you do not deploy to
    NGAP, you will need to find the AMI ID of the
    [most recent Amazon ECS-optimized AMI](https://docs.aws.amazon.com/AmazonECS/latest/developerguide/ecs-optimized_AMI.html),
    and set the `ecs.amiid` property in your config. Instructions for finding
    the most recent NGAP AMI can be found using
    [these instructions](https://wiki.earthdata.nasa.gov/display/ESKB/Select+an+NGAP+Created+AMI).

- **CUMULUS-1310**

  - Database resources (DynamoDB, ElasticSearch) have been moved to an independent `db` stack.
    Migrations for this version will need to be user-managed. (e.g. [elasticsearch](https://docs.aws.amazon.com/elasticsearch-service/latest/developerguide/es-version-migration.html#snapshot-based-migration) and [dynamoDB](https://docs.aws.amazon.com/datapipeline/latest/DeveloperGuide/dp-template-exports3toddb.html)).
    Order of stack deployment is `iam` -> `db` -> `app`.
  - All stacks can now be deployed using a single `config.yml` file, i.e.: `kes cf deploy --kes-folder app --template node_modules/@cumulus/deployment/[iam|db|app] [...]`
    Backwards-compatible. For development, please re-run `npm run bootstrap` to build new `kes` overrides.
    Deployment docs have been updated to show how to deploy a single-config Cumulus instance.
  - `params` have been moved: Nest `params` fields under `app`, `db` or `iam` to override all Parameters for a particular stack's cloudformation template. Backwards-compatible with multi-config setups.
  - `stackName` and `stackNameNoDash` have been retired. Use `prefix` and `prefixNoDash` instead.
  - The `iams` section in `app/config.yml` IAM roles has been deprecated as a user-facing parameter,
    _unless_ your IAM role ARNs do not match the convention shown in `@cumulus/deployment/app/config.yml`
  - The `vpc.securityGroup` will need to be set with a pre-existing security group ID to use Cumulus in a VPC. Must allow inbound HTTP(S) (Port 443).

- **CUMULUS-1212**

  - `@cumulus/post-to-cmr` will now fail if any granules being processed are missing a metadata file. You can set the new config option `skipMetaCheck` to `true` to pass post-to-cmr without a metadata file.

- **CUMULUS-1232**

  - `@cumulus/sync-granule` will no longer silently pass if no checksum data is provided. It will use input
    from the granule object to:
    - Verify checksum if `checksumType` and `checksumValue` are in the file record OR a checksum file is provided
      (throws `InvalidChecksum` on fail), else log warning that no checksum is available.
    - Then, verify synced S3 file size if `file.size` is in the file record (throws `UnexpectedFileSize` on fail),
      else log warning that no file size is available.
    - Pass the step.

- **CUMULUS-1264**

  - The Cloudformation templating and deployment configuration has been substantially refactored.
    - `CumulusApiDefault` nested stack resource has been renamed to `CumulusApiDistribution`
    - `CumulusApiV1` nested stack resource has been renamed to `CumulusApiBackend`
  - The `urs: true` config option for when defining your lambdas (e.g. in `lambdas.yml`) has been deprecated. There are two new options to replace it:
    - `urs_redirect: 'token'`: This will expose a `TOKEN_REDIRECT_ENDPOINT` environment variable to your lambda that references the `/token` endpoint on the Cumulus backend API
    - `urs_redirect: 'distribution'`: This will expose a `DISTRIBUTION_REDIRECT_ENDPOINT` environment variable to your lambda that references the `/redirect` endpoint on the Cumulus distribution API

- **CUMULUS-1193**

  - The elasticsearch instance is moved behind the VPC.
  - Your account will need an Elasticsearch Service Linked role. This is a one-time setup for the account. You can follow the instructions to use the AWS console or AWS CLI [here](https://docs.aws.amazon.com/IAM/latest/UserGuide/using-service-linked-roles.html) or use the following AWS CLI command: `aws iam create-service-linked-role --aws-service-name es.amazonaws.com`

- **CUMULUS-802**

  - ECS `maxInstances` must be greater than `minInstances`. If you use defaults, no change is required.

- **CUMULUS-1269**
  - Brought Cumulus data models in line with CNM JSON schema:
    - Renamed file object `fileType` field to `type`
    - Renamed file object `fileSize` field to `size`
    - Renamed file object `checksumValue` field to `checksum` where not already done.
    - Added `ancillary` and `linkage` type support to file objects.

### Added

- **CUMULUS-799**

  - Added an S3 Access Metrics package which will take S3 Server Access Logs and
    write access metrics to CloudWatch

- **CUMULUS-1242** - Added `sqs2sfThrottle` lambda. The lambda reads SQS messages for queued executions and uses semaphores to only start new executions if the maximum number of executions defined for the priority key (`cumulus_meta.priorityKey`) has not been reached. Any SQS messages that are read but not used to start executions remain in the queue.

- **CUMULUS-1240**

  - Added `sfSemaphoreDown` lambda. This lambda receives SNS messages and for each message it decrements the semaphore used to track the number of running executions if:
    - the message is for a completed/failed workflow AND
    - the message contains a level of priority (`cumulus_meta.priorityKey`)
  - Added `sfSemaphoreDown` lambda as a subscriber to the `sfTracker` SNS topic

- **CUMULUS-1265**

  - Added `apiConfigs` configuration option to configure API Gateway to be private
  - All internal lambdas configured to run inside the VPC by default
  - Removed references to `NoVpc` lambdas from documentation and `example` folder.

- **CUMULUS-802**
  - Adds autoscaling of ECS clusters
  - Adds autoscaling of ECS services that are handling StepFunction activities

## Changed

- Updated `@cumulus/ingest/http/httpMixin.list()` to trim trailing spaces on discovered filenames

- **CUMULUS-1310**

  - Database resources (DynamoDB, ElasticSearch) have been moved to an independent `db` stack.
    This will enable future updates to avoid affecting database resources or requiring migrations.
    Migrations for this version will need to be user-managed.
    (e.g. [elasticsearch](https://docs.aws.amazon.com/elasticsearch-service/latest/developerguide/es-version-migration.html#snapshot-based-migration) and [dynamoDB](https://docs.aws.amazon.com/datapipeline/latest/DeveloperGuide/dp-template-exports3toddb.html)).
    Order of stack deployment is `iam` -> `db` -> `app`.
  - All stacks can now be deployed using a single `config.yml` file, i.e.: `kes cf deploy --kes-folder app --template node_modules/@cumulus/deployment/[iam|db|app] [...]`
    Backwards-compatible. Please re-run `npm run bootstrap` to build new `kes` overrides.
    Deployment docs have been updated to show how to deploy a single-config Cumulus instance.
  - `params` fields should now be nested under the stack key (i.e. `app`, `db` or `iam`) to provide Parameters for a particular stack's cloudformation template,
    for use with single-config instances. Keys _must_ match the name of the deployment package folder (`app`, `db`, or `iam`).
    Backwards-compatible with multi-config setups.
  - `stackName` and `stackNameNoDash` have been retired as user-facing config parameters. Use `prefix` and `prefixNoDash` instead.
    This will be used to create stack names for all stacks in a single-config use case.
    `stackName` may still be used as an override in multi-config usage, although this is discouraged.
    Warning: overriding the `db` stack's `stackName` will require you to set `dbStackName` in your `app/config.yml`.
    This parameter is required to fetch outputs from the `db` stack to reference in the `app` stack.
  - The `iams` section in `app/config.yml` IAM roles has been retired as a user-facing parameter,
    _unless_ your IAM role ARNs do not match the convention shown in `@cumulus/deployment/app/config.yml`
    In that case, overriding `iams` in your own config is recommended.
  - `iam` and `db` `cloudformation.yml` file names will have respective prefixes (e.g `iam.cloudformation.yml`).
  - Cumulus will now only attempt to create reconciliation reports for buckets of the `private`, `public` and `protected` types.
  - Cumulus will no longer set up its own security group.
    To pass a pre-existing security group for in-VPC deployments as a parameter to the Cumulus template, populate `vpc.securityGroup` in `config.yml`.
    This security group must allow inbound HTTP(S) traffic (Port 443). SSH traffic (Port 22) must be permitted for SSH access to ECS instances.
  - Deployment docs have been updated with examples for the new deployment model.

- **CUMULUS-1236**

  - Moves access to public files behind the distribution endpoint. Authentication is not required, but direct http access has been disallowed.

- **CUMULUS-1223**

  - Adds unauthenticated access for public bucket files to the Distribution API. Public files should be requested the same way as protected files, but for public files a redirect to a self-signed S3 URL will happen without requiring authentication with Earthdata login.

- **CUMULUS-1232**

  - Unifies duplicate handling in `ingest/granule.handleDuplicateFile` for maintainability.
  - Changed `ingest/granule.ingestFile` and `move-granules/index.moveFileRequest` to use new function.
  - Moved file versioning code to `ingest/granule.moveGranuleFileWithVersioning`
  - `ingest/granule.verifyFile` now also tests `file.size` for verification if it is in the file record and throws
    `UnexpectedFileSize` error for file size not matching input.
  - `ingest/granule.verifyFile` logs warnings if checksum and/or file size are not available.

- **CUMULUS-1193**

  - Moved reindex CLI functionality to an API endpoint. See [API docs](https://nasa.github.io/cumulus-api/#elasticsearch-1)

- **CUMULUS-1207**
  - No longer disable lambda event source mappings when disabling a rule

### Fixed

- Updated Lerna publish script so that published Cumulus packages will pin their dependencies on other Cumulus packages to exact versions (e.g. `1.12.1` instead of `^1.12.1`)

- **CUMULUS-1203**

  - Fixes IAM template's use of intrinsic functions such that IAM template overrides now work with kes

- **CUMULUS-1268**
  - Deployment will not fail if there are no ES alarms or ECS services

## [v1.12.1] - 2019-4-8

## [v1.12.0] - 2019-4-4

Note: There was an issue publishing 1.12.0. Upgrade to 1.12.1.

### BREAKING CHANGES

- **CUMULUS-1139**

  - `granule.applyWorkflow` uses the new-style granule record as input to workflows.

- **CUMULUS-1171**

  - Fixed provider handling in the API to make it consistent between protocols.
    NOTE: This is a breaking change. When applying this upgrade, users will need to:
    1. Disable all workflow rules
    2. Update any `http` or `https` providers so that the host field only
       contains a valid hostname or IP address, and the port field contains the
       provider port.
    3. Perform the deployment
    4. Re-enable workflow rules

- **CUMULUS-1176**:

  - `@cumulus/move-granules` input expectations have changed. `@cumulus/files-to-granules` is a new intermediate task to perform input translation in the old style.
    See the Added and Changed sections of this release changelog for more information.

- **CUMULUS-670**

  - The behavior of ParsePDR and related code has changed in this release. PDRs with FILE_TYPEs that do not conform to the PDR ICD (+ TGZ) (https://cdn.earthdata.nasa.gov/conduit/upload/6376/ESDS-RFC-030v1.0.pdf) will fail to parse.

- **CUMULUS-1208**
  - The granule object input to `@cumulus/queue-granules` will now be added to ingest workflow messages **as is**. In practice, this means that if you are using `@cumulus/queue-granules` to trigger ingest workflows and your granule objects input have invalid properties, then your ingest workflows will fail due to schema validation errors.

### Added

- **CUMULUS-777**
  - Added new cookbook entry on configuring Cumulus to track ancillary files.
- **CUMULUS-1183**
  - Kes overrides will now abort with a warning if a workflow step is configured without a corresponding
    lambda configuration
- **CUMULUS-1223**

  - Adds convenience function `@cumulus/common/bucketsConfigJsonObject` for fetching stack's bucket configuration as an object.

- **CUMULUS-853**
  - Updated FakeProcessing example lambda to include option to generate fake browse
  - Added feature documentation for ancillary metadata export, a new cookbook entry describing a workflow with ancillary metadata generation(browse), and related task definition documentation
- **CUMULUS-805**
  - Added a CloudWatch alarm to check running ElasticSearch instances, and a CloudWatch dashboard to view the health of ElasticSearch
  - Specify `AWS_REGION` in `.env` to be used by deployment script
- **CUMULUS-803**
  - Added CloudWatch alarms to check running tasks of each ECS service, and add the alarms to CloudWatch dashboard
- **CUMULUS-670**
  - Added Ancillary Metadata Export feature (see https://nasa.github.io/cumulus/docs/features/ancillary_metadata for more information)
  - Added new Collection file parameter "fileType" that allows configuration of workflow granule file fileType
- **CUMULUS-1184** - Added kes logging output to ensure we always see the state machine reference before failures due to configuration
- **CUMULUS-1105** - Added a dashboard endpoint to serve the dashboard from an S3 bucket
- **CUMULUS-1199** - Moves `s3credentials` endpoint from the backend to the distribution API.
- **CUMULUS-666**
  - Added `@api/endpoints/s3credentials` to allow EarthData Login authorized users to retrieve temporary security credentials for same-region direct S3 access.
- **CUMULUS-671**
  - Added `@packages/integration-tests/api/distribution/getDistributionApiS3SignedUrl()` to return the S3 signed URL for a file protected by the distribution API
- **CUMULUS-672**
  - Added `cmrMetadataFormat` and `cmrConceptId` to output for individual granules from `@cumulus/post-to-cmr`. `cmrMetadataFormat` will be read from the `cmrMetadataFormat` generated for each granule in `@cumulus/cmrjs/publish2CMR()`
  - Added helpers to `@packages/integration-tests/api/distribution`:
    - `getDistributionApiFileStream()` returns a stream to download files protected by the distribution API
    - `getDistributionFileUrl()` constructs URLs for requesting files from the distribution API
- **CUMULUS-1185** `@cumulus/api/models/Granule.removeGranuleFromCmrByGranule` to replace `@cumulus/api/models/Granule.removeGranuleFromCmr` and use the Granule UR from the CMR metadata to remove the granule from CMR

- **CUMULUS-1101**

  - Added new `@cumulus/checksum` package. This package provides functions to calculate and validate checksums.
  - Added new checksumming functions to `@cumulus/common/aws`: `calculateS3ObjectChecksum` and `validateS3ObjectChecksum`, which depend on the `checksum` package.

- CUMULUS-1171

  - Added `@cumulus/common` API documentation to `packages/common/docs/API.md`
  - Added an `npm run build-docs` task to `@cumulus/common`
  - Added `@cumulus/common/string#isValidHostname()`
  - Added `@cumulus/common/string#match()`
  - Added `@cumulus/common/string#matches()`
  - Added `@cumulus/common/string#toLower()`
  - Added `@cumulus/common/string#toUpper()`
  - Added `@cumulus/common/URLUtils#buildURL()`
  - Added `@cumulus/common/util#isNil()`
  - Added `@cumulus/common/util#isNull()`
  - Added `@cumulus/common/util#isUndefined()`
  - Added `@cumulus/common/util#negate()`

- **CUMULUS-1176**

  - Added new `@cumulus/files-to-granules` task to handle converting file array output from `cumulus-process` tasks into granule objects.
    Allows simplification of `@cumulus/move-granules` and `@cumulus/post-to-cmr`, see Changed section for more details.

- CUMULUS-1151 Compare the granule holdings in CMR with Cumulus' internal data store
- CUMULUS-1152 Compare the granule file holdings in CMR with Cumulus' internal data store

### Changed

- **CUMULUS-1216** - Updated `@cumulus/ingest/granule/ingestFile` to download files to expected staging location.
- **CUMULUS-1208** - Updated `@cumulus/ingest/queue/enqueueGranuleIngestMessage()` to not transform granule object passed to it when building an ingest message
- **CUMULUS-1198** - `@cumulus/ingest` no longer enforces any expectations about whether `provider_path` contains a leading slash or not.
- **CUMULUS-1170**
  - Update scripts and docs to use `npm` instead of `yarn`
  - Use `package-lock.json` files to ensure matching versions of npm packages
  - Update CI builds to use `npm ci` instead of `npm install`
- **CUMULUS-670**
  - Updated ParsePDR task to read standard PDR types+ (+ tgz as an external customer requirement) and add a fileType to granule-files on Granule discovery
  - Updated ParsePDR to fail if unrecognized type is used
  - Updated all relevant task schemas to include granule->files->filetype as a string value
  - Updated tests/test fixtures to include the fileType in the step function/task inputs and output validations as needed
  - Updated MoveGranules task to handle incoming configuration with new "fileType" values and to add them as appropriate to the lambda output.
  - Updated DiscoverGranules step/related workflows to read new Collection file parameter fileType that will map a discovered file to a workflow fileType
  - Updated CNM parser to add the fileType to the defined granule file fileType on ingest and updated integration tests to verify/validate that behavior
  - Updated generateEcho10XMLString in cmr-utils.js to use a map/related library to ensure order as CMR requires ordering for their online resources.
  - Updated post-to-cmr task to appropriately export CNM filetypes to CMR in echo10/UMM exports
- **CUMULUS-1139** - Granules stored in the API contain a `files` property. That schema has been greatly
  simplified and now better matches the CNM format.
  - The `name` property has been renamed to `fileName`.
  - The `filepath` property has been renamed to `key`.
  - The `checksumValue` property has been renamed to `checksum`.
  - The `path` property has been removed.
  - The `url_path` property has been removed.
  - The `filename` property (which contained an `s3://` URL) has been removed, and the `bucket`
    and `key` properties should be used instead. Any requests sent to the API containing a `granule.files[].filename`
    property will be rejected, and any responses coming back from the API will not contain that
    `filename` property.
  - A `source` property has been added, which is a URL indicating the original source of the file.
  - `@cumulus/ingest/granule.moveGranuleFiles()` no longer includes a `filename` field in its
    output. The `bucket` and `key` fields should be used instead.
- **CUMULUS-672**

  - Changed `@cumulus/integration-tests/api/EarthdataLogin.getEarthdataLoginRedirectResponse` to `@cumulus/integration-tests/api/EarthdataLogin.getEarthdataAccessToken`. The new function returns an access response from Earthdata login, if successful.
  - `@cumulus/integration-tests/cmr/getOnlineResources` now accepts an object of options, including `cmrMetadataFormat`. Based on the `cmrMetadataFormat`, the function will correctly retrieve the online resources for each metadata format (ECHO10, UMM-G)

- **CUMULUS-1101**

  - Moved `@cumulus/common/file/getFileChecksumFromStream` into `@cumulus/checksum`, and renamed it to `generateChecksumFromStream`.
    This is a breaking change for users relying on `@cumulus/common/file/getFileChecksumFromStream`.
  - Refactored `@cumulus/ingest/Granule` to depend on new `common/aws` checksum functions and remove significantly present checksumming code.
    - Deprecated `@cumulus/ingest/granule.validateChecksum`. Replaced with `@cumulus/ingest/granule.verifyFile`.
    - Renamed `granule.getChecksumFromFile` to `granule.retrieveSuppliedFileChecksumInformation` to be more accurate.
  - Deprecated `@cumulus/common/aws.checksumS3Objects`. Use `@cumulus/common/aws.calculateS3ObjectChecksum` instead.

- CUMULUS-1171

  - Fixed provider handling in the API to make it consistent between protocols.
    Before this change, FTP providers were configured using the `host` and
    `port` properties. HTTP providers ignored `port` and `protocol`, and stored
    an entire URL in the `host` property. Updated the API to only accept valid
    hostnames or IP addresses in the `provider.host` field. Updated ingest code
    to properly build HTTP and HTTPS URLs from `provider.protocol`,
    `provider.host`, and `provider.port`.
  - The default provider port was being set to 21, no matter what protocol was
    being used. Removed that default.

- **CUMULUS-1176**

  - `@cumulus/move-granules` breaking change:
    Input to `move-granules` is now expected to be in the form of a granules object (i.e. `{ granules: [ { ... }, { ... } ] }`);
    For backwards compatibility with array-of-files outputs from processing steps, use the new `@cumulus/files-to-granules` task as an intermediate step.
    This task will perform the input translation. This change allows `move-granules` to be simpler and behave more predictably.
    `config.granuleIdExtraction` and `config.input_granules` are no longer needed/used by `move-granules`.
  - `@cumulus/post-to-cmr`: `config.granuleIdExtraction` is no longer needed/used by `post-to-cmr`.

- CUMULUS-1174
  - Better error message and stacktrace for S3KeyPairProvider error reporting.

### Fixed

- **CUMULUS-1218** Reconciliation report will now scan only completed granules.
- `@cumulus/api` files and granules were not getting indexed correctly because files indexing was failing in `db-indexer`
- `@cumulus/deployment` A bug in the Cloudformation template was preventing the API from being able to be launched in a VPC, updated the IAM template to give the permissions to be able to run the API in a VPC

### Deprecated

- `@cumulus/api/models/Granule.removeGranuleFromCmr`, instead use `@cumulus/api/models/Granule.removeGranuleFromCmrByGranule`
- `@cumulus/ingest/granule.validateChecksum`, instead use `@cumulus/ingest/granule.verifyFile`
- `@cumulus/common/aws.checksumS3Objects`, instead use `@cumulus/common/aws.calculateS3ObjectChecksum`
- `@cumulus/cmrjs`: `getGranuleId` and `getCmrFiles` are deprecated due to changes in input handling.

## [v1.11.3] - 2019-3-5

### Added

- **CUMULUS-1187** - Added `@cumulus/ingest/granule/duplicateHandlingType()` to determine how duplicate files should be handled in an ingest workflow

### Fixed

- **CUMULUS-1187** - workflows not respecting the duplicate handling value specified in the collection
- Removed refreshToken schema requirement for OAuth

## [v1.11.2] - 2019-2-15

### Added

- CUMULUS-1169
  - Added a `@cumulus/common/StepFunctions` module. It contains functions for querying the AWS
    StepFunctions API. These functions have the ability to retry when a ThrottlingException occurs.
  - Added `@cumulus/common/aws.retryOnThrottlingException()`, which will wrap a function in code to
    retry on ThrottlingExceptions.
  - Added `@cumulus/common/test-utils.throttleOnce()`, which will cause a function to return a
    ThrottlingException the first time it is called, then return its normal result after that.
- CUMULUS-1103 Compare the collection holdings in CMR with Cumulus' internal data store
- CUMULUS-1099 Add support for UMMG JSON metadata versions > 1.4.
  - If a version is found in the metadata object, that version is used for processing and publishing to CMR otherwise, version 1.4 is assumed.
- CUMULUS-678
  - Added support for UMMG json v1.4 metadata files.
    `reconcileCMRMetadata` added to `@cumulus/cmrjs` to update metadata record with new file locations.
    `@cumulus/common/errors` adds two new error types `CMRMetaFileNotFound` and `InvalidArgument`.
    `@cumulus/common/test-utils` adds new function `randomId` to create a random string with id to help in debugging.
    `@cumulus/common/BucketsConfig` adds a new helper class `BucketsConfig` for working with bucket stack configuration and bucket names.
    `@cumulus/common/aws` adds new function `s3PutObjectTagging` as a convenience for the aws [s3().putObjectTagging](https://docs.aws.amazon.com/AWSJavaScriptSDK/latest/AWS/S3.html#putObjectTagging-property) function.
    `@cumulus/cmrjs` Adds: - `isCMRFile` - Identify an echo10(xml) or UMMG(json) metadata file. - `metadataObjectFromCMRFile` Read and parse CMR XML file from s3. - `updateCMRMetadata` Modify a cmr metadata (xml/json) file with updated information. - `publish2CMR` Posts XML or UMMG CMR data to CMR service. - `reconcileCMRMetadata` Reconciles cmr metadata file after a file moves.
- Adds some ECS and other permissions to StepRole to enable running ECS tasks from a workflow
- Added Apache logs to cumulus api and distribution lambdas
- **CUMULUS-1119** - Added `@cumulus/integration-tests/api/EarthdataLogin.getEarthdataLoginRedirectResponse` helper for integration tests to handle login with Earthdata and to return response from redirect to Cumulus API
- **CUMULUS-673** Added `@cumulus/common/file/getFileChecksumFromStream` to get file checksum from a readable stream

### Fixed

- CUMULUS-1123
  - Cloudformation template overrides now work as expected

### Changed

- CUMULUS-1169
  - Deprecated the `@cumulus/common/step-functions` module.
  - Updated code that queries the StepFunctions API to use the retry-enabled functions from
    `@cumulus/common/StepFunctions`
- CUMULUS-1121
  - Schema validation is now strongly enforced when writing to the database.
    Additional properties are not allowed and will result in a validation error.
- CUMULUS-678
  `tasks/move-granules` simplified and refactored to use functionality from cmrjs.
  `ingest/granules.moveGranuleFiles` now just moves granule files and returns a list of the updated files. Updating metadata now handled by `@cumulus/cmrjs/reconcileCMRMetadata`.
  `move-granules.updateGranuleMetadata` refactored and bugs fixed in the case of a file matching multiple collection.files.regexps.
  `getCmrXmlFiles` simplified and now only returns an object with the cmrfilename and the granuleId.
  `@cumulus/test-processing` - test processing task updated to generate UMM-G metadata

- CUMULUS-1043

  - `@cumulus/api` now uses [express](http://expressjs.com/) as the API engine.
  - All `@cumulus/api` endpoints on ApiGateway are consolidated to a single endpoint the uses `{proxy+}` definition.
  - All files under `packages/api/endpoints` along with associated tests are updated to support express's request and response objects.
  - Replaced environment variables `internal`, `bucket` and `systemBucket` with `system_bucket`.
  - Update `@cumulus/integration-tests` to work with updated cumulus-api express endpoints

- `@cumulus/integration-tests` - `buildAndExecuteWorkflow` and `buildWorkflow` updated to take a `meta` param to allow for additional fields to be added to the workflow `meta`

- **CUMULUS-1049** Updated `Retrieve Execution Status API` in `@cumulus/api`: If the execution doesn't exist in Step Function API, Cumulus API returns the execution status information from the database.

- **CUMULUS-1119**
  - Renamed `DISTRIBUTION_URL` environment variable to `DISTRIBUTION_ENDPOINT`
  - Renamed `DEPLOYMENT_ENDPOINT` environment variable to `DISTRIBUTION_REDIRECT_ENDPOINT`
  - Renamed `API_ENDPOINT` environment variable to `TOKEN_REDIRECT_ENDPOINT`

### Removed

- Functions deprecated before 1.11.0:
  - @cumulus/api/models/base: static Manager.createTable() and static Manager.deleteTable()
  - @cumulus/ingest/aws/S3
  - @cumulus/ingest/aws/StepFunction.getExecution()
  - @cumulus/ingest/aws/StepFunction.pullEvent()
  - @cumulus/ingest/consumer.Consume
  - @cumulus/ingest/granule/Ingest.getBucket()

### Deprecated

`@cmrjs/ingestConcept`, instead use the CMR object methods. `@cmrjs/CMR.ingestGranule` or `@cmrjs/CMR.ingestCollection`
`@cmrjs/searchConcept`, instead use the CMR object methods. `@cmrjs/CMR.searchGranules` or `@cmrjs/CMR.searchCollections`
`@cmrjs/deleteConcept`, instead use the CMR object methods. `@cmrjs/CMR.deleteGranule` or `@cmrjs/CMR.deleteCollection`

## [v1.11.1] - 2018-12-18

**Please Note**

- Ensure your `app/config.yml` has a `clientId` specified in the `cmr` section. This will allow CMR to identify your requests for better support and metrics.
  - For an example, please see [the example config](https://github.com/nasa/cumulus/blob/1c7e2bf41b75da9f87004c4e40fbcf0f39f56794/example/app/config.yml#L128).

### Added

- Added a `/tokenDelete` endpoint in `@cumulus/api` to delete access token records

### Changed

- CUMULUS-678
  `@cumulus/ingest/crypto` moved and renamed to `@cumulus/common/key-pair-provider`
  `@cumulus/ingest/aws` function: `KMSDecryptionFailed` and class: `KMS` extracted and moved to `@cumulus/common` and `KMS` is exported as `KMSProvider` from `@cumulus/common/key-pair-provider`
  `@cumulus/ingest/granule` functions: `publish`, `getGranuleId`, `getXMLMetadataAsString`, `getMetadataBodyAndTags`, `parseXmlString`, `getCmrXMLFiles`, `postS3Object`, `contructOnlineAccessUrls`, `updateMetadata`, extracted and moved to `@cumulus/cmrjs`
  `getGranuleId`, `getCmrXMLFiles`, `publish`, `updateMetadata` removed from `@cumulus/ingest/granule` and added to `@cumulus/cmrjs`;
  `updateMetadata` renamed `updateCMRMetadata`.
  `@cumulus/ingest` test files renamed.
- **CUMULUS-1070**
  - Add `'Client-Id'` header to all `@cumulus/cmrjs` requests (made via `searchConcept`, `ingestConcept`, and `deleteConcept`).
  - Updated `cumulus/example/app/config.yml` entry for `cmr.clientId` to use stackName for easier CMR-side identification.

## [v1.11.0] - 2018-11-30

**Please Note**

- Redeploy IAM roles:
  - CUMULUS-817 includes a migration that requires reconfiguration/redeployment of IAM roles. Please see the [upgrade instructions](https://nasa.github.io/cumulus/docs/upgrade/1.11.0) for more information.
  - CUMULUS-977 includes a few new SNS-related permissions added to the IAM roles that will require redeployment of IAM roles.
- `cumulus-message-adapter` v1.0.13+ is required for `@cumulus/api` granule reingest API to work properly. The latest version should be downloaded automatically by kes.
- A `TOKEN_SECRET` value (preferably 256-bit for security) must be added to `.env` to securely sign JWTs used for authorization in `@cumulus/api`

### Changed

- **CUUMULUS-1000** - Distribution endpoint now persists logins, instead of
  redirecting to Earthdata Login on every request
- **CUMULUS-783 CUMULUS-790** - Updated `@cumulus/sync-granule` and `@cumulus/move-granules` tasks to always overwrite existing files for manually-triggered reingest.
- **CUMULUS-906** - Updated `@cumulus/api` granule reingest API to
  - add `reingestGranule: true` and `forceDuplicateOverwrite: true` to Cumulus message `cumulus_meta.cumulus_context` field to indicate that the workflow is a manually triggered re-ingest.
  - return warning message to operator when duplicateHandling is not `replace`
  - `cumulus-message-adapter` v1.0.13+ is required.
- **CUMULUS-793** - Updated the granule move PUT request in `@cumulus/api` to reject the move with a 409 status code if one or more of the files already exist at the destination location
- Updated `@cumulus/helloworld` to use S3 to store state for pass on retry tests
- Updated `@cumulus/ingest`:
  - [Required for MAAP] `http.js#list` will now find links with a trailing whitespace
  - Removed code from `granule.js` which looked for files in S3 using `{ Bucket: discoveredFile.bucket, Key: discoveredFile.name }`. This is obsolete since `@cumulus/ingest` uses a `file-staging` and `constructCollectionId()` directory prefixes by default.
- **CUMULUS-989**
  - Updated `@cumulus/api` to use [JWT (JSON Web Token)](https://jwt.io/introduction/) as the transport format for API authorization tokens and to use JWT verification in the request authorization
  - Updated `/token` endpoint in `@cumulus/api` to return tokens as JWTs
  - Added a `/refresh` endpoint in `@cumulus/api` to request new access tokens from the OAuth provider using the refresh token
  - Added `refreshAccessToken` to `@cumulus/api/lib/EarthdataLogin` to manage refresh token requests with the Earthdata OAuth provider

### Added

- **CUMULUS-1050**
  - Separated configuration flags for originalPayload/finalPayload cleanup such that they can be set to different retention times
- **CUMULUS-798**
  - Added daily Executions cleanup CloudWatch event that triggers cleanExecutions lambda
  - Added cleanExecutions lambda that removes finalPayload/originalPayload field entries for records older than configured timeout value (execution_payload_retention_period), with a default of 30 days
- **CUMULUS-815/816**
  - Added 'originalPayload' and 'finalPayload' fields to Executions table
  - Updated Execution model to populate originalPayload with the execution payload on record creation
  - Updated Execution model code to populate finalPayload field with the execution payload on execution completion
  - Execution API now exposes the above fields
- **CUMULUS-977**
  - Rename `kinesisConsumer` to `messageConsumer` as it handles both Kinesis streams and SNS topics as of this version.
  - Add `sns`-type rule support. These rules create a subscription between an SNS topic and the `messageConsumer`.
    When a message is received, `messageConsumer` is triggered and passes the SNS message (JSON format expected) in
    its entirety to the workflow in the `payload` field of the Cumulus message. For more information on sns-type rules,
    see the [documentation](https://nasa.github.io/cumulus/docs/data-cookbooks/setup#rules).
- **CUMULUS-975**
  - Add `KinesisInboundEventLogger` and `KinesisOutboundEventLogger` API lambdas. These lambdas
    are utilized to dump incoming and outgoing ingest workflow kinesis streams
    to cloudwatch for analytics in case of AWS/stream failure.
  - Update rules model to allow tracking of log_event ARNs related to
    Rule event logging. Kinesis rule types will now automatically log
    incoming events via a Kinesis event triggered lambda.
    CUMULUS-975-migration-4
  - Update migration code to require explicit migration names per run
  - Added migration_4 to migrate/update exisitng Kinesis rules to have a log event mapping
  - Added new IAM policy for migration lambda
- **CUMULUS-775**
  - Adds a instance metadata endpoint to the `@cumulus/api` package.
  - Adds a new convenience function `hostId` to the `@cumulus/cmrjs` to help build environment specific cmr urls.
  - Fixed `@cumulus/cmrjs.searchConcept` to search and return CMR results.
  - Modified `@cumulus/cmrjs.CMR.searchGranule` and `@cumulus/cmrjs.CMR.searchCollection` to include CMR's provider as a default parameter to searches.
- **CUMULUS-965**
  - Add `@cumulus/test-data.loadJSONTestData()`,
    `@cumulus/test-data.loadTestData()`, and
    `@cumulus/test-data.streamTestData()` to safely load test data. These
    functions should be used instead of using `require()` to load test data,
    which could lead to tests interferring with each other.
  - Add a `@cumulus/common/util/deprecate()` function to mark a piece of code as
    deprecated
- **CUMULUS-986**
  - Added `waitForTestExecutionStart` to `@cumulus/integration-tests`
- **CUMULUS-919**
  - In `@cumulus/deployment`, added support for NGAP permissions boundaries for IAM roles with `useNgapPermissionBoundary` flag in `iam/config.yml`. Defaults to false.

### Fixed

- Fixed a bug where FTP sockets were not closed after an error, keeping the Lambda function active until it timed out [CUMULUS-972]
- **CUMULUS-656**
  - The API will no longer allow the deletion of a provider if that provider is
    referenced by a rule
  - The API will no longer allow the deletion of a collection if that collection
    is referenced by a rule
- Fixed a bug where `@cumulus/sf-sns-report` was not pulling large messages from S3 correctly.

### Deprecated

- `@cumulus/ingest/aws/StepFunction.pullEvent()`. Use `@cumulus/common/aws.pullStepFunctionEvent()`.
- `@cumulus/ingest/consumer.Consume` due to unpredictable implementation. Use `@cumulus/ingest/consumer.Consumer`.
  Call `Consumer.consume()` instead of `Consume.read()`.

## [v1.10.4] - 2018-11-28

### Added

- **CUMULUS-1008**
  - New `config.yml` parameter for SQS consumers: `sqs_consumer_rate: (default 500)`, which is the maximum number of
    messages the consumer will attempt to process per execution. Currently this is only used by the sf-starter consumer,
    which runs every minute by default, making this a messages-per-minute upper bound. SQS does not guarantee the number
    of messages returned per call, so this is not a fixed rate of consumption, only attempted number of messages received.

### Deprecated

- `@cumulus/ingest/consumer.Consume` due to unpredictable implementation. Use `@cumulus/ingest/consumer.Consumer`.

### Changed

- Backported update of `packages/api` dependency `@mapbox/dyno` to `1.4.2` to mitigate `event-stream` vulnerability.

## [v1.10.3] - 2018-10-31

### Added

- **CUMULUS-817**
  - Added AWS Dead Letter Queues for lambdas that are scheduled asynchronously/such that failures show up only in cloudwatch logs.
- **CUMULUS-956**
  - Migrated developer documentation and data-cookbooks to Docusaurus
    - supports versioning of documentation
  - Added `docs/docs-how-to.md` to outline how to do things like add new docs or locally install for testing.
  - Deployment/CI scripts have been updated to work with the new format
- **CUMULUS-811**
  - Added new S3 functions to `@cumulus/common/aws`:
    - `aws.s3TagSetToQueryString`: converts S3 TagSet array to querystring (for use with upload()).
    - `aws.s3PutObject`: Returns promise of S3 `putObject`, which puts an object on S3
    - `aws.s3CopyObject`: Returns promise of S3 `copyObject`, which copies an object in S3 to a new S3 location
    - `aws.s3GetObjectTagging`: Returns promise of S3 `getObjectTagging`, which returns an object containing an S3 TagSet.
  - `@/cumulus/common/aws.s3PutObject` defaults to an explicit `ACL` of 'private' if not overridden.
  - `@/cumulus/common/aws.s3CopyObject` defaults to an explicit `TaggingDirective` of 'COPY' if not overridden.

### Deprecated

- **CUMULUS-811**
  - Deprecated `@cumulus/ingest/aws.S3`. Member functions of this class will now
    log warnings pointing to similar functionality in `@cumulus/common/aws`.

## [v1.10.2] - 2018-10-24

### Added

- **CUMULUS-965**
  - Added a `@cumulus/logger` package
- **CUMULUS-885**
  - Added 'human readable' version identifiers to Lambda Versioning lambda aliases
- **CUMULUS-705**
  - Note: Make sure to update the IAM stack when deploying this update.
  - Adds an AsyncOperations model and associated DynamoDB table to the
    `@cumulus/api` package
  - Adds an /asyncOperations endpoint to the `@cumulus/api` package, which can
    be used to fetch the status of an AsyncOperation.
  - Adds a /bulkDelete endpoint to the `@cumulus/api` package, which performs an
    asynchronous bulk-delete operation. This is a stub right now which is only
    intended to demonstration how AsyncOperations work.
  - Adds an AsyncOperation ECS task to the `@cumulus/api` package, which will
    fetch an Lambda function, run it in ECS, and then store the result to the
    AsyncOperations table in DynamoDB.
- **CUMULUS-851** - Added workflow lambda versioning feature to allow in-flight workflows to use lambda versions that were in place when a workflow was initiated

  - Updated Kes custom code to remove logic that used the CMA file key to determine template compilation logic. Instead, utilize a `customCompilation` template configuration flag to indicate a template should use Cumulus's kes customized methods instead of 'core'.
  - Added `useWorkflowLambdaVersions` configuration option to enable the lambdaVersioning feature set. **This option is set to true by default** and should be set to false to disable the feature.
  - Added uniqueIdentifier configuration key to S3 sourced lambdas to optionally support S3 lambda resource versioning within this scheme. This key must be unique for each modified version of the lambda package and must be updated in configuration each time the source changes.
  - Added a new nested stack template that will create a `LambdaVersions` stack that will take lambda parameters from the base template, generate lambda versions/aliases and return outputs with references to the most 'current' lambda alias reference, and updated 'core' template to utilize these outputs (if `useWorkflowLambdaVersions` is enabled).

- Created a `@cumulus/api/lib/OAuth2` interface, which is implemented by the
  `@cumulus/api/lib/EarthdataLogin` and `@cumulus/api/lib/GoogleOAuth2` classes.
  Endpoints that need to handle authentication will determine which class to use
  based on environment variables. This also greatly simplifies testing.
- Added `@cumulus/api/lib/assertions`, containing more complex AVA test assertions
- Added PublishGranule workflow to publish a granule to CMR without full reingest. (ingest-in-place capability)

- `@cumulus/integration-tests` new functionality:
  - `listCollections` to list collections from a provided data directory
  - `deleteCollection` to delete list of collections from a deployed stack
  - `cleanUpCollections` combines the above in one function.
  - `listProviders` to list providers from a provided data directory
  - `deleteProviders` to delete list of providers from a deployed stack
  - `cleanUpProviders` combines the above in one function.
  - `@cumulus/integrations-tests/api.js`: `deleteGranule` and `deletePdr` functions to make `DELETE` requests to Cumulus API
  - `rules` API functionality for posting and deleting a rule and listing all rules
  - `wait-for-deploy` lambda for use in the redeployment tests
- `@cumulus/ingest/granule.js`: `ingestFile` inserts new `duplicate_found: true` field in the file's record if a duplicate file already exists on S3.
- `@cumulus/api`: `/execution-status` endpoint requests and returns complete execution output if execution output is stored in S3 due to size.
- Added option to use environment variable to set CMR host in `@cumulus/cmrjs`.
- **CUMULUS-781** - Added integration tests for `@cumulus/sync-granule` when `duplicateHandling` is set to `replace` or `skip`
- **CUMULUS-791** - `@cumulus/move-granules`: `moveFileRequest` inserts new `duplicate_found: true` field in the file's record if a duplicate file already exists on S3. Updated output schema to document new `duplicate_found` field.

### Removed

- Removed `@cumulus/common/fake-earthdata-login-server`. Tests can now create a
  service stub based on `@cumulus/api/lib/OAuth2` if testing requires handling
  authentication.

### Changed

- **CUMULUS-940** - modified `@cumulus/common/aws` `receiveSQSMessages` to take a parameter object instead of positional parameters. All defaults remain the same, but now access to long polling is available through `options.waitTimeSeconds`.
- **CUMULUS-948** - Update lambda functions `CNMToCMA` and `CnmResponse` in the `cumulus-data-shared` bucket and point the default stack to them.
- **CUMULUS-782** - Updated `@cumulus/sync-granule` task and `Granule.ingestFile` in `@cumulus/ingest` to keep both old and new data when a destination file with different checksum already exists and `duplicateHandling` is `version`
- Updated the config schema in `@cumulus/move-granules` to include the `moveStagedFiles` param.
- **CUMULUS-778** - Updated config schema and documentation in `@cumulus/sync-granule` to include `duplicateHandling` parameter for specifying how duplicate filenames should be handled
- **CUMULUS-779** - Updated `@cumulus/sync-granule` to throw `DuplicateFile` error when destination files already exist and `duplicateHandling` is `error`
- **CUMULUS-780** - Updated `@cumulus/sync-granule` to use `error` as the default for `duplicateHandling` when it is not specified
- **CUMULUS-780** - Updated `@cumulus/api` to use `error` as the default value for `duplicateHandling` in the `Collection` model
- **CUMULUS-785** - Updated the config schema and documentation in `@cumulus/move-granules` to include `duplicateHandling` parameter for specifying how duplicate filenames should be handled
- **CUMULUS-786, CUMULUS-787** - Updated `@cumulus/move-granules` to throw `DuplicateFile` error when destination files already exist and `duplicateHandling` is `error` or not specified
- **CUMULUS-789** - Updated `@cumulus/move-granules` to keep both old and new data when a destination file with different checksum already exists and `duplicateHandling` is `version`

### Fixed

- `getGranuleId` in `@cumulus/ingest` bug: `getGranuleId` was constructing an error using `filename` which was undefined. The fix replaces `filename` with the `uri` argument.
- Fixes to `del` in `@cumulus/api/endpoints/granules.js` to not error/fail when not all files exist in S3 (e.g. delete granule which has only 2 of 3 files ingested).
- `@cumulus/deployment/lib/crypto.js` now checks for private key existence properly.

## [v1.10.1] - 2018-09-4

### Fixed

- Fixed cloudformation template errors in `@cumulus/deployment/`
  - Replaced references to Fn::Ref: with Ref:
  - Moved long form template references to a newline

## [v1.10.0] - 2018-08-31

### Removed

- Removed unused and broken code from `@cumulus/common`
  - Removed `@cumulus/common/test-helpers`
  - Removed `@cumulus/common/task`
  - Removed `@cumulus/common/message-source`
  - Removed the `getPossiblyRemote` function from `@cumulus/common/aws`
  - Removed the `startPromisedSfnExecution` function from `@cumulus/common/aws`
  - Removed the `getCurrentSfnTask` function from `@cumulus/common/aws`

### Changed

- **CUMULUS-839** - In `@cumulus/sync-granule`, 'collection' is now an optional config parameter

### Fixed

- **CUMULUS-859** Moved duplicate code in `@cumulus/move-granules` and `@cumulus/post-to-cmr` to `@cumulus/ingest`. Fixed imports making assumptions about directory structure.
- `@cumulus/ingest/consumer` correctly limits the number of messages being received and processed from SQS. Details:
  - **Background:** `@cumulus/api` includes a lambda `<stack-name>-sqs2sf` which processes messages from the `<stack-name>-startSF` SQS queue every minute. The `sqs2sf` lambda uses `@cumulus/ingest/consumer` to receive and process messages from SQS.
  - **Bug:** More than `messageLimit` number of messages were being consumed and processed from the `<stack-name>-startSF` SQS queue. Many step functions were being triggered simultaneously by the lambda `<stack-name>-sqs2sf` (which consumes every minute from the `startSF` queue) and resulting in step function failure with the error: `An error occurred (ThrottlingException) when calling the GetExecutionHistory`.
  - **Fix:** `@cumulus/ingest/consumer#processMessages` now processes messages until `timeLimit` has passed _OR_ once it receives up to `messageLimit` messages. `sqs2sf` is deployed with a [default `messageLimit` of 10](https://github.com/nasa/cumulus/blob/670000c8a821ff37ae162385f921c40956e293f7/packages/deployment/app/config.yml#L147).
  - **IMPORTANT NOTE:** `consumer` will actually process up to `messageLimit * 2 - 1` messages. This is because sometimes `receiveSQSMessages` will return less than `messageLimit` messages and thus the consumer will continue to make calls to `receiveSQSMessages`. For example, given a `messageLimit` of 10 and subsequent calls to `receiveSQSMessages` returns up to 9 messages, the loop will continue and a final call could return up to 10 messages.

## [v1.9.1] - 2018-08-22

**Please Note** To take advantage of the added granule tracking API functionality, updates are required for the message adapter and its libraries. You should be on the following versions:

- `cumulus-message-adapter` 1.0.9+
- `cumulus-message-adapter-js` 1.0.4+
- `cumulus-message-adapter-java` 1.2.7+
- `cumulus-message-adapter-python` 1.0.5+

### Added

- **CUMULUS-687** Added logs endpoint to search for logs from a specific workflow execution in `@cumulus/api`. Added integration test.
- **CUMULUS-836** - `@cumulus/deployment` supports a configurable docker storage driver for ECS. ECS can be configured with either `devicemapper` (the default storage driver for AWS ECS-optimized AMIs) or `overlay2` (the storage driver used by the NGAP 2.0 AMI). The storage driver can be configured in `app/config.yml` with `ecs.docker.storageDriver: overlay2 | devicemapper`. The default is `overlay2`.
  - To support this configuration, a [Handlebars](https://handlebarsjs.com/) helper `ifEquals` was added to `packages/deployment/lib/kes.js`.
- **CUMULUS-836** - `@cumulus/api` added IAM roles required by the NGAP 2.0 AMI. The NGAP 2.0 AMI runs a script `register_instances_with_ssm.py` which requires the ECS IAM role to include `ec2:DescribeInstances` and `ssm:GetParameter` permissions.

### Fixed

- **CUMULUS-836** - `@cumulus/deployment` uses `overlay2` driver by default and does not attempt to write `--storage-opt dm.basesize` to fix [this error](https://github.com/moby/moby/issues/37039).
- **CUMULUS-413** Kinesis processing now captures all errrors.
  - Added kinesis fallback mechanism when errors occur during record processing.
  - Adds FallbackTopicArn to `@cumulus/api/lambdas.yml`
  - Adds fallbackConsumer lambda to `@cumulus/api`
  - Adds fallbackqueue option to lambda definitions capture lambda failures after three retries.
  - Adds kinesisFallback SNS topic to signal incoming errors from kinesis stream.
  - Adds kinesisFailureSQS to capture fully failed events from all retries.
- **CUMULUS-855** Adds integration test for kinesis' error path.
- **CUMULUS-686** Added workflow task name and version tracking via `@cumulus/api` executions endpoint under new `tasks` property, and under `workflow_tasks` in step input/output.
  - Depends on `cumulus-message-adapter` 1.0.9+, `cumulus-message-adapter-js` 1.0.4+, `cumulus-message-adapter-java` 1.2.7+ and `cumulus-message-adapter-python` 1.0.5+
- **CUMULUS-771**
  - Updated sync-granule to stream the remote file to s3
  - Added integration test for ingesting granules from ftp provider
  - Updated http/https integration tests for ingesting granules from http/https providers
- **CUMULUS-862** Updated `@cumulus/integration-tests` to handle remote lambda output
- **CUMULUS-856** Set the rule `state` to have default value `ENABLED`

### Changed

- In `@cumulus/deployment`, changed the example app config.yml to have additional IAM roles

## [v1.9.0] - 2018-08-06

**Please note** additional information and upgrade instructions [here](https://nasa.github.io/cumulus/docs/upgrade/1.9.0)

### Added

- **CUMULUS-712** - Added integration tests verifying expected behavior in workflows
- **GITC-776-2** - Add support for versioned collections

### Fixed

- **CUMULUS-832**
  - Fixed indentation in example config.yml in `@cumulus/deployment`
  - Fixed issue with new deployment using the default distribution endpoint in `@cumulus/deployment` and `@cumulus/api`

## [v1.8.1] - 2018-08-01

**Note** IAM roles should be re-deployed with this release.

- **Cumulus-726**
  - Added function to `@cumulus/integration-tests`: `sfnStep` includes `getStepInput` which returns the input to the schedule event of a given step function step.
  - Added IAM policy `@cumulus/deployment`: Lambda processing IAM role includes `kinesis::PutRecord` so step function lambdas can write to kinesis streams.
- **Cumulus Community Edition**
  - Added Google OAuth authentication token logic to `@cumulus/api`. Refactored token endpoint to use environment variable flag `OAUTH_PROVIDER` when determining with authentication method to use.
  - Added API Lambda memory configuration variable `api_lambda_memory` to `@cumulus/api` and `@cumulus/deployment`.

### Changed

- **Cumulus-726**
  - Changed function in `@cumulus/api`: `models/rules.js#addKinesisEventSource` was modified to call to `deleteKinesisEventSource` with all required parameters (rule's name, arn and type).
  - Changed function in `@cumulus/integration-tests`: `getStepOutput` can now be used to return output of failed steps. If users of this function want the output of a failed event, they can pass a third parameter `eventType` as `'failure'`. This function will work as always for steps which completed successfully.

### Removed

- **Cumulus-726**

  - Configuration change to `@cumulus/deployment`: Removed default auto scaling configuration for Granules and Files DynamoDB tables.

- **CUMULUS-688**
  - Add integration test for ExecutionStatus
  - Function addition to `@cumulus/integration-tests`: `api` includes `getExecutionStatus` which returns the execution status from the Cumulus API

## [v1.8.0] - 2018-07-23

### Added

- **CUMULUS-718** Adds integration test for Kinesis triggering a workflow.

- **GITC-776-3** Added more flexibility for rules. You can now edit all fields on the rule's record
  We may need to update the api documentation to reflect this.

- **CUMULUS-681** - Add ingest-in-place action to granules endpoint

  - new applyWorkflow action at PUT /granules/{granuleid} Applying a workflow starts an execution of the provided workflow and passes the granule record as payload.
    Parameter(s):
    - workflow - the workflow name

- **CUMULUS-685** - Add parent exeuction arn to the execution which is triggered from a parent step function

### Changed

- **CUMULUS-768** - Integration tests get S3 provider data from shared data folder

### Fixed

- **CUMULUS-746** - Move granule API correctly updates record in dynamo DB and cmr xml file
- **CUMULUS-766** - Populate database fileSize field from S3 if value not present in Ingest payload

## [v1.7.1] - 2018-07-27 - [BACKPORT]

### Fixed

- **CUMULUS-766** - Backport from 1.8.0 - Populate database fileSize field from S3 if value not present in Ingest payload

## [v1.7.0] - 2018-07-02

### Please note: [Upgrade Instructions](https://nasa.github.io/cumulus/docs/upgrade/1.7.0)

### Added

- **GITC-776-2** - Add support for versioned collectons
- **CUMULUS-491** - Add granule reconciliation API endpoints.
- **CUMULUS-480** Add suport for backup and recovery:
  - Add DynamoDB tables for granules, executions and pdrs
  - Add ability to write all records to S3
  - Add ability to download all DynamoDB records in form json files
  - Add ability to upload records to DynamoDB
  - Add migration scripts for copying granule, pdr and execution records from ElasticSearch to DynamoDB
  - Add IAM support for batchWrite on dynamoDB
-
- **CUMULUS-508** - `@cumulus/deployment` cloudformation template allows for lambdas and ECS clusters to have multiple AZ availability.
  - `@cumulus/deployment` also ensures docker uses `devicemapper` storage driver.
- **CUMULUS-755** - `@cumulus/deployment` Add DynamoDB autoscaling support.
  - Application developers can add autoscaling and override default values in their deployment's `app/config.yml` file using a `{TableName}Table:` key.

### Fixed

- **CUMULUS-747** - Delete granule API doesn't delete granule files in s3 and granule in elasticsearch
  - update the StreamSpecification DynamoDB tables to have StreamViewType: "NEW_AND_OLD_IMAGES"
  - delete granule files in s3
- **CUMULUS-398** - Fix not able to filter executions by workflow
- **CUMULUS-748** - Fix invalid lambda .zip files being validated/uploaded to AWS
- **CUMULUS-544** - Post to CMR task has UAT URL hard-coded
  - Made configurable: PostToCmr now requires CMR_ENVIRONMENT env to be set to 'SIT' or 'OPS' for those CMR environments. Default is UAT.

### Changed

- **GITC-776-4** - Changed Discover-pdrs to not rely on collection but use provider_path in config. It also has an optional filterPdrs regex configuration parameter

- **CUMULUS-710** - In the integration test suite, `getStepOutput` returns the output of the first successful step execution or last failed, if none exists

## [v1.6.0] - 2018-06-06

### Please note: [Upgrade Instructions](https://nasa.github.io/cumulus/docs/upgrade/1.6.0)

### Fixed

- **CUMULUS-602** - Format all logs sent to Elastic Search.
  - Extract cumulus log message and index it to Elastic Search.

### Added

- **CUMULUS-556** - add a mechanism for creating and running migration scripts on deployment.
- **CUMULUS-461** Support use of metadata date and other components in `url_path` property

### Changed

- **CUMULUS-477** Update bucket configuration to support multiple buckets of the same type:
  - Change the structure of the buckets to allow for more than one bucket of each type. The bucket structure is now:
    bucket-key:
    name: <bucket-name>
    type: <type> i.e. internal, public, etc.
  - Change IAM and app deployment configuration to support new bucket structure
  - Update tasks and workflows to support new bucket structure
  - Replace instances where buckets.internal is relied upon to either use the system bucket or a configured bucket
  - Move IAM template to the deployment package. NOTE: You now have to specify '--template node_modules/@cumulus/deployment/iam' in your IAM deployment
  - Add IAM cloudformation template support to filter buckets by type

## [v1.5.5] - 2018-05-30

### Added

- **CUMULUS-530** - PDR tracking through Queue-granules
  - Add optional `pdr` property to the sync-granule task's input config and output payload.
- **CUMULUS-548** - Create a Lambda task that generates EMS distribution reports
  - In order to supply EMS Distribution Reports, you must enable S3 Server
    Access Logging on any S3 buckets used for distribution. See [How Do I Enable Server Access Logging for an S3 Bucket?](https://docs.aws.amazon.com/AmazonS3/latest/user-guide/server-access-logging.html)
    The "Target bucket" setting should point at the Cumulus internal bucket.
    The "Target prefix" should be
    "<STACK_NAME>/ems-distribution/s3-server-access-logs/", where "STACK_NAME"
    is replaced with the name of your Cumulus stack.

### Fixed

- **CUMULUS-546 - Kinesis Consumer should catch and log invalid JSON**
  - Kinesis Consumer lambda catches and logs errors so that consumer doesn't get stuck in a loop re-processing bad json records.
- EMS report filenames are now based on their start time instead of the time
  instead of the time that the report was generated
- **CUMULUS-552 - Cumulus API returns different results for the same collection depending on query**
  - The collection, provider and rule records in elasticsearch are now replaced with records from dynamo db when the dynamo db records are updated.

### Added

- `@cumulus/deployment`'s default cloudformation template now configures storage for Docker to match the configured ECS Volume. The template defines Docker's devicemapper basesize (`dm.basesize`) using `ecs.volumeSize`. This addresses ECS default of limiting Docker containers to 10GB of storage ([Read more](https://aws.amazon.com/premiumsupport/knowledge-center/increase-default-ecs-docker-limit/)).

## [v1.5.4] - 2018-05-21

### Added

- **CUMULUS-535** - EMS Ingest, Archive, Archive Delete reports
  - Add lambda EmsReport to create daily EMS Ingest, Archive, Archive Delete reports
  - ems.provider property added to `@cumulus/deployment/app/config.yml`.
    To change the provider name, please add `ems: provider` property to `app/config.yml`.
- **CUMULUS-480** Use DynamoDB to store granules, pdrs and execution records
  - Activate PointInTime feature on DynamoDB tables
  - Increase test coverage on api package
  - Add ability to restore metadata records from json files to DynamoDB
- **CUMULUS-459** provide API endpoint for moving granules from one location on s3 to another

## [v1.5.3] - 2018-05-18

### Fixed

- **CUMULUS-557 - "Add dataType to DiscoverGranules output"**
  - Granules discovered by the DiscoverGranules task now include dataType
  - dataType is now a required property for granules used as input to the
    QueueGranules task
- **CUMULUS-550** Update deployment app/config.yml to force elasticsearch updates for deleted granules

## [v1.5.2] - 2018-05-15

### Fixed

- **CUMULUS-514 - "Unable to Delete the Granules"**
  - updated cmrjs.deleteConcept to return success if the record is not found
    in CMR.

### Added

- **CUMULUS-547** - The distribution API now includes an
  "earthdataLoginUsername" query parameter when it returns a signed S3 URL
- **CUMULUS-527 - "parse-pdr queues up all granules and ignores regex"**
  - Add an optional config property to the ParsePdr task called
    "granuleIdFilter". This property is a regular expression that is applied
    against the filename of the first file of each granule contained in the
    PDR. If the regular expression matches, then the granule is included in
    the output. Defaults to '.', which will match all granules in the PDR.
- File checksums in PDRs now support MD5
- Deployment support to subscribe to an SNS topic that already exists
- **CUMULUS-470, CUMULUS-471** In-region S3 Policy lambda added to API to update bucket policy for in-region access.
- **CUMULUS-533** Added fields to granule indexer to support EMS ingest and archive record creation
- **CUMULUS-534** Track deleted granules
  - added `deletedgranule` type to `cumulus` index.
  - **Important Note:** Force custom bootstrap to re-run by adding this to
    app/config.yml `es: elasticSearchMapping: 7`
- You can now deploy cumulus without ElasticSearch. Just add `es: null` to your `app/config.yml` file. This is only useful for debugging purposes. Cumulus still requires ElasticSearch to properly operate.
- `@cumulus/integration-tests` includes and exports the `addRules` function, which seeds rules into the DynamoDB table.
- Added capability to support EFS in cloud formation template. Also added
  optional capability to ssh to your instance and privileged lambda functions.
- Added support to force discovery of PDRs that have already been processed
  and filtering of selected data types
- `@cumulus/cmrjs` uses an environment variable `USER_IP_ADDRESS` or fallback
  IP address of `10.0.0.0` when a public IP address is not available. This
  supports lambda functions deployed into a VPC's private subnet, where no
  public IP address is available.

### Changed

- **CUMULUS-550** Custom bootstrap automatically adds new types to index on
  deployment

## [v1.5.1] - 2018-04-23

### Fixed

- add the missing dist folder to the hello-world task
- disable uglifyjs on the built version of the pdr-status-check (read: https://github.com/webpack-contrib/uglifyjs-webpack-plugin/issues/264)

## [v1.5.0] - 2018-04-23

### Changed

- Removed babel from all tasks and packages and increased minimum node requirements to version 8.10
- Lambda functions created by @cumulus/deployment will use node8.10 by default
- Moved [cumulus-integration-tests](https://github.com/nasa/cumulus-integration-tests) to the `example` folder CUMULUS-512
- Streamlined all packages dependencies (e.g. remove redundant dependencies and make sure versions are the same across packages)
- **CUMULUS-352:** Update Cumulus Elasticsearch indices to use [index aliases](https://www.elastic.co/guide/en/elasticsearch/reference/current/indices-aliases.html).
- **CUMULUS-519:** ECS tasks are no longer restarted after each CF deployment unless `ecs.restartTasksOnDeploy` is set to true
- **CUMULUS-298:** Updated log filterPattern to include all CloudWatch logs in ElasticSearch
- **CUMULUS-518:** Updates to the SyncGranule config schema
  - `granuleIdExtraction` is no longer a property
  - `process` is now an optional property
  - `provider_path` is no longer a property

### Fixed

- **CUMULUS-455 "Kes deployments using only an updated message adapter do not get automatically deployed"**
  - prepended the hash value of cumulus-message-adapter.zip file to the zip file name of lambda which uses message adapter.
  - the lambda function will be redeployed when message adapter or lambda function are updated
- Fixed a bug in the bootstrap lambda function where it stuck during update process
- Fixed a bug where the sf-sns-report task did not return the payload of the incoming message as the output of the task [CUMULUS-441]

### Added

- **CUMULUS-352:** Add reindex CLI to the API package.
- **CUMULUS-465:** Added mock http/ftp/sftp servers to the integration tests
- Added a `delete` method to the `@common/CollectionConfigStore` class
- **CUMULUS-467 "@cumulus/integration-tests or cumulus-integration-tests should seed provider and collection in deployed DynamoDB"**
  - `example` integration-tests populates providers and collections to database
  - `example` workflow messages are populated from workflow templates in s3, provider and collection information in database, and input payloads. Input templates are removed.
  - added `https` protocol to provider schema

## [v1.4.1] - 2018-04-11

### Fixed

- Sync-granule install

## [v1.4.0] - 2018-04-09

### Fixed

- **CUMULUS-392 "queue-granules not returning the sfn-execution-arns queued"**
  - updated queue-granules to return the sfn-execution-arns queued and pdr if exists.
  - added pdr to ingest message meta.pdr instead of payload, so the pdr information doesn't get lost in the ingest workflow, and ingested granule in elasticsearch has pdr name.
  - fixed sf-sns-report schema, remove the invalid part
  - fixed pdr-status-check schema, the failed execution contains arn and reason
- **CUMULUS-206** make sure homepage and repository urls exist in package.json files of tasks and packages

### Added

- Example folder with a cumulus deployment example

### Changed

- [CUMULUS-450](https://bugs.earthdata.nasa.gov/browse/CUMULUS-450) - Updated
  the config schema of the **queue-granules** task
  - The config no longer takes a "collection" property
  - The config now takes an "internalBucket" property
  - The config now takes a "stackName" property
- [CUMULUS-450](https://bugs.earthdata.nasa.gov/browse/CUMULUS-450) - Updated
  the config schema of the **parse-pdr** task
  - The config no longer takes a "collection" property
  - The "stack", "provider", and "bucket" config properties are now
    required
- **CUMULUS-469** Added a lambda to the API package to prototype creating an S3 bucket policy for direct, in-region S3 access for the prototype bucket

### Removed

- Removed the `findTmpTestDataDirectory()` function from
  `@cumulus/common/test-utils`

### Fixed

- [CUMULUS-450](https://bugs.earthdata.nasa.gov/browse/CUMULUS-450)
  - The **queue-granules** task now enqueues a **sync-granule** task with the
    correct collection config for that granule based on the granule's
    data-type. It had previously been using the collection config from the
    config of the **queue-granules** task, which was a problem if the granules
    being queued belonged to different data-types.
  - The **parse-pdr** task now handles the case where a PDR contains granules
    with different data types, and uses the correct granuleIdExtraction for
    each granule.

### Added

- **CUMULUS-448** Add code coverage checking using [nyc](https://github.com/istanbuljs/nyc).

## [v1.3.0] - 2018-03-29

### Deprecated

- discover-s3-granules is deprecated. The functionality is provided by the discover-granules task

### Fixed

- **CUMULUS-331:** Fix aws.downloadS3File to handle non-existent key
- Using test ftp provider for discover-granules testing [CUMULUS-427]
- **CUMULUS-304: "Add AWS API throttling to pdr-status-check task"** Added concurrency limit on SFN API calls. The default concurrency is 10 and is configurable through Lambda environment variable CONCURRENCY.
- **CUMULUS-414: "Schema validation not being performed on many tasks"** revised npm build scripts of tasks that use cumulus-message-adapter to place schema directories into dist directories.
- **CUMULUS-301:** Update all tests to use test-data package for testing data.
- **CUMULUS-271: "Empty response body from rules PUT endpoint"** Added the updated rule to response body.
- Increased memory allotment for `CustomBootstrap` lambda function. Resolves failed deployments where `CustomBootstrap` lambda function was failing with error `Process exited before completing request`. This was causing deployments to stall, fail to update and fail to rollback. This error is thrown when the lambda function tries to use more memory than it is allotted.
- Cumulus repository folders structure updated:
  - removed the `cumulus` folder altogether
  - moved `cumulus/tasks` to `tasks` folder at the root level
  - moved the tasks that are not converted to use CMA to `tasks/.not_CMA_compliant`
  - updated paths where necessary

### Added

- `@cumulus/integration-tests` - Added support for testing the output of an ECS activity as well as a Lambda function.

## [v1.2.0] - 2018-03-20

### Fixed

- Update vulnerable npm packages [CUMULUS-425]
- `@cumulus/api`: `kinesis-consumer.js` uses `sf-scheduler.js#schedule` instead of placing a message directly on the `startSF` SQS queue. This is a fix for [CUMULUS-359](https://bugs.earthdata.nasa.gov/browse/CUMULUS-359) because `sf-scheduler.js#schedule` looks up the provider and collection data in DynamoDB and adds it to the `meta` object of the enqueued message payload.
- `@cumulus/api`: `kinesis-consumer.js` catches and logs errors instead of doing an error callback. Before this change, `kinesis-consumer` was failing to process new records when an existing record caused an error because it would call back with an error and stop processing additional records. It keeps trying to process the record causing the error because it's "position" in the stream is unchanged. Catching and logging the errors is part 1 of the fix. Proposed part 2 is to enqueue the error and the message on a "dead-letter" queue so it can be processed later ([CUMULUS-413](https://bugs.earthdata.nasa.gov/browse/CUMULUS-413)).
- **CUMULUS-260: "PDR page on dashboard only shows zeros."** The PDR stats in LPDAAC are all 0s, even if the dashboard has been fixed to retrieve the correct fields. The current version of pdr-status-check has a few issues.
  - pdr is not included in the input/output schema. It's available from the input event. So the pdr status and stats are not updated when the ParsePdr workflow is complete. Adding the pdr to the input/output of the task will fix this.
  - pdr-status-check doesn't update pdr stats which prevent the real time pdr progress from showing up in the dashboard. To solve this, added lambda function sf-sns-report which is copied from @cumulus/api/lambdas/sf-sns-broadcast with modification, sf-sns-report can be used to report step function status anywhere inside a step function. So add step sf-sns-report after each pdr-status-check, we will get the PDR status progress at real time.
  - It's possible an execution is still in the queue and doesn't exist in sfn yet. Added code to handle 'ExecutionDoesNotExist' error when checking the execution status.
- Fixed `aws.cloudwatchevents()` typo in `packages/ingest/aws.js`. This typo was the root cause of the error: `Error: Could not process scheduled_ingest, Error: : aws.cloudwatchevents is not a constructor` seen when trying to update a rule.

### Removed

- `@cumulus/ingest/aws`: Remove queueWorkflowMessage which is no longer being used by `@cumulus/api`'s `kinesis-consumer.js`.

## [v1.1.4] - 2018-03-15

### Added

- added flag `useList` to parse-pdr [CUMULUS-404]

### Fixed

- Pass encrypted password to the ApiGranule Lambda function [CUMULUS-424]

## [v1.1.3] - 2018-03-14

### Fixed

- Changed @cumulus/deployment package install behavior. The build process will happen after installation

## [v1.1.2] - 2018-03-14

### Added

- added tools to @cumulus/integration-tests for local integration testing
- added end to end testing for discovering and parsing of PDRs
- `yarn e2e` command is available for end to end testing

### Fixed

- **CUMULUS-326: "Occasionally encounter "Too Many Requests" on deployment"** The api gateway calls will handle throttling errors
- **CUMULUS-175: "Dashboard providers not in sync with AWS providers."** The root cause of this bug - DynamoDB operations not showing up in Elasticsearch - was shared by collections and rules. The fix was to update providers', collections' and rules; POST, PUT and DELETE endpoints to operate on DynamoDB and using DynamoDB streams to update Elasticsearch. The following packages were made:
  - `@cumulus/deployment` deploys DynamoDB streams for the Collections, Providers and Rules tables as well as a new lambda function called `dbIndexer`. The `dbIndexer` lambda has an event source mapping which listens to each of the DynamoDB streams. The dbIndexer lambda receives events referencing operations on the DynamoDB table and updates the elasticsearch cluster accordingly.
  - The `@cumulus/api` endpoints for collections, providers and rules _only_ query DynamoDB, with the exception of LIST endpoints and the collections' GET endpoint.

### Updated

- Broke up `kes.override.js` of @cumulus/deployment to multiple modules and moved to a new location
- Expanded @cumulus/deployment test coverage
- all tasks were updated to use cumulus-message-adapter-js 1.0.1
- added build process to integration-tests package to babelify it before publication
- Update @cumulus/integration-tests lambda.js `getLambdaOutput` to return the entire lambda output. Previously `getLambdaOutput` returned only the payload.

## [v1.1.1] - 2018-03-08

### Removed

- Unused queue lambda in api/lambdas [CUMULUS-359]

### Fixed

- Kinesis message content is passed to the triggered workflow [CUMULUS-359]
- Kinesis message queues a workflow message and does not write to rules table [CUMULUS-359]

## [v1.1.0] - 2018-03-05

### Added

- Added a `jlog` function to `common/test-utils` to aid in test debugging
- Integration test package with command line tool [CUMULUS-200] by @laurenfrederick
- Test for FTP `useList` flag [CUMULUS-334] by @kkelly51

### Updated

- The `queue-pdrs` task now uses the [cumulus-message-adapter-js](https://github.com/nasa/cumulus-message-adapter-js)
  library
- Updated the `queue-pdrs` JSON schemas
- The test-utils schema validation functions now throw an error if validation
  fails
- The `queue-granules` task now uses the [cumulus-message-adapter-js](https://github.com/nasa/cumulus-message-adapter-js)
  library
- Updated the `queue-granules` JSON schemas

### Removed

- Removed the `getSfnExecutionByName` function from `common/aws`
- Removed the `getGranuleStatus` function from `common/aws`

## [v1.0.1] - 2018-02-27

### Added

- More tests for discover-pdrs, dicover-granules by @yjpa7145
- Schema validation utility for tests by @yjpa7145

### Changed

- Fix an FTP listing bug for servers that do not support STAT [CUMULUS-334] by @kkelly51

## [v1.0.0] - 2018-02-23

[unreleased]: https://github.com/nasa/cumulus/compare/v5.0.0...HEAD
[v5.0.0]: https://github.com/nasa/cumulus/compare/v4.0.0...v5.0.0
[v4.0.0]: https://github.com/nasa/cumulus/compare/v3.0.1...v4.0.0
[v3.0.1]: https://github.com/nasa/cumulus/compare/v3.0.0...v3.0.1
[v3.0.0]: https://github.com/nasa/cumulus/compare/v2.0.1...v3.0.0
[v2.0.7]: https://github.com/nasa/cumulus/compare/v2.0.6...v2.0.7
[v2.0.6]: https://github.com/nasa/cumulus/compare/v2.0.5...v2.0.6
[v2.0.5]: https://github.com/nasa/cumulus/compare/v2.0.4...v2.0.5
[v2.0.4]: https://github.com/nasa/cumulus/compare/v2.0.3...v2.0.4
[v2.0.3]: https://github.com/nasa/cumulus/compare/v2.0.2...v2.0.3
[v2.0.2]: https://github.com/nasa/cumulus/compare/v2.0.1...v2.0.2
[v2.0.1]: https://github.com/nasa/cumulus/compare/v1.24.0...v2.0.1
[v2.0.0]: https://github.com/nasa/cumulus/compare/v1.24.0...v2.0.0
[v1.24.0]: https://github.com/nasa/cumulus/compare/v1.23.2...v1.24.0
[v1.23.2]: https://github.com/nasa/cumulus/compare/v1.22.1...v1.23.2
[v1.22.1]: https://github.com/nasa/cumulus/compare/v1.21.0...v1.22.1
[v1.21.0]: https://github.com/nasa/cumulus/compare/v1.20.0...v1.21.0
[v1.20.0]: https://github.com/nasa/cumulus/compare/v1.19.0...v1.20.0
[v1.19.0]: https://github.com/nasa/cumulus/compare/v1.18.0...v1.19.0
[v1.18.0]: https://github.com/nasa/cumulus/compare/v1.17.0...v1.18.0
[v1.17.0]: https://github.com/nasa/cumulus/compare/v1.16.1...v1.17.0
[v1.16.1]: https://github.com/nasa/cumulus/compare/v1.16.0...v1.16.1
[v1.16.0]: https://github.com/nasa/cumulus/compare/v1.15.0...v1.16.0
[v1.15.0]: https://github.com/nasa/cumulus/compare/v1.14.5...v1.15.0
[v1.14.5]: https://github.com/nasa/cumulus/compare/v1.14.4...v1.14.5
[v1.14.4]: https://github.com/nasa/cumulus/compare/v1.14.3...v1.14.4
[v1.14.3]: https://github.com/nasa/cumulus/compare/v1.14.2...v1.14.3
[v1.14.2]: https://github.com/nasa/cumulus/compare/v1.14.1...v1.14.2
[v1.14.1]: https://github.com/nasa/cumulus/compare/v1.14.0...v1.14.1
[v1.14.0]: https://github.com/nasa/cumulus/compare/v1.13.5...v1.14.0
[v1.13.5]: https://github.com/nasa/cumulus/compare/v1.13.4...v1.13.5
[v1.13.4]: https://github.com/nasa/cumulus/compare/v1.13.3...v1.13.4
[v1.13.3]: https://github.com/nasa/cumulus/compare/v1.13.2...v1.13.3
[v1.13.2]: https://github.com/nasa/cumulus/compare/v1.13.1...v1.13.2
[v1.13.1]: https://github.com/nasa/cumulus/compare/v1.13.0...v1.13.1
[v1.13.0]: https://github.com/nasa/cumulus/compare/v1.12.1...v1.13.0
[v1.12.1]: https://github.com/nasa/cumulus/compare/v1.12.0...v1.12.1
[v1.12.0]: https://github.com/nasa/cumulus/compare/v1.11.3...v1.12.0
[v1.11.3]: https://github.com/nasa/cumulus/compare/v1.11.2...v1.11.3
[v1.11.2]: https://github.com/nasa/cumulus/compare/v1.11.1...v1.11.2
[v1.11.1]: https://github.com/nasa/cumulus/compare/v1.11.0...v1.11.1
[v1.11.0]: https://github.com/nasa/cumulus/compare/v1.10.4...v1.11.0
[v1.10.4]: https://github.com/nasa/cumulus/compare/v1.10.3...v1.10.4
[v1.10.3]: https://github.com/nasa/cumulus/compare/v1.10.2...v1.10.3
[v1.10.2]: https://github.com/nasa/cumulus/compare/v1.10.1...v1.10.2
[v1.10.1]: https://github.com/nasa/cumulus/compare/v1.10.0...v1.10.1
[v1.10.0]: https://github.com/nasa/cumulus/compare/v1.9.1...v1.10.0
[v1.9.1]: https://github.com/nasa/cumulus/compare/v1.9.0...v1.9.1
[v1.9.0]: https://github.com/nasa/cumulus/compare/v1.8.1...v1.9.0
[v1.8.1]: https://github.com/nasa/cumulus/compare/v1.8.0...v1.8.1
[v1.8.0]: https://github.com/nasa/cumulus/compare/v1.7.0...v1.8.0
[v1.7.0]: https://github.com/nasa/cumulus/compare/v1.6.0...v1.7.0
[v1.6.0]: https://github.com/nasa/cumulus/compare/v1.5.5...v1.6.0
[v1.5.5]: https://github.com/nasa/cumulus/compare/v1.5.4...v1.5.5
[v1.5.4]: https://github.com/nasa/cumulus/compare/v1.5.3...v1.5.4
[v1.5.3]: https://github.com/nasa/cumulus/compare/v1.5.2...v1.5.3
[v1.5.2]: https://github.com/nasa/cumulus/compare/v1.5.1...v1.5.2
[v1.5.1]: https://github.com/nasa/cumulus/compare/v1.5.0...v1.5.1
[v1.5.0]: https://github.com/nasa/cumulus/compare/v1.4.1...v1.5.0
[v1.4.1]: https://github.com/nasa/cumulus/compare/v1.4.0...v1.4.1
[v1.4.0]: https://github.com/nasa/cumulus/compare/v1.3.0...v1.4.0
[v1.3.0]: https://github.com/nasa/cumulus/compare/v1.2.0...v1.3.0
[v1.2.0]: https://github.com/nasa/cumulus/compare/v1.1.4...v1.2.0
[v1.1.4]: https://github.com/nasa/cumulus/compare/v1.1.3...v1.1.4
[v1.1.3]: https://github.com/nasa/cumulus/compare/v1.1.2...v1.1.3
[v1.1.2]: https://github.com/nasa/cumulus/compare/v1.1.1...v1.1.2
[v1.1.1]: https://github.com/nasa/cumulus/compare/v1.0.1...v1.1.1
[v1.1.0]: https://github.com/nasa/cumulus/compare/v1.0.1...v1.1.0
[v1.0.1]: https://github.com/nasa/cumulus/compare/v1.0.0...v1.0.1
[v1.0.0]: https://github.com/nasa/cumulus/compare/pre-v1-release...v1.0.0

[thin-egress-app]: <https://github.com/asfadmin/thin-egress-app> "Thin Egress App"<|MERGE_RESOLUTION|>--- conflicted
+++ resolved
@@ -63,21 +63,19 @@
     - Updated RDS table and column names to snake_case
     - Added `translateApiAsyncOperationToPostgresAsyncOperation` function to `@cumulus/db`
   - **CUMULUS-2186**
-<<<<<<< HEAD
     - Added logic to `data-migration2` Lambda for migrating PDR records from
       DynamoDB to RDS
-  - **CUMULUS-2235** - Added initial ingest load spec test/utility
-=======
-    - Added logic to `data-migration2` Lambda for migrating PDR records from DynamoDB to RDS
+  - **CUMULUS-2235**
+     - Added initial ingest load spec test/utility
   - **CUMULUS-2167**
-    - Added logic to `data-migration2` Lambda for migrating Granule records from DynamoDB to RDS and parse Granule records to
+    - Added logic to `data-migration2` Lambda for migrating Granule records from DynamoDB to 
+      RDS and parse Granule records to
     store File records in RDS.
 - **CUMULUS-2128**
   - Added helper functions:
     - `@cumulus/db/translate/file/translateApiFiletoPostgresFile`
     - `@cumulus/db/translate/file/translateApiGranuletoPostgresGranule`
     - `@cumulus/message/Providers/getMessageProvider`
->>>>>>> 432a0df6
 - **CUMULUS-2190**
   - Added helper functions:
     - `@cumulus/message/Executions/getMessageExecutionOriginalPayload`
