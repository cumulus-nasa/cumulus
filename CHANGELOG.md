--- conflicted
+++ resolved
@@ -23,15 +23,12 @@
 ### Added
 
 - Added user doc describing new features related to the Cumulus dead letter archive.
-<<<<<<< HEAD
 - **CUMULUS-2327**
   - Added reserved concurrency setting to the Cumulus API lambda function.
   - Added relevant tfvars to the archive and cumulus terraform modules.
-=======
 - **CUMULUS-2460**
   - Adds `POST` /executions/search-by-granules for retrieving executions from a list of granules or granule query
   - Adds `searchExecutionsByGranules` to `@cumulus/api-client/executions`
->>>>>>> e4ad143b
 - **CUMULUS-2475**
   - Adds `GET` endpoint to distribution API
 - **CUMULUS-2476**
