# Changelog

All notable changes to this project will be documented in this file.

The format is based on [Keep a Changelog](http://keepachangelog.com/en/1.0.0/)
and this project adheres to [Semantic Versioning](http://semver.org/spec/v2.0.0.html).

## [Unreleased]

### Changed

- **CUMULUS-1432**
  - `logs` endpoint takes the level parameter as a string and not a number
  - Elasticsearch term query generation no longer converts numbers to boolean

### Fixed

<<<<<<< HEAD
- **CUMULUS-1432** `logs` endpoint filter correctly filters logs by level
=======
- **CUMULUS-1455**
  - CMR token links updated to point to CMR legacy services rather than echo
>>>>>>> f2d2f946

- **CUMULUS-1211**
  - Errors thrown during granule discovery are no longer swallowed and ignored.
    Rather, errors are propagated to allow for proper error-handling and
    meaningful messaging.

## [v1.14.0] - 2019-08-22

### PLEASE NOTE

- We have encountered transient lambda service errors in our integration testing. Please handle transient service errors following [these guidelines](https://docs.aws.amazon.com/step-functions/latest/dg/bp-lambda-serviceexception.html). The workflows in the `example/workflows` folder have been updated with retries configured for these errors.

- **CUMULUS-799** added additional IAM permissions to support reading CloudWatch and API Gateway, so **you will have to redeploy your IAM stack.**

- **CUMULUS-800** Several items:

  - **Delete existing API Gateway stages**: To allow enabling of API Gateway logging, Cumulus now creates and manages a Stage resource during deployment. Before upgrading Cumulus, it is necessary to delete the API Gateway stages on both the Backend API and the Distribution API.  Instructions are included in the documenation under [Delete API Gateway Stages](https://nasa.github.io/cumulus/docs/additional-deployment-options/delete-api-gateway-stages).

  - **Set up account permissions for API Gateway to write to CloudWatch**: In a one time operation for your AWS account, to enable CloudWatch Logs for API Gateway, you must first grant the API Gateway permission to read and write logs to CloudWatch for your account. The `AmazonAPIGatewayPushToCloudWatchLogs` managed policy (with an ARN of `arn:aws:iam::aws:policy/service-role/AmazonAPIGatewayPushToCloudWatchLogs`) has all the required permissions. You can find a simple how to in the documentation under [Enable API Gateway Logging.](https://nasa.github.io/cumulus/docs/additional-deployment-options/enable-gateway-logging-permissions)

  - **Configure API Gateway to write logs to CloudWatch** To enable execution logging for the distribution API set `config.yaml` `apiConfigs.distribution.logApigatewayToCloudwatch` value to `true`.  More information [Enable API Gateway Logs](https://nasa.github.io/cumulus/docs/additional-deployment-options/enable-api-logs)

  - **Configure CloudWatch log delivery**: It is possible to deliver CloudWatch API execution and access logs to a cross-account shared AWS::Logs::Destination. An operator does this by adding the key `logToSharedDestination` to the `config.yml` at the default level with a value of a writable log destination.  More information in the documenation under [Configure CloudWatch Logs Delivery.](https://nasa.github.io/cumulus/docs/additional-deployment-options/configure-cloudwatch-logs-delivery)

  - **Additional Lambda Logging**: It is now possible to configure any lambda to deliver logs to a shared subscriptions by setting  `logToSharedDestination` to the ARN of a writable location (either an AWS::Logs::Destination or a Kinesis Stream) on any lambda config. Documentation for [Lambda Log Subscriptions](https://nasa.github.io/cumulus/docs/additional-deployment-options/additional-lambda-logging)

  - **Configure S3 Server Access Logs**:  If you are running Cumulus in an NGAP environment you may [configure S3 Server Access Logs](https://nasa.github.io/cumulus/docs/next/deployment/server_access_logging) to be delivered to a shared bucket where the Metrics Team will ingest the logs into their ELK stack.  Contact the Metrics team for permission and location.

- **CUMULUS-1368** The Cumulus distribution API has been deprecated and is being replaced by ASF's Thin Egress App. By default, the distribution API will not deploy. Please follow [the instructions for deploying and configuring Thin Egress](https://nasa.github.io/cumulus/docs/deployment/thin_egress_app).

To instead continue to deploy and use the legacy Cumulus distribution app, add the following to your `config.yml`:

```yaml
deployDistributionApi: true
```

If you deploy with no distribution app your deployment will succeed but you may encounter errors in your workflows, particularly in the `MoveGranule` task.

- **CUMULUS-1418** Users who are packaging the CMA in their Lambdas outside of Cumulus may need to update their Lambda configuration.    Please see `BREAKING CHANGES` below for details.

### Added

- **CUMULUS-642**
  - Adds Launchpad as an authentication option for the Cumulus API.
  - Updated deployment documentation and added [instructions to setup Cumulus API Launchpad authentication] (https://wiki.earthdata.nasa.gov/display/CUMULUS/Cumulus+API+with+Launchpad+Authentication)
- **CUMULUS-1418**
  - Adds usage docs/testing of lambda layers (introduced in PR1125), updates Core example tasks to use the updated `cumulus-ecs-task` and a CMA layer instead of kes CMA injection.
  - Added Terraform module to publish CMA as layer to user account.
- **PR1125** - Adds `layers` config option to support deploying Lambdas with layers
- **PR1128** - Added `useXRay` config option to enable AWS X-Ray for Lambdas.
- **CUMULUS-1345**
  - Adds new variables to the app deployment under `cmr`.
  - `cmrEnvironment` values are `SIT`, `UAT`, or `OPS` with `UAT` as the default.
  - `cmrLimit` and `cmrPageSize` have been added as configurable options.
- **CUMULUS-1273**
  - Added lambda function EmsProductMetadataReport to generate EMS Product Metadata report
- **CUMULUS-1226**
  - Added API endpoint `elasticsearch/index-from-database` to index to an Elasticsearch index from the database for recovery purposes and `elasticsearch/indices-status` to check the status of Elasticsearch indices via the API.
- **CUMULUS-824**
  - Added new Collection parameter `reportToEms` to configure whether the collection is reported to EMS
- **CUMULUS-1357**
  - Added new BackendApi endpoint `ems` that generates EMS reports.
- **CUMULUS-1241**
  - Added information about queues with maximum execution limits defined to default workflow templates (`meta.queueExecutionLimits`)
- **CUMULUS-1311**
  - Added `@cumulus/common/message` with various message parsing/preparation helpers
- **CUMULUS-812**
  - Added support for limiting the number of concurrent executions started from a queue. [See the data cookbook](https://nasa.github.io/cumulus/docs/data-cookbooks/throttling-queued-executions) for more information.

- **CUMULUS-1337**
  - Adds `cumulus.stackName` value to the `instanceMetadata` endpoint.

- **CUMULUS-1368**
  - Added `cmrGranuleUrlType` to the `@cumulus/move-granules` task. This determines what kind of links go in the CMR files. The options are `distribution`, `s3`, or `none`, with the default being distribution. If there is no distribution API being used with Cumulus, you must set the value to `s3` or `none`.

- Added `packages/s3-replicator` Terraform module to allow same-region s3 replication to metrics bucket.

- **CUMULUS-1392**
  - Added `tf-modules/report-granules` Terraform module which processes granule ingest notifications received via SNS and stores granule data to a database. The module includes:
    - SNS topic for publishing granule ingest notifications
    - Lambda to process granule notifications and store data
    - IAM permissions for the Lambda
    - Subscription for the Lambda to the SNS topic

- **CUMULUS-1400**
  - Added `tf-modules/report-executions` Terraform module which processes workflow execution information received via SNS and stores it to a database. The module includes:
    - SNS topic for publishing execution data
    - Lambda to process and store execution data
    - IAM permissions for the Lambda
    - Subscription for the Lambda to the SNS topic
  - Added `@cumulus/common/sns-event` which contains helpers for SNS events:
    - `isSnsEvent()` returns true if event is from SNS
    - `getSnsEventMessage()` extracts and parses the message from an SNS event
    - `getSnsEventMessageObject()` extracts and parses message object from an SNS event
  - Added `@cumulus/common/cloudwatch-event` which contains helpers for Cloudwatch events:
    - `isSfExecutionEvent()` returns true if event is from Step Functions
    - `isTerminalSfStatus()` determines if a Step Function status from a Cloudwatch event is a terminal status
    - `getSfEventStatus()` gets the Step Function status from a Cloudwatch event
    - `getSfEventDetailValue()` extracts a Step Function event detail field from a Cloudwatch event
    - `getSfEventMessageObject()` extracts and parses Step Function detail object from a Cloudwatch event

- **CUMULUS-1429**
  - Added `tf-modules/data-persistence` Terraform module which includes resources for data persistence in Cumulus:
    - DynamoDB tables
    - Elasticsearch with optional support for VPC
    - Cloudwatch alarm for number of Elasticsearch nodes

- **CUMULUS-1379** CMR Launchpad Authentication
  - Added `launchpad` configuration to `@cumulus/deployment/app/config.yml`, and cloudformation templates, workflow message, lambda configuration, api endpoint configuration
  - Added `@cumulus/common/LaunchpadToken` and `@cumulus/common/launchpad` to provide methods to get token and validate token
  - Updated lambdas to use Launchpad token for CMR actions (ingest and delete granules)
  - Updated deployment documentation and added [instructions to setup CMR client for Launchpad authentication] (https://wiki.earthdata.nasa.gov/display/CUMULUS/CMR+Launchpad+Authentication)

## Changed

- **CUMULUS-1232**
  - Added retries to update `@cumulus/cmr-client` `updateToken()`

- **CUMULUS-1245 CUMULUS-795**
  - Added additional `ems` configuration parameters for sending the ingest reports to EMS
  - Added functionality to send daily ingest reports to EMS

- **CUMULUS-1241**
  - Removed the concept of "priority levels" and added ability to define a number of maximum concurrent executions per SQS queue
  - Changed mapping of Cumulus message properties for the `sqs2sfThrottle` lambda:
    - Queue name is read from `cumulus_meta.queueName`
    - Maximum executions for the queue is read from `meta.queueExecutionLimits[queueName]`, where `queueName` is `cumulus_meta.queueName`
  - Changed `sfSemaphoreDown` lambda to only attempt decrementing semaphores when:
    - the message is for a completed/failed/aborted/timed out workflow AND
    - `cumulus_meta.queueName` exists on the Cumulus message AND
    - An entry for the queue name (`cumulus_meta.queueName`) exists in the the object `meta.queueExecutionLimits` on the Cumulus message

- **CUMULUS-1338**
  - Updated `sfSemaphoreDown` lambda to be triggered via AWS Step Function Cloudwatch events instead of subscription to `sfTracker` SNS topic

- **CUMULUS-1311**
  - Updated `@cumulus/queue-granules` to set `cumulus_meta.queueName` for queued execution messages
  - Updated `@cumulus/queue-pdrs` to set `cumulus_meta.queueName` for queued execution messages
  - Updated `sqs2sfThrottle` lambda to immediately decrement queue semaphore value if dispatching Step Function execution throws an error

- **CUMULUS-1362**
  - Granule `processingStartTime` and `processingEndTime` will be set to the execution start time and end time respectively when there is no sync granule or post to cmr task present in the workflow

- **CUMULUS-1400**
  - Deprecated `@cumulus/ingest/aws/getExecutionArn`. Use `@cumulus/common/aws/getExecutionArn` instead.

### Fixed

- **CUMULUS-1439**
  - Fix bug with rule.logEventArn deletion on Kinesis rule update and fix unit test to verify

- **CUMULUS-796**
  - Added production information (collection ShortName and Version, granuleId) to EMS distribution report
  - Added functionality to send daily distribution reports to EMS

- **CUMULUS-1319**
  - Fixed a bug where granule ingest times were not being stored to the database

- **CUMULUS-1356**
  - The `Collection` model's `delete` method now _removes_ the specified item
    from the collection config store that was inserted by the `create` method.
    Previously, this behavior was missing.

- **CUMULUS-1374**
  - Addressed audit concerns (https://www.npmjs.com/advisories/782) in api package

### BREAKING CHANGES

### Changed

- **CUMULUS-1418**
  - Adding a default `cmaDir` key to configuration will cause `CUMULUS_MESSAGE_ADAPTER_DIR` to be set by default to `/opt` for any Lambda not setting `useCma` to true, or explicitly setting the CMA environment variable.  In lambdas that package the CMA independently of the Cumulus packaging.    Lambdas manually packaging the CMA should have their  Lambda configuration updated to set the CMA path, or alternately if not using the CMA as a Lambda layer in this deployment set `cmaDir` to `./cumulus-message-adapter`.

### Removed

- **CUMULUS-1337**
  - Removes the S3 Access Metrics package added in CUMULUS-799

- **PR1130**
  - Removed code deprecated since v1.11.1:
    - Removed `@cumulus/common/step-functions`. Use `@cumulus/common/StepFunctions` instead.
    - Removed `@cumulus/api/lib/testUtils.fakeFilesFactory`. Use `@cumulus/api/lib/testUtils.fakeFileFactory` instead.
    - Removed `@cumulus/cmrjs/cmr` functions: `searchConcept`, `ingestConcept`, `deleteConcept`. Use the functions in `@cumulus/cmr-client` instead.
    - Removed `@cumulus/ingest/aws.getExecutionHistory`. Use `@cumulus/common/StepFunctions.getExecutionHistory` instead.

## [v1.13.4] - 2019-07-29

- **CUMULUS-1411** - Fix deployment issue when using a template override

## [v1.13.3] - 2019-07-26

- **CUMULUS-1345** Full backport of CUMULUS-1345 features
	  - Adds new variables to the app deployment under `cmr`.
    - `cmrEnvironment` values are `SIT`, `UAT`, or `OPS` with `UAT` as the default.
    - `cmrLimit` and `cmrPageSize` have been added as configurable options.

## [v1.13.2] - 2019-07-25

- Re-release of v1.13.1 to fix broken npm packages.

## [v1.13.1] - 2019-07-22

- **CUMULUS-1374** - Resolve audit compliance with lodash version for api package subdependency
- **CUMULUS-1412** - Resolve audit compliance with googleapi package
- **CUMULUS-1345** - Backported CMR environment setting in getUrl to address immediate user need.   CMR_ENVIRONMENT can now be used to set the CMR environment to OPS/SIT

## [v1.13.0] - 2019-5-20

### PLEASE NOTE

**CUMULUS-802** added some additional IAM permissions to support ECS autoscaling, so **you will have to redeploy your IAM stack.**
As a result of the changes for **CUMULUS-1193**, **CUMULUS-1264**, and **CUMULUS-1310**, **you must delete your existing stacks (except IAM) before deploying this version of Cumulus.**
If running Cumulus within a VPC and extended downtime is acceptable, we recommend doing this at the end of the day to allow AWS backend resources and network interfaces to be cleaned up overnight.

### BREAKING CHANGES

- **CUMULUS-1228**
  - The default AMI used by ECS instances is now an NGAP-compliant AMI. This
    will be a breaking change for non-NGAP deployments. If you do not deploy to
    NGAP, you will need to find the AMI ID of the
    [most recent Amazon ECS-optimized AMI](https://docs.aws.amazon.com/AmazonECS/latest/developerguide/ecs-optimized_AMI.html),
    and set the `ecs.amiid` property in your config. Instructions for finding
    the most recent NGAP AMI can be found using
    [these instructions](https://wiki.earthdata.nasa.gov/display/ESKB/Select+an+NGAP+Created+AMI).

- **CUMULUS-1310**
  - Database resources (DynamoDB, ElasticSearch) have been moved to an independent `db` stack.
    Migrations for this version will need to be user-managed. (e.g. [elasticsearch](https://docs.aws.amazon.com/elasticsearch-service/latest/developerguide/es-version-migration.html#snapshot-based-migration) and [dynamoDB](https://docs.aws.amazon.com/datapipeline/latest/DeveloperGuide/dp-template-exports3toddb.html)).
    Order of stack deployment is `iam` -> `db` -> `app`.
  - All stacks can now be deployed using a single `config.yml` file, i.e.: `kes cf deploy --kes-folder app --template node_modules/@cumulus/deployment/[iam|db|app] [...]`
    Backwards-compatible. For development, please re-run `npm run bootstrap` to build new `kes` overrides.
    Deployment docs have been updated to show how to deploy a single-config Cumulus instance.
  - `params` have been moved: Nest `params` fields under `app`, `db` or `iam` to override all Parameters for a particular stack's cloudformation template. Backwards-compatible with multi-config setups.
  - `stackName` and `stackNameNoDash` have been retired. Use `prefix` and `prefixNoDash` instead.
  - The `iams` section in `app/config.yml` IAM roles has been deprecated as a user-facing parameter,
    *unless* your IAM role ARNs do not match the convention shown in `@cumulus/deployment/app/config.yml`
  - The `vpc.securityGroup` will need to be set with a pre-existing security group ID to use Cumulus in a VPC. Must allow inbound HTTP(S) (Port 443).

- **CUMULUS-1212**
  - `@cumulus/post-to-cmr` will now fail if any granules being processed are missing a metadata file. You can set the new config option `skipMetaCheck` to `true` to pass post-to-cmr without a metadata file.

- **CUMULUS-1232**
  - `@cumulus/sync-granule` will no longer silently pass if no checksum data is provided. It will use input
  from the granule object to:
    - Verify checksum if `checksumType` and `checksumValue` are in the file record OR a checksum file is provided
      (throws `InvalidChecksum` on fail), else log warning that no checksum is available.
    - Then, verify synced S3 file size if `file.size` is in the file record (throws `UnexpectedFileSize` on fail),
      else log warning that no file size is available.
    - Pass the step.

- **CUMULUS-1264**
  - The Cloudformation templating and deployment configuration has been substantially refactored.
    - `CumulusApiDefault` nested stack resource has been renamed to `CumulusApiDistribution`
    - `CumulusApiV1` nested stack resource has been renamed to `CumulusApiBackend`
  - The `urs: true` config option for when defining your lambdas (e.g. in `lambdas.yml`) has been deprecated. There are two new options to replace it:
    - `urs_redirect: 'token'`: This will expose a `TOKEN_REDIRECT_ENDPOINT` environment variable to your lambda that references the `/token` endpoint on the Cumulus backend API
    - `urs_redirect: 'distribution'`: This will expose a `DISTRIBUTION_REDIRECT_ENDPOINT` environment variable to your lambda that references the `/redirect` endpoint on the Cumulus distribution API

- **CUMULUS-1193**
  - The elasticsearch instance is moved behind the VPC.
  - Your account will need an Elasticsearch Service Linked role. This is a one-time setup for the account. You can follow the instructions to use the AWS console or AWS CLI [here](https://docs.aws.amazon.com/IAM/latest/UserGuide/using-service-linked-roles.html) or use the following AWS CLI command: `aws iam create-service-linked-role --aws-service-name es.amazonaws.com`

- **CUMULUS-802**
  - ECS `maxInstances` must be greater than `minInstances`. If you use defaults, no change is required.

- **CUMULUS-1269**
  - Brought Cumulus data models in line with CNM JSON schema:
    - Renamed file object `fileType` field to `type`
    - Renamed file object `fileSize` field to `size`
    - Renamed file object `checksumValue` field to `checksum` where not already done.
    - Added `ancillary` and `linkage` type support to file objects.

### Added

- **CUMULUS-799**
  - Added an S3 Access Metrics package which will take S3 Server Access Logs and
    write access metrics to CloudWatch

- **CUMULUS-1242** - Added `sqs2sfThrottle` lambda. The lambda reads SQS messages for queued executions and uses semaphores to only start new executions if the maximum number of executions defined for the priority key (`cumulus_meta.priorityKey`) has not been reached. Any SQS messages that are read but not used to start executions remain in the queue.

- **CUMULUS-1240**
  - Added `sfSemaphoreDown` lambda. This lambda receives SNS messages and for each message it decrements the semaphore used to track the number of running executions if:
    - the message is for a completed/failed workflow AND
    - the message contains a level of priority (`cumulus_meta.priorityKey`)
  - Added `sfSemaphoreDown` lambda as a subscriber to the `sfTracker` SNS topic

- **CUMULUS-1265**
  - Added `apiConfigs` configuration option to configure API Gateway to be private
  - All internal lambdas configured to run inside the VPC by default
  - Removed references to `NoVpc` lambdas from documentation and `example` folder.

- **CUMULUS-802**
  - Adds autoscaling of ECS clusters
  - Adds autoscaling of ECS services that are handling StepFunction activities

## Changed

- Updated `@cumulus/ingest/http/httpMixin.list()` to trim trailing spaces on discovered filenames

- **CUMULUS-1310**
  - Database resources (DynamoDB, ElasticSearch) have been moved to an independent `db` stack.
    This will enable future updates to avoid affecting database resources or requiring migrations.
    Migrations for this version will need to be user-managed.
    (e.g. [elasticsearch](https://docs.aws.amazon.com/elasticsearch-service/latest/developerguide/es-version-migration.html#snapshot-based-migration) and [dynamoDB](https://docs.aws.amazon.com/datapipeline/latest/DeveloperGuide/dp-template-exports3toddb.html)).
    Order of stack deployment is `iam` -> `db` -> `app`.
  - All stacks can now be deployed using a single `config.yml` file, i.e.: `kes cf deploy --kes-folder app --template node_modules/@cumulus/deployment/[iam|db|app] [...]`
    Backwards-compatible. Please re-run `npm run bootstrap` to build new `kes` overrides.
    Deployment docs have been updated to show how to deploy a single-config Cumulus instance.
  - `params` fields should now be nested under the stack key (i.e. `app`, `db` or `iam`) to provide Parameters for a particular stack's cloudformation template,
    for use with single-config instances. Keys *must* match the name of the deployment package folder (`app`, `db`, or `iam`).
    Backwards-compatible with multi-config setups.
  - `stackName` and `stackNameNoDash` have been retired as user-facing config parameters. Use `prefix` and `prefixNoDash` instead.
    This will be used to create stack names for all stacks in a single-config use case.
    `stackName` may still be used as an override in multi-config usage, although this is discouraged.
    Warning: overriding the `db` stack's `stackName` will require you to set `dbStackName` in your `app/config.yml`.
    This parameter is required to fetch outputs from the `db` stack to reference in the `app` stack.
  - The `iams` section in `app/config.yml` IAM roles has been retired as a user-facing parameter,
    *unless* your IAM role ARNs do not match the convention shown in `@cumulus/deployment/app/config.yml`
    In that case, overriding `iams` in your own config is recommended.
  - `iam` and `db` `cloudformation.yml` file names will have respective prefixes (e.g `iam.cloudformation.yml`).
  - Cumulus will now only attempt to create reconciliation reports for buckets of the `private`, `public` and `protected` types.
  - Cumulus will no longer set up its own security group.
    To pass a pre-existing security group for in-VPC deployments as a parameter to the Cumulus template, populate `vpc.securityGroup` in `config.yml`.
    This security group must allow inbound HTTP(S) traffic (Port 443). SSH traffic (Port 22) must be permitted for SSH access to ECS instances.
  - Deployment docs have been updated with examples for the new deployment model.

- **CUMULUS-1236**
  - Moves access to public files behind the distribution endpoint.  Authentication is not required, but direct http access has been disallowed.

- **CUMULUS-1223**
  - Adds unauthenticated access for public bucket files to the Distribution API.  Public files should be requested the same way as protected files, but for public files a redirect to a self-signed S3 URL will happen without requiring authentication with Earthdata login.

- **CUMULUS-1232**
  - Unifies duplicate handling in `ingest/granule.handleDuplicateFile` for maintainability.
  - Changed `ingest/granule.ingestFile` and `move-granules/index.moveFileRequest` to use new function.
  - Moved file versioning code to `ingest/granule.moveGranuleFileWithVersioning`
  - `ingest/granule.verifyFile` now also tests `file.size` for verification if it is in the file record and throws
    `UnexpectedFileSize` error for file size not matching input.
  - `ingest/granule.verifyFile` logs warnings if checksum and/or file size are not available.

- **CUMULUS-1193**
  - Moved reindex CLI functionality to an API endpoint. See [API docs](https://nasa.github.io/cumulus-api/#elasticsearch-1)

- **CUMULUS-1207**
  - No longer disable lambda event source mappings when disabling a rule

### Fixed

- Updated Lerna publish script so that published Cumulus packages will pin their dependencies on other Cumulus packages to exact versions (e.g. `1.12.1` instead of `^1.12.1`)

- **CUMULUS-1203**
  - Fixes IAM template's use of intrinsic functions such that IAM template overrides now work with kes

- **CUMULUS-1268**
  - Deployment will not fail if there are no ES alarms or ECS services

## [v1.12.1] - 2019-4-8

## [v1.12.0] - 2019-4-4

Note: There was an issue publishing 1.12.0. Upgrade to 1.12.1.

### BREAKING CHANGES

- **CUMULUS-1139**
  - `granule.applyWorkflow`  uses the new-style granule record as input to workflows.

- **CUMULUS-1171**
  - Fixed provider handling in the API to make it consistent between protocols.
    NOTE: This is a breaking change. When applying this upgrade, users will need to:
    1. Disable all workflow rules
    2. Update any `http` or `https` providers so that the host field only
       contains a valid hostname or IP address, and the port field contains the
       provider port.
    3. Perform the deployment
    4. Re-enable workflow rules

- **CUMULUS-1176**:
  - `@cumulus/move-granules` input expectations have changed. `@cumulus/files-to-granules` is a new intermediate task to perform input translation in the old style.
    See the Added and Changed sections of this release changelog for more information.

- **CUMULUS-670**
  - The behavior of ParsePDR and related code has changed in this release.  PDRs with FILE_TYPEs that do not conform to the PDR ICD (+ TGZ) (https://cdn.earthdata.nasa.gov/conduit/upload/6376/ESDS-RFC-030v1.0.pdf) will fail to parse.

- **CUMULUS-1208**
  - The granule object input to `@cumulus/queue-granules` will now be added to ingest workflow messages **as is**. In practice, this means that if you are using `@cumulus/queue-granules` to trigger ingest workflows and your granule objects input have invalid properties, then your ingest workflows will fail due to schema validation errors.

### Added

- **CUMULUS-777**
  - Added new cookbook entry on configuring Cumulus to track ancillary files.
- **CUMULUS-1183**
  - Kes overrides will now abort with a warning if a workflow step is configured without a corresponding
    lambda configuration
- **CUMULUS-1223**
  - Adds convenience function `@cumulus/common/bucketsConfigJsonObject` for fetching stack's bucket configuration as an object.

- **CUMULUS-853**
  - Updated FakeProcessing example lambda to include option to generate fake browse
  - Added feature documentation for ancillary metadata export, a new cookbook entry describing a workflow with ancillary metadata generation(browse), and related task definition documentation
- **CUMULUS-805**
  - Added a CloudWatch alarm to check running ElasticSearch instances, and a CloudWatch dashboard to view the health of ElasticSearch
  - Specify `AWS_REGION` in `.env` to be used by deployment script
- **CUMULUS-803**
  - Added CloudWatch alarms to check running tasks of each ECS service, and add the alarms to CloudWatch dashboard
- **CUMULUS-670**
  - Added Ancillary Metadata Export feature (see https://nasa.github.io/cumulus/docs/features/ancillary_metadata for more information)
  - Added new Collection file parameter "fileType" that allows configuration of workflow granule file fileType
- **CUMULUS-1184** - Added kes logging output to ensure we always see the state machine reference before failures due to configuration
- **CUMULUS-1105** - Added a dashboard endpoint to serve the dashboard from an S3 bucket
- **CUMULUS-1199** - Moves `s3credentials` endpoint from the backend to the distribution API.
- **CUMULUS-666**
  - Added `@api/endpoints/s3credentials` to allow EarthData Login authorized users to retrieve temporary security credentials for same-region direct S3 access.
- **CUMULUS-671**
  - Added `@packages/integration-tests/api/distribution/getDistributionApiS3SignedUrl()` to return the S3 signed URL for a file protected by the distribution API
- **CUMULUS-672**
  - Added `cmrMetadataFormat` and `cmrConceptId` to output for individual granules from `@cumulus/post-to-cmr`. `cmrMetadataFormat` will be read from the `cmrMetadataFormat` generated for each granule in `@cumulus/cmrjs/publish2CMR()`
  - Added helpers to `@packages/integration-tests/api/distribution`:
    - `getDistributionApiFileStream()` returns a stream to download files protected by the distribution API
    - `getDistributionFileUrl()` constructs URLs for requesting files from the distribution API
- **CUMULUS-1185** `@cumulus/api/models/Granule.removeGranuleFromCmrByGranule` to replace `@cumulus/api/models/Granule.removeGranuleFromCmr` and use the Granule UR from the CMR metadata to remove the granule from CMR

- **CUMULUS-1101**
  - Added new `@cumulus/checksum` package. This package provides functions to calculate and validate checksums.
  - Added new checksumming functions to `@cumulus/common/aws`: `calculateS3ObjectChecksum` and `validateS3ObjectChecksum`, which depend on the `checksum` package.

- CUMULUS-1171
  - Added `@cumulus/common` API documentation to `packages/common/docs/API.md`
  - Added an `npm run build-docs` task to `@cumulus/common`
  - Added `@cumulus/common/string#isValidHostname()`
  - Added `@cumulus/common/string#match()`
  - Added `@cumulus/common/string#matches()`
  - Added `@cumulus/common/string#toLower()`
  - Added `@cumulus/common/string#toUpper()`
  - Added `@cumulus/common/URLUtils#buildURL()`
  - Added `@cumulus/common/util#isNil()`
  - Added `@cumulus/common/util#isNull()`
  - Added `@cumulus/common/util#isUndefined()`
  - Added `@cumulus/common/util#negate()`

- **CUMULUS-1176**
  - Added new `@cumulus/files-to-granules` task to handle converting file array output from `cumulus-process` tasks into granule objects.
    Allows simplification of `@cumulus/move-granules` and `@cumulus/post-to-cmr`, see Changed section for more details.

- CUMULUS-1151 Compare the granule holdings in CMR with Cumulus' internal data store
- CUMULUS-1152 Compare the granule file holdings in CMR with Cumulus' internal data store

### Changed

- **CUMULUS-1216** - Updated `@cumulus/ingest/granule/ingestFile` to download files to expected staging location.
- **CUMULUS-1208** - Updated `@cumulus/ingest/queue/enqueueGranuleIngestMessage()` to not transform granule object passed to it when building an ingest message
- **CUMULUS-1198** - `@cumulus/ingest` no longer enforces any expectations about whether `provider_path` contains a leading slash or not.
- **CUMULUS-1170**
  - Update scripts and docs to use `npm` instead of `yarn`
  - Use `package-lock.json` files to ensure matching versions of npm packages
  - Update CI builds to use `npm ci` instead of `npm install`
- **CUMULUS-670**
  - Updated ParsePDR task to read standard PDR types+ (+ tgz as an external customer requirement) and add a fileType to granule-files on Granule discovery
  - Updated ParsePDR to fail if unrecognized type is used
  - Updated all relevant task schemas to include granule->files->filetype as a string value
  - Updated tests/test fixtures to include the fileType in the step function/task inputs and output validations as needed
  - Updated MoveGranules task to handle incoming configuration with new "fileType" values and to add them as appropriate to the lambda output.
  - Updated DiscoverGranules step/related workflows to read new Collection file parameter fileType that will map a discovered file to a workflow fileType
  - Updated CNM parser to add the fileType to the defined granule file fileType on ingest and updated integration tests to verify/validate that behavior
  - Updated generateEcho10XMLString in cmr-utils.js to use a map/related library to ensure order as CMR requires ordering for their online resources.
  - Updated post-to-cmr task to appropriately export CNM filetypes to CMR in echo10/UMM exports
- **CUMULUS-1139** - Granules stored in the API contain a `files` property. That schema has been greatly
  simplified and now better matches the CNM format.
  - The `name` property has been renamed to `fileName`.
  - The `filepath` property has been renamed to `key`.
  - The `checksumValue` property has been renamed to `checksum`.
  - The `path` property has been removed.
  - The `url_path` property has been removed.
  - The `filename` property (which contained an `s3://` URL) has been removed, and the `bucket`
    and `key` properties should be used instead. Any requests sent to the API containing a `granule.files[].filename`
    property will be rejected, and any responses coming back from the API will not contain that
    `filename` property.
  - A `source` property has been added, which is a URL indicating the original source of the file.
  - `@cumulus/ingest/granule.moveGranuleFiles()` no longer includes a `filename` field in its
    output. The `bucket` and `key` fields should be used instead.
- **CUMULUS-672**
  - Changed `@cumulus/integration-tests/api/EarthdataLogin.getEarthdataLoginRedirectResponse` to `@cumulus/integration-tests/api/EarthdataLogin.getEarthdataAccessToken`. The new function returns an access response from Earthdata login, if successful.
  - `@cumulus/integration-tests/cmr/getOnlineResources` now accepts an object of options, including `cmrMetadataFormat`. Based on the `cmrMetadataFormat`, the function will correctly retrieve the online resources for each metadata format (ECHO10, UMM-G)

- **CUMULUS-1101**
  - Moved `@cumulus/common/file/getFileChecksumFromStream` into `@cumulus/checksum`, and renamed it to `generateChecksumFromStream`.
    This is a breaking change for users relying on `@cumulus/common/file/getFileChecksumFromStream`.
  - Refactored `@cumulus/ingest/Granule` to depend on new `common/aws` checksum functions and remove significantly present checksumming code.
    - Deprecated `@cumulus/ingest/granule.validateChecksum`. Replaced with `@cumulus/ingest/granule.verifyFile`.
    - Renamed `granule.getChecksumFromFile` to `granule.retrieveSuppliedFileChecksumInformation` to be more accurate.
  - Deprecated `@cumulus/common/aws.checksumS3Objects`. Use `@cumulus/common/aws.calculateS3ObjectChecksum` instead.

- CUMULUS-1171
  - Fixed provider handling in the API to make it consistent between protocols.
    Before this change, FTP providers were configured using the `host` and
    `port` properties. HTTP providers ignored `port` and `protocol`, and stored
    an entire URL in the `host` property. Updated the API to only accept valid
    hostnames or IP addresses in the `provider.host` field. Updated ingest code
    to properly build HTTP and HTTPS URLs from `provider.protocol`,
    `provider.host`, and `provider.port`.
  - The default provider port was being set to 21, no matter what protocol was
    being used. Removed that default.

- **CUMULUS-1176**
  - `@cumulus/move-granules` breaking change:
    Input to `move-granules` is now expected to be in the form of a granules object (i.e. `{ granules: [ { ... }, { ... } ] }`);
    For backwards compatibility with array-of-files outputs from processing steps, use the new `@cumulus/files-to-granules` task as an intermediate step.
    This task will perform the input translation. This change allows `move-granules` to be simpler and behave more predictably.
     `config.granuleIdExtraction` and `config.input_granules` are no longer needed/used by `move-granules`.
  - `@cumulus/post-to-cmr`: `config.granuleIdExtraction` is no longer needed/used by `post-to-cmr`.

- CUMULUS-1174
  - Better error message and stacktrace for S3KeyPairProvider error reporting.

### Fixed

- **CUMULUS-1218** Reconciliation report will now scan only completed granules.
- `@cumulus/api` files and granules were not getting indexed correctly because files indexing was failing in `db-indexer`
- `@cumulus/deployment` A bug in the Cloudformation template was preventing the API from being able to be launched in a VPC, updated the IAM template to give the permissions to be able to run the API in a VPC

### Deprecated

- `@cumulus/api/models/Granule.removeGranuleFromCmr`, instead use `@cumulus/api/models/Granule.removeGranuleFromCmrByGranule`
- `@cumulus/ingest/granule.validateChecksum`, instead use `@cumulus/ingest/granule.verifyFile`
- `@cumulus/common/aws.checksumS3Objects`, instead use `@cumulus/common/aws.calculateS3ObjectChecksum`
- `@cumulus/cmrjs`: `getGranuleId` and `getCmrFiles` are deprecated due to changes in input handling.

## [v1.11.3] - 2019-3-5

### Added

- **CUMULUS-1187** - Added `@cumulus/ingest/granule/duplicateHandlingType()` to determine how duplicate files should be handled in an ingest workflow

### Fixed

- **CUMULUS-1187** - workflows not respecting the duplicate handling value specified in the collection
- Removed refreshToken schema requirement for OAuth

## [v1.11.2] - 2019-2-15

### Added

- CUMULUS-1169
  - Added a `@cumulus/common/StepFunctions` module. It contains functions for querying the AWS
    StepFunctions API. These functions have the ability to retry when a ThrottlingException occurs.
  - Added `@cumulus/common/aws.retryOnThrottlingException()`, which will wrap a function in code to
    retry on ThrottlingExceptions.
  - Added `@cumulus/common/test-utils.throttleOnce()`, which will cause a function to return a
    ThrottlingException the first time it is called, then return its normal result after that.
- CUMULUS-1103 Compare the collection holdings in CMR with Cumulus' internal data store
- CUMULUS-1099 Add support for UMMG JSON metadata versions > 1.4.
    - If a version is found in the metadata object, that version is used for processing and publishing to CMR otherwise, version 1.4 is assumed.
- CUMULUS-678
    - Added support for UMMG json v1.4 metadata files.
  `reconcileCMRMetadata` added to `@cumulus/cmrjs` to update metadata record with new file locations.
  `@cumulus/common/errors` adds two new error types `CMRMetaFileNotFound` and `InvalidArgument`.
  `@cumulus/common/test-utils` adds new function `randomId` to create a random string with id to help in debugging.
  `@cumulus/common/BucketsConfig` adds a new helper class `BucketsConfig` for working with bucket stack configuration and bucket names.
  `@cumulus/common/aws` adds new function `s3PutObjectTagging` as a convenience for the aws  [s3().putObjectTagging](https://docs.aws.amazon.com/AWSJavaScriptSDK/latest/AWS/S3.html#putObjectTagging-property) function.
  `@cumulus/cmrjs` Adds:
        - `isCMRFile` - Identify an echo10(xml) or UMMG(json) metadata file.
        - `metadataObjectFromCMRFile` Read and parse CMR XML file from s3.
        - `updateCMRMetadata` Modify a cmr metadata (xml/json) file with updated information.
        - `publish2CMR` Posts XML or UMMG CMR data to CMR service.
        - `reconcileCMRMetadata` Reconciles cmr metadata file after a file moves.
- Adds some ECS and other permissions to StepRole to enable running ECS tasks from a workflow
- Added Apache logs to cumulus api and distribution lambdas
- **CUMULUS-1119** - Added `@cumulus/integration-tests/api/EarthdataLogin.getEarthdataLoginRedirectResponse` helper for integration tests to handle login with Earthdata and to return response from redirect to Cumulus API
- **CUMULUS-673** Added `@cumulus/common/file/getFileChecksumFromStream` to get file checksum from a readable stream

### Fixed

- CUMULUS-1123
  - Cloudformation template overrides now work as expected

### Changed

- CUMULUS-1169
  - Deprecated the `@cumulus/common/step-functions` module.
  - Updated code that queries the StepFunctions API to use the retry-enabled functions from
    `@cumulus/common/StepFunctions`
- CUMULUS-1121
  - Schema validation is now strongly enforced when writing to the database.
    Additional properties are not allowed and will result in a validation error.
- CUMULUS-678
  `tasks/move-granules` simplified and refactored to use functionality from cmrjs.
  `ingest/granules.moveGranuleFiles` now just moves granule files and returns a list of the updated files. Updating metadata now handled by `@cumulus/cmrjs/reconcileCMRMetadata`.
  `move-granules.updateGranuleMetadata` refactored and bugs fixed in the case of a file matching multiple collection.files.regexps.
  `getCmrXmlFiles` simplified and now only returns an object with the cmrfilename and the granuleId.
  `@cumulus/test-processing` - test processing task updated to generate UMM-G metadata

- CUMULUS-1043
  - `@cumulus/api` now uses [express](http://expressjs.com/) as the API engine.
  - All `@cumulus/api` endpoints on ApiGateway are consolidated to a single endpoint the uses `{proxy+}` definition.
  - All files under `packages/api/endpoints` along with associated tests are updated to support express's request and response objects.
  - Replaced environment variables `internal`, `bucket` and `systemBucket` with `system_bucket`.
  - Update `@cumulus/integration-tests` to work with updated cumulus-api express endpoints

- `@cumulus/integration-tests` - `buildAndExecuteWorkflow` and `buildWorkflow` updated to take a `meta` param to allow for additional fields to be added to the workflow `meta`

- **CUMULUS-1049** Updated `Retrieve Execution Status API` in `@cumulus/api`: If the execution doesn't exist in Step Function API, Cumulus API returns the execution status information from the database.

- **CUMULUS-1119**
  - Renamed `DISTRIBUTION_URL` environment variable to `DISTRIBUTION_ENDPOINT`
  - Renamed `DEPLOYMENT_ENDPOINT` environment variable to `DISTRIBUTION_REDIRECT_ENDPOINT`
  - Renamed `API_ENDPOINT` environment variable to `TOKEN_REDIRECT_ENDPOINT`

### Removed

- Functions deprecated before 1.11.0:
  - @cumulus/api/models/base: static Manager.createTable() and static Manager.deleteTable()
  - @cumulus/ingest/aws/S3
  - @cumulus/ingest/aws/StepFunction.getExecution()
  - @cumulus/ingest/aws/StepFunction.pullEvent()
  - @cumulus/ingest/consumer.Consume
  - @cumulus/ingest/granule/Ingest.getBucket()

### Deprecated

`@cmrjs/ingestConcept`, instead use the CMR object methods. `@cmrjs/CMR.ingestGranule` or `@cmrjs/CMR.ingestCollection`
`@cmrjs/searchConcept`, instead use the CMR object methods. `@cmrjs/CMR.searchGranules` or `@cmrjs/CMR.searchCollections`
`@cmrjs/deleteConcept`, instead use the CMR object methods. `@cmrjs/CMR.deleteGranule` or `@cmrjs/CMR.deleteCollection`

## [v1.11.1] - 2018-12-18

**Please Note**
- Ensure your `app/config.yml` has a `clientId` specified in the `cmr` section. This will allow CMR to identify your requests for better support and metrics.
  - For an example, please see [the example config](https://github.com/nasa/cumulus/blob/1c7e2bf41b75da9f87004c4e40fbcf0f39f56794/example/app/config.yml#L128).

### Added

- Added a `/tokenDelete` endpoint in `@cumulus/api` to delete access token records

### Changed

- CUMULUS-678
`@cumulus/ingest/crypto` moved and renamed to `@cumulus/common/key-pair-provider`
`@cumulus/ingest/aws` function:  `KMSDecryptionFailed` and class: `KMS` extracted and moved to `@cumulus/common` and `KMS` is exported as `KMSProvider` from `@cumulus/common/key-pair-provider`
`@cumulus/ingest/granule` functions: `publish`, `getGranuleId`, `getXMLMetadataAsString`, `getMetadataBodyAndTags`, `parseXmlString`, `getCmrXMLFiles`, `postS3Object`, `contructOnlineAccessUrls`, `updateMetadata`, extracted and moved to `@cumulus/cmrjs`
`getGranuleId`, `getCmrXMLFiles`, `publish`, `updateMetadata` removed from `@cumulus/ingest/granule` and added to `@cumulus/cmrjs`;
`updateMetadata` renamed `updateCMRMetadata`.
`@cumulus/ingest` test files renamed.
- **CUMULUS-1070**
  - Add `'Client-Id'` header to all `@cumulus/cmrjs` requests (made via `searchConcept`, `ingestConcept`, and `deleteConcept`).
  - Updated `cumulus/example/app/config.yml` entry for `cmr.clientId` to use stackName for easier CMR-side identification.

## [v1.11.0] - 2018-11-30

**Please Note**
- Redeploy IAM roles:
  - CUMULUS-817 includes a migration that requires reconfiguration/redeployment of IAM roles.  Please see the [upgrade instructions](https://nasa.github.io/cumulus/docs/upgrade/1.11.0) for more information.
  - CUMULUS-977 includes a few new SNS-related permissions added to the IAM roles that will require redeployment of IAM roles.
- `cumulus-message-adapter` v1.0.13+ is required for `@cumulus/api` granule reingest API to work properly.  The latest version should be downloaded automatically by kes.
- A `TOKEN_SECRET` value (preferably 256-bit for security) must be added to `.env` to securely sign JWTs used for authorization in `@cumulus/api`

### Changed

- **CUUMULUS-1000** - Distribution endpoint now persists logins, instead of
  redirecting to Earthdata Login on every request
- **CUMULUS-783 CUMULUS-790** - Updated `@cumulus/sync-granule` and `@cumulus/move-granules` tasks to always overwrite existing files for manually-triggered reingest.
- **CUMULUS-906** - Updated `@cumulus/api` granule reingest API to
  - add `reingestGranule: true` and `forceDuplicateOverwrite: true` to Cumulus message `cumulus_meta.cumulus_context` field to indicate that the workflow is a manually triggered re-ingest.
  - return warning message to operator when duplicateHandling is not `replace`
  - `cumulus-message-adapter` v1.0.13+ is required.
- **CUMULUS-793** - Updated the granule move PUT request in `@cumulus/api` to reject the move with a 409 status code if one or more of the files already exist at the destination location
- Updated `@cumulus/helloworld` to use S3 to store state for pass on retry tests
- Updated `@cumulus/ingest`:
  - [Required for MAAP] `http.js#list` will now find links with a trailing whitespace
  - Removed code from `granule.js` which looked for files in S3 using `{ Bucket: discoveredFile.bucket, Key: discoveredFile.name }`. This is obsolete since `@cumulus/ingest` uses a `file-staging` and `constructCollectionId()` directory prefixes by default.
- **CUMULUS-989**
  - Updated `@cumulus/api` to use [JWT (JSON Web Token)](https://jwt.io/introduction/) as the transport format for API authorization tokens and to use JWT verification in the request authorization
  - Updated `/token` endpoint in `@cumulus/api` to return tokens as JWTs
  - Added a `/refresh` endpoint in `@cumulus/api` to request new access tokens from the OAuth provider using the refresh token
  - Added `refreshAccessToken` to `@cumulus/api/lib/EarthdataLogin` to manage refresh token requests with the Earthdata OAuth provider

### Added
- **CUMULUS-1050**
  - Separated configuration flags for originalPayload/finalPayload cleanup such that they can be set to different retention times
- **CUMULUS-798**
  - Added daily Executions cleanup CloudWatch event that triggers cleanExecutions lambda
  - Added cleanExecutions lambda that removes finalPayload/originalPayload field entries for records older than configured timeout value (execution_payload_retention_period), with a default of 30 days
- **CUMULUS-815/816**
  - Added 'originalPayload' and 'finalPayload' fields to Executions table
  - Updated Execution model to populate originalPayload with the execution payload on record creation
  - Updated Execution model code to populate finalPayload field with the execution payload on execution completion
  - Execution API now exposes the above fields
- **CUMULUS-977**
  - Rename `kinesisConsumer` to `messageConsumer` as it handles both Kinesis streams and SNS topics as of this version.
  - Add `sns`-type rule support. These rules create a subscription between an SNS topic and the `messageConsumer`.
    When a message is received, `messageConsumer` is triggered and passes the SNS message (JSON format expected) in
    its entirety to the workflow in the `payload` field of the Cumulus message. For more information on sns-type rules,
    see the [documentation](https://nasa.github.io/cumulus/docs/data-cookbooks/setup#rules).
- **CUMULUS-975**
  - Add `KinesisInboundEventLogger` and `KinesisOutboundEventLogger` API lambdas.  These lambdas
    are utilized to dump incoming and outgoing ingest workflow kinesis streams
    to cloudwatch for analytics in case of AWS/stream failure.
  - Update rules model to allow tracking of log_event ARNs related to
    Rule event logging.    Kinesis rule types will now automatically log
    incoming events via a Kinesis event triggered lambda.
 CUMULUS-975-migration-4
  - Update migration code to require explicit migration names per run
  - Added migration_4 to migrate/update exisitng Kinesis rules to have a log event mapping
  - Added new IAM policy for migration lambda
- **CUMULUS-775**
  - Adds a instance metadata endpoint to the `@cumulus/api` package.
  - Adds a new convenience function `hostId` to the `@cumulus/cmrjs` to help build environment specific cmr urls.
  - Fixed `@cumulus/cmrjs.searchConcept` to search and return CMR results.
  - Modified `@cumulus/cmrjs.CMR.searchGranule` and `@cumulus/cmrjs.CMR.searchCollection` to include CMR's provider as a default parameter to searches.
- **CUMULUS-965**
  - Add `@cumulus/test-data.loadJSONTestData()`,
    `@cumulus/test-data.loadTestData()`, and
    `@cumulus/test-data.streamTestData()` to safely load test data. These
    functions should be used instead of using `require()` to load test data,
    which could lead to tests interferring with each other.
  - Add a `@cumulus/common/util/deprecate()` function to mark a piece of code as
    deprecated
- **CUMULUS-986**
  - Added `waitForTestExecutionStart` to `@cumulus/integration-tests`
- **CUMULUS-919**
  - In `@cumulus/deployment`, added support for NGAP permissions boundaries for IAM roles with `useNgapPermissionBoundary` flag in `iam/config.yml`. Defaults to false.

### Fixed
- Fixed a bug where FTP sockets were not closed after an error, keeping the Lambda function active until it timed out [CUMULUS-972]
- **CUMULUS-656**
  - The API will no longer allow the deletion of a provider if that provider is
    referenced by a rule
  - The API will no longer allow the deletion of a collection if that collection
    is referenced by a rule
- Fixed a bug where `@cumulus/sf-sns-report` was not pulling large messages from S3 correctly.

### Deprecated
- `@cumulus/ingest/aws/StepFunction.pullEvent()`. Use `@cumulus/common/aws.pullStepFunctionEvent()`.
- `@cumulus/ingest/consumer.Consume` due to unpredictable implementation. Use `@cumulus/ingest/consumer.Consumer`.
Call `Consumer.consume()` instead of `Consume.read()`.

## [v1.10.4] - 2018-11-28

### Added
- **CUMULUS-1008**
  - New `config.yml` parameter for SQS consumers: `sqs_consumer_rate: (default 500)`, which is the maximum number of
  messages the consumer will attempt to process per execution. Currently this is only used by the sf-starter consumer,
  which runs every minute by default, making this a messages-per-minute upper bound. SQS does not guarantee the number
  of messages returned per call, so this is not a fixed rate of consumption, only attempted number of messages received.

### Deprecated
- `@cumulus/ingest/consumer.Consume` due to unpredictable implementation. Use `@cumulus/ingest/consumer.Consumer`.

### Changed
- Backported update of `packages/api` dependency `@mapbox/dyno` to `1.4.2` to mitigate `event-stream` vulnerability.

## [v1.10.3] - 2018-10-31

### Added
- **CUMULUS-817**
  - Added AWS Dead Letter Queues for lambdas that are scheduled asynchronously/such that failures show up only in cloudwatch logs.
- **CUMULUS-956**
  - Migrated developer documentation and data-cookbooks to Docusaurus
    - supports versioning of documentation
  - Added `docs/docs-how-to.md` to outline how to do things like add new docs or locally install for testing.
  - Deployment/CI scripts have been updated to work with the new format
- **CUMULUS-811**
  - Added new S3 functions to `@cumulus/common/aws`:
    - `aws.s3TagSetToQueryString`: converts S3 TagSet array to querystring (for use with upload()).
    - `aws.s3PutObject`: Returns promise of S3 `putObject`, which puts an object on S3
    - `aws.s3CopyObject`: Returns promise of S3 `copyObject`, which copies an object in S3 to a new S3 location
    - `aws.s3GetObjectTagging`: Returns promise of S3 `getObjectTagging`, which returns an object containing an S3 TagSet.
  - `@/cumulus/common/aws.s3PutObject` defaults to an explicit `ACL` of 'private' if not overridden.
  - `@/cumulus/common/aws.s3CopyObject` defaults to an explicit `TaggingDirective` of 'COPY' if not overridden.

### Deprecated
- **CUMULUS-811**
  - Deprecated `@cumulus/ingest/aws.S3`. Member functions of this class will now
    log warnings pointing to similar functionality in `@cumulus/common/aws`.

## [v1.10.2] - 2018-10-24

### Added
- **CUMULUS-965**
  - Added a `@cumulus/logger` package
- **CUMULUS-885**
  - Added 'human readable' version identifiers to Lambda Versioning lambda aliases
- **CUMULUS-705**
  - Note: Make sure to update the IAM stack when deploying this update.
  - Adds an AsyncOperations model and associated DynamoDB table to the
    `@cumulus/api` package
  - Adds an /asyncOperations endpoint to the `@cumulus/api` package, which can
    be used to fetch the status of an AsyncOperation.
  - Adds a /bulkDelete endpoint to the `@cumulus/api` package, which performs an
    asynchronous bulk-delete operation. This is a stub right now which is only
    intended to demonstration how AsyncOperations work.
  - Adds an AsyncOperation ECS task to the `@cumulus/api` package, which will
    fetch an Lambda function, run it in ECS, and then store the result to the
    AsyncOperations table in DynamoDB.
- **CUMULUS-851** - Added workflow lambda versioning feature to allow in-flight workflows to use lambda versions that were in place when a workflow was initiated
    - Updated Kes custom code to remove logic that used the CMA file key to determine template compilation logic.  Instead, utilize a `customCompilation` template configuration flag to indicate a template should use Cumulus's kes customized methods instead of 'core'.
    - Added `useWorkflowLambdaVersions` configuration option to enable the lambdaVersioning feature set.   **This option is set to true by default** and should be set to false to disable the feature.
    - Added uniqueIdentifier configuration key to S3 sourced lambdas to optionally support S3 lambda resource versioning within this scheme. This key must be unique for each modified version of the lambda package and must be updated in configuration each time the source changes.
    - Added a new nested stack template that will create a `LambdaVersions` stack that will take lambda parameters from the base template, generate lambda versions/aliases and return outputs with references to the most 'current' lambda alias reference, and updated 'core' template to utilize these outputs (if `useWorkflowLambdaVersions` is enabled).

- Created a `@cumulus/api/lib/OAuth2` interface, which is implemented by the
  `@cumulus/api/lib/EarthdataLogin` and `@cumulus/api/lib/GoogleOAuth2` classes.
  Endpoints that need to handle authentication will determine which class to use
  based on environment variables. This also greatly simplifies testing.
- Added `@cumulus/api/lib/assertions`, containing more complex AVA test assertions
- Added PublishGranule workflow to publish a granule to CMR without full reingest. (ingest-in-place capability)

- `@cumulus/integration-tests` new functionality:
  - `listCollections` to list collections from a provided data directory
  - `deleteCollection` to delete list of collections from a deployed stack
  - `cleanUpCollections` combines the above in one function.
  - `listProviders` to list providers from a provided data directory
  - `deleteProviders` to delete list of providers from a deployed stack
  - `cleanUpProviders` combines the above in one function.
  - `@cumulus/integrations-tests/api.js`: `deleteGranule` and `deletePdr` functions to make `DELETE` requests to Cumulus API
  - `rules` API functionality for posting and deleting a rule and listing all rules
  - `wait-for-deploy` lambda for use in the redeployment tests
- `@cumulus/ingest/granule.js`: `ingestFile` inserts new `duplicate_found: true` field in the file's record if a duplicate file already exists on S3.
- `@cumulus/api`: `/execution-status` endpoint requests and returns complete execution output if  execution output is stored in S3 due to size.
- Added option to use environment variable to set CMR host in `@cumulus/cmrjs`.
- **CUMULUS-781** - Added integration tests for `@cumulus/sync-granule` when `duplicateHandling` is set to `replace` or `skip`
- **CUMULUS-791** - `@cumulus/move-granules`: `moveFileRequest` inserts new `duplicate_found: true` field in the file's record if a duplicate file already exists on S3. Updated output schema to document new `duplicate_found` field.

### Removed

- Removed `@cumulus/common/fake-earthdata-login-server`. Tests can now create a
  service stub based on `@cumulus/api/lib/OAuth2` if testing requires handling
  authentication.

### Changed

- **CUMULUS-940** - modified `@cumulus/common/aws` `receiveSQSMessages` to take a parameter object instead of positional parameters.  All defaults remain the same, but now access to long polling is available through `options.waitTimeSeconds`.
- **CUMULUS-948** - Update lambda functions `CNMToCMA` and `CnmResponse` in the `cumulus-data-shared` bucket and point the default stack to them.
- **CUMULUS-782** - Updated `@cumulus/sync-granule` task and `Granule.ingestFile` in `@cumulus/ingest` to keep both old and new data when a destination file with different checksum already exists and `duplicateHandling` is `version`
- Updated the config schema in `@cumulus/move-granules` to include the `moveStagedFiles` param.
- **CUMULUS-778** - Updated config schema and documentation in `@cumulus/sync-granule` to include `duplicateHandling` parameter for specifying how duplicate filenames should be handled
- **CUMULUS-779** - Updated `@cumulus/sync-granule` to throw `DuplicateFile` error when destination files already exist and `duplicateHandling` is `error`
- **CUMULUS-780** - Updated `@cumulus/sync-granule` to use `error` as the default for `duplicateHandling` when it is not specified
- **CUMULUS-780** - Updated `@cumulus/api` to use `error` as the default value for `duplicateHandling` in the `Collection` model
- **CUMULUS-785** - Updated the config schema and documentation in `@cumulus/move-granules` to include `duplicateHandling` parameter for specifying how duplicate filenames should be handled
- **CUMULUS-786, CUMULUS-787** - Updated `@cumulus/move-granules` to throw `DuplicateFile` error when destination files already exist and `duplicateHandling` is `error` or not specified
- **CUMULUS-789** - Updated `@cumulus/move-granules` to keep both old and new data when a destination file with different checksum already exists and `duplicateHandling` is `version`

### Fixed

- `getGranuleId` in `@cumulus/ingest` bug: `getGranuleId` was constructing an error using `filename` which was undefined. The fix replaces `filename` with the `uri` argument.
- Fixes to `del` in `@cumulus/api/endpoints/granules.js` to not error/fail when not all files exist in S3 (e.g. delete granule which has only 2 of 3 files ingested).
- `@cumulus/deployment/lib/crypto.js` now checks for private key existence properly.

## [v1.10.1] - 2018-09-4

### Fixed

- Fixed cloudformation template errors in `@cumulus/deployment/`
  - Replaced references to Fn::Ref: with Ref:
  - Moved long form template references to a newline

## [v1.10.0] - 2018-08-31

### Removed

- Removed unused and broken code from `@cumulus/common`
  - Removed `@cumulus/common/test-helpers`
  - Removed `@cumulus/common/task`
  - Removed `@cumulus/common/message-source`
  - Removed the `getPossiblyRemote` function from `@cumulus/common/aws`
  - Removed the `startPromisedSfnExecution` function from `@cumulus/common/aws`
  - Removed the `getCurrentSfnTask` function from `@cumulus/common/aws`

### Changed

- **CUMULUS-839** - In `@cumulus/sync-granule`, 'collection' is now an optional config parameter

### Fixed

- **CUMULUS-859** Moved duplicate code in `@cumulus/move-granules` and `@cumulus/post-to-cmr` to `@cumulus/ingest`. Fixed imports making assumptions about directory structure.
- `@cumulus/ingest/consumer` correctly limits the number of messages being received and processed from SQS. Details:
  - **Background:** `@cumulus/api` includes a lambda `<stack-name>-sqs2sf` which processes messages from the `<stack-name>-startSF` SQS queue every minute. The `sqs2sf` lambda uses `@cumulus/ingest/consumer` to receive and process messages from SQS.
  - **Bug:** More than `messageLimit` number of messages were being consumed and processed from the `<stack-name>-startSF` SQS queue. Many step functions were being triggered simultaneously by the lambda `<stack-name>-sqs2sf` (which consumes every minute from the `startSF` queue) and resulting in step function failure with the error: `An error occurred (ThrottlingException) when calling the GetExecutionHistory`.
  - **Fix:** `@cumulus/ingest/consumer#processMessages` now processes messages until `timeLimit` has passed _OR_ once it receives up to `messageLimit` messages. `sqs2sf` is deployed with a [default `messageLimit` of 10](https://github.com/nasa/cumulus/blob/670000c8a821ff37ae162385f921c40956e293f7/packages/deployment/app/config.yml#L147).
  - **IMPORTANT NOTE:** `consumer` will actually process up to `messageLimit * 2 - 1` messages. This is because sometimes `receiveSQSMessages` will return less than `messageLimit` messages and thus the consumer will continue to make calls to `receiveSQSMessages`. For example, given a `messageLimit` of 10 and subsequent calls to `receiveSQSMessages` returns up to 9 messages, the loop will continue and a final call could return up to 10 messages.


## [v1.9.1] - 2018-08-22

**Please Note** To take advantage of the added granule tracking API functionality, updates are required for the message adapter and its libraries. You should be on the following versions:
- `cumulus-message-adapter` 1.0.9+
- `cumulus-message-adapter-js` 1.0.4+
- `cumulus-message-adapter-java` 1.2.7+
- `cumulus-message-adapter-python` 1.0.5+

### Added

- **CUMULUS-687** Added logs endpoint to search for logs from a specific workflow execution in `@cumulus/api`. Added integration test.
- **CUMULUS-836** - `@cumulus/deployment` supports a configurable docker storage driver for ECS. ECS can be configured with either `devicemapper` (the default storage driver for AWS ECS-optimized AMIs) or `overlay2` (the storage driver used by the NGAP 2.0 AMI). The storage driver can be configured in `app/config.yml` with `ecs.docker.storageDriver: overlay2 | devicemapper`. The default is `overlay2`.
  - To support this configuration, a [Handlebars](https://handlebarsjs.com/) helper `ifEquals` was added to `packages/deployment/lib/kes.js`.
- **CUMULUS-836** - `@cumulus/api` added IAM roles required by the NGAP 2.0 AMI. The NGAP 2.0 AMI runs a script `register_instances_with_ssm.py` which requires the ECS IAM role to include `ec2:DescribeInstances` and `ssm:GetParameter` permissions.

### Fixed
- **CUMULUS-836** - `@cumulus/deployment` uses `overlay2` driver by default and does not attempt to write `--storage-opt dm.basesize` to fix [this error](https://github.com/moby/moby/issues/37039).
- **CUMULUS-413** Kinesis processing now captures all errrors.
  - Added kinesis fallback mechanism when errors occur during record processing.
  - Adds FallbackTopicArn to `@cumulus/api/lambdas.yml`
  - Adds fallbackConsumer lambda to `@cumulus/api`
  - Adds fallbackqueue option to lambda definitions capture lambda failures after three retries.
  - Adds kinesisFallback SNS topic to signal incoming errors from kinesis stream.
  - Adds kinesisFailureSQS to capture fully failed events from all retries.
- **CUMULUS-855** Adds integration test for kinesis' error path.
- **CUMULUS-686** Added workflow task name and version tracking via `@cumulus/api` executions endpoint under new `tasks` property, and under `workflow_tasks` in step input/output.
  - Depends on `cumulus-message-adapter` 1.0.9+, `cumulus-message-adapter-js` 1.0.4+, `cumulus-message-adapter-java` 1.2.7+ and `cumulus-message-adapter-python` 1.0.5+
- **CUMULUS-771**
  - Updated sync-granule to stream the remote file to s3
  - Added integration test for ingesting granules from ftp provider
  - Updated http/https integration tests for ingesting granules from http/https providers
- **CUMULUS-862** Updated `@cumulus/integration-tests` to handle remote lambda output
- **CUMULUS-856** Set the rule `state` to have default value `ENABLED`

### Changed

- In `@cumulus/deployment`, changed the example app config.yml to have additional IAM roles

## [v1.9.0] - 2018-08-06

**Please note** additional information and upgrade instructions [here](https://nasa.github.io/cumulus/docs/upgrade/1.9.0)

### Added
- **CUMULUS-712** - Added integration tests verifying expected behavior in workflows
- **GITC-776-2** - Add support for versioned collections

### Fixed
- **CUMULUS-832**
  - Fixed indentation in example config.yml in `@cumulus/deployment`
  - Fixed issue with new deployment using the default distribution endpoint in `@cumulus/deployment` and `@cumulus/api`

## [v1.8.1] - 2018-08-01

**Note** IAM roles should be re-deployed with this release.

- **Cumulus-726**
  - Added function to `@cumulus/integration-tests`: `sfnStep` includes `getStepInput` which returns the input to the schedule event of a given step function step.
  - Added IAM policy `@cumulus/deployment`: Lambda processing IAM role includes `kinesis::PutRecord` so step function lambdas can write to kinesis streams.
- **Cumulus Community Edition**
  - Added Google OAuth authentication token logic to `@cumulus/api`. Refactored token endpoint to use environment variable flag `OAUTH_PROVIDER` when determining with authentication method to use.
  - Added API Lambda memory configuration variable `api_lambda_memory` to `@cumulus/api` and `@cumulus/deployment`.

### Changed

- **Cumulus-726**
  - Changed function in `@cumulus/api`: `models/rules.js#addKinesisEventSource` was modified to call to `deleteKinesisEventSource` with all required parameters (rule's name, arn and type).
  - Changed function in `@cumulus/integration-tests`: `getStepOutput` can now be used to return output of failed steps. If users of this function want the output of a failed event, they can pass a third parameter `eventType` as `'failure'`. This function will work as always for steps which completed successfully.

### Removed

- **Cumulus-726**
  - Configuration change to `@cumulus/deployment`: Removed default auto scaling configuration for Granules and Files DynamoDB tables.

- **CUMULUS-688**
  - Add integration test for ExecutionStatus
  - Function addition to `@cumulus/integration-tests`: `api` includes `getExecutionStatus` which returns the execution status from the Cumulus API

## [v1.8.0] - 2018-07-23

### Added

- **CUMULUS-718** Adds integration test for Kinesis triggering a workflow.

- **GITC-776-3** Added more flexibility for rules.  You can now edit all fields on the rule's record
We may need to update the api documentation to reflect this.

- **CUMULUS-681** - Add ingest-in-place action to granules endpoint
    - new applyWorkflow action at PUT /granules/{granuleid} Applying a workflow starts an execution of the provided workflow and passes the granule record as payload.
      Parameter(s):
        - workflow - the workflow name

- **CUMULUS-685** - Add parent exeuction arn to the execution which is triggered from a parent step function

### Changed
- **CUMULUS-768** - Integration tests get S3 provider data from shared data folder

### Fixed
- **CUMULUS-746** - Move granule API correctly updates record in dynamo DB and cmr xml file
- **CUMULUS-766** - Populate database fileSize field from S3 if value not present in Ingest payload

## [v1.7.1] - 2018-07-27

### Fixed
- **CUMULUS-766** - Backport from 1.8.0 - Populate database fileSize field from S3 if value not present in Ingest payload

## [v1.7.0] - 2018-07-02

### Please note: [Upgrade Instructions](https://nasa.github.io/cumulus/docs/upgrade/1.7.0)

### Added
- **GITC-776-2** - Add support for versioned collectons
- **CUMULUS-491** - Add granule reconciliation API endpoints.
- **CUMULUS-480** Add suport for backup and recovery:
  - Add DynamoDB tables for granules, executions and pdrs
  - Add ability to write all records to S3
  - Add ability to download all DynamoDB records in form json files
  - Add ability to upload records to DynamoDB
  - Add migration scripts for copying granule, pdr and execution records from ElasticSearch to DynamoDB
  - Add IAM support for batchWrite on dynamoDB
-
- **CUMULUS-508** - `@cumulus/deployment` cloudformation template allows for lambdas and ECS clusters to have multiple AZ availability.
    - `@cumulus/deployment` also ensures docker uses `devicemapper` storage driver.
- **CUMULUS-755** - `@cumulus/deployment` Add DynamoDB autoscaling support.
    - Application developers can add autoscaling and override default values in their deployment's `app/config.yml` file using a `{TableName}Table:` key.

### Fixed
- **CUMULUS-747** - Delete granule API doesn't delete granule files in s3 and granule in elasticsearch
    - update the StreamSpecification DynamoDB tables to have StreamViewType: "NEW_AND_OLD_IMAGES"
    - delete granule files in s3
- **CUMULUS-398** - Fix not able to filter executions by workflow
- **CUMULUS-748** - Fix invalid lambda .zip files being validated/uploaded to AWS
- **CUMULUS-544** - Post to CMR task has UAT URL hard-coded
  - Made configurable: PostToCmr now requires CMR_ENVIRONMENT env to be set to 'SIT' or 'OPS' for those CMR environments. Default is UAT.

### Changed
- **GITC-776-4** - Changed Discover-pdrs to not rely on collection but use provider_path in config. It also has an optional filterPdrs regex configuration parameter

- **CUMULUS-710** - In the integration test suite, `getStepOutput` returns the output of the first successful step execution or last failed, if none exists

## [v1.6.0] - 2018-06-06

### Please note: [Upgrade Instructions](https://nasa.github.io/cumulus/docs/upgrade/1.6.0)

### Fixed
- **CUMULUS-602** - Format all logs sent to Elastic Search.
  - Extract cumulus log message and index it to Elastic Search.

### Added
- **CUMULUS-556** - add a mechanism for creating and running migration scripts on deployment.
- **CUMULUS-461** Support use of metadata date and other components in `url_path` property

### Changed
- **CUMULUS-477** Update bucket configuration to support multiple buckets of the same type:
  - Change the structure of the buckets to allow for  more than one bucket of each type. The bucket structure is now:
    bucket-key:
      name: <bucket-name>
      type: <type> i.e. internal, public, etc.
  - Change IAM and app deployment configuration to support new bucket structure
  - Update tasks and workflows to support new bucket structure
  - Replace instances where buckets.internal is relied upon to either use the system bucket or a configured bucket
  - Move IAM template to the deployment package. NOTE: You now have to specify '--template node_modules/@cumulus/deployment/iam' in your IAM deployment
  - Add IAM cloudformation template support to filter buckets by type

## [v1.5.5] - 2018-05-30

### Added
- **CUMULUS-530** - PDR tracking through Queue-granules
  - Add optional `pdr` property to the sync-granule task's input config and output payload.
- **CUMULUS-548** - Create a Lambda task that generates EMS distribution reports
  - In order to supply EMS Distribution Reports, you must enable S3 Server
    Access Logging on any S3 buckets used for distribution. See [How Do I Enable Server Access Logging for an S3 Bucket?](https://docs.aws.amazon.com/AmazonS3/latest/user-guide/server-access-logging.html)
    The "Target bucket" setting should point at the Cumulus internal bucket.
    The "Target prefix" should be
    "<STACK_NAME>/ems-distribution/s3-server-access-logs/", where "STACK_NAME"
    is replaced with the name of your Cumulus stack.

### Fixed
- **CUMULUS-546 - Kinesis Consumer should catch and log invalid JSON**
  - Kinesis Consumer lambda catches and logs errors so that consumer doesn't get stuck in a loop re-processing bad json records.
- EMS report filenames are now based on their start time instead of the time
  instead of the time that the report was generated
- **CUMULUS-552 - Cumulus API returns different results for the same collection depending on query**
  - The collection, provider and rule records in elasticsearch are now replaced with records from dynamo db when the dynamo db records are updated.

### Added
- `@cumulus/deployment`'s default cloudformation template now configures storage for Docker to match the configured ECS Volume. The template defines Docker's devicemapper basesize (`dm.basesize`) using `ecs.volumeSize`. This addresses ECS default of limiting Docker containers to 10GB of storage ([Read more](https://aws.amazon.com/premiumsupport/knowledge-center/increase-default-ecs-docker-limit/)).

## [v1.5.4] - 2018-05-21

### Added
- **CUMULUS-535** - EMS Ingest, Archive, Archive Delete reports
  - Add lambda EmsReport to create daily EMS Ingest, Archive, Archive Delete reports
  - ems.provider property added to `@cumulus/deployment/app/config.yml`.
    To change the provider name, please add `ems: provider` property to `app/config.yml`.
- **CUMULUS-480** Use DynamoDB to store granules, pdrs and execution records
  - Activate PointInTime feature on DynamoDB tables
  - Increase test coverage on api package
  - Add ability to restore metadata records from json files to DynamoDB
- **CUMULUS-459** provide API endpoint for moving granules from one location on s3 to another

## [v1.5.3] - 2018-05-18

### Fixed
- **CUMULUS-557 - "Add dataType to DiscoverGranules output"**
  - Granules discovered by the DiscoverGranules task now include dataType
  - dataType is now a required property for granules used as input to the
    QueueGranules task
- **CUMULUS-550** Update deployment app/config.yml to force elasticsearch updates for deleted granules

## [v1.5.2] - 2018-05-15

### Fixed
- **CUMULUS-514 - "Unable to Delete the Granules"**
  - updated cmrjs.deleteConcept to return success if the record is not found
    in CMR.

### Added
- **CUMULUS-547** - The distribution API now includes an
  "earthdataLoginUsername" query parameter when it returns a signed S3 URL
- **CUMULUS-527 - "parse-pdr queues up all granules and ignores regex"**
  - Add an optional config property to the ParsePdr task called
    "granuleIdFilter". This property is a regular expression that is applied
    against the filename of the first file of each granule contained in the
    PDR. If the regular expression matches, then the granule is included in
    the output. Defaults to '.', which will match all granules in the PDR.
- File checksums in PDRs now support MD5
- Deployment support to subscribe to an SNS topic that already exists
- **CUMULUS-470, CUMULUS-471** In-region S3 Policy lambda added to API to update bucket policy for in-region access.
- **CUMULUS-533** Added fields to granule indexer to support EMS ingest and archive record creation
- **CUMULUS-534** Track deleted granules
  - added `deletedgranule` type to `cumulus` index.
  - **Important Note:** Force custom bootstrap to re-run by adding this to
    app/config.yml `es: elasticSearchMapping: 7`
- You can now deploy cumulus without ElasticSearch. Just add `es: null` to your `app/config.yml` file. This is only useful for debugging purposes. Cumulus still requires ElasticSearch to properly operate.
- `@cumulus/integration-tests` includes and exports the `addRules` function, which seeds rules into the DynamoDB table.
- Added capability to support EFS in cloud formation template. Also added
  optional capability to ssh to your instance and privileged lambda functions.
- Added support to force discovery of PDRs that have already been processed
  and filtering of selected data types
- `@cumulus/cmrjs` uses an environment variable `USER_IP_ADDRESS` or fallback
  IP address of `10.0.0.0` when a public IP address is not available. This
  supports lambda functions deployed into a VPC's private subnet, where no
  public IP address is available.

### Changed
- **CUMULUS-550** Custom bootstrap automatically adds new types to index on
  deployment

## [v1.5.1] - 2018-04-23
### Fixed
- add the missing dist folder to the hello-world task
- disable uglifyjs on the built version of the pdr-status-check (read: https://github.com/webpack-contrib/uglifyjs-webpack-plugin/issues/264)

## [v1.5.0] - 2018-04-23
### Changed
- Removed babel from all tasks and packages and increased minimum node requirements to version 8.10
- Lambda functions created by @cumulus/deployment will use node8.10 by default
- Moved [cumulus-integration-tests](https://github.com/nasa/cumulus-integration-tests) to the `example` folder CUMULUS-512
- Streamlined all packages dependencies (e.g. remove redundant dependencies and make sure versions are the same across packages)
- **CUMULUS-352:** Update Cumulus Elasticsearch indices to use [index aliases](https://www.elastic.co/guide/en/elasticsearch/reference/current/indices-aliases.html).
- **CUMULUS-519:** ECS tasks are no longer restarted after each CF deployment unless `ecs.restartTasksOnDeploy` is set to true
- **CUMULUS-298:** Updated log filterPattern to include all CloudWatch logs in ElasticSearch
- **CUMULUS-518:** Updates to the SyncGranule config schema
  - `granuleIdExtraction` is no longer a property
  - `process` is now an optional property
  - `provider_path` is no longer a property

### Fixed
- **CUMULUS-455 "Kes deployments using only an updated message adapter do not get automatically deployed"**
  - prepended the hash value of cumulus-message-adapter.zip file to the zip file name of lambda which uses message adapter.
  - the lambda function will be redeployed when message adapter or lambda function are updated
- Fixed a bug in the bootstrap lambda function where it stuck during update process
- Fixed a bug where the sf-sns-report task did not return the payload of the incoming message as the output of the task [CUMULUS-441]

### Added
- **CUMULUS-352:** Add reindex CLI to the API package.
- **CUMULUS-465:** Added mock http/ftp/sftp servers to the integration tests
- Added a `delete` method to the `@common/CollectionConfigStore` class
- **CUMULUS-467 "@cumulus/integration-tests or cumulus-integration-tests should seed provider and collection in deployed DynamoDB"**
  - `example` integration-tests populates providers and collections to database
  - `example` workflow messages are populated from workflow templates in s3, provider and collection information in database, and input payloads.  Input templates are removed.
  - added `https` protocol to provider schema

## [v1.4.1] - 2018-04-11

### Fixed
- Sync-granule install

## [v1.4.0] - 2018-04-09

### Fixed
- **CUMULUS-392 "queue-granules not returning the sfn-execution-arns queued"**
  - updated queue-granules to return the sfn-execution-arns queued and pdr if exists.
  - added pdr to ingest message meta.pdr instead of payload, so the pdr information doesn't get lost in the ingest workflow, and ingested granule in elasticsearch has pdr name.
  - fixed sf-sns-report schema, remove the invalid part
  - fixed pdr-status-check schema, the failed execution contains arn and reason
- **CUMULUS-206** make sure homepage and repository urls exist in package.json files of tasks and packages

### Added
- Example folder with a cumulus deployment example

### Changed
- [CUMULUS-450](https://bugs.earthdata.nasa.gov/browse/CUMULUS-450) - Updated
  the config schema of the **queue-granules** task
  - The config no longer takes a "collection" property
  - The config now takes an "internalBucket" property
  - The config now takes a "stackName" property
- [CUMULUS-450](https://bugs.earthdata.nasa.gov/browse/CUMULUS-450) - Updated
  the config schema of the **parse-pdr** task
  - The config no longer takes a "collection" property
  - The "stack", "provider", and "bucket" config properties are now
    required
- **CUMULUS-469** Added a lambda to the API package to prototype creating an S3 bucket policy for direct, in-region S3 access for the prototype bucket

### Removed
- Removed the `findTmpTestDataDirectory()` function from
  `@cumulus/common/test-utils`

### Fixed
- [CUMULUS-450](https://bugs.earthdata.nasa.gov/browse/CUMULUS-450)
  - The **queue-granules** task now enqueues a **sync-granule** task with the
    correct collection config for that granule based on the granule's
    data-type. It had previously been using the collection config from the
    config of the **queue-granules** task, which was a problem if the granules
    being queued belonged to different data-types.
  - The **parse-pdr** task now handles the case where a PDR contains granules
    with different data types, and uses the correct granuleIdExtraction for
    each granule.

### Added
- **CUMULUS-448** Add code coverage checking using [nyc](https://github.com/istanbuljs/nyc).

## [v1.3.0] - 2018-03-29

### Deprecated
- discover-s3-granules is deprecated. The functionality is provided by the discover-granules task
### Fixed
- **CUMULUS-331:** Fix aws.downloadS3File to handle non-existent key
- Using test ftp provider for discover-granules testing [CUMULUS-427]
- **CUMULUS-304: "Add AWS API throttling to pdr-status-check task"** Added concurrency limit on SFN API calls.  The default concurrency is 10 and is configurable through Lambda environment variable CONCURRENCY.
- **CUMULUS-414: "Schema validation not being performed on many tasks"** revised npm build scripts of tasks that use cumulus-message-adapter to place schema directories into dist directories.
- **CUMULUS-301:** Update all tests to use test-data package for testing data.
- **CUMULUS-271: "Empty response body from rules PUT endpoint"** Added the updated rule to response body.
- Increased memory allotment for `CustomBootstrap` lambda function. Resolves failed deployments where `CustomBootstrap` lambda function was failing with error `Process exited before completing request`. This was causing deployments to stall, fail to update and fail to rollback. This error is thrown when the lambda function tries to use more memory than it is allotted.
- Cumulus repository folders structure updated:
  - removed the `cumulus` folder altogether
  - moved `cumulus/tasks` to `tasks` folder at the root level
  - moved the tasks that are not converted to use CMA to `tasks/.not_CMA_compliant`
  - updated paths where necessary

### Added
- `@cumulus/integration-tests` - Added support for testing the output of an ECS activity as well as a Lambda function.

## [v1.2.0] - 2018-03-20

### Fixed
- Update vulnerable npm packages [CUMULUS-425]
- `@cumulus/api`: `kinesis-consumer.js` uses `sf-scheduler.js#schedule` instead of placing a message directly on the `startSF` SQS queue. This is a fix for [CUMULUS-359](https://bugs.earthdata.nasa.gov/browse/CUMULUS-359) because `sf-scheduler.js#schedule` looks up the provider and collection data in DynamoDB and adds it to the `meta` object of the enqueued message payload.
- `@cumulus/api`: `kinesis-consumer.js` catches and logs errors instead of doing an error callback. Before this change, `kinesis-consumer` was failing to process new records when an existing record caused an error because it would call back with an error and stop processing additional records. It keeps trying to process the record causing the error because it's "position" in the stream is unchanged. Catching and logging the errors is part 1 of the fix. Proposed part 2 is to enqueue the error and the message on a "dead-letter" queue so it can be processed later ([CUMULUS-413](https://bugs.earthdata.nasa.gov/browse/CUMULUS-413)).
- **CUMULUS-260: "PDR page on dashboard only shows zeros."** The PDR stats in LPDAAC are all 0s, even if the dashboard has been fixed to retrieve the correct fields.  The current version of pdr-status-check has a few issues.
  - pdr is not included in the input/output schema.  It's available from the input event.  So the pdr status and stats are not updated when the ParsePdr workflow is complete.  Adding the pdr to the input/output of the task will fix this.
  - pdr-status-check doesn't update pdr stats which prevent the real time pdr progress from showing up in the dashboard. To solve this, added lambda function sf-sns-report which is copied from @cumulus/api/lambdas/sf-sns-broadcast with modification, sf-sns-report can be used to report step function status anywhere inside a step function.  So add step sf-sns-report after each pdr-status-check, we will get the PDR status progress at real time.
  - It's possible an execution is still in the queue and doesn't exist in sfn yet.  Added code to handle 'ExecutionDoesNotExist' error when checking the execution status.
- Fixed `aws.cloudwatchevents()` typo in `packages/ingest/aws.js`. This typo was the root cause of the error: `Error: Could not process scheduled_ingest, Error: : aws.cloudwatchevents is not a constructor` seen when trying to update a rule.


### Removed

- `@cumulus/ingest/aws`: Remove queueWorkflowMessage which is no longer being used by `@cumulus/api`'s `kinesis-consumer.js`.

## [v1.1.4] - 2018-03-15

### Added
- added flag `useList` to parse-pdr [CUMULUS-404]

### Fixed

- Pass encrypted password to the ApiGranule Lambda function [CUMULUS-424]


## [v1.1.3] - 2018-03-14
### Fixed
- Changed @cumulus/deployment package install behavior. The build process will happen after installation

## [v1.1.2] - 2018-03-14

### Added
- added tools to @cumulus/integration-tests for local integration testing
- added end to end testing for discovering and parsing of PDRs
- `yarn e2e` command is available for end to end testing
### Fixed

- **CUMULUS-326: "Occasionally encounter "Too Many Requests" on deployment"** The api gateway calls will handle throttling errors
- **CUMULUS-175: "Dashboard providers not in sync with AWS providers."** The root cause of this bug - DynamoDB operations not showing up in Elasticsearch - was shared by collections and rules. The fix was to update providers', collections' and rules; POST, PUT and DELETE endpoints to operate on DynamoDB and using DynamoDB streams to update Elasticsearch. The following packages were made:
  - `@cumulus/deployment` deploys DynamoDB streams for the Collections, Providers and Rules tables as well as a new lambda function called `dbIndexer`. The `dbIndexer` lambda has an event source mapping which listens to each of the DynamoDB streams. The dbIndexer lambda receives events referencing operations on the DynamoDB table and updates the elasticsearch cluster accordingly.
  - The `@cumulus/api` endpoints for collections, providers and rules _only_ query DynamoDB, with the exception of LIST endpoints and the collections' GET endpoint.

### Updated
- Broke up `kes.override.js` of @cumulus/deployment to multiple modules and moved to a new location
- Expanded @cumulus/deployment test coverage
- all tasks were updated to use cumulus-message-adapter-js 1.0.1
- added build process to integration-tests package to babelify it before publication
- Update @cumulus/integration-tests lambda.js `getLambdaOutput` to return the entire lambda output. Previously `getLambdaOutput` returned only the payload.

## [v1.1.1] - 2018-03-08

### Removed
- Unused queue lambda in api/lambdas [CUMULUS-359]

### Fixed
- Kinesis message content is passed to the triggered workflow [CUMULUS-359]
- Kinesis message queues a workflow message and does not write to rules table [CUMULUS-359]

## [v1.1.0] - 2018-03-05

### Added

- Added a `jlog` function to `common/test-utils` to aid in test debugging
- Integration test package with command line tool [CUMULUS-200] by @laurenfrederick
- Test for FTP `useList` flag [CUMULUS-334] by @kkelly51

### Updated
- The `queue-pdrs` task now uses the [cumulus-message-adapter-js](https://github.com/nasa/cumulus-message-adapter-js)
  library
- Updated the `queue-pdrs` JSON schemas
- The test-utils schema validation functions now throw an error if validation
  fails
- The `queue-granules` task now uses the [cumulus-message-adapter-js](https://github.com/nasa/cumulus-message-adapter-js)
  library
- Updated the `queue-granules` JSON schemas

### Removed
- Removed the `getSfnExecutionByName` function from `common/aws`
- Removed the `getGranuleStatus` function from `common/aws`

## [v1.0.1] - 2018-02-27

### Added
- More tests for discover-pdrs, dicover-granules by @yjpa7145
- Schema validation utility for tests by @yjpa7145

### Changed
- Fix an FTP listing bug for servers that do not support STAT [CUMULUS-334] by @kkelly51

## [v1.0.0] - 2018-02-23

[Unreleased]: https://github.com/nasa/cumulus/compare/v1.14.0...HEAD
[v1.14.0]: https://github.com/nasa/cumulus/compare/v1.13.4...v1.14.0
[v1.13.4]: https://github.com/nasa/cumulus/compare/v1.13.3...v1.13.4
[v1.13.3]: https://github.com/nasa/cumulus/compare/v1.13.2...v1.13.3
[v1.13.2]: https://github.com/nasa/cumulus/compare/v1.13.1...v1.13.2
[v1.13.1]: https://github.com/nasa/cumulus/compare/v1.13.0...v1.13.1
[v1.13.0]: https://github.com/nasa/cumulus/compare/v1.12.1...v1.13.0
[v1.12.1]: https://github.com/nasa/cumulus/compare/v1.12.0...v1.12.1
[v1.12.0]: https://github.com/nasa/cumulus/compare/v1.11.3...v1.12.0
[v1.11.3]: https://github.com/nasa/cumulus/compare/v1.11.2...v1.11.3
[v1.11.2]: https://github.com/nasa/cumulus/compare/v1.11.1...v1.11.2
[v1.11.1]: https://github.com/nasa/cumulus/compare/v1.11.0...v1.11.1
[v1.11.0]: https://github.com/nasa/cumulus/compare/v1.10.4...v1.11.0
[v1.10.4]: https://github.com/nasa/cumulus/compare/v1.10.3...v1.10.4
[v1.10.3]: https://github.com/nasa/cumulus/compare/v1.10.2...v1.10.3
[v1.10.2]: https://github.com/nasa/cumulus/compare/v1.10.1...v1.10.2
[v1.10.1]: https://github.com/nasa/cumulus/compare/v1.10.0...v1.10.1
[v1.10.0]: https://github.com/nasa/cumulus/compare/v1.9.1...v1.10.0
[v1.9.1]: https://github.com/nasa/cumulus/compare/v1.9.0...v1.9.1
[v1.9.0]: https://github.com/nasa/cumulus/compare/v1.8.1...v1.9.0
[v1.8.1]: https://github.com/nasa/cumulus/compare/v1.8.0...v1.8.1
[v1.8.0]: https://github.com/nasa/cumulus/compare/v1.7.0...v1.8.0
[v1.7.0]: https://github.com/nasa/cumulus/compare/v1.6.0...v1.7.0
[v1.6.0]: https://github.com/nasa/cumulus/compare/v1.5.5...v1.6.0
[v1.5.5]: https://github.com/nasa/cumulus/compare/v1.5.4...v1.5.5
[v1.5.4]: https://github.com/nasa/cumulus/compare/v1.5.3...v1.5.4
[v1.5.3]: https://github.com/nasa/cumulus/compare/v1.5.2...v1.5.3
[v1.5.2]: https://github.com/nasa/cumulus/compare/v1.5.1...v1.5.2
[v1.5.1]: https://github.com/nasa/cumulus/compare/v1.5.0...v1.5.1
[v1.5.0]: https://github.com/nasa/cumulus/compare/v1.4.1...v1.5.0
[v1.4.1]: https://github.com/nasa/cumulus/compare/v1.4.0...v1.4.1
[v1.4.0]: https://github.com/nasa/cumulus/compare/v1.3.0...v1.4.0
[v1.3.0]: https://github.com/nasa/cumulus/compare/v1.2.0...v1.3.0
[v1.2.0]: https://github.com/nasa/cumulus/compare/v1.1.4...v1.2.0
[v1.1.4]: https://github.com/nasa/cumulus/compare/v1.1.3...v1.1.4
[v1.1.3]: https://github.com/nasa/cumulus/compare/v1.1.2...v1.1.3
[v1.1.2]: https://github.com/nasa/cumulus/compare/v1.1.1...v1.1.2
[v1.1.1]: https://github.com/nasa/cumulus/compare/v1.0.1...v1.1.1
[v1.1.0]: https://github.com/nasa/cumulus/compare/v1.0.1...v1.1.0
[v1.0.1]: https://github.com/nasa/cumulus/compare/v1.0.0...v1.0.1
[v1.0.0]: https://github.com/nasa/cumulus/compare/pre-v1-release...v1.0.0<|MERGE_RESOLUTION|>--- conflicted
+++ resolved
@@ -15,12 +15,9 @@
 
 ### Fixed
 
-<<<<<<< HEAD
 - **CUMULUS-1432** `logs` endpoint filter correctly filters logs by level
-=======
 - **CUMULUS-1455**
   - CMR token links updated to point to CMR legacy services rather than echo
->>>>>>> f2d2f946
 
 - **CUMULUS-1211**
   - Errors thrown during granule discovery are no longer swallowed and ignored.
