--- conflicted
+++ resolved
@@ -17,12 +17,8 @@
   - **CUMULUS-2187**
     - The `async-operations` endpoint will now omit `output` instead
       of returning `none` when the operation did not return output.
-<<<<<<< HEAD
-=======
   - **CUMULUS-2309**
     - Removed `@cumulus/api/models/granule.unpublishAndDeleteGranule` in favor of `@cumulus/api/lib/granule-remove-from-cmr.unpublishGranule` and `@cumulus/api/lib/granule-delete.deleteGranuleAndFiles`.
-- **CUMULUS-2255** - Cumulus has upgraded its supported version of Terraform from **0.12.12** to **0.13.6**.
->>>>>>> e1a442e2
 
 ### Added
 
