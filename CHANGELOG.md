# Changelog

All notable changes to this project will be documented in this file.

The format is based on [Keep a Changelog](http://keepachangelog.com/en/1.0.0/)
and this project adheres to [Semantic Versioning](http://semver.org/spec/v2.0.0.html).

## [Unreleased]

### PLEASE NOTE
<<<<<<< HEAD

-  We have encountered transient lambda service errors in our integration testing. Please handle transient service errors following [these guidelines](https://docs.aws.amazon.com/step-functions/latest/dg/bp-lambda-serviceexception.html). The workflows in the `example/workflows` folder have been updated with retries configured for these errors.

-  **CUMULUS-799** added additional IAM permissions to support reading CloudWatch and API Gateway, so **you will have to redeploy your IAM stack.**

-  **CUMULUS-800** Several items:

    - **Delete existing API Gateway stages**: To allow enabling of API Gateway logging, Cumulus now creates and manages a Stage resource during deployment. Before upgrading Cumulus, it is necessary to delete the API Gateway stages on both the Backend API and the Distribution API.  Instructions are included in the documenation under [Delete API Gateway Stages](https://nasa.github.io/cumulus/docs/additional-deployment-options/delete-api-gateway-stages).

    - **Set up account permissions for API Gateway to write to CloudWatch**: In a one time operation for your AWS account, to enable CloudWatch Logs for API Gateway, you must first grant the API Gateway permission to read and write logs to CloudWatch for your account. The `AmazonAPIGatewayPushToCloudWatchLogs` managed policy (with an ARN of `arn:aws:iam::aws:policy/service-role/AmazonAPIGatewayPushToCloudWatchLogs`) has all the required permissions. You can find a simple how to in the documentation under [Enable API Gateway Logging.](https://nasa.github.io/cumulus/docs/additional-deployment-options/enable-gateway-logging-permissions)

    - **Configure API Gateway to write logs to CloudWatch** To enable execution logging for the distribution API set `config.yaml` `apiConfigs.distribution.logApigatewayToCloudwatch` value to `true`.  More information [Enable API Gateway Logs](https://nasa.github.io/cumulus/docs/additional-deployment-options/enable-api-logs)

    - **Configure CloudWatch log delivery**: It is possible to deliver CloudWatch API execution and access logs to a cross-account shared AWS::Logs::Destination. An operator does this by adding the key `logToSharedDestination` to the `config.yml` at the default level with a value of a writable log destination.  More information in the documenation under [Configure CloudWatch Logs Delivery.](https://nasa.github.io/cumulus/docs/additional-deployment-options/configure-cloudwatch-logs-delivery)

    - **Additional Lambda Logging**: It is now possible to configure any lambda to deliver logs to a shared subscriptions by setting  `logToSharedDestination` to the ARN of a writable location (either an AWS::Logs::Destination or a Kinesis Stream) on any lambda config. Documentation for [Lambda Log Subscriptions](https://nasa.github.io/cumulus/docs/additional-deployment-options/additional-lambda-logging)

    - **Configure S3 Server Access Logs**:  If you are running Cumulus in an NGAP environment you may [configure S3 Server Access Logs](https://nasa.github.io/cumulus/docs/next/deployment/server_access_logging) to be delivered to a shared bucket where the Metrics Team will ingest the logs into their ELK stack.  Contact the Metrics team for permission and location.

=======
**CUMULUS-799** added some additional IAM permissions to support reading CloudWatch and API Gateway and permissions were added to support indexing to Elasticsearch from the database, so **you will have to redeploy your IAM stack.**
>>>>>>> 32848415


## Added

- **CUMULUS-799**
  - Adds new BackendApi endpoint `distributionMetrics` that returns a summary of successful s3 accesses as well as a summary of distribution errors -- including s3 access errors, 4XX and 5XX errors.

- **CUMULUS-1273**
  - Added lambda function EmsProductMetadataReport to generate EMS Product Metadata report
- **CUMULUS-1226**
  - Added API endpoint `elasticsearch/index-from-database` to index to an Elasticsearch index from the database for recovery purposes and `elasticsearch/indices-status` to check the status of Elasticsearch indices via the API.
- **CUMULUS-824**
  - Added new Collection parameter `reportToEms` to configure whether the collection is reported to EMS
- **CUMULUS-1241**
  - Added information about queues with maximum execution limits defined to default workflow templates (`meta.queueExecutionLimits`)
- **CUMULUS-1311**
  - Added `@cumulus/common/message` with various message parsing/preparation helpers
- **CUMULUS-812**
  - Added support for limiting the number of concurrent executions started from a queue. [See the data cookbook](https://nasa.github.io/cumulus/docs/data-cookbooks/throttling-queued-executions) for more information.

### Changed

- **CUMULUS-1232**
  - Added retries to update `@cumulus/cmr-client` `updateToken()`

- **CUMULUS-1245 CUMULUS-795**
  - Added additional `ems` configuration parameters for sending the ingest reports to EMS
  - Added functionality to send daily ingest reports to EMS

- **CUMULUS-1241**
  - Removed the concept of "priority levels" and added ability to define a number of maximum concurrent executions per SQS queue
  - Changed mapping of Cumulus message properties for the `sqs2sfThrottle` lambda:
    - Queue name is read from `cumulus_meta.queueName`
    - Maximum executions for the queue is read from `meta.queueExecutionLimits[queueName]`, where `queueName` is `cumulus_meta.queueName`
  - Changed `sfSemaphoreDown` lambda to only attempt decrementing semaphores when:
    - the message is for a completed/failed/aborted/timed out workflow AND
    - `cumulus_meta.queueName` exists on the Cumulus message AND
    - An entry for the queue name (`cumulus_meta.queueName`) exists in the the object `meta.queueExecutionLimits` on the Cumulus message

- **CUMULUS-1338**
  - Updated `sfSemaphoreDown` lambda to be triggered via AWS Step Function Cloudwatch events instead of subscription to `sfTracker` SNS topic

- **CUMULUS-1311**
  - Updated `@cumulus/queue-granules` to set `cumulus_meta.queueName` for queued execution messages
  - Updated `@cumulus/queue-pdrs` to set `cumulus_meta.queueName` for queued execution messages
  - Updated `sqs2sfThrottle` lambda to immediately decrement queue semaphore value if dispatching Step Function execution throws an error

### Fixed

- **CUMULUS-1319**
  - Fixed a bug where granule ingest times were not being stored to the database

- **CUMULUS-796**
  - Added production information (collection ShortName and Version, granuleId) to EMS distribution report
  - Added functionality to send daily distribution reports to EMS

## [v1.13.0] - 2019-5-20

### PLEASE NOTE

**CUMULUS-802** added some additional IAM permissions to support ECS autoscaling, so **you will have to redeploy your IAM stack.**
As a result of the changes for **CUMULUS-1193**, **CUMULUS-1264**, and **CUMULUS-1310**, **you must delete your existing stacks (except IAM) before deploying this version of Cumulus.**
If running Cumulus within a VPC and extended downtime is acceptable, we recommend doing this at the end of the day to allow AWS backend resources and network interfaces to be cleaned up overnight.

### BREAKING CHANGES

- **CUMULUS-1228**
  - The default AMI used by ECS instances is now an NGAP-compliant AMI. This
    will be a breaking change for non-NGAP deployments. If you do not deploy to
    NGAP, you will need to find the AMI ID of the
    [most recent Amazon ECS-optimized AMI](https://docs.aws.amazon.com/AmazonECS/latest/developerguide/ecs-optimized_AMI.html),
    and set the `ecs.amiid` property in your config. Instructions for finding
    the most recent NGAP AMI can be found using
    [these instructions](https://wiki.earthdata.nasa.gov/display/ESKB/Select+an+NGAP+Created+AMI).

- **CUMULUS-1310**
  - Database resources (DynamoDB, ElasticSearch) have been moved to an independent `db` stack.
    Migrations for this version will need to be user-managed. (e.g. [elasticsearch](https://docs.aws.amazon.com/elasticsearch-service/latest/developerguide/es-version-migration.html#snapshot-based-migration) and [dynamoDB](https://docs.aws.amazon.com/datapipeline/latest/DeveloperGuide/dp-template-exports3toddb.html)).
    Order of stack deployment is `iam` -> `db` -> `app`.
  - All stacks can now be deployed using a single `config.yml` file, i.e.: `kes cf deploy --kes-folder app --template node_modules/@cumulus/deployment/[iam|db|app] [...]`
    Backwards-compatible. For development, please re-run `npm run bootstrap` to build new `kes` overrides.
    Deployment docs have been updated to show how to deploy a single-config Cumulus instance.
  - `params` have been moved: Nest `params` fields under `app`, `db` or `iam` to override all Parameters for a particular stack's cloudformation template. Backwards-compatible with multi-config setups.
  - `stackName` and `stackNameNoDash` have been retired. Use `prefix` and `prefixNoDash` instead.
  - The `iams` section in `app/config.yml` IAM roles has been deprecated as a user-facing parameter,
    *unless* your IAM role ARNs do not match the convention shown in `@cumulus/deployment/app/config.yml`
  - The `vpc.securityGroup` will need to be set with a pre-existing security group ID to use Cumulus in a VPC. Must allow inbound HTTP(S) (Port 443).

- **CUMULUS-1212**
  - `@cumulus/post-to-cmr` will now fail if any granules being processed are missing a metadata file. You can set the new config option `skipMetaCheck` to `true` to pass post-to-cmr without a metadata file.

- **CUMULUS-1232**
  - `@cumulus/sync-granule` will no longer silently pass if no checksum data is provided. It will use input
  from the granule object to:
    - Verify checksum if `checksumType` and `checksumValue` are in the file record OR a checksum file is provided
      (throws `InvalidChecksum` on fail), else log warning that no checksum is available.
    - Then, verify synced S3 file size if `file.size` is in the file record (throws `UnexpectedFileSize` on fail),
      else log warning that no file size is available.
    - Pass the step.

- **CUMULUS-1264**
  - The Cloudformation templating and deployment configuration has been substantially refactored.
    - `CumulusApiDefault` nested stack resource has been renamed to `CumulusApiDistribution`
    - `CumulusApiV1` nested stack resource has been renamed to `CumulusApiBackend`
  - The `urs: true` config option for when defining your lambdas (e.g. in `lambdas.yml`) has been deprecated. There are two new options to replace it:
    - `urs_redirect: 'token'`: This will expose a `TOKEN_REDIRECT_ENDPOINT` environment variable to your lambda that references the `/token` endpoint on the Cumulus backend API
    - `urs_redirect: 'distribution'`: This will expose a `DISTRIBUTION_REDIRECT_ENDPOINT` environment variable to your lambda that references the `/redirect` endpoint on the Cumulus distribution API

- **CUMULUS-1193**
  - The elasticsearch instance is moved behind the VPC.
  - Your account will need an Elasticsearch Service Linked role. This is a one-time setup for the account. You can follow the instructions to use the AWS console or AWS CLI [here](https://docs.aws.amazon.com/IAM/latest/UserGuide/using-service-linked-roles.html) or use the following AWS CLI command: `aws iam create-service-linked-role --aws-service-name es.amazonaws.com`

- **CUMULUS-802**
  - ECS `maxInstances` must be greater than `minInstances`. If you use defaults, no change is required.

- **CUMULUS-1269**
  - Brought Cumulus data models in line with CNM JSON schema:
    - Renamed file object `fileType` field to `type`
    - Renamed file object `fileSize` field to `size`
    - Renamed file object `checksumValue` field to `checksum` where not already done.
    - Added `ancillary` and `linkage` type support to file objects.

## Added

- **CUMULUS-799**
  - Added an S3 Access Metrics package which will take S3 Server Access Logs and
    write access metrics to CloudWatch

- **CUMULUS-1242** - Added `sqs2sfThrottle` lambda. The lambda reads SQS messages for queued executions and uses semaphores to only start new executions if the maximum number of executions defined for the priority key (`cumulus_meta.priorityKey`) has not been reached. Any SQS messages that are read but not used to start executions remain in the queue.

- **CUMULUS-1240**
  - Added `sfSemaphoreDown` lambda. This lambda receives SNS messages and for each message it decrements the semaphore used to track the number of running executions if:
    - the message is for a completed/failed workflow AND
    - the message contains a level of priority (`cumulus_meta.priorityKey`)
  - Added `sfSemaphoreDown` lambda as a subscriber to the `sfTracker` SNS topic

- **CUMULUS-1265**
  - Added `apiConfigs` configuration option to configure API Gateway to be private
  - All internal lambdas configured to run inside the VPC by default
  - Removed references to `NoVpc` lambdas from documentation and `example` folder.

- **CUMULUS-802**
  - Adds autoscaling of ECS clusters
  - Adds autoscaling of ECS services that are handling StepFunction activities

## Changed

- Updated `@cumulus/ingest/http/httpMixin.list()` to trim trailing spaces on discovered filenames

- **CUMULUS-1310**
  - Database resources (DynamoDB, ElasticSearch) have been moved to an independent `db` stack.
    This will enable future updates to avoid affecting database resources or requiring migrations.
    Migrations for this version will need to be user-managed.
    (e.g. [elasticsearch](https://docs.aws.amazon.com/elasticsearch-service/latest/developerguide/es-version-migration.html#snapshot-based-migration) and [dynamoDB](https://docs.aws.amazon.com/datapipeline/latest/DeveloperGuide/dp-template-exports3toddb.html)).
    Order of stack deployment is `iam` -> `db` -> `app`.
  - All stacks can now be deployed using a single `config.yml` file, i.e.: `kes cf deploy --kes-folder app --template node_modules/@cumulus/deployment/[iam|db|app] [...]`
    Backwards-compatible. Please re-run `npm run bootstrap` to build new `kes` overrides.
    Deployment docs have been updated to show how to deploy a single-config Cumulus instance.
  - `params` fields should now be nested under the stack key (i.e. `app`, `db` or `iam`) to provide Parameters for a particular stack's cloudformation template,
    for use with single-config instances. Keys *must* match the name of the deployment package folder (`app`, `db`, or `iam`).
    Backwards-compatible with multi-config setups.
  - `stackName` and `stackNameNoDash` have been retired as user-facing config parameters. Use `prefix` and `prefixNoDash` instead.
    This will be used to create stack names for all stacks in a single-config use case.
    `stackName` may still be used as an override in multi-config usage, although this is discouraged.
    Warning: overriding the `db` stack's `stackName` will require you to set `dbStackName` in your `app/config.yml`.
    This parameter is required to fetch outputs from the `db` stack to reference in the `app` stack.
  - The `iams` section in `app/config.yml` IAM roles has been retired as a user-facing parameter,
    *unless* your IAM role ARNs do not match the convention shown in `@cumulus/deployment/app/config.yml`
    In that case, overriding `iams` in your own config is recommended.
  - `iam` and `db` `cloudformation.yml` file names will have respective prefixes (e.g `iam.cloudformation.yml`).
  - Cumulus will now only attempt to create reconciliation reports for buckets of the `private`, `public` and `protected` types.
  - Cumulus will no longer set up its own security group.
    To pass a pre-existing security group for in-VPC deployments as a parameter to the Cumulus template, populate `vpc.securityGroup` in `config.yml`.
    This security group must allow inbound HTTP(S) traffic (Port 443). SSH traffic (Port 22) must be permitted for SSH access to ECS instances.
  - Deployment docs have been updated with examples for the new deployment model.

- **CUMULUS-1236**
  - Moves access to public files behind the distribution endpoint.  Authentication is not required, but direct http access has been disallowed.

- **CUMULUS-1223**
  - Adds unauthenticated access for public bucket files to the Distribution API.  Public files should be requested the same way as protected files, but for public files a redirect to a self-signed S3 URL will happen without requiring authentication with Earthdata login.

- **CUMULUS-1232**
  - Unifies duplicate handling in `ingest/granule.handleDuplicateFile` for maintainability.
  - Changed `ingest/granule.ingestFile` and `move-granules/index.moveFileRequest` to use new function.
  - Moved file versioning code to `ingest/granule.moveGranuleFileWithVersioning`
  - `ingest/granule.verifyFile` now also tests `file.size` for verification if it is in the file record and throws
    `UnexpectedFileSize` error for file size not matching input.
  - `ingest/granule.verifyFile` logs warnings if checksum and/or file size are not available.

- **CUMULUS-1193**
  - Moved reindex CLI functionality to an API endpoint. See [API docs](https://nasa.github.io/cumulus-api/#elasticsearch-1)

- **CUMULUS-1207**
  - No longer disable lambda event source mappings when disabling a rule

### Fixed

- Updated Lerna publish script so that published Cumulus packages will pin their dependencies on other Cumulus packages to exact versions (e.g. `1.12.1` instead of `^1.12.1`)

- **CUMULUS-1203**
  - Fixes IAM template's use of intrinsic functions such that IAM template overrides now work with kes

- **CUMULUS-1268**
  - Deployment will not fail if there are no ES alarms or ECS services

## [v1.12.1] - 2019-4-8

## [v1.12.0] - 2019-4-4

Note: There was an issue publishing 1.12.0. Upgrade to 1.12.1.

### BREAKING CHANGES

- **CUMULUS-1139**
  - `granule.applyWorkflow`  uses the new-style granule record as input to workflows.

- **CUMULUS-1171**
  - Fixed provider handling in the API to make it consistent between protocols.
    NOTE: This is a breaking change. When applying this upgrade, users will need to:
    1. Disable all workflow rules
    2. Update any `http` or `https` providers so that the host field only
       contains a valid hostname or IP address, and the port field contains the
       provider port.
    3. Perform the deployment
    4. Re-enable workflow rules

- **CUMULUS-1176**:
  - `@cumulus/move-granules` input expectations have changed. `@cumulus/files-to-granules` is a new intermediate task to perform input translation in the old style.
    See the Added and Changed sections of this release changelog for more information.

- **CUMULUS-670**
  - The behavior of ParsePDR and related code has changed in this release.  PDRs with FILE_TYPEs that do not conform to the PDR ICD (+ TGZ) (https://cdn.earthdata.nasa.gov/conduit/upload/6376/ESDS-RFC-030v1.0.pdf) will fail to parse.

- **CUMULUS-1208**
  - The granule object input to `@cumulus/queue-granules` will now be added to ingest workflow messages **as is**. In practice, this means that if you are using `@cumulus/queue-granules` to trigger ingest workflows and your granule objects input have invalid properties, then your ingest workflows will fail due to schema validation errors.

### Added

- **CUMULUS-777**
  - Added new cookbook entry on configuring Cumulus to track ancillary files.
- **CUMULUS-1183**
  - Kes overrides will now abort with a warning if a workflow step is configured without a corresponding
    lambda configuration
- **CUMULUS-1223**
  - Adds convenience function `@cumulus/common/bucketsConfigJsonObject` for fetching stack's bucket configuration as an object.

- **CUMULUS-853**
  - Updated FakeProcessing example lambda to include option to generate fake browse
  - Added feature documentation for ancillary metadata export, a new cookbook entry describing a workflow with ancillary metadata generation(browse), and related task definition documentation
- **CUMULUS-805**
  - Added a CloudWatch alarm to check running ElasticSearch instances, and a CloudWatch dashboard to view the health of ElasticSearch
  - Specify `AWS_REGION` in `.env` to be used by deployment script
- **CUMULUS-803**
  - Added CloudWatch alarms to check running tasks of each ECS service, and add the alarms to CloudWatch dashboard
- **CUMULUS-670**
  - Added Ancillary Metadata Export feature (see https://nasa.github.io/cumulus/docs/features/ancillary_metadata for more information)
  - Added new Collection file parameter "fileType" that allows configuration of workflow granule file fileType
- **CUMULUS-1184** - Added kes logging output to ensure we always see the state machine reference before failures due to configuration
- **CUMULUS-1105** - Added a dashboard endpoint to serve the dashboard from an S3 bucket
- **CUMULUS-1199** - Moves `s3credentials` endpoint from the backend to the distribution API.
- **CUMULUS-666**
  - Added `@api/endpoints/s3credentials` to allow EarthData Login authorized users to retrieve temporary security credentials for same-region direct S3 access.
- **CUMULUS-671**
  - Added `@packages/integration-tests/api/distribution/getDistributionApiS3SignedUrl()` to return the S3 signed URL for a file protected by the distribution API
- **CUMULUS-672**
  - Added `cmrMetadataFormat` and `cmrConceptId` to output for individual granules from `@cumulus/post-to-cmr`. `cmrMetadataFormat` will be read from the `cmrMetadataFormat` generated for each granule in `@cumulus/cmrjs/publish2CMR()`
  - Added helpers to `@packages/integration-tests/api/distribution`:
    - `getDistributionApiFileStream()` returns a stream to download files protected by the distribution API
    - `getDistributionFileUrl()` constructs URLs for requesting files from the distribution API
- **CUMULUS-1185** `@cumulus/api/models/Granule.removeGranuleFromCmrByGranule` to replace `@cumulus/api/models/Granule.removeGranuleFromCmr` and use the Granule UR from the CMR metadata to remove the granule from CMR

- **CUMULUS-1101**
  - Added new `@cumulus/checksum` package. This package provides functions to calculate and validate checksums.
  - Added new checksumming functions to `@cumulus/common/aws`: `calculateS3ObjectChecksum` and `validateS3ObjectChecksum`, which depend on the `checksum` package.

- CUMULUS-1171
  - Added `@cumulus/common` API documentation to `packages/common/docs/API.md`
  - Added an `npm run build-docs` task to `@cumulus/common`
  - Added `@cumulus/common/string#isValidHostname()`
  - Added `@cumulus/common/string#match()`
  - Added `@cumulus/common/string#matches()`
  - Added `@cumulus/common/string#toLower()`
  - Added `@cumulus/common/string#toUpper()`
  - Added `@cumulus/common/URLUtils#buildURL()`
  - Added `@cumulus/common/util#isNil()`
  - Added `@cumulus/common/util#isNull()`
  - Added `@cumulus/common/util#isUndefined()`
  - Added `@cumulus/common/util#negate()`

- **CUMULUS-1176**
  - Added new `@cumulus/files-to-granules` task to handle converting file array output from `cumulus-process` tasks into granule objects.
    Allows simplification of `@cumulus/move-granules` and `@cumulus/post-to-cmr`, see Changed section for more details.

- CUMULUS-1151 Compare the granule holdings in CMR with Cumulus' internal data store
- CUMULUS-1152 Compare the granule file holdings in CMR with Cumulus' internal data store

### Changed

- **CUMULUS-1216** - Updated `@cumulus/ingest/granule/ingestFile` to download files to expected staging location.
- **CUMULUS-1208** - Updated `@cumulus/ingest/queue/enqueueGranuleIngestMessage()` to not transform granule object passed to it when building an ingest message
- **CUMULUS-1198** - `@cumulus/ingest` no longer enforces any expectations about whether `provider_path` contains a leading slash or not.
- **CUMULUS-1170**
  - Update scripts and docs to use `npm` instead of `yarn`
  - Use `package-lock.json` files to ensure matching versions of npm packages
  - Update CI builds to use `npm ci` instead of `npm install`
- **CUMULUS-670**
  - Updated ParsePDR task to read standard PDR types+ (+ tgz as an external customer requirement) and add a fileType to granule-files on Granule discovery
  - Updated ParsePDR to fail if unrecognized type is used
  - Updated all relevant task schemas to include granule->files->filetype as a string value
  - Updated tests/test fixtures to include the fileType in the step function/task inputs and output validations as needed
  - Updated MoveGranules task to handle incoming configuration with new "fileType" values and to add them as appropriate to the lambda output.
  - Updated DiscoverGranules step/related workflows to read new Collection file parameter fileType that will map a discovered file to a workflow fileType
  - Updated CNM parser to add the fileType to the defined granule file fileType on ingest and updated integration tests to verify/validate that behavior
  - Updated generateEcho10XMLString in cmr-utils.js to use a map/related library to ensure order as CMR requires ordering for their online resources.
  - Updated post-to-cmr task to appropriately export CNM filetypes to CMR in echo10/UMM exports
- **CUMULUS-1139** - Granules stored in the API contain a `files` property. That schema has been greatly
  simplified and now better matches the CNM format.
  - The `name` property has been renamed to `fileName`.
  - The `filepath` property has been renamed to `key`.
  - The `checksumValue` property has been renamed to `checksum`.
  - The `path` property has been removed.
  - The `url_path` property has been removed.
  - The `filename` property (which contained an `s3://` URL) has been removed, and the `bucket`
    and `key` properties should be used instead. Any requests sent to the API containing a `granule.files[].filename`
    property will be rejected, and any responses coming back from the API will not contain that
    `filename` property.
  - A `source` property has been added, which is a URL indicating the original source of the file.
  - `@cumulus/ingest/granule.moveGranuleFiles()` no longer includes a `filename` field in its
    output. The `bucket` and `key` fields should be used instead.
- **CUMULUS-672**
  - Changed `@cumulus/integration-tests/api/EarthdataLogin.getEarthdataLoginRedirectResponse` to `@cumulus/integration-tests/api/EarthdataLogin.getEarthdataAccessToken`. The new function returns an access response from Earthdata login, if successful.
  - `@cumulus/integration-tests/cmr/getOnlineResources` now accepts an object of options, including `cmrMetadataFormat`. Based on the `cmrMetadataFormat`, the function will correctly retrieve the online resources for each metadata format (ECHO10, UMM-G)

- **CUMULUS-1101**
  - Moved `@cumulus/common/file/getFileChecksumFromStream` into `@cumulus/checksum`, and renamed it to `generateChecksumFromStream`.
    This is a breaking change for users relying on `@cumulus/common/file/getFileChecksumFromStream`.
  - Refactored `@cumulus/ingest/Granule` to depend on new `common/aws` checksum functions and remove significantly present checksumming code.
    - Deprecated `@cumulus/ingest/granule.validateChecksum`. Replaced with `@cumulus/ingest/granule.verifyFile`.
    - Renamed `granule.getChecksumFromFile` to `granule.retrieveSuppliedFileChecksumInformation` to be more accurate.
  - Deprecated `@cumulus/common/aws.checksumS3Objects`. Use `@cumulus/common/aws.calculateS3ObjectChecksum` instead.

- CUMULUS-1171
  - Fixed provider handling in the API to make it consistent between protocols.
    Before this change, FTP providers were configured using the `host` and
    `port` properties. HTTP providers ignored `port` and `protocol`, and stored
    an entire URL in the `host` property. Updated the API to only accept valid
    hostnames or IP addresses in the `provider.host` field. Updated ingest code
    to properly build HTTP and HTTPS URLs from `provider.protocol`,
    `provider.host`, and `provider.port`.
  - The default provider port was being set to 21, no matter what protocol was
    being used. Removed that default.

- **CUMULUS-1176**
  - `@cumulus/move-granules` breaking change:
    Input to `move-granules` is now expected to be in the form of a granules object (i.e. `{ granules: [ { ... }, { ... } ] }`);
    For backwards compatibility with array-of-files outputs from processing steps, use the new `@cumulus/files-to-granules` task as an intermediate step.
    This task will perform the input translation. This change allows `move-granules` to be simpler and behave more predictably.
     `config.granuleIdExtraction` and `config.input_granules` are no longer needed/used by `move-granules`.
  - `@cumulus/post-to-cmr`: `config.granuleIdExtraction` is no longer needed/used by `post-to-cmr`.

- CUMULUS-1174
  - Better error message and stacktrace for S3KeyPairProvider error reporting.

### Fixed

- **CUMULUS-1218** Reconciliation report will now scan only completed granules.
- `@cumulus/api` files and granules were not getting indexed correctly because files indexing was failing in `db-indexer`
- `@cumulus/deployment` A bug in the Cloudformation template was preventing the API from being able to be launched in a VPC, updated the IAM template to give the permissions to be able to run the API in a VPC

### Deprecated

- `@cumulus/api/models/Granule.removeGranuleFromCmr`, instead use `@cumulus/api/models/Granule.removeGranuleFromCmrByGranule`
- `@cumulus/ingest/granule.validateChecksum`, instead use `@cumulus/ingest/granule.verifyFile`
- `@cumulus/common/aws.checksumS3Objects`, instead use `@cumulus/common/aws.calculateS3ObjectChecksum`
- `@cumulus/cmrjs`: `getGranuleId` and `getCmrFiles` are deprecated due to changes in input handling.

## [v1.11.3] - 2019-3-5

### Added

- **CUMULUS-1187** - Added `@cumulus/ingest/granule/duplicateHandlingType()` to determine how duplicate files should be handled in an ingest workflow

### Fixed

- **CUMULUS-1187** - workflows not respecting the duplicate handling value specified in the collection
- Removed refreshToken schema requirement for OAuth

## [v1.11.2] - 2019-2-15

### Added
- CUMULUS-1169
  - Added a `@cumulus/common/StepFunctions` module. It contains functions for querying the AWS
    StepFunctions API. These functions have the ability to retry when a ThrottlingException occurs.
  - Added `@cumulus/common/aws.retryOnThrottlingException()`, which will wrap a function in code to
    retry on ThrottlingExceptions.
  - Added `@cumulus/common/test-utils.throttleOnce()`, which will cause a function to return a
    ThrottlingException the first time it is called, then return its normal result after that.
- CUMULUS-1103 Compare the collection holdings in CMR with Cumulus' internal data store
- CUMULUS-1099 Add support for UMMG JSON metadata versions > 1.4.
    - If a version is found in the metadata object, that version is used for processing and publishing to CMR otherwise, version 1.4 is assumed.
- CUMULUS-678
    - Added support for UMMG json v1.4 metadata files.
  `reconcileCMRMetadata` added to `@cumulus/cmrjs` to update metadata record with new file locations.
  `@cumulus/common/errors` adds two new error types `CMRMetaFileNotFound` and `InvalidArgument`.
  `@cumulus/common/test-utils` adds new function `randomId` to create a random string with id to help in debugging.
  `@cumulus/common/BucketsConfig` adds a new helper class `BucketsConfig` for working with bucket stack configuration and bucket names.
  `@cumulus/common/aws` adds new function `s3PutObjectTagging` as a convenience for the aws  [s3().putObjectTagging](https://docs.aws.amazon.com/AWSJavaScriptSDK/latest/AWS/S3.html#putObjectTagging-property) function.
  `@cumulus/cmrjs` Adds:
        - `isCMRFile` - Identify an echo10(xml) or UMMG(json) metadata file.
        - `metadataObjectFromCMRFile` Read and parse CMR XML file from s3.
        - `updateCMRMetadata` Modify a cmr metadata (xml/json) file with updated information.
        - `publish2CMR` Posts XML or UMMG CMR data to CMR service.
        - `reconcileCMRMetadata` Reconciles cmr metadata file after a file moves.
- Adds some ECS and other permissions to StepRole to enable running ECS tasks from a workflow
- Added Apache logs to cumulus api and distribution lambdas
- **CUMULUS-1119** - Added `@cumulus/integration-tests/api/EarthdataLogin.getEarthdataLoginRedirectResponse` helper for integration tests to handle login with Earthdata and to return response from redirect to Cumulus API
- **CUMULUS-673** Added `@cumulus/common/file/getFileChecksumFromStream` to get file checksum from a readable stream

### Fixed
- CUMULUS-1123
  - Cloudformation template overrides now work as expected

### Changed
- CUMULUS-1169
  - Deprecated the `@cumulus/common/step-functions` module.
  - Updated code that queries the StepFunctions API to use the retry-enabled functions from
    `@cumulus/common/StepFunctions`
- CUMULUS-1121
  - Schema validation is now strongly enforced when writing to the database.
    Additional properties are not allowed and will result in a validation error.
- CUMULUS-678
  `tasks/move-granules` simplified and refactored to use functionality from cmrjs.
  `ingest/granules.moveGranuleFiles` now just moves granule files and returns a list of the updated files. Updating metadata now handled by `@cumulus/cmrjs/reconcileCMRMetadata`.
  `move-granules.updateGranuleMetadata` refactored and bugs fixed in the case of a file matching multiple collection.files.regexps.
  `getCmrXmlFiles` simplified and now only returns an object with the cmrfilename and the granuleId.
  `@cumulus/test-processing` - test processing task updated to generate UMM-G metadata

- CUMULUS-1043
  - `@cumulus/api` now uses [express](http://expressjs.com/) as the API engine.
  - All `@cumulus/api` endpoints on ApiGateway are consolidated to a single endpoint the uses `{proxy+}` definition.
  - All files under `packages/api/endpoints` along with associated tests are updated to support express's request and response objects.
  - Replaced environment variables `internal`, `bucket` and `systemBucket` with `system_bucket`.
  - Update `@cumulus/integration-tests` to work with updated cumulus-api express endpoints

- `@cumulus/integration-tests` - `buildAndExecuteWorkflow` and `buildWorkflow` updated to take a `meta` param to allow for additional fields to be added to the workflow `meta`

- **CUMULUS-1049** Updated `Retrieve Execution Status API` in `@cumulus/api`: If the execution doesn't exist in Step Function API, Cumulus API returns the execution status information from the database.

- **CUMULUS-1119**
  - Renamed `DISTRIBUTION_URL` environment variable to `DISTRIBUTION_ENDPOINT`
  - Renamed `DEPLOYMENT_ENDPOINT` environment variable to `DISTRIBUTION_REDIRECT_ENDPOINT`
  - Renamed `API_ENDPOINT` environment variable to `TOKEN_REDIRECT_ENDPOINT`

### Removed
- Functions deprecated before 1.11.0:
  - @cumulus/api/models/base: static Manager.createTable() and static Manager.deleteTable()
  - @cumulus/ingest/aws/S3
  - @cumulus/ingest/aws/StepFunction.getExecution()
  - @cumulus/ingest/aws/StepFunction.pullEvent()
  - @cumulus/ingest/consumer.Consume
  - @cumulus/ingest/granule/Ingest.getBucket()

### Deprecated
`@cmrjs/ingestConcept`, instead use the CMR object methods. `@cmrjs/CMR.ingestGranule` or `@cmrjs/CMR.ingestCollection`
`@cmrjs/searchConcept`, instead use the CMR object methods. `@cmrjs/CMR.searchGranules` or `@cmrjs/CMR.searchCollections`
`@cmrjs/deleteConcept`, instead use the CMR object methods. `@cmrjs/CMR.deleteGranule` or `@cmrjs/CMR.deleteCollection`



## [v1.11.1] - 2018-12-18

**Please Note**
- Ensure your `app/config.yml` has a `clientId` specified in the `cmr` section. This will allow CMR to identify your requests for better support and metrics.
  - For an example, please see [the example config](https://github.com/nasa/cumulus/blob/1c7e2bf41b75da9f87004c4e40fbcf0f39f56794/example/app/config.yml#L128).

### Added

- Added a `/tokenDelete` endpoint in `@cumulus/api` to delete access token records

### Changed

- CUMULUS-678
`@cumulus/ingest/crypto` moved and renamed to `@cumulus/common/key-pair-provider`
`@cumulus/ingest/aws` function:  `KMSDecryptionFailed` and class: `KMS` extracted and moved to `@cumulus/common` and `KMS` is exported as `KMSProvider` from `@cumulus/common/key-pair-provider`
`@cumulus/ingest/granule` functions: `publish`, `getGranuleId`, `getXMLMetadataAsString`, `getMetadataBodyAndTags`, `parseXmlString`, `getCmrXMLFiles`, `postS3Object`, `contructOnlineAccessUrls`, `updateMetadata`, extracted and moved to `@cumulus/cmrjs`
`getGranuleId`, `getCmrXMLFiles`, `publish`, `updateMetadata` removed from `@cumulus/ingest/granule` and added to `@cumulus/cmrjs`;
`updateMetadata` renamed `updateCMRMetadata`.
`@cumulus/ingest` test files renamed.
- **CUMULUS-1070**
  - Add `'Client-Id'` header to all `@cumulus/cmrjs` requests (made via `searchConcept`, `ingestConcept`, and `deleteConcept`).
  - Updated `cumulus/example/app/config.yml` entry for `cmr.clientId` to use stackName for easier CMR-side identification.

## [v1.11.0] - 2018-11-30

**Please Note**
- Redeploy IAM roles:
  - CUMULUS-817 includes a migration that requires reconfiguration/redeployment of IAM roles.  Please see the [upgrade instructions](https://nasa.github.io/cumulus/docs/upgrade/1.11.0) for more information.
  - CUMULUS-977 includes a few new SNS-related permissions added to the IAM roles that will require redeployment of IAM roles.
- `cumulus-message-adapter` v1.0.13+ is required for `@cumulus/api` granule reingest API to work properly.  The latest version should be downloaded automatically by kes.
- A `TOKEN_SECRET` value (preferably 256-bit for security) must be added to `.env` to securely sign JWTs used for authorization in `@cumulus/api`

### Changed

- **CUUMULUS-1000** - Distribution endpoint now persists logins, instead of
  redirecting to Earthdata Login on every request
- **CUMULUS-783 CUMULUS-790** - Updated `@cumulus/sync-granule` and `@cumulus/move-granules` tasks to always overwrite existing files for manually-triggered reingest.
- **CUMULUS-906** - Updated `@cumulus/api` granule reingest API to
  - add `reingestGranule: true` and `forceDuplicateOverwrite: true` to Cumulus message `cumulus_meta.cumulus_context` field to indicate that the workflow is a manually triggered re-ingest.
  - return warning message to operator when duplicateHandling is not `replace`
  - `cumulus-message-adapter` v1.0.13+ is required.
- **CUMULUS-793** - Updated the granule move PUT request in `@cumulus/api` to reject the move with a 409 status code if one or more of the files already exist at the destination location
- Updated `@cumulus/helloworld` to use S3 to store state for pass on retry tests
- Updated `@cumulus/ingest`:
  - [Required for MAAP] `http.js#list` will now find links with a trailing whitespace
  - Removed code from `granule.js` which looked for files in S3 using `{ Bucket: discoveredFile.bucket, Key: discoveredFile.name }`. This is obsolete since `@cumulus/ingest` uses a `file-staging` and `constructCollectionId()` directory prefixes by default.
- **CUMULUS-989**
  - Updated `@cumulus/api` to use [JWT (JSON Web Token)](https://jwt.io/introduction/) as the transport format for API authorization tokens and to use JWT verification in the request authorization
  - Updated `/token` endpoint in `@cumulus/api` to return tokens as JWTs
  - Added a `/refresh` endpoint in `@cumulus/api` to request new access tokens from the OAuth provider using the refresh token
  - Added `refreshAccessToken` to `@cumulus/api/lib/EarthdataLogin` to manage refresh token requests with the Earthdata OAuth provider

### Added
- **CUMULUS-1050**
  - Separated configuration flags for originalPayload/finalPayload cleanup such that they can be set to different retention times
- **CUMULUS-798**
  - Added daily Executions cleanup CloudWatch event that triggers cleanExecutions lambda
  - Added cleanExecutions lambda that removes finalPayload/originalPayload field entries for records older than configured timeout value (execution_payload_retention_period), with a default of 30 days
- **CUMULUS-815/816**
  - Added 'originalPayload' and 'finalPayload' fields to Executions table
  - Updated Execution model to populate originalPayload with the execution payload on record creation
  - Updated Execution model code to populate finalPayload field with the execution payload on execution completion
  - Execution API now exposes the above fields
- **CUMULUS-977**
  - Rename `kinesisConsumer` to `messageConsumer` as it handles both Kinesis streams and SNS topics as of this version.
  - Add `sns`-type rule support. These rules create a subscription between an SNS topic and the `messageConsumer`.
    When a message is received, `messageConsumer` is triggered and passes the SNS message (JSON format expected) in
    its entirety to the workflow in the `payload` field of the Cumulus message. For more information on sns-type rules,
    see the [documentation](https://nasa.github.io/cumulus/docs/data-cookbooks/setup#rules).
- **CUMULUS-975**
  - Add `KinesisInboundEventLogger` and `KinesisOutboundEventLogger` API lambdas.  These lambdas
    are utilized to dump incoming and outgoing ingest workflow kinesis streams
    to cloudwatch for analytics in case of AWS/stream failure.
  - Update rules model to allow tracking of log_event ARNs related to
    Rule event logging.    Kinesis rule types will now automatically log
    incoming events via a Kinesis event triggered lambda.
 CUMULUS-975-migration-4
  - Update migration code to require explicit migration names per run
  - Added migration_4 to migrate/update exisitng Kinesis rules to have a log event mapping
  - Added new IAM policy for migration lambda
- **CUMULUS-775**
  - Adds a instance metadata endpoint to the `@cumulus/api` package.
  - Adds a new convenience function `hostId` to the `@cumulus/cmrjs` to help build environment specific cmr urls.
  - Fixed `@cumulus/cmrjs.searchConcept` to search and return CMR results.
  - Modified `@cumulus/cmrjs.CMR.searchGranule` and `@cumulus/cmrjs.CMR.searchCollection` to include CMR's provider as a default parameter to searches.
- **CUMULUS-965**
  - Add `@cumulus/test-data.loadJSONTestData()`,
    `@cumulus/test-data.loadTestData()`, and
    `@cumulus/test-data.streamTestData()` to safely load test data. These
    functions should be used instead of using `require()` to load test data,
    which could lead to tests interferring with each other.
  - Add a `@cumulus/common/util/deprecate()` function to mark a piece of code as
    deprecated
- **CUMULUS-986**
  - Added `waitForTestExecutionStart` to `@cumulus/integration-tests`
- **CUMULUS-919**
  - In `@cumulus/deployment`, added support for NGAP permissions boundaries for IAM roles with `useNgapPermissionBoundary` flag in `iam/config.yml`. Defaults to false.

### Fixed
- Fixed a bug where FTP sockets were not closed after an error, keeping the Lambda function active until it timed out [CUMULUS-972]
- **CUMULUS-656**
  - The API will no longer allow the deletion of a provider if that provider is
    referenced by a rule
  - The API will no longer allow the deletion of a collection if that collection
    is referenced by a rule
- Fixed a bug where `@cumulus/sf-sns-report` was not pulling large messages from S3 correctly.

### Deprecated
- `@cumulus/ingest/aws/StepFunction.pullEvent()`. Use `@cumulus/common/aws.pullStepFunctionEvent()`.
- `@cumulus/ingest/consumer.Consume` due to unpredictable implementation. Use `@cumulus/ingest/consumer.Consumer`.
Call `Consumer.consume()` instead of `Consume.read()`.

## [v1.10.4] - 2018-11-28

### Added
- **CUMULUS-1008**
  - New `config.yml` parameter for SQS consumers: `sqs_consumer_rate: (default 500)`, which is the maximum number of
  messages the consumer will attempt to process per execution. Currently this is only used by the sf-starter consumer,
  which runs every minute by default, making this a messages-per-minute upper bound. SQS does not guarantee the number
  of messages returned per call, so this is not a fixed rate of consumption, only attempted number of messages received.

### Deprecated
- `@cumulus/ingest/consumer.Consume` due to unpredictable implementation. Use `@cumulus/ingest/consumer.Consumer`.

### Changed
- Backported update of `packages/api` dependency `@mapbox/dyno` to `1.4.2` to mitigate `event-stream` vulnerability.

## [v1.10.3] - 2018-10-31

### Added
- **CUMULUS-817**
  - Added AWS Dead Letter Queues for lambdas that are scheduled asynchronously/such that failures show up only in cloudwatch logs.
- **CUMULUS-956**
  - Migrated developer documentation and data-cookbooks to Docusaurus
    - supports versioning of documentation
  - Added `docs/docs-how-to.md` to outline how to do things like add new docs or locally install for testing.
  - Deployment/CI scripts have been updated to work with the new format
- **CUMULUS-811**
  - Added new S3 functions to `@cumulus/common/aws`:
    - `aws.s3TagSetToQueryString`: converts S3 TagSet array to querystring (for use with upload()).
    - `aws.s3PutObject`: Returns promise of S3 `putObject`, which puts an object on S3
    - `aws.s3CopyObject`: Returns promise of S3 `copyObject`, which copies an object in S3 to a new S3 location
    - `aws.s3GetObjectTagging`: Returns promise of S3 `getObjectTagging`, which returns an object containing an S3 TagSet.
  - `@/cumulus/common/aws.s3PutObject` defaults to an explicit `ACL` of 'private' if not overridden.
  - `@/cumulus/common/aws.s3CopyObject` defaults to an explicit `TaggingDirective` of 'COPY' if not overridden.

### Deprecated
- **CUMULUS-811**
  - Deprecated `@cumulus/ingest/aws.S3`. Member functions of this class will now
    log warnings pointing to similar functionality in `@cumulus/common/aws`.

## [v1.10.2] - 2018-10-24

### Added
- **CUMULUS-965**
  - Added a `@cumulus/logger` package
- **CUMULUS-885**
  - Added 'human readable' version identifiers to Lambda Versioning lambda aliases
- **CUMULUS-705**
  - Note: Make sure to update the IAM stack when deploying this update.
  - Adds an AsyncOperations model and associated DynamoDB table to the
    `@cumulus/api` package
  - Adds an /asyncOperations endpoint to the `@cumulus/api` package, which can
    be used to fetch the status of an AsyncOperation.
  - Adds a /bulkDelete endpoint to the `@cumulus/api` package, which performs an
    asynchronous bulk-delete operation. This is a stub right now which is only
    intended to demonstration how AsyncOperations work.
  - Adds an AsyncOperation ECS task to the `@cumulus/api` package, which will
    fetch an Lambda function, run it in ECS, and then store the result to the
    AsyncOperations table in DynamoDB.
- **CUMULUS-851** - Added workflow lambda versioning feature to allow in-flight workflows to use lambda versions that were in place when a workflow was initiated
    - Updated Kes custom code to remove logic that used the CMA file key to determine template compilation logic.  Instead, utilize a `customCompilation` template configuration flag to indicate a template should use Cumulus's kes customized methods instead of 'core'.
    - Added `useWorkflowLambdaVersions` configuration option to enable the lambdaVersioning feature set.   **This option is set to true by default** and should be set to false to disable the feature.
    - Added uniqueIdentifier configuration key to S3 sourced lambdas to optionally support S3 lambda resource versioning within this scheme. This key must be unique for each modified version of the lambda package and must be updated in configuration each time the source changes.
    - Added a new nested stack template that will create a `LambdaVersions` stack that will take lambda parameters from the base template, generate lambda versions/aliases and return outputs with references to the most 'current' lambda alias reference, and updated 'core' template to utilize these outputs (if `useWorkflowLambdaVersions` is enabled).

- Created a `@cumulus/api/lib/OAuth2` interface, which is implemented by the
  `@cumulus/api/lib/EarthdataLogin` and `@cumulus/api/lib/GoogleOAuth2` classes.
  Endpoints that need to handle authentication will determine which class to use
  based on environment variables. This also greatly simplifies testing.
- Added `@cumulus/api/lib/assertions`, containing more complex AVA test assertions
- Added PublishGranule workflow to publish a granule to CMR without full reingest. (ingest-in-place capability)

- `@cumulus/integration-tests` new functionality:
  - `listCollections` to list collections from a provided data directory
  - `deleteCollection` to delete list of collections from a deployed stack
  - `cleanUpCollections` combines the above in one function.
  - `listProviders` to list providers from a provided data directory
  - `deleteProviders` to delete list of providers from a deployed stack
  - `cleanUpProviders` combines the above in one function.
  - `@cumulus/integrations-tests/api.js`: `deleteGranule` and `deletePdr` functions to make `DELETE` requests to Cumulus API
  - `rules` API functionality for posting and deleting a rule and listing all rules
  - `wait-for-deploy` lambda for use in the redeployment tests
- `@cumulus/ingest/granule.js`: `ingestFile` inserts new `duplicate_found: true` field in the file's record if a duplicate file already exists on S3.
- `@cumulus/api`: `/execution-status` endpoint requests and returns complete execution output if  execution output is stored in S3 due to size.
- Added option to use environment variable to set CMR host in `@cumulus/cmrjs`.
- **CUMULUS-781** - Added integration tests for `@cumulus/sync-granule` when `duplicateHandling` is set to `replace` or `skip`
- **CUMULUS-791** - `@cumulus/move-granules`: `moveFileRequest` inserts new `duplicate_found: true` field in the file's record if a duplicate file already exists on S3. Updated output schema to document new `duplicate_found` field.

### Removed

- Removed `@cumulus/common/fake-earthdata-login-server`. Tests can now create a
  service stub based on `@cumulus/api/lib/OAuth2` if testing requires handling
  authentication.

### Changed

- **CUMULUS-940** - modified `@cumulus/common/aws` `receiveSQSMessages` to take a parameter object instead of positional parameters.  All defaults remain the same, but now access to long polling is available through `options.waitTimeSeconds`.
- **CUMULUS-948** - Update lambda functions `CNMToCMA` and `CnmResponse` in the `cumulus-data-shared` bucket and point the default stack to them.
- **CUMULUS-782** - Updated `@cumulus/sync-granule` task and `Granule.ingestFile` in `@cumulus/ingest` to keep both old and new data when a destination file with different checksum already exists and `duplicateHandling` is `version`
- Updated the config schema in `@cumulus/move-granules` to include the `moveStagedFiles` param.
- **CUMULUS-778** - Updated config schema and documentation in `@cumulus/sync-granule` to include `duplicateHandling` parameter for specifying how duplicate filenames should be handled
- **CUMULUS-779** - Updated `@cumulus/sync-granule` to throw `DuplicateFile` error when destination files already exist and `duplicateHandling` is `error`
- **CUMULUS-780** - Updated `@cumulus/sync-granule` to use `error` as the default for `duplicateHandling` when it is not specified
- **CUMULUS-780** - Updated `@cumulus/api` to use `error` as the default value for `duplicateHandling` in the `Collection` model
- **CUMULUS-785** - Updated the config schema and documentation in `@cumulus/move-granules` to include `duplicateHandling` parameter for specifying how duplicate filenames should be handled
- **CUMULUS-786, CUMULUS-787** - Updated `@cumulus/move-granules` to throw `DuplicateFile` error when destination files already exist and `duplicateHandling` is `error` or not specified
- **CUMULUS-789** - Updated `@cumulus/move-granules` to keep both old and new data when a destination file with different checksum already exists and `duplicateHandling` is `version`

### Fixed

- `getGranuleId` in `@cumulus/ingest` bug: `getGranuleId` was constructing an error using `filename` which was undefined. The fix replaces `filename` with the `uri` argument.
- Fixes to `del` in `@cumulus/api/endpoints/granules.js` to not error/fail when not all files exist in S3 (e.g. delete granule which has only 2 of 3 files ingested).
- `@cumulus/deployment/lib/crypto.js` now checks for private key existence properly.

## [v1.10.1] - 2018-09-4

### Fixed

- Fixed cloudformation template errors in `@cumulus/deployment/`
  - Replaced references to Fn::Ref: with Ref:
  - Moved long form template references to a newline

## [v1.10.0] - 2018-08-31

### Removed

- Removed unused and broken code from `@cumulus/common`
  - Removed `@cumulus/common/test-helpers`
  - Removed `@cumulus/common/task`
  - Removed `@cumulus/common/message-source`
  - Removed the `getPossiblyRemote` function from `@cumulus/common/aws`
  - Removed the `startPromisedSfnExecution` function from `@cumulus/common/aws`
  - Removed the `getCurrentSfnTask` function from `@cumulus/common/aws`

### Changed

- **CUMULUS-839** - In `@cumulus/sync-granule`, 'collection' is now an optional config parameter

### Fixed

- **CUMULUS-859** Moved duplicate code in `@cumulus/move-granules` and `@cumulus/post-to-cmr` to `@cumulus/ingest`. Fixed imports making assumptions about directory structure.
- `@cumulus/ingest/consumer` correctly limits the number of messages being received and processed from SQS. Details:
  - **Background:** `@cumulus/api` includes a lambda `<stack-name>-sqs2sf` which processes messages from the `<stack-name>-startSF` SQS queue every minute. The `sqs2sf` lambda uses `@cumulus/ingest/consumer` to receive and process messages from SQS.
  - **Bug:** More than `messageLimit` number of messages were being consumed and processed from the `<stack-name>-startSF` SQS queue. Many step functions were being triggered simultaneously by the lambda `<stack-name>-sqs2sf` (which consumes every minute from the `startSF` queue) and resulting in step function failure with the error: `An error occurred (ThrottlingException) when calling the GetExecutionHistory`.
  - **Fix:** `@cumulus/ingest/consumer#processMessages` now processes messages until `timeLimit` has passed _OR_ once it receives up to `messageLimit` messages. `sqs2sf` is deployed with a [default `messageLimit` of 10](https://github.com/nasa/cumulus/blob/670000c8a821ff37ae162385f921c40956e293f7/packages/deployment/app/config.yml#L147).
  - **IMPORTANT NOTE:** `consumer` will actually process up to `messageLimit * 2 - 1` messages. This is because sometimes `receiveSQSMessages` will return less than `messageLimit` messages and thus the consumer will continue to make calls to `receiveSQSMessages`. For example, given a `messageLimit` of 10 and subsequent calls to `receiveSQSMessages` returns up to 9 messages, the loop will continue and a final call could return up to 10 messages.


## [v1.9.1] - 2018-08-22

**Please Note** To take advantage of the added granule tracking API functionality, updates are required for the message adapter and its libraries. You should be on the following versions:
- `cumulus-message-adapter` 1.0.9+
- `cumulus-message-adapter-js` 1.0.4+
- `cumulus-message-adapter-java` 1.2.7+
- `cumulus-message-adapter-python` 1.0.5+

### Added

- **CUMULUS-687** Added logs endpoint to search for logs from a specific workflow execution in `@cumulus/api`. Added integration test.
- **CUMULUS-836** - `@cumulus/deployment` supports a configurable docker storage driver for ECS. ECS can be configured with either `devicemapper` (the default storage driver for AWS ECS-optimized AMIs) or `overlay2` (the storage driver used by the NGAP 2.0 AMI). The storage driver can be configured in `app/config.yml` with `ecs.docker.storageDriver: overlay2 | devicemapper`. The default is `overlay2`.
  - To support this configuration, a [Handlebars](https://handlebarsjs.com/) helper `ifEquals` was added to `packages/deployment/lib/kes.js`.
- **CUMULUS-836** - `@cumulus/api` added IAM roles required by the NGAP 2.0 AMI. The NGAP 2.0 AMI runs a script `register_instances_with_ssm.py` which requires the ECS IAM role to include `ec2:DescribeInstances` and `ssm:GetParameter` permissions.

### Fixed
- **CUMULUS-836** - `@cumulus/deployment` uses `overlay2` driver by default and does not attempt to write `--storage-opt dm.basesize` to fix [this error](https://github.com/moby/moby/issues/37039).
- **CUMULUS-413** Kinesis processing now captures all errrors.
  - Added kinesis fallback mechanism when errors occur during record processing.
  - Adds FallbackTopicArn to `@cumulus/api/lambdas.yml`
  - Adds fallbackConsumer lambda to `@cumulus/api`
  - Adds fallbackqueue option to lambda definitions capture lambda failures after three retries.
  - Adds kinesisFallback SNS topic to signal incoming errors from kinesis stream.
  - Adds kinesisFailureSQS to capture fully failed events from all retries.
- **CUMULUS-855** Adds integration test for kinesis' error path.
- **CUMULUS-686** Added workflow task name and version tracking via `@cumulus/api` executions endpoint under new `tasks` property, and under `workflow_tasks` in step input/output.
  - Depends on `cumulus-message-adapter` 1.0.9+, `cumulus-message-adapter-js` 1.0.4+, `cumulus-message-adapter-java` 1.2.7+ and `cumulus-message-adapter-python` 1.0.5+
- **CUMULUS-771**
  - Updated sync-granule to stream the remote file to s3
  - Added integration test for ingesting granules from ftp provider
  - Updated http/https integration tests for ingesting granules from http/https providers
- **CUMULUS-862** Updated `@cumulus/integration-tests` to handle remote lambda output
- **CUMULUS-856** Set the rule `state` to have default value `ENABLED`

### Changed

- In `@cumulus/deployment`, changed the example app config.yml to have additional IAM roles

## [v1.9.0] - 2018-08-06

**Please note** additional information and upgrade instructions [here](https://nasa.github.io/cumulus/docs/upgrade/1.9.0)

### Added
- **CUMULUS-712** - Added integration tests verifying expected behavior in workflows
- **GITC-776-2** - Add support for versioned collections

### Fixed
- **CUMULUS-832**
  - Fixed indentation in example config.yml in `@cumulus/deployment`
  - Fixed issue with new deployment using the default distribution endpoint in `@cumulus/deployment` and `@cumulus/api`

## [v1.8.1] - 2018-08-01

**Note** IAM roles should be re-deployed with this release.

- **Cumulus-726**
  - Added function to `@cumulus/integration-tests`: `sfnStep` includes `getStepInput` which returns the input to the schedule event of a given step function step.
  - Added IAM policy `@cumulus/deployment`: Lambda processing IAM role includes `kinesis::PutRecord` so step function lambdas can write to kinesis streams.
- **Cumulus Community Edition**
  - Added Google OAuth authentication token logic to `@cumulus/api`. Refactored token endpoint to use environment variable flag `OAUTH_PROVIDER` when determining with authentication method to use.
  - Added API Lambda memory configuration variable `api_lambda_memory` to `@cumulus/api` and `@cumulus/deployment`.

### Changed

- **Cumulus-726**
  - Changed function in `@cumulus/api`: `models/rules.js#addKinesisEventSource` was modified to call to `deleteKinesisEventSource` with all required parameters (rule's name, arn and type).
  - Changed function in `@cumulus/integration-tests`: `getStepOutput` can now be used to return output of failed steps. If users of this function want the output of a failed event, they can pass a third parameter `eventType` as `'failure'`. This function will work as always for steps which completed successfully.

### Removed

- **Cumulus-726**
  - Configuration change to `@cumulus/deployment`: Removed default auto scaling configuration for Granules and Files DynamoDB tables.

- **CUMULUS-688**
  - Add integration test for ExecutionStatus
  - Function addition to `@cumulus/integration-tests`: `api` includes `getExecutionStatus` which returns the execution status from the Cumulus API

## [v1.8.0] - 2018-07-23

### Added

- **CUMULUS-718** Adds integration test for Kinesis triggering a workflow.

- **GITC-776-3** Added more flexibility for rules.  You can now edit all fields on the rule's record
We may need to update the api documentation to reflect this.

- **CUMULUS-681** - Add ingest-in-place action to granules endpoint
    - new applyWorkflow action at PUT /granules/{granuleid} Applying a workflow starts an execution of the provided workflow and passes the granule record as payload.
      Parameter(s):
        - workflow - the workflow name

- **CUMULUS-685** - Add parent exeuction arn to the execution which is triggered from a parent step function

### Changed
- **CUMULUS-768** - Integration tests get S3 provider data from shared data folder

### Fixed
- **CUMULUS-746** - Move granule API correctly updates record in dynamo DB and cmr xml file
- **CUMULUS-766** - Populate database fileSize field from S3 if value not present in Ingest payload

## [v1.7.1] - 2018-07-27

### Fixed
- **CUMULUS-766** - Backport from 1.8.0 - Populate database fileSize field from S3 if value not present in Ingest payload

## [v1.7.0] - 2018-07-02

### Please note: [Upgrade Instructions](https://nasa.github.io/cumulus/docs/upgrade/1.7.0)

### Added
- **GITC-776-2** - Add support for versioned collectons
- **CUMULUS-491** - Add granule reconciliation API endpoints.
- **CUMULUS-480** Add suport for backup and recovery:
  - Add DynamoDB tables for granules, executions and pdrs
  - Add ability to write all records to S3
  - Add ability to download all DynamoDB records in form json files
  - Add ability to upload records to DynamoDB
  - Add migration scripts for copying granule, pdr and execution records from ElasticSearch to DynamoDB
  - Add IAM support for batchWrite on dynamoDB
-
- **CUMULUS-508** - `@cumulus/deployment` cloudformation template allows for lambdas and ECS clusters to have multiple AZ availability.
    - `@cumulus/deployment` also ensures docker uses `devicemapper` storage driver.
- **CUMULUS-755** - `@cumulus/deployment` Add DynamoDB autoscaling support.
    - Application developers can add autoscaling and override default values in their deployment's `app/config.yml` file using a `{TableName}Table:` key.

### Fixed
- **CUMULUS-747** - Delete granule API doesn't delete granule files in s3 and granule in elasticsearch
    - update the StreamSpecification DynamoDB tables to have StreamViewType: "NEW_AND_OLD_IMAGES"
    - delete granule files in s3
- **CUMULUS-398** - Fix not able to filter executions by workflow
- **CUMULUS-748** - Fix invalid lambda .zip files being validated/uploaded to AWS
- **CUMULUS-544** - Post to CMR task has UAT URL hard-coded
  - Made configurable: PostToCmr now requires CMR_ENVIRONMENT env to be set to 'SIT' or 'OPS' for those CMR environments. Default is UAT.

### Changed
- **GITC-776-4** - Changed Discover-pdrs to not rely on collection but use provider_path in config. It also has an optional filterPdrs regex configuration parameter

- **CUMULUS-710** - In the integration test suite, `getStepOutput` returns the output of the first successful step execution or last failed, if none exists

## [v1.6.0] - 2018-06-06

### Please note: [Upgrade Instructions](https://nasa.github.io/cumulus/docs/upgrade/1.6.0)

### Fixed
- **CUMULUS-602** - Format all logs sent to Elastic Search.
  - Extract cumulus log message and index it to Elastic Search.

### Added
- **CUMULUS-556** - add a mechanism for creating and running migration scripts on deployment.
- **CUMULUS-461** Support use of metadata date and other components in `url_path` property

### Changed
- **CUMULUS-477** Update bucket configuration to support multiple buckets of the same type:
  - Change the structure of the buckets to allow for  more than one bucket of each type. The bucket structure is now:
    bucket-key:
      name: <bucket-name>
      type: <type> i.e. internal, public, etc.
  - Change IAM and app deployment configuration to support new bucket structure
  - Update tasks and workflows to support new bucket structure
  - Replace instances where buckets.internal is relied upon to either use the system bucket or a configured bucket
  - Move IAM template to the deployment package. NOTE: You now have to specify '--template node_modules/@cumulus/deployment/iam' in your IAM deployment
  - Add IAM cloudformation template support to filter buckets by type

## [v1.5.5] - 2018-05-30

### Added
- **CUMULUS-530** - PDR tracking through Queue-granules
  - Add optional `pdr` property to the sync-granule task's input config and output payload.
- **CUMULUS-548** - Create a Lambda task that generates EMS distribution reports
  - In order to supply EMS Distribution Reports, you must enable S3 Server
    Access Logging on any S3 buckets used for distribution. See [How Do I Enable Server Access Logging for an S3 Bucket?](https://docs.aws.amazon.com/AmazonS3/latest/user-guide/server-access-logging.html)
    The "Target bucket" setting should point at the Cumulus internal bucket.
    The "Target prefix" should be
    "<STACK_NAME>/ems-distribution/s3-server-access-logs/", where "STACK_NAME"
    is replaced with the name of your Cumulus stack.

### Fixed
- **CUMULUS-546 - Kinesis Consumer should catch and log invalid JSON**
  - Kinesis Consumer lambda catches and logs errors so that consumer doesn't get stuck in a loop re-processing bad json records.
- EMS report filenames are now based on their start time instead of the time
  instead of the time that the report was generated
- **CUMULUS-552 - Cumulus API returns different results for the same collection depending on query**
  - The collection, provider and rule records in elasticsearch are now replaced with records from dynamo db when the dynamo db records are updated.

### Added
- `@cumulus/deployment`'s default cloudformation template now configures storage for Docker to match the configured ECS Volume. The template defines Docker's devicemapper basesize (`dm.basesize`) using `ecs.volumeSize`. This addresses ECS default of limiting Docker containers to 10GB of storage ([Read more](https://aws.amazon.com/premiumsupport/knowledge-center/increase-default-ecs-docker-limit/)).

## [v1.5.4] - 2018-05-21

### Added
- **CUMULUS-535** - EMS Ingest, Archive, Archive Delete reports
  - Add lambda EmsReport to create daily EMS Ingest, Archive, Archive Delete reports
  - ems.provider property added to `@cumulus/deployment/app/config.yml`.
    To change the provider name, please add `ems: provider` property to `app/config.yml`.
- **CUMULUS-480** Use DynamoDB to store granules, pdrs and execution records
  - Activate PointInTime feature on DynamoDB tables
  - Increase test coverage on api package
  - Add ability to restore metadata records from json files to DynamoDB
- **CUMULUS-459** provide API endpoint for moving granules from one location on s3 to another

## [v1.5.3] - 2018-05-18

### Fixed
- **CUMULUS-557 - "Add dataType to DiscoverGranules output"**
  - Granules discovered by the DiscoverGranules task now include dataType
  - dataType is now a required property for granules used as input to the
    QueueGranules task
- **CUMULUS-550** Update deployment app/config.yml to force elasticsearch updates for deleted granules

## [v1.5.2] - 2018-05-15

### Fixed
- **CUMULUS-514 - "Unable to Delete the Granules"**
  - updated cmrjs.deleteConcept to return success if the record is not found
    in CMR.

### Added
- **CUMULUS-547** - The distribution API now includes an
  "earthdataLoginUsername" query parameter when it returns a signed S3 URL
- **CUMULUS-527 - "parse-pdr queues up all granules and ignores regex"**
  - Add an optional config property to the ParsePdr task called
    "granuleIdFilter". This property is a regular expression that is applied
    against the filename of the first file of each granule contained in the
    PDR. If the regular expression matches, then the granule is included in
    the output. Defaults to '.', which will match all granules in the PDR.
- File checksums in PDRs now support MD5
- Deployment support to subscribe to an SNS topic that already exists
- **CUMULUS-470, CUMULUS-471** In-region S3 Policy lambda added to API to update bucket policy for in-region access.
- **CUMULUS-533** Added fields to granule indexer to support EMS ingest and archive record creation
- **CUMULUS-534** Track deleted granules
  - added `deletedgranule` type to `cumulus` index.
  - **Important Note:** Force custom bootstrap to re-run by adding this to
    app/config.yml `es: elasticSearchMapping: 7`
- You can now deploy cumulus without ElasticSearch. Just add `es: null` to your `app/config.yml` file. This is only useful for debugging purposes. Cumulus still requires ElasticSearch to properly operate.
- `@cumulus/integration-tests` includes and exports the `addRules` function, which seeds rules into the DynamoDB table.
- Added capability to support EFS in cloud formation template. Also added
  optional capability to ssh to your instance and privileged lambda functions.
- Added support to force discovery of PDRs that have already been processed
  and filtering of selected data types
- `@cumulus/cmrjs` uses an environment variable `USER_IP_ADDRESS` or fallback
  IP address of `10.0.0.0` when a public IP address is not available. This
  supports lambda functions deployed into a VPC's private subnet, where no
  public IP address is available.

### Changed
- **CUMULUS-550** Custom bootstrap automatically adds new types to index on
  deployment

## [v1.5.1] - 2018-04-23
### Fixed
- add the missing dist folder to the hello-world task
- disable uglifyjs on the built version of the pdr-status-check (read: https://github.com/webpack-contrib/uglifyjs-webpack-plugin/issues/264)

## [v1.5.0] - 2018-04-23
### Changed
- Removed babel from all tasks and packages and increased minimum node requirements to version 8.10
- Lambda functions created by @cumulus/deployment will use node8.10 by default
- Moved [cumulus-integration-tests](https://github.com/nasa/cumulus-integration-tests) to the `example` folder CUMULUS-512
- Streamlined all packages dependencies (e.g. remove redundant dependencies and make sure versions are the same across packages)
- **CUMULUS-352:** Update Cumulus Elasticsearch indices to use [index aliases](https://www.elastic.co/guide/en/elasticsearch/reference/current/indices-aliases.html).
- **CUMULUS-519:** ECS tasks are no longer restarted after each CF deployment unless `ecs.restartTasksOnDeploy` is set to true
- **CUMULUS-298:** Updated log filterPattern to include all CloudWatch logs in ElasticSearch
- **CUMULUS-518:** Updates to the SyncGranule config schema
  - `granuleIdExtraction` is no longer a property
  - `process` is now an optional property
  - `provider_path` is no longer a property

### Fixed
- **CUMULUS-455 "Kes deployments using only an updated message adapter do not get automatically deployed"**
  - prepended the hash value of cumulus-message-adapter.zip file to the zip file name of lambda which uses message adapter.
  - the lambda function will be redeployed when message adapter or lambda function are updated
- Fixed a bug in the bootstrap lambda function where it stuck during update process
- Fixed a bug where the sf-sns-report task did not return the payload of the incoming message as the output of the task [CUMULUS-441]

### Added
- **CUMULUS-352:** Add reindex CLI to the API package.
- **CUMULUS-465:** Added mock http/ftp/sftp servers to the integration tests
- Added a `delete` method to the `@common/CollectionConfigStore` class
- **CUMULUS-467 "@cumulus/integration-tests or cumulus-integration-tests should seed provider and collection in deployed DynamoDB"**
  - `example` integration-tests populates providers and collections to database
  - `example` workflow messages are populated from workflow templates in s3, provider and collection information in database, and input payloads.  Input templates are removed.
  - added `https` protocol to provider schema

## [v1.4.1] - 2018-04-11

### Fixed
- Sync-granule install

## [v1.4.0] - 2018-04-09

### Fixed
- **CUMULUS-392 "queue-granules not returning the sfn-execution-arns queued"**
  - updated queue-granules to return the sfn-execution-arns queued and pdr if exists.
  - added pdr to ingest message meta.pdr instead of payload, so the pdr information doesn't get lost in the ingest workflow, and ingested granule in elasticsearch has pdr name.
  - fixed sf-sns-report schema, remove the invalid part
  - fixed pdr-status-check schema, the failed execution contains arn and reason
- **CUMULUS-206** make sure homepage and repository urls exist in package.json files of tasks and packages

### Added
- Example folder with a cumulus deployment example

### Changed
- [CUMULUS-450](https://bugs.earthdata.nasa.gov/browse/CUMULUS-450) - Updated
  the config schema of the **queue-granules** task
  - The config no longer takes a "collection" property
  - The config now takes an "internalBucket" property
  - The config now takes a "stackName" property
- [CUMULUS-450](https://bugs.earthdata.nasa.gov/browse/CUMULUS-450) - Updated
  the config schema of the **parse-pdr** task
  - The config no longer takes a "collection" property
  - The "stack", "provider", and "bucket" config properties are now
    required
- **CUMULUS-469** Added a lambda to the API package to prototype creating an S3 bucket policy for direct, in-region S3 access for the prototype bucket

### Removed
- Removed the `findTmpTestDataDirectory()` function from
  `@cumulus/common/test-utils`

### Fixed
- [CUMULUS-450](https://bugs.earthdata.nasa.gov/browse/CUMULUS-450)
  - The **queue-granules** task now enqueues a **sync-granule** task with the
    correct collection config for that granule based on the granule's
    data-type. It had previously been using the collection config from the
    config of the **queue-granules** task, which was a problem if the granules
    being queued belonged to different data-types.
  - The **parse-pdr** task now handles the case where a PDR contains granules
    with different data types, and uses the correct granuleIdExtraction for
    each granule.

### Added
- **CUMULUS-448** Add code coverage checking using [nyc](https://github.com/istanbuljs/nyc).

## [v1.3.0] - 2018-03-29

### Deprecated
- discover-s3-granules is deprecated. The functionality is provided by the discover-granules task
### Fixed
- **CUMULUS-331:** Fix aws.downloadS3File to handle non-existent key
- Using test ftp provider for discover-granules testing [CUMULUS-427]
- **CUMULUS-304: "Add AWS API throttling to pdr-status-check task"** Added concurrency limit on SFN API calls.  The default concurrency is 10 and is configurable through Lambda environment variable CONCURRENCY.
- **CUMULUS-414: "Schema validation not being performed on many tasks"** revised npm build scripts of tasks that use cumulus-message-adapter to place schema directories into dist directories.
- **CUMULUS-301:** Update all tests to use test-data package for testing data.
- **CUMULUS-271: "Empty response body from rules PUT endpoint"** Added the updated rule to response body.
- Increased memory allotment for `CustomBootstrap` lambda function. Resolves failed deployments where `CustomBootstrap` lambda function was failing with error `Process exited before completing request`. This was causing deployments to stall, fail to update and fail to rollback. This error is thrown when the lambda function tries to use more memory than it is allotted.
- Cumulus repository folders structure updated:
  - removed the `cumulus` folder altogether
  - moved `cumulus/tasks` to `tasks` folder at the root level
  - moved the tasks that are not converted to use CMA to `tasks/.not_CMA_compliant`
  - updated paths where necessary

### Added
- `@cumulus/integration-tests` - Added support for testing the output of an ECS activity as well as a Lambda function.

## [v1.2.0] - 2018-03-20

### Fixed
- Update vulnerable npm packages [CUMULUS-425]
- `@cumulus/api`: `kinesis-consumer.js` uses `sf-scheduler.js#schedule` instead of placing a message directly on the `startSF` SQS queue. This is a fix for [CUMULUS-359](https://bugs.earthdata.nasa.gov/browse/CUMULUS-359) because `sf-scheduler.js#schedule` looks up the provider and collection data in DynamoDB and adds it to the `meta` object of the enqueued message payload.
- `@cumulus/api`: `kinesis-consumer.js` catches and logs errors instead of doing an error callback. Before this change, `kinesis-consumer` was failing to process new records when an existing record caused an error because it would call back with an error and stop processing additional records. It keeps trying to process the record causing the error because it's "position" in the stream is unchanged. Catching and logging the errors is part 1 of the fix. Proposed part 2 is to enqueue the error and the message on a "dead-letter" queue so it can be processed later ([CUMULUS-413](https://bugs.earthdata.nasa.gov/browse/CUMULUS-413)).
- **CUMULUS-260: "PDR page on dashboard only shows zeros."** The PDR stats in LPDAAC are all 0s, even if the dashboard has been fixed to retrieve the correct fields.  The current version of pdr-status-check has a few issues.
  - pdr is not included in the input/output schema.  It's available from the input event.  So the pdr status and stats are not updated when the ParsePdr workflow is complete.  Adding the pdr to the input/output of the task will fix this.
  - pdr-status-check doesn't update pdr stats which prevent the real time pdr progress from showing up in the dashboard. To solve this, added lambda function sf-sns-report which is copied from @cumulus/api/lambdas/sf-sns-broadcast with modification, sf-sns-report can be used to report step function status anywhere inside a step function.  So add step sf-sns-report after each pdr-status-check, we will get the PDR status progress at real time.
  - It's possible an execution is still in the queue and doesn't exist in sfn yet.  Added code to handle 'ExecutionDoesNotExist' error when checking the execution status.
- Fixed `aws.cloudwatchevents()` typo in `packages/ingest/aws.js`. This typo was the root cause of the error: `Error: Could not process scheduled_ingest, Error: : aws.cloudwatchevents is not a constructor` seen when trying to update a rule.


### Removed

- `@cumulus/ingest/aws`: Remove queueWorkflowMessage which is no longer being used by `@cumulus/api`'s `kinesis-consumer.js`.

## [v1.1.4] - 2018-03-15

### Added
- added flag `useList` to parse-pdr [CUMULUS-404]

### Fixed

- Pass encrypted password to the ApiGranule Lambda function [CUMULUS-424]


## [v1.1.3] - 2018-03-14
### Fixed
- Changed @cumulus/deployment package install behavior. The build process will happen after installation

## [v1.1.2] - 2018-03-14

### Added
- added tools to @cumulus/integration-tests for local integration testing
- added end to end testing for discovering and parsing of PDRs
- `yarn e2e` command is available for end to end testing
### Fixed

- **CUMULUS-326: "Occasionally encounter "Too Many Requests" on deployment"** The api gateway calls will handle throttling errors
- **CUMULUS-175: "Dashboard providers not in sync with AWS providers."** The root cause of this bug - DynamoDB operations not showing up in Elasticsearch - was shared by collections and rules. The fix was to update providers', collections' and rules; POST, PUT and DELETE endpoints to operate on DynamoDB and using DynamoDB streams to update Elasticsearch. The following packages were made:
  - `@cumulus/deployment` deploys DynamoDB streams for the Collections, Providers and Rules tables as well as a new lambda function called `dbIndexer`. The `dbIndexer` lambda has an event source mapping which listens to each of the DynamoDB streams. The dbIndexer lambda receives events referencing operations on the DynamoDB table and updates the elasticsearch cluster accordingly.
  - The `@cumulus/api` endpoints for collections, providers and rules _only_ query DynamoDB, with the exception of LIST endpoints and the collections' GET endpoint.

### Updated
- Broke up `kes.override.js` of @cumulus/deployment to multiple modules and moved to a new location
- Expanded @cumulus/deployment test coverage
- all tasks were updated to use cumulus-message-adapter-js 1.0.1
- added build process to integration-tests package to babelify it before publication
- Update @cumulus/integration-tests lambda.js `getLambdaOutput` to return the entire lambda output. Previously `getLambdaOutput` returned only the payload.

## [v1.1.1] - 2018-03-08

### Removed
- Unused queue lambda in api/lambdas [CUMULUS-359]

### Fixed
- Kinesis message content is passed to the triggered workflow [CUMULUS-359]
- Kinesis message queues a workflow message and does not write to rules table [CUMULUS-359]

## [v1.1.0] - 2018-03-05

### Added

- Added a `jlog` function to `common/test-utils` to aid in test debugging
- Integration test package with command line tool [CUMULUS-200] by @laurenfrederick
- Test for FTP `useList` flag [CUMULUS-334] by @kkelly51

### Updated
- The `queue-pdrs` task now uses the [cumulus-message-adapter-js](https://github.com/nasa/cumulus-message-adapter-js)
  library
- Updated the `queue-pdrs` JSON schemas
- The test-utils schema validation functions now throw an error if validation
  fails
- The `queue-granules` task now uses the [cumulus-message-adapter-js](https://github.com/nasa/cumulus-message-adapter-js)
  library
- Updated the `queue-granules` JSON schemas

### Removed
- Removed the `getSfnExecutionByName` function from `common/aws`
- Removed the `getGranuleStatus` function from `common/aws`

## [v1.0.1] - 2018-02-27

### Added
- More tests for discover-pdrs, dicover-granules by @yjpa7145
- Schema validation utility for tests by @yjpa7145

### Changed
- Fix an FTP listing bug for servers that do not support STAT [CUMULUS-334] by @kkelly51

## [v1.0.0] - 2018-02-23

[Unreleased]: https://github.com/nasa/cumulus/compare/v1.13.0...HEAD
[v1.13.0]: https://github.com/nasa/cumulus/compare/v1.12.1...v1.13.0
[v1.12.1]: https://github.com/nasa/cumulus/compare/v1.12.0...v1.12.1
[v1.12.0]: https://github.com/nasa/cumulus/compare/v1.11.3...v1.12.0
[v1.11.3]: https://github.com/nasa/cumulus/compare/v1.11.2...v1.11.3
[v1.11.2]: https://github.com/nasa/cumulus/compare/v1.11.1...v1.11.2
[v1.11.1]: https://github.com/nasa/cumulus/compare/v1.11.0...v1.11.1
[v1.11.0]: https://github.com/nasa/cumulus/compare/v1.10.4...v1.11.0
[v1.10.4]: https://github.com/nasa/cumulus/compare/v1.10.3...v1.10.4
[v1.10.3]: https://github.com/nasa/cumulus/compare/v1.10.2...v1.10.3
[v1.10.2]: https://github.com/nasa/cumulus/compare/v1.10.1...v1.10.2
[v1.10.1]: https://github.com/nasa/cumulus/compare/v1.10.0...v1.10.1
[v1.10.0]: https://github.com/nasa/cumulus/compare/v1.9.1...v1.10.0
[v1.9.1]: https://github.com/nasa/cumulus/compare/v1.9.0...v1.9.1
[v1.9.0]: https://github.com/nasa/cumulus/compare/v1.8.1...v1.9.0
[v1.8.1]: https://github.com/nasa/cumulus/compare/v1.8.0...v1.8.1
[v1.8.0]: https://github.com/nasa/cumulus/compare/v1.7.0...v1.8.0
[v1.7.0]: https://github.com/nasa/cumulus/compare/v1.6.0...v1.7.0
[v1.6.0]: https://github.com/nasa/cumulus/compare/v1.5.5...v1.6.0
[v1.5.5]: https://github.com/nasa/cumulus/compare/v1.5.4...v1.5.5
[v1.5.4]: https://github.com/nasa/cumulus/compare/v1.5.3...v1.5.4
[v1.5.3]: https://github.com/nasa/cumulus/compare/v1.5.2...v1.5.3
[v1.5.2]: https://github.com/nasa/cumulus/compare/v1.5.1...v1.5.2
[v1.5.1]: https://github.com/nasa/cumulus/compare/v1.5.0...v1.5.1
[v1.5.0]: https://github.com/nasa/cumulus/compare/v1.4.1...v1.5.0
[v1.4.1]: https://github.com/nasa/cumulus/compare/v1.4.0...v1.4.1
[v1.4.0]: https://github.com/nasa/cumulus/compare/v1.3.0...v1.4.0
[v1.3.0]: https://github.com/nasa/cumulus/compare/v1.2.0...v1.3.0
[v1.2.0]: https://github.com/nasa/cumulus/compare/v1.1.4...v1.2.0
[v1.1.4]: https://github.com/nasa/cumulus/compare/v1.1.3...v1.1.4
[v1.1.3]: https://github.com/nasa/cumulus/compare/v1.1.2...v1.1.3
[v1.1.2]: https://github.com/nasa/cumulus/compare/v1.1.1...v1.1.2
[v1.1.1]: https://github.com/nasa/cumulus/compare/v1.0.1...v1.1.1
[v1.1.0]: https://github.com/nasa/cumulus/compare/v1.0.1...v1.1.0
[v1.0.1]: https://github.com/nasa/cumulus/compare/v1.0.0...v1.0.1
[v1.0.0]: https://github.com/nasa/cumulus/compare/pre-v1-release...v1.0.0<|MERGE_RESOLUTION|>--- conflicted
+++ resolved
@@ -8,7 +8,6 @@
 ## [Unreleased]
 
 ### PLEASE NOTE
-<<<<<<< HEAD
 
 -  We have encountered transient lambda service errors in our integration testing. Please handle transient service errors following [these guidelines](https://docs.aws.amazon.com/step-functions/latest/dg/bp-lambda-serviceexception.html). The workflows in the `example/workflows` folder have been updated with retries configured for these errors.
 
@@ -28,9 +27,6 @@
 
     - **Configure S3 Server Access Logs**:  If you are running Cumulus in an NGAP environment you may [configure S3 Server Access Logs](https://nasa.github.io/cumulus/docs/next/deployment/server_access_logging) to be delivered to a shared bucket where the Metrics Team will ingest the logs into their ELK stack.  Contact the Metrics team for permission and location.
 
-=======
-**CUMULUS-799** added some additional IAM permissions to support reading CloudWatch and API Gateway and permissions were added to support indexing to Elasticsearch from the database, so **you will have to redeploy your IAM stack.**
->>>>>>> 32848415
 
 
 ## Added
