# Changelog

All notable changes to this project will be documented in this file.

The format is based on [Keep a Changelog](http://keepachangelog.com/en/1.0.0/).

## [Unreleased]

<<<<<<< HEAD
## Added
- **CUMULUS-1886**
  - Added `multiple sort keys` support to `@cumulus/api`
=======
### Fixed

- Fixed bug with request headers in `@cumulus/launchpad-auth` causing Launchpad token requests to fail
>>>>>>> 55b8511e

## [v2.0.0] 2020-07-23

### BREAKING CHANGES

- Changes to the `@cumulus/cumulus-api` package
  - The `CumulusApiClientError` class must now be imported using
    `const { CumulusApiClientError } = require('@cumulus/cumulus-api/CumulusApiClientError')`
- The `@cumulus/sftp-client/SftpClient` class must now be imported using
  `const { SftpClient } = require('@cumulus/sftp-client');`
- Instances of `@cumulus/ingest/SftpProviderClient` no longer implicitly connect
  when `download`, `list`, or `sync` are called. You must call `connect` on the
  provider client before issuing one of those calls. Failure to do so will
  result in a "Client not connected" exception being thrown.
- Instances of `@cumulus/ingest/SftpProviderClient` no longer implicitly
  disconnect from the SFTP server when `list` is called.
- Instances of `@cumulus/sftp-client/SftpClient` must now be expclicitly closed
  by calling `.end()`
- Instances of `@cumulus/sftp-client/SftpClient` no longer implicitly connect to
  the server when `download`, `unlink`, `syncToS3`, `syncFromS3`, and `list` are
  called. You must explicitly call `connect` before calling one of those
  methods.
- Changes to the `@cumulus/common` package
  - `cloudwatch-event.getSfEventMessageObject()` now returns `undefined` if the
    message could not be found or could not be parsed. It previously returned
    `null`.
  - `S3KeyPairProvider.decrypt()` now throws an exception if the bucket
    containing the key cannot be determined.
  - `S3KeyPairProvider.decrypt()` now throws an exception if the stack cannot be
    determined.
  - `S3KeyPairProvider.encrypt()` now throws an exception if the bucket
    containing the key cannot be determined.
  - `S3KeyPairProvider.encrypt()` now throws an exception if the stack cannot be
    determined.
  - `sns-event.getSnsEventMessageObject()` now returns `undefined` if it could
    not be parsed. It previously returned `null`.
  - The `aws` module has been removed.
  - The `BucketsConfig.buckets` property is now read-only and private
  - The `test-utils.validateConfig()` function now resolves to `undefined`
    rather than `true`.
  - The `test-utils.validateInput()` function now resolves to `undefined` rather
    than `true`.
  - The `test-utils.validateOutput()` function now resolves to `undefined`
    rather than `true`.
  - The static `S3KeyPairProvider.retrieveKey()` function has been removed.
- Changes to the `@cumulus/cmrjs` package
  - `@cumulus/cmrjs.constructOnlineAccessUrl()` and
    `@cumulus/cmrjs/cmr-utils.constructOnlineAccessUrl()` previously took a
    `buckets` parameter, which was an instance of
    `@cumulus/common/BucketsConfig`. They now take a `bucketTypes` parameter,
    which is a simple object mapping bucket names to bucket types. Example:
    `{ 'private-1': 'private', 'public-1': 'public' }`
  - `@cumulus/cmrjs.reconcileCMRMetadata()` and
    `@cumulus/cmrjs/cmr-utils.reconcileCMRMetadata()` now take a **required**
    `bucketTypes` parameter, which is a simple object mapping bucket names to
    bucket types. Example: `{ 'private-1': 'private', 'public-1': 'public' }`
  - `@cumulus/cmrjs.updateCMRMetadata()` and
    `@cumulus/cmrjs/cmr-utils.updateCMRMetadata()` previously took an optional
    `inBuckets` parameter, which was an instance of
    `@cumulus/common/BucketsConfig`. They now take a **required** `bucketTypes`
    parameter, which is a simple object mapping bucket names to bucket types.
    Example: `{ 'private-1': 'private', 'public-1': 'public' }`
- The minimum supported version of all published Cumulus packages is now Node
  12.18.0
  - Tasks using the `cumuluss/cumulus-ecs-task` Docker image must be updated to
    `cumuluss/cumulus-ecs-task:1.7.0`. This can be done by updating the `image`
    property of any tasks defined using the `cumulus_ecs_service` Terraform
    module.
- Changes to `@cumulus/aws-client/S3`
  - The signature of the `getObjectSize` function has changed. It now takes a
    params object with three properties:
    - **s3**: an instance of an AWS.S3 object
    - **bucket**
    - **key**
  - The `getObjectSize` function will no longer retry if the object does not
    exist
- **CUMULUS-1861**
  - `@cumulus/message/Collections.getCollectionIdFromMessage` now throws a
    `CumulusMessageError` if `collectionName` and `collectionVersion` are missing
    from `meta.collection`.   Previously this method would return
    `'undefined___undefined'` instead
  - `@cumulus/integration-tests/addCollections` now returns an array of collections that
    were added rather than the count of added collections
- **CUMULUS-1930**
  - The `@cumulus/common/util.uuid()` function has been removed
- **CUMULUS-1955**
  - `@cumulus/aws-client/S3.multipartCopyObject` now returns an object with the
    AWS `etag` of the destination object
  - `@cumulus/ingest/S3ProviderClient.list` now sets a file object's `path`
    property to `undefined` instead of `null` when the file is at the top level
    of its bucket
  - The `sync` methods of the following classes in the `@cumulus/ingest` package
    now return an object with the AWS `s3uri` and `etag` of the destination file
    (they previously returned only a string representing the S3 URI)
    - `FtpProviderClient`
    - `HttpProviderClient`
    - `S3ProviderClient`
    - `SftpProviderClient`
- **CUMULUS-1958**
  - The following methods exported from `@cumulus/cmr-js/cmr-utils` were made
    async, and added distributionBucketMap as a parameter:
    - constructOnlineAccessUrl
    - generateFileUrl
    - reconcileCMRMetadata
    - updateCMRMetadata
- **CUMULUS-1969**
  - The `DiscoverPdrs` task now expects `provider_path` to be provided at
    `event.config.provider_path`, not `event.config.collection.provider_path`
  - `event.config.provider_path` is now a required parameter of the
    `DiscoverPdrs` task
  - `event.config.collection` is no longer a parameter to the `DiscoverPdrs`
    task
  - Collections no longer support the `provider_path` property. The tasks that
    relied on that property are now referencing `config.meta.provider_path`.
    Workflows should be updated accordingly.
- **CUMULUS-1977**
  - Moved bulk granule deletion endpoint from `/bulkDelete` to
    `/granules/bulkDelete`
- **CUMULUS-1991**
  - Updated CMR metadata generation to use "Download file.hdf" (where `file.hdf` is the filename of the given resource) as the resource description instead of "File to download"
  - CMR metadata updates now respect changes to resource descriptions (previously only changes to resource URLs were respected)

### MIGRATION STEPS

- Due to an issue with the AWS API Gateway and how the Thin Egress App Cloudformation template applies updates, you may need to redeploy your
  `thin-egress-app-EgressGateway` manually as a one time migration step.    If your deployment fails with an
  error similar to:

  ```bash
  Error: Lambda function (<stack>-tf-TeaCache) returned error: ({"errorType":"HTTPError","errorMessage":"Response code 404 (Not Found)"})
  ```

  Then follow the [AWS
  instructions](https://docs.aws.amazon.com/apigateway/latest/developerguide/how-to-deploy-api-with-console.html)
  to `Redeploy a REST API to a stage` for your egress API and re-run `terraform
  apply`.

### Added

- **CUMULUS-1902**
  - Add Common Use Cases section under Operator Docs

- **CUMULUS-2058**
  - Added `lambda_processing_role_name` as an output from the `cumulus` module
    to provide the processing role name
- **CUMULUS-1417**
  - Added a `checksumFor` property to collection `files` config. Set this
    property on a checksum file's definition matching the `regex` of the target
    file. More details in the ['Data Cookbooks
    Setup'](https://nasa.github.io/cumulus/docs/next/data-cookbooks/setup)
    documentation.
  - Added `checksumFor` validation to collections model.
- **CUMULUS-1956**
  - Added `@cumulus/earthata-login-client` package
  - The `/s3credentials` endpoint that is deployed as part of distribution now
    supports authentication using tokens created by a different application. If
    a request contains the `EDL-ClientId` and `EDL-Token` headers,
    authentication will be handled using that token rather than attempting to
    use OAuth.
  - `@cumulus/earthata-login-client.getTokenUsername()` now accepts an
    `xRequestId` argument, which will be included as the `X-Request-Id` header
    when calling Earthdata Login.
  - If the `s3Credentials` endpoint is invoked with an EDL token and an
    `X-Request-Id` header, that `X-Request-Id` header will be forwarded to
    Earthata Login.
- **CUMULUS-1957**
  - If EDL token authentication is being used, and the `EDL-Client-Name` header
    is set, `@the-client-name` will be appended to the end of the Earthdata
    Login username that is used as the `RoleSessionName` of the temporary IAM
    credentials. This value will show up in the AWS S3 server access logs.
- **CUMULUS-1958**
  - Add the ability for users to specify a `bucket_map_key` to the `cumulus`
    terraform module as an override for the default .yaml values that are passed
    to TEA by Core.    Using this option *requires* that each configured
    Cumulus 'distribution' bucket (e.g. public/protected buckets) have a single
    TEA mapping.  Multiple maps per bucket are not supported.
  - Updated Generating a distribution URL, the MoveGranules task and all CMR
    reconciliation functionality to utilize the TEA bucket map override.
  - Updated deploy process to utilize a bootstrap 'tea-map-cache' lambda that
    will, after deployment of Cumulus Core's TEA instance, query TEA for all
    protected/public buckets and generate a mapping configuration used
    internally by Core.  This object is also exposed as an output of the Cumulus
    module as `distribution_bucket_map`.
- **CUMULUS-1961**
  - Replaces DynamoDB for Elasticsearch for reconciliationReportForCumulusCMR
    comparisons between Cumulus and CMR.
- **CUMULUS-1970**
  - Created the `add-missing-file-checksums` workflow task
  - Added `@cumulus/aws-client/S3.calculateObjectHash()` function
  - Added `@cumulus/aws-client/S3.getObjectReadStream()` function
- **CUMULUS-1887**
  - Add additional fields to the granule CSV download file
- **CUMULUS-2019**
  - Add `infix` search to es query builder `@cumulus/api/es/es/queries` to
    support partial matching of the keywords

### Changed

- **CUMULUS-2032**
  - Updated @cumulus/ingest/HttpProviderClient to utilize a configuration key
    `httpListTimeout` to set the default timeout for discovery HTTP/HTTPS
    requests, and updates the default for the provider to 5 minutes (300 seconds).
  - Updated the DiscoverGranules and DiscoverPDRs tasks to utilize the updated
    configuration value if set via workflow config, and updates the default for
    these tasks to 5 minutes (300 seconds).

- **CUMULUS-176**
  - The API will now respond with a 400 status code when a request body contains
    invalid JSON. It had previously returned a 500 status code.
- **CUMULUS-1861**
  - Updates Rule objects to no longer require a collection.
  - Changes the DLQ behavior for `sfEventSqsToDbRecords` and
    `sfEventSqsToDbRecordsInputQueue`. Previously failure to write a database
    record would result in lambda success, and an error log in the CloudWatch
    logs.   The lambda has been updated to manually add a record to
    the `sfEventSqsToDbRecordsDeadLetterQueue` if the granule, execution, *or*
    pdr record fails to write, in addition to the previous error logging.
- **CUMULUS-1956**
  - The `/s3credentials` endpoint that is deployed as part of distribution now
    supports authentication using tokens created by a different application. If
    a request contains the `EDL-ClientId` and `EDL-Token` headers,
    authentication will be handled using that token rather than attempting to
    use OAuth.
- **CUMULUS-1977**
  - API endpoint POST `/granules/bulk` now returns a 202 status on a successful
    response instead of a 200 response
  - API endpoint DELETE `/granules/<granule-id>` now returns a 404 status if the
    granule record was already deleted
  - `@cumulus/api/models/Granule.update()` now returns the updated granule
    record
  - Implemented POST `/granules/bulkDelete` API endpoint to support deleting
    granules specified by ID or returned by the provided query in the request
    body. If the request is successful, the endpoint returns the async operation
    ID that has been started to remove the granules.
    - To use a query in the request body, your deployment must be
      [configured to access the Elasticsearch host for ESDIS metrics](https://nasa.github.io/cumulus/docs/additional-deployment-options/cloudwatch-logs-delivery#esdis-metrics)
      in your environment
  - Added `@cumulus/api/models/Granule.getRecord()` method to return raw record
    from DynamoDB
  - Added `@cumulus/api/models/Granule.delete()` method which handles deleting
    the granule record from DynamoDB and the granule files from S3
- **CUMULUS-1982**
  - The `globalConnectionLimit` property of providers is now optional and
    defaults to "unlimited"
- **CUMULUS-1997**
  - Added optional `launchpad` configuration to `@cumulus/hyrax-metadata-updates` task config schema.
- **CUMULUS-1991**
  - `@cumulus/cmrjs/src/cmr-utils/constructOnlineAccessUrls()` now throws an error if `cmrGranuleUrlType = "distribution"` and no distribution endpoint argument is provided
- **CUMULUS-2011**
  - Reconciliation reports are now generated within an AsyncOperation
- **CUMULUS-2016**
  - Upgrade TEA to version 79

### Fixed

- **CUMULUS-1991**
  - Added missing `DISTRIBUTION_ENDPOINT` environment variable for API lambdas. This environment variable is required for API requests to move granules.

- **CUMULUS-1961**
  - Fixed granules and executions query params not getting sent to API in granule list operation in `@cumulus/api-client`

### Deprecated

- `@cumulus/aws-client/S3.calculateS3ObjectChecksum()`
- `@cumulus/aws-client/S3.getS3ObjectReadStream()`
- `@cumulus/common/log.convertLogLevel()`
- `@cumulus/collection-config-store`
- `@cumulus/common/util.sleep()`

- **CUMULUS-1930**
  - `@cumulus/common/log.convertLogLevel()`
  - `@cumulus/common/util.isNull()`
  - `@cumulus/common/util.isUndefined()`
  - `@cumulus/common/util.negate()`
  - `@cumulus/common/util.noop()`
  - `@cumulus/common/util.isNil()`
  - `@cumulus/common/util.renameProperty()`
  - `@cumulus/common/util.lookupMimeType()`
  - `@cumulus/common/util.thread()`
  - `@cumulus/common/util.mkdtempSync()`

### Removed

- The deprecated `@cumulus/common.bucketsConfigJsonObject` function has been
  removed
- The deprecated `@cumulus/common.CollectionConfigStore` class has been removed
- The deprecated `@cumulus/common.concurrency` module has been removed
- The deprecated `@cumulus/common.constructCollectionId` function has been
  removed
- The deprecated `@cumulus/common.launchpad` module has been removed
- The deprecated `@cumulus/common.LaunchpadToken` class has been removed
- The deprecated `@cumulus/common.Semaphore` class has been removed
- The deprecated `@cumulus/common.stringUtils` module has been removed
- The deprecated `@cumulus/common/aws.cloudwatchlogs` function has been removed
- The deprecated `@cumulus/common/aws.deleteS3Files` function has been removed
- The deprecated `@cumulus/common/aws.deleteS3Object` function has been removed
- The deprecated `@cumulus/common/aws.dynamodb` function has been removed
- The deprecated `@cumulus/common/aws.dynamodbDocClient` function has been
  removed
- The deprecated `@cumulus/common/aws.getExecutionArn` function has been removed
- The deprecated `@cumulus/common/aws.headObject` function has been removed
- The deprecated `@cumulus/common/aws.listS3ObjectsV2` function has been removed
- The deprecated `@cumulus/common/aws.parseS3Uri` function has been removed
- The deprecated `@cumulus/common/aws.promiseS3Upload` function has been removed
- The deprecated `@cumulus/common/aws.recursivelyDeleteS3Bucket` function has
  been removed
- The deprecated `@cumulus/common/aws.s3CopyObject` function has been removed
- The deprecated `@cumulus/common/aws.s3ObjectExists` function has been removed
- The deprecated `@cumulus/common/aws.s3PutObject` function has been removed
- The deprecated `@cumulus/common/bucketsConfigJsonObject` function has been
  removed
- The deprecated `@cumulus/common/CloudWatchLogger` class has been removed
- The deprecated `@cumulus/common/collection-config-store.CollectionConfigStore`
  class has been removed
- The deprecated `@cumulus/common/collection-config-store.constructCollectionId`
  function has been removed
- The deprecated `@cumulus/common/concurrency.limit` function has been removed
- The deprecated `@cumulus/common/concurrency.mapTolerant` function has been
  removed
- The deprecated `@cumulus/common/concurrency.promiseUrl` function has been
  removed
- The deprecated `@cumulus/common/concurrency.toPromise` function has been
  removed
- The deprecated `@cumulus/common/concurrency.unless` function has been removed
- The deprecated `@cumulus/common/config.parseConfig` function has been removed
- The deprecated `@cumulus/common/config.resolveResource` function has been
  removed
- The deprecated `@cumulus/common/DynamoDb.get` function has been removed
- The deprecated `@cumulus/common/DynamoDb.scan` function has been removed
- The deprecated `@cumulus/common/FieldPattern` class has been removed
- The deprecated `@cumulus/common/launchpad.getLaunchpadToken` function has been
  removed
- The deprecated `@cumulus/common/launchpad.validateLaunchpadToken` function has
  been removed
- The deprecated `@cumulus/common/LaunchpadToken` class has been removed
- The deprecated `@cumulus/common/message.buildCumulusMeta` function has been
  removed
- The deprecated `@cumulus/common/message.buildQueueMessageFromTemplate`
  function has been removed
- The deprecated `@cumulus/common/message.getCollectionIdFromMessage` function
  has been removed
- The deprecated `@cumulus/common/message.getMaximumExecutions` function has
  been removed
- The deprecated `@cumulus/common/message.getMessageExecutionArn` function has
  been removed
- The deprecated `@cumulus/common/message.getMessageExecutionName` function has
  been removed
- The deprecated `@cumulus/common/message.getMessageFromTemplate` function has
  been removed
- The deprecated `@cumulus/common/message.getMessageGranules` function has been
  removed
- The deprecated `@cumulus/common/message.getMessageStateMachineArn` function
  has been removed
- The deprecated `@cumulus/common/message.getQueueName` function has been
  removed
- The deprecated `@cumulus/common/message.getQueueNameByUrl` function has been
  removed
- The deprecated `@cumulus/common/message.hasQueueAndExecutionLimit` function
  has been removed
- The deprecated `@cumulus/common/Semaphore` class has been removed
- The deprecated `@cumulus/common/string.globalReplace` functon has been removed
- The deprecated `@cumulus/common/string.isNonEmptyString` functon has been
  removed
- The deprecated `@cumulus/common/string.isValidHostname` functon has been
  removed
- The deprecated `@cumulus/common/string.match` functon has been removed
- The deprecated `@cumulus/common/string.matches` functon has been removed
- The deprecated `@cumulus/common/string.replace` functon has been removed
- The deprecated `@cumulus/common/string.toLower` functon has been removed
- The deprecated `@cumulus/common/string.toUpper` functon has been removed
- The deprecated `@cumulus/common/testUtils.getLocalstackEndpoint` function has been removed
- The deprecated `@cumulus/common/util.setErrorStack` function has been removed
- The `@cumulus/common/util.uuid` function has been removed
- The deprecated `@cumulus/common/workflows.getWorkflowArn` function has been
  removed
- The deprecated `@cumulus/common/workflows.getWorkflowFile` function has been
  removed
- The deprecated `@cumulus/common/workflows.getWorkflowList` function has been
  removed
- The deprecated `@cumulus/common/workflows.getWorkflowTemplate` function has
  been removed
- `@cumulus/aws-client/StepFunctions.toSfnExecutionName()`
- `@cumulus/aws-client/StepFunctions.fromSfnExecutionName()`
- `@cumulus/aws-client/StepFunctions.getExecutionArn()`
- `@cumulus/aws-client/StepFunctions.getExecutionUrl()`
- `@cumulus/aws-client/StepFunctions.getStateMachineArn()`
- `@cumulus/aws-client/StepFunctions.pullStepFunctionEvent()`
- `@cumulus/common/test-utils/throttleOnce()`
- `@cumulus/integration-tests/api/distribution.invokeApiDistributionLambda()`
- `@cumulus/integration-tests/api/distribution.getDistributionApiRedirect()`
- `@cumulus/integration-tests/api/distribution.getDistributionApiFileStream()`

## [v1.24.0] 2020-06-03

### BREAKING CHANGES

- **CUMULUS-1969**
  - The `DiscoverPdrs` task now expects `provider_path` to be provided at
    `event.config.provider_path`, not `event.config.collection.provider_path`
  - `event.config.provider_path` is now a required parameter of the
    `DiscoverPdrs` task
  - `event.config.collection` is no longer a parameter to the `DiscoverPdrs`
    task
  - Collections no longer support the `provider_path` property. The tasks that
    relied on that property are now referencing `config.meta.provider_path`.
    Workflows should be updated accordingly.

- **CUMULUS-1997**
  - `@cumulus/cmr-client/CMRSearchConceptQueue` parameters have been changed to take a `cmrSettings` object containing clientId, provider, and auth information. This can be generated using `@cumulus/cmrjs/cmr-utils/getCmrSettings`. The `cmrEnvironment` variable has been removed.

### Added

- **CUMULUS-1800**
  - Added task configuration setting named `syncChecksumFiles` to the
    SyncGranule task. This setting is `false` by default, but when set to
    `true`, all checksum files associated with data files that are downloaded
    will be downloaded as well.
- **CUMULUS-1952**
  - Updated HTTP(S) provider client to accept username/password for Basic authorization. This change adds support for Basic Authorization such as Earthdata login redirects to ingest (i.e. as implemented in SyncGranule), but not to discovery (i.e. as implemented in DiscoverGranules). Discovery still expects the provider's file system to be publicly accessible, but not the individual files and their contents.
  - **NOTE**: Using this in combination with the HTTP protocol may expose usernames and passwords to intermediary network entities. HTTPS is highly recommended.
- **CUMULUS-1997**
  - Added optional `launchpad` configuration to `@cumulus/hyrax-metadata-updates` task config schema.

### Fixed

- **CUMULUS-1997**
  - Updated all CMR operations to use configured authentication scheme
- **CUMULUS-2010**
  - Updated `@cumulus/api/launchpadSaml` to support multiple userGroup attributes from the SAML response

## [v1.23.2] 2020-05-22

### BREAKING CHANGES

- Updates to the Cumulus archive API:
  - All endpoints now return a `401` response instead of a `403` for any request where the JWT passed as a Bearer token is invalid.
  - POST `/refresh` and DELETE `/token/<token>` endpoints now return a `401` response for requests with expired tokens

- **CUMULUS-1894**
  - `@cumulus/ingest/granule.handleDuplicateFile()`
    - The `copyOptions` parameter has been removed
    - An `ACL` parameter has been added
  - `@cumulus/ingest/granule.renameS3FileWithTimestamp()`
    - Now returns `undefined`

- **CUMULUS-1896**
  Updated all Cumulus core lambdas to utilize the new message adapter streaming interface via [cumulus-message-adapter-js v1.2.0](https://github.com/nasa/cumulus-message-adapter-js/releases/tag/v1.2.0).   Users of this version of Cumulus (or later) must utilize version 1.3.0 or greater of the [cumulus-message-adapter](https://github.com/nasa/cumulus-message-adapter) to support core lambdas.

- **CUMULUS-1912**
  - `@cumulus/api` reconciliationReports list endpoint returns a list of reconciliationReport records instead of S3Uri.

- **CUMULUS-1969**
  - The `DiscoverGranules` task now expects `provider_path` to be provided at
    `event.config.provider_path`, not `event.config.collection.provider_path`
  - `config.provider_path` is now a required parameter of the `DiscoverGranules`
    task

### MIGRATION STEPS

- To take advantage of the new TTL-based access token expiration implemented in CUMULUS-1777 (see notes below) and clear out existing records in your access tokens table, do the following:
  1. Log out of any active dashboard sessions
  2. Use the AWS console or CLI to delete your `<prefix>-AccessTokensTable` DynamoDB table
  3. [Re-deploy your `data-persistence` module](https://nasa.github.io/cumulus/docs/deployment/upgrade-readme#update-data-persistence-resources), which should re-create the `<prefix>-AccessTokensTable` DynamoDB table
  4. Return to using the Cumulus API/dashboard as normal
- This release requires the Cumulus Message Adapter layer deployed with Cumulus Core to be at least 1.3.0, as the core lambdas have updated to [cumulus-message-adapter-js v1.2.0](https://github.com/nasa/cumulus-message-adapter-js/releases/tag/v1.2.0) and the new CMA interface.  As a result, users should:
  1. Follow the [Cumulus Message Adapter (CMA) deployment instructions](https://nasa.github.io/cumulus/docs/deployment/deployment-readme#deploy-the-cumulus-message-adapter-layer) and install a CMA layer version >=1.3.0
  2. If you are using any custom Node.js Lambdas in your workflows **and** the Cumulus CMA layer/`cumulus-message-adapter-js`, you must update your lambda to use [cumulus-message-adapter-js v1.2.0](https://github.com/nasa/cumulus-message-adapter-js/releases/tag/v1.2.0) and follow the migration instructions in the release notes. Prior versions of `cumulus-message-adapter-js` are not compatible with CMA >= 1.3.0.
- Migrate existing s3 reconciliation report records to database (CUMULUS-1911):
  - After update your `data persistence` module and Cumulus resources, run the command:

  ```bash
  ./node_modules/.bin/cumulus-api migrate --stack `<your-terraform-deployment-prefix>` --migrationVersion migration5
  ```

### Added

- Added a limit for concurrent Elasticsearch requests when doing an index from database operation
- Added the `es_request_concurrency` parameter to the archive and cumulus Terraform modules

- **CUMULUS-1995**
  - Added the `es_index_shards` parameter to the archive and cumulus Terraform modules to configure the number of shards for the ES index
    - If you have an existing ES index, you will need to [reindex](https://nasa.github.io/cumulus-api/#reindex) and then [change index](https://nasa.github.io/cumulus-api/#change-index) to take advantage of shard updates

- **CUMULUS-1894**
  - Added `@cumulus/aws-client/S3.moveObject()`

- **CUMULUS-1911**
  - Added ReconciliationReports table
  - Updated CreateReconciliationReport lambda to save Reconciliation Report records to database
  - Updated dbIndexer and IndexFromDatabase lambdas to index Reconciliation Report records to Elasticsearch
  - Added migration_5 to migrate existing s3 reconciliation report records to database and Elasticsearch
  - Updated `@cumulus/api` package, `tf-modules/archive` and `tf-modules/data-persistence` Terraform modules

- **CUMULUS-1916**
  - Added util function for seeding reconciliation reports when running API locally in dashboard

### Changed

- **CUMULUS-1777**
  - The `expirationTime` property is now a **required field** of the access tokens model.
  - Updated the `AccessTokens` table to set a [TTL](https://docs.aws.amazon.com/amazondynamodb/latest/developerguide/howitworks-ttl.html) on the `expirationTime` field in `tf-modules/data-persistence/dynamo.tf`. As a result, access token records in this table whose `expirationTime` has passed should be **automatically deleted by DynamoDB**.
  - Updated all code creating access token records in the Dynamo `AccessTokens` table to set the `expirationTime` field value in seconds from the epoch.
- **CUMULUS-1912**
  - Updated reconciliationReports endpoints to query against Elasticsearch, delete report from both database and s3
  - Added `@cumulus/api-client/reconciliationReports`
- **CUMULUS-1999**
  - Updated `@cumulus/common/util.deprecate()` so that only a single deprecation notice is printed for each name/version combination

### Fixed

- **CUMULUS-1894**
  - The `SyncGranule` task can now handle files larger than 5 GB
- **CUMULUS-1987**
  - `Remove granule from CMR` operation in `@cumulus/api` now passes token to CMR when fetching granule metadata, allowing removal of private granules
- **CUMULUS-1993**
  - For a given queue, the `sqs-message-consumer` Lambda will now only schedule workflows for rules matching the queue **and the collection information in each queue message (if any)**
    - The consumer also now only reads each queue message **once per Lambda invocation**, whereas previously each message was read **once per queue rule per Lambda invocation**
  - Fixed bug preventing the deletion of multiple SNS rules that share the same SNS topic

### Deprecated

- **CUMULUS-1894**
  - `@cumulus/ingest/granule.copyGranuleFile()`
  - `@cumulus/ingest/granule.moveGranuleFile()`

- **CUMULUS-1987** - Deprecated the following functions:
  - `@cumulus/cmrjs/getMetadata(cmrLink)` -> `@cumulus/cmr-client/CMR.getGranuleMetadata(cmrLink)`
  - `@cumulus/cmrjs/getFullMetadata(cmrLink)`

## [v1.22.1] 2020-05-04

**Note**: v1.22.0 was not released as a package due to npm/release concerns.  Users upgrading to 1.22.x should start with 1.22.1

### Added

- **CUMULUS-1894**
  - Added `@cumulus/aws-client/S3.multipartCopyObject()`
- **CUMULUS-408**
  - Added `certificateUri` field to provider schema. This optional field allows operators to specify an S3 uri to a CA bundle to use for HTTPS requests.
- **CUMULUS-1787**
  - Added `collections/active` endpoint for returning collections with active granules in `@cumulus/api`
- **CUMULUS-1799**
  - Added `@cumulus/common/stack.getBucketsConfigKey()` to return the S3 key for the buckets config object
  - Added `@cumulus/common/workflows.getWorkflowFileKey()` to return the S3 key for a workflow definition object
  - Added `@cumulus/common/workflows.getWorkflowsListKeyPrefix()` to return the S3 key prefix for objects containing workflow definitions
  - Added `@cumulus/message` package containing utilities for building and parsing Cumulus messages
- **CUMULUS-1850**
  - Added `@cumulus/aws-client/Kinesis.describeStream()` to get a Kinesis stream description
- **CUMULUS-1853**
  - Added `@cumulus/integration-tests/collections.createCollection()`
  - Added `@cumulus/integration-tests/executions.findExecutionArn()`
  - Added `@cumulus/integration-tests/executions.getExecutionWithStatus()`
  - Added `@cumulus/integration-tests/granules.getGranuleWithStatus()`
  - Added `@cumulus/integration-tests/providers.createProvider()`
  - Added `@cumulus/integration-tests/rules.createOneTimeRule()`

### Changed

- **CUMULUS-1682**
  - Moved all `@cumulus/ingest/parse-pdr` code into the `parse-pdr` task as it had become tightly coupled with that task's handler and was not used anywhere else. Unit tests also restored.
- **CUMULUS-1820**
  - Updated the Thin Egress App module used in `tf-modules/distribution/main.tf` to build 74. [See the release notes](https://github.com/asfadmin/thin-egress-app/releases/tag/tea-build.74).
- **CUMULUS-1852**
  - Updated POST endpoints for `/collections`, `/providers`, and `/rules` to log errors when returning a 500 response
  - Updated POST endpoint for `/collections`:
    - Return a 400 response when the `name` or `version` fields are missing
    - Return a 409 response if the collection already exists
    - Improved error messages to be more explicit
  - Updated POST endpoint for `/providers`:
    - Return a 400 response if the `host` field value is invalid
    - Return a 409 response if the provider already exists
  - Updated POST endpoint for `/rules`:
    - Return a 400 response if rule `name` is invalid
    - Return a 400 response if rule `type` is invalid
- **CUMULUS-1891**
  - Updated the following endpoints using async operations to return a 503 error if the ECS task  cannot be started and a 500 response for a non-specific error:
    - POST `/replays`
    - POST `/bulkDelete`
    - POST `/elasticsearch/index-from-database`
    - POST `/granules/bulk`

### Fixed

- **CUMULUS-408**
  - Fixed HTTPS discovery and ingest.

- **CUMULUS-1850**
  - Fixed a bug in Kinesis event processing where the message consumer would not properly filter available rules based on the collection information in the event and the Kinesis stream ARN

- **CUMULUS-1853**
  - Fixed a bug where attempting to create a rule containing a payload property
    would fail schema validation.

- **CUMULUS-1854**
  - Rule schema is validated before starting workflows or creating event source mappings

- **CUMULUS-1974**
  - Fixed @cumulus/api webpack config for missing underscore object due to underscore update

### Deprecated

- **CUMULUS-1799** - Deprecated the following code. For cases where the code was moved into another package, the new code location is noted:
  - `@cumulus/aws-client/StepFunctions.fromSfnExecutionName()`
  - `@cumulus/aws-client/StepFunctions.toSfnExecutionName()`
  - `@cumulus/aws-client/StepFunctions.getExecutionArn()` -> `@cumulus/message/Executions.buildExecutionArn()`
  - `@cumulus/aws-client/StepFunctions.getExecutionUrl()` -> `@cumulus/message/Executions.getExecutionUrlFromArn()`
  - `@cumulus/aws-client/StepFunctions.getStateMachineArn()` -> `@cumulus/message/Executions.getStateMachineArnFromExecutionArn()`
  - `@cumulus/aws-client/StepFunctions.pullStepFunctionEvent()` -> `@cumulus/message/StepFunctions.pullStepFunctionEvent()`
  - `@cumulus/common/bucketsConfigJsonObject()`
  - `@cumulus/common/CloudWatchLogger`
  - `@cumulus/common/collection-config-store/CollectionConfigStore` -> `@cumulus/collection-config-store`
  - `@cumulus/common/collection-config-store.constructCollectionId()` -> `@cumulus/message/Collections.constructCollectionId`
  - `@cumulus/common/concurrency.limit()`
  - `@cumulus/common/concurrency.mapTolerant()`
  - `@cumulus/common/concurrency.promiseUrl()`
  - `@cumulus/common/concurrency.toPromise()`
  - `@cumulus/common/concurrency.unless()`
  - `@cumulus/common/config.buildSchema()`
  - `@cumulus/common/config.parseConfig()`
  - `@cumulus/common/config.resolveResource()`
  - `@cumulus/common/config.resourceToArn()`
  - `@cumulus/common/FieldPattern`
  - `@cumulus/common/launchpad.getLaunchpadToken()` -> `@cumulus/launchpad-auth/index.getLaunchpadToken()`
  - `@cumulus/common/LaunchpadToken` -> `@cumulus/launchpad-auth/LaunchpadToken`
  - `@cumulus/common/launchpad.validateLaunchpadToken()` -> `@cumulus/launchpad-auth/index.validateLaunchpadToken()`
  - `@cumulus/common/message.buildCumulusMeta()` -> `@cumulus/message/Build.buildCumulusMeta()`
  - `@cumulus/common/message.buildQueueMessageFromTemplate()` -> `@cumulus/message/Build.buildQueueMessageFromTemplate()`
  - `@cumulus/common/message.getCollectionIdFromMessage()` -> `@cumulus/message/Collections.getCollectionIdFromMessage()`
  - `@cumulus/common/message.getMessageExecutionArn()` -> `@cumulus/message/Executions.getMessageExecutionArn()`
  - `@cumulus/common/message.getMessageExecutionName()` -> `@cumulus/message/Executions.getMessageExecutionName()`
  - `@cumulus/common/message.getMaximumExecutions()` -> `@cumulus/message/Queue.getMaximumExecutions()`
  - `@cumulus/common/message.getMessageFromTemplate()`
  - `@cumulus/common/message.getMessageStateMachineArn()` -> `@cumulus/message/Executions.getMessageStateMachineArn()`)
  - `@cumulus/common/message.getMessageGranules()` -> `@cumulus/message/Granules.getMessageGranules()`
  - `@cumulus/common/message.getQueueNameByUrl()` -> `@cumulus/message/Queue.getQueueNameByUrl()`
  - `@cumulus/common/message.getQueueName()` -> `@cumulus/message/Queue.getQueueName()`)
  - `@cumulus/common/message.hasQueueAndExecutionLimit()` -> `@cumulus/message/Queue.hasQueueAndExecutionLimit()`
  - `@cumulus/common/Semaphore`
  - `@cumulus/common/test-utils.throttleOnce()`
  - `@cumulus/common/workflows.getWorkflowArn()`
  - `@cumulus/common/workflows.getWorkflowFile()`
  - `@cumulus/common/workflows.getWorkflowList()`
  - `@cumulus/common/workflows.getWorkflowTemplate()`
  - `@cumulus/integration-tests/sfnStep/SfnStep.parseStepMessage()` -> `@cumulus/message/StepFunctions.parseStepMessage()`
- **CUMULUS-1858** - Deprecated the following functions.
  - `@cumulus/common/string.globalReplace()`
  - `@cumulus/common/string.isNonEmptyString()`
  - `@cumulus/common/string.isValidHostname()`
  - `@cumulus/common/string.match()`
  - `@cumulus/common/string.matches()`
  - `@cumulus/common/string.replace()`
  - `@cumulus/common/string.toLower()`
  - `@cumulus/common/string.toUpper()`

### Removed

- **CUMULUS-1799**: Deprecated code removals:
  - Removed from `@cumulus/common/aws`:
    - `pullStepFunctionEvent()`
  - Removed `@cumulus/common/sfnStep`
  - Removed `@cumulus/common/StepFunctions`

## [v1.21.0] 2020-03-30

### PLEASE NOTE

- **CUMULUS-1762**: the `messageConsumer` for `sns` and `kinesis`-type rules now fetches
  the collection information from the message. You should ensure that your rule's collection
  name and version match what is in the message for these ingest messages to be processed.
  If no matching rule is found, an error will be thrown and logged in the
  `messageConsumer` Lambda function's log group.

### Added

- **CUMULUS-1629**`
  - Updates discover-granules task to respect/utilize duplicateHandling configuration such that
    - skip:               Duplicates will be filtered from the granule list
    - error:              Duplicates encountered will result in step failure
    - replace, version:   Duplicates will be ignored and handled as normal.
  - Adds a new copy of the API lambda `PrivateApiLambda()` which is configured to not require authentication. This Lambda is not connected to an API gateway
  - Adds `@cumulus/api-client` with functions for use by workflow lambdas to call the API when needed

- **CUMULUS-1732**
  - Added Python task/activity workflow and integration test (`PythonReferenceSpec`) to test `cumulus-message-adapter-python`and `cumulus-process-py` integration.
- **CUMULUS-1795**
  - Added an IAM policy on the Cumulus EC2 creation to enable SSM when the `deploy_to_ngap` flag is true

### Changed

- **CUMULUS-1762**
  - the `messageConsumer` for `sns` and `kinesis`-type rules now fetches the collection
    information from the message.

### Deprecated

- **CUMULUS-1629**
  - Deprecate `granulesApi`, `rulesApi`, `emsApi`, `executionsAPI` from `@cumulus/integration-test/api` in favor of code moved to `@cumulus/api-client`

### Removed

- **CUMULUS-1799**: Deprecated code removals
  - Removed deprecated method `@cumulus/api/models/Granule.createGranulesFromSns()`
  - Removed deprecated method `@cumulus/api/models/Granule.removeGranuleFromCmr()`
  - Removed from `@cumulus/common/aws`:
    - `apigateway()`
    - `buildS3Uri()`
    - `calculateS3ObjectChecksum()`
    - `cf()`
    - `cloudwatch()`
    - `cloudwatchevents()`
    - `cloudwatchlogs()`
    - `createAndWaitForDynamoDbTable()`
    - `createQueue()`
    - `deleteSQSMessage()`
    - `describeCfStackResources()`
    - `downloadS3File()`
    - `downloadS3Files()`
    - `DynamoDbSearchQueue` class
    - `dynamodbstreams()`
    - `ec2()`
    - `ecs()`
    - `fileExists()`
    - `findResourceArn()`
    - `fromSfnExecutionName()`
    - `getFileBucketAndKey()`
    - `getJsonS3Object()`
    - `getQueueUrl()`
    - `getObjectSize()`
    - `getS3ObjectReadStream()`
    - `getSecretString()`
    - `getStateMachineArn()`
    - `headObject()`
    - `isThrottlingException()`
    - `kinesis()`
    - `lambda()`
    - `listS3Objects()`
    - `promiseS3Upload()`
    - `publishSnsMessage()`
    - `putJsonS3Object()`
    - `receiveSQSMessages()`
    - `s3CopyObject()`
    - `s3GetObjectTagging()`
    - `s3Join()`
    - `S3ListObjectsV2Queue` class
    - `s3TagSetToQueryString()`
    - `s3PutObjectTagging()`
    - `secretsManager()`
    - `sendSQSMessage()`
    - `sfn()`
    - `sns()`
    - `sqs()`
    - `sqsQueueExists()`
    - `toSfnExecutionName()`
    - `uploadS3FileStream()`
    - `uploadS3Files()`
    - `validateS3ObjectChecksum()`
  - Removed `@cumulus/common/CloudFormationGateway` class
  - Removed `@cumulus/common/concurrency/Mutex` class
  - Removed `@cumulus/common/errors`
  - Removed `@cumulus/common/sftp`
  - Removed `@cumulus/common/string.unicodeEscape`
  - Removed `@cumulus/cmrjs/cmr-utils.getGranuleId()`
  - Removed `@cumulus/cmrjs/cmr-utils.getCmrFiles()`
  - Removed `@cumulus/cmrjs/cmr/CMR` class
  - Removed `@cumulus/cmrjs/cmr/CMRSearchConceptQueue` class
  - Removed `@cumulus/cmrjs/utils.getHost()`
  - Removed `@cumulus/cmrjs/utils.getIp()`
  - Removed `@cumulus/cmrjs/utils.hostId()`
  - Removed `@cumulus/cmrjs/utils/ummVersion()`
  - Removed `@cumulus/cmrjs/utils.updateToken()`
  - Removed `@cumulus/cmrjs/utils.validateUMMG()`
  - Removed `@cumulus/ingest/aws.getEndpoint()`
  - Removed `@cumulus/ingest/aws.getExecutionUrl()`
  - Removed `@cumulus/ingest/aws/invoke()`
  - Removed `@cumulus/ingest/aws/CloudWatch` class
  - Removed `@cumulus/ingest/aws/ECS` class
  - Removed `@cumulus/ingest/aws/Events` class
  - Removed `@cumulus/ingest/aws/SQS` class
  - Removed `@cumulus/ingest/aws/StepFunction` class
  - Removed `@cumulus/ingest/util.normalizeProviderPath()`
  - Removed `@cumulus/integration-tests/index.listCollections()`
  - Removed `@cumulus/integration-tests/index.listProviders()`
  - Removed `@cumulus/integration-tests/index.rulesList()`
  - Removed `@cumulus/integration-tests/api/api.addCollectionApi()`

## [v1.20.0] 2020-03-12

### BREAKING CHANGES

- **CUMULUS-1714**
  - Changed the format of the message sent to the granule SNS Topic. Message includes the granule record under `record` and the type of event under `event`. Messages with `deleted` events will have the record that was deleted with a `deletedAt` timestamp. Options for `event` are `Create | Update | Delete`
- **CUMULUS-1769** - `deploy_to_ngap` is now a **required** variable for the `tf-modules/cumulus` module. **For those deploying to NGAP environments, this variable should always be set to `true`.**

### Notable changes

- **CUMULUS-1739** - You can now exclude Elasticsearch from your `tf-modules/data-persistence` deployment (via `include_elasticsearch = false`) and your `tf-modules/cumulus` module will still deploy successfully.

- **CUMULUS-1769** - If you set `deploy_to_ngap = true` for the `tf-modules/archive` Terraform module, **you can only deploy your archive API gateway as `PRIVATE`**, not `EDGE`.

### Added

- Added `@cumulus/aws-client/S3.getS3ObjectReadStreamAsync()` to deal with S3 eventual consistency issues by checking for the existence an S3 object with retries before getting a readable stream for that object.
- **CUMULUS-1769**
  - Added `deploy_to_ngap` boolean variable for the `tf-modules/cumulus` and `tf-modules/archive` Terraform modules. This variable is required. **For those deploying to NGAP environments, this variable should always be set to `true`.**
- **HYRAX-70**
  - Add the hyrax-metadata-update task

### Changed

- [`AccessToken.get()`](https://github.com/nasa/cumulus/blob/master/packages/api/models/access-tokens.js) now enforces [strongly consistent reads from DynamoDB](https://docs.aws.amazon.com/amazondynamodb/latest/developerguide/HowItWorks.ReadConsistency.html)
- **CUMULUS-1739**
  - Updated `tf-modules/data-persistence` to make Elasticsearch alarm resources and outputs conditional on the `include_elasticsearch` variable
  - Updated `@cumulus/aws-client/S3.getObjectSize` to include automatic retries for any failures from `S3.headObject`
- **CUMULUS-1784**
  - Updated `@cumulus/api/lib/DistributionEvent.remoteIP()` to parse the IP address in an S3 access log from the `A-sourceip` query parameter if present, otherwise fallback to the original parsing behavior.
- **CUMULUS-1768**
  - The `stats/summary` endpoint reports the distinct collections for the number of granules reported

### Fixed

- **CUMULUS-1739** - Fixed the `tf-modules/cumulus` and `tf-modules/archive` modules to make these Elasticsearch variables truly optional:
  - `elasticsearch_domain_arn`
  - `elasticsearch_hostname`
  - `elasticsearch_security_group_id`

- **CUMULUS-1768**
  - Fixed the `stats/` endpoint so that data is correctly filtered by timestamp and `processingTime` is calculated correctly.

- **CUMULUS-1769**
  - In the `tf-modules/archive` Terraform module, the `lifecycle` block ignoring changes to the `policy` of the archive API gateway is now only enforced if `deploy_to_ngap = true`. This fixes a bug where users deploying outside of NGAP could not update their API gateway's resource policy when going from `PRIVATE` to `EDGE`, preventing their API from being accessed publicly.

- **CUMULUS-1775**
  - Fix/update api endpoint to use updated google auth endpoints such that it will work with new accounts

### Removed

- **CUMULUS-1768**
  - Removed API endpoints `stats/histogram` and `stats/average`. All advanced stats needs should be acquired from Cloud Metrics or similarly configured ELK stack.

## [v1.19.0] 2020-02-28

### BREAKING CHANGES

- **CUMULUS-1736**
  - The `@cumulus/discover-granules` task now sets the `dataType` of discovered
    granules based on the `name` of the configured collection, not the
    `dataType`.
  - The config schema of the `@cumulus/discover-granules` task now requires that
    collections contain a `version`.
  - The `@cumulus/sync-granule` task will set the `dataType` and `version` of a
    granule based on the configured collection if those fields are not already
    set on the granule. Previously it was using the `dataType` field of the
    configured collection, then falling back to the `name` field of the
    collection. This update will just use the `name` field of the collection to
    set the `dataType` field of the granule.

- **CUMULUS-1446**
  - Update the `@cumulus/integration-tests/api/executions.getExecution()`
    function to parse the response and return the execution, rather than return
    the full API response.

- **CUMULUS-1672**
  - The `cumulus` Terraform module in previous releases set a
    `Deployment = var.prefix` tag on all resources that it managed. In this
    release, a `tags` input variable has been added to the `cumulus` Terraform
    module to allow resource tagging to be customized. No default tags will be
    applied to Cumulus-managed resources. To replicate the previous behavior,
    set `tags = { Deployment: var.prefix }` as an input variable for the
    `cumulus` Terraform module.

- **CUMULUS-1684 Migration Instructions**
  - In previous releases, a provider's username and password were encrypted
    using a custom encryption library. That has now been updated to use KMS.
    This release includes a Lambda function named
    `<prefix>-ProviderSecretsMigration`, which will re-encrypt existing
    provider credentials to use KMS. After this release has been deployed, you
    will need to manually invoke that Lambda function using either the AWS CLI
    or AWS Console. It should only need to be successfully run once.
  - Future releases of Cumulus will invoke a
    `<prefix>-VerifyProviderSecretsMigration` Lambda function as part of the
    deployment, which will cause the deployment to fail if the migration
    Lambda has not been run.

- **CUMULUS-1718**
  - The `@cumulus/sf-sns-report` task for reporting mid-workflow updates has been retired.
  This task was used as the `PdrStatusReport` task in our ParsePdr example workflow.
  If you have a ParsePdr or other workflow using this task, use `@cumulus/sf-sqs-report` instead.
  Trying to deploy the old task will result in an error as the cumulus module no longer exports `sf_sns_report_task`.
  - Migration instruction: In your workflow definition, for each step using the old task change:
  `"Resource": "${module.cumulus.sf_sns_report_task.task_arn}"`
  to
  `"Resource": "${module.cumulus.sf_sqs_report_task.task_arn}"`

- **CUMULUS-1755**
  - The `thin_egress_jwt_secret_name` variable for the `tf-modules/cumulus` Terraform module is now **required**. This variable is passed on to the Thin Egress App in `tf-modules/distribution/main.tf`, which uses the keys stored in the secret to sign JWTs. See the [Thin Egress App documentation on how to create a value for this secret](https://github.com/asfadmin/thin-egress-app#setting-up-the-jwt-cookie-secrets).

### Added

- **CUMULUS-1446**
  - Add `@cumulus/common/FileUtils.readJsonFile()` function
  - Add `@cumulus/common/FileUtils.readTextFile()` function
  - Add `@cumulus/integration-tests/api/collections.createCollection()` function
  - Add `@cumulus/integration-tests/api/collections.deleteCollection()` function
  - Add `@cumulus/integration-tests/api/collections.getCollection()` function
  - Add `@cumulus/integration-tests/api/providers.getProvider()` function
  - Add `@cumulus/integration-tests/index.getExecutionOutput()` function
  - Add `@cumulus/integration-tests/index.loadCollection()` function
  - Add `@cumulus/integration-tests/index.loadProvider()` function
  - Add `@cumulus/integration-tests/index.readJsonFilesFromDir()` function

- **CUMULUS-1672**
  - Add a `tags` input variable to the `archive` Terraform module
  - Add a `tags` input variable to the `cumulus` Terraform module
  - Add a `tags` input variable to the `cumulus_ecs_service` Terraform module
  - Add a `tags` input variable to the `data-persistence` Terraform module
  - Add a `tags` input variable to the `distribution` Terraform module
  - Add a `tags` input variable to the `ingest` Terraform module
  - Add a `tags` input variable to the `s3-replicator` Terraform module

- **CUMULUS-1707**
  - Enable logrotate on ECS cluster

- **CUMULUS-1684**
  - Add a `@cumulus/aws-client/KMS` library of KMS-related functions
  - Add `@cumulus/aws-client/S3.getTextObject()`
  - Add `@cumulus/sftp-client` package
  - Create `ProviderSecretsMigration` Lambda function
  - Create `VerifyProviderSecretsMigration` Lambda function

- **CUMULUS-1548**
  - Add ability to put default Cumulus logs in Metrics' ELK stack
  - Add ability to add custom logs to Metrics' ELK Stack

- **CUMULUS-1702**
  - When logs are sent to Metrics' ELK stack, the logs endpoints will return results from there

- **CUMULUS-1459**
  - Async Operations are indexed in Elasticsearch
  - To index any existing async operations you'll need to perform an index from
    database function.

- **CUMULUS-1717**
  - Add `@cumulus/aws-client/deleteAndWaitForDynamoDbTableNotExists`, which
    deletes a DynamoDB table and waits to ensure the table no longer exists
  - Added `publishGranules` Lambda to handle publishing granule messages to SNS when granule records are written to DynamoDB
  - Added `@cumulus/api/models/Granule.storeGranulesFromCumulusMessage` to store granules from a Cumulus message to DynamoDB

- **CUMULUS-1718**
  - Added `@cumulus/sf-sqs-report` task to allow mid-workflow reporting updates.
  - Added `stepfunction_event_reporter_queue_url` and `sf_sqs_report_task` outputs to the `cumulus` module.
  - Added `publishPdrs` Lambda to handle publishing PDR messages to SNS when PDR records are written to DynamoDB.
  - Added `@cumulus/api/models/Pdr.storePdrFromCumulusMessage` to store PDRs from a Cumulus message to DynamoDB.
  - Added `@cumulus/aws-client/parseSQSMessageBody` to parse an SQS message body string into an object.

- **Ability to set custom backend API url in the archive module**
  - Add `api_url` definition in `tf-modules/cumulus/archive.tf`
  - Add `archive_api_url` variable in `tf-modules/cumulus/variables.tf`

- **CUMULUS-1741**
  - Added an optional `elasticsearch_security_group_ids` variable to the
    `data-persistence` Terraform module to allow additional security groups to
    be assigned to the Elasticsearch Domain.

- **CUMULUS-1752**
  - Added `@cumulus/integration-tests/api/distribution.invokeTEADistributionLambda` to simulate a request to the [Thin Egress App](https://github.com/asfadmin/thin-egress-app) by invoking the Lambda and getting a response payload.
  - Added `@cumulus/integration-tests/api/distribution.getTEARequestHeaders` to generate necessary request headers for a request to the Thin Egress App
  - Added `@cumulus/integration-tests/api/distribution.getTEADistributionApiFileStream` to get a response stream for a file served by Thin Egress App
  - Added `@cumulus/integration-tests/api/distribution.getTEADistributionApiRedirect` to get a redirect response from the Thin Egress App

- **CUMULUS-1755**
  - Added `@cumulus/aws-client/CloudFormation.describeCfStack()` to describe a Cloudformation stack
  - Added `@cumulus/aws-client/CloudFormation.getCfStackParameterValues()` to get multiple parameter values for a Cloudformation stack

### Changed

- **CUMULUS-1725**
  - Moved the logic that updates the granule files cache Dynamo table into its
    own Lambda function called `granuleFilesCacheUpdater`.

- **CUMULUS-1736**
  - The `collections` model in the API package now determines the name of a
    collection based on the `name` property, rather than using `dataType` and
    then falling back to `name`.
  - The `@cumulus/integration-tests.loadCollection()` function no longer appends
    the postfix to the end of the collection's `dataType`.
  - The `@cumulus/integration-tests.addCollections()` function no longer appends
    the postfix to the end of the collection's `dataType`.

- **CUMULUS-1672**
  - Add a `retryOptions` parameter to the `@cumulus/aws-client/S3.headObject`
     function, which will retry if the object being queried does not exist.

- **CUMULUS-1446**
  - Mark the `@cumulus/integration-tests/api.addCollectionApi()` function as
    deprecated
  - Mark the `@cumulus/integration-tests/index.listCollections()` function as
    deprecated
  - Mark the `@cumulus/integration-tests/index.listProviders()` function as
    deprecated
  - Mark the `@cumulus/integration-tests/index.rulesList()` function as
    deprecated

- **CUMULUS-1672**
  - Previously, the `cumulus` module defaulted to setting a
    `Deployment = var.prefix` tag on all resources that it managed. In this
    release, the `cumulus` module will now accept a `tags` input variable that
    defines the tags to be assigned to all resources that it manages.
  - Previously, the `data-persistence` module defaulted to setting a
    `Deployment = var.prefix` tag on all resources that it managed. In this
    release, the `data-persistence` module will now accept a `tags` input
    variable that defines the tags to be assigned to all resources that it
    manages.
  - Previously, the `distribution` module defaulted to setting a
    `Deployment = var.prefix` tag on all resources that it managed. In this
    release, the `distribution` module will now accept a `tags` input variable
    that defines the tags to be assigned to all resources that it manages.
  - Previously, the `ingest` module defaulted to setting a
    `Deployment = var.prefix` tag on all resources that it managed. In this
    release, the `ingest` module will now accept a `tags` input variable that
    defines the tags to be assigned to all resources that it manages.
  - Previously, the `s3-replicator` module defaulted to setting a
    `Deployment = var.prefix` tag on all resources that it managed. In this
    release, the `s3-replicator` module will now accept a `tags` input variable
    that defines the tags to be assigned to all resources that it manages.

- **CUMULUS-1684**
  - Update the API package to encrypt provider credentials using KMS instead of
    using RSA keys stored in S3

- **CUMULUS-1717**
  - Changed name of `cwSfExecutionEventToDb` Lambda to `cwSfEventToDbRecords`
  - Updated `cwSfEventToDbRecords` to write granule records to DynamoDB from the incoming Cumulus message

- **CUMULUS-1718**
  - Renamed `cwSfEventToDbRecords` to `sfEventSqsToDbRecords` due to architecture change to being a consumer of an SQS queue of Step Function Cloudwatch events.
  - Updated `sfEventSqsToDbRecords` to write PDR records to DynamoDB from the incoming Cumulus message
  - Moved `data-cookbooks/sns.md` to `data-cookbooks/ingest-notifications.md` and updated it to reflect recent changes.

- **CUMULUS-1748**
  - (S)FTP discovery tasks now use the provider-path as-is instead of forcing it to a relative path.
  - Improved error handling to catch permission denied FTP errors better and log them properly. Workflows will still fail encountering this error and we intend to consider that approach in a future ticket.

- **CUMULUS-1752**
  - Moved class for parsing distribution events to its own file: `@cumulus/api/lib/DistributionEvent.js`
    - Updated `DistributionEvent` to properly parse S3 access logs generated by requests from the [Thin Egress App](https://github.com/asfadmin/thin-egress-app)

- **CUMULUS-1753** - Changes to `@cumulus/ingest/HttpProviderClient.js`:
  - Removed regex filter in `HttpProviderClient.list()` that was used to return only files with an extension between 1 and 4 characters long. `HttpProviderClient.list()` will now return all files linked from the HTTP provider host.

- **CUMULUS-1755**
  - Updated the Thin Egress App module used in `tf-modules/distribution/main.tf` to build 61. [See the release notes](https://github.com/asfadmin/thin-egress-app/releases/tag/tea-build.61).

- **CUMULUS-1757**
  - Update @cumulus/cmr-client CMRSearchConceptQueue to take optional cmrEnvironment parameter

### Deprecated

- **CUMULUS-1684**
  - Deprecate `@cumulus/common/key-pair-provider/S3KeyPairProvider`
  - Deprecate `@cumulus/common/key-pair-provider/S3KeyPairProvider.encrypt()`
  - Deprecate `@cumulus/common/key-pair-provider/S3KeyPairProvider.decrypt()`
  - Deprecate `@cumulus/common/kms/KMS`
  - Deprecate `@cumulus/common/kms/KMS.encrypt()`
  - Deprecate `@cumulus/common/kms/KMS.decrypt()`
  - Deprecate `@cumulus/common/sftp.Sftp`

- **CUMULUS-1717**
  - Deprecate `@cumulus/api/models/Granule.createGranulesFromSns`

- **CUMULUS-1718**
  - Deprecate `@cumulus/sf-sns-report`.
    - This task has been updated to always throw an error directing the user to use `@cumulus/sf-sqs-report` instead. This was done because there is no longer an SNS topic to which to publish, and no consumers to listen to it.

- **CUMULUS-1748**
  - Deprecate `@cumulus/ingest/util.normalizeProviderPath`

- **CUMULUS-1752**
  - Deprecate `@cumulus/integration-tests/api/distribution.getDistributionApiFileStream`
  - Deprecate `@cumulus/integration-tests/api/distribution.getDistributionApiRedirect`
  - Deprecate `@cumulus/integration-tests/api/distribution.invokeApiDistributionLambda`

### Removed

- **CUMULUS-1684**
  - Remove the deployment script that creates encryption keys and stores them to
    S3

- **CUMULUS-1768**
  - Removed API endpoints `stats/histogram` and `stats/average`. All advanced stats needs should be acquired from Cloud Metrics or similarly configured ELK stack.

### Fixed

- **Fix default values for urs_url in variables.tf files**
  - Remove trailing `/` from default `urs_url` values.

- **CUMULUS-1610** - Add the Elasticsearch security group to the EC2 security groups

- **CUMULUS-1740** - `cumulus_meta.workflow_start_time` is now set in Cumulus
  messages

- **CUMULUS-1753** - Fixed `@cumulus/ingest/HttpProviderClient.js` to properly handle HTTP providers with:
  - Multiple link tags (e.g. `<a>`) per line of source code
  - Link tags in uppercase or lowercase (e.g. `<A>`)
  - Links with filepaths in the link target (e.g. `<a href="/path/to/file.txt">`). These files will be returned from HTTP file discovery **as the file name only** (e.g. `file.txt`).

- **CUMULUS-1768**
  - Fix an issue in the stats endpoints in `@cumulus/api` to send back stats for the correct type

## [v1.18.0] 2020-02-03

### BREAKING CHANGES

- **CUMULUS-1686**

  - `ecs_cluster_instance_image_id` is now a _required_ variable of the `cumulus` module, instead of optional.

- **CUMULUS-1698**

  - Change variable `saml_launchpad_metadata_path` to `saml_launchpad_metadata_url` in the `tf-modules/cumulus` Terraform module.

- **CUMULUS-1703**
  - Remove the unused `forceDownload` option from the `sync-granule` tasks's config
  - Remove the `@cumulus/ingest/granule.Discover` class
  - Remove the `@cumulus/ingest/granule.Granule` class
  - Remove the `@cumulus/ingest/pdr.Discover` class
  - Remove the `@cumulus/ingest/pdr.Granule` class
  - Remove the `@cumulus/ingest/parse-pdr.parsePdr` function

### Added

- **CUMULUS-1040**

  - Added `@cumulus/aws-client` package to provide utilities for working with AWS services and the Node.js AWS SDK
  - Added `@cumulus/errors` package which exports error classes for use in Cumulus workflow code
  - Added `@cumulus/integration-tests/sfnStep` to provide utilities for parsing step function execution histories

- **CUMULUS-1102**

  - Adds functionality to the @cumulus/api package for better local testing.
    - Adds data seeding for @cumulus/api's localAPI.
      - seed functions allow adding collections, executions, granules, pdrs, providers, and rules to a Localstack Elasticsearch and DynamoDB via `addCollections`, `addExecutions`, `addGranules`, `addPdrs`, `addProviders`, and `addRules`.
    - Adds `eraseDataStack` function to local API server code allowing resetting of local datastack for testing (ES and DynamoDB).
    - Adds optional parameters to the @cumulus/api bin serve to allow for launching the api without destroying the current data.

- **CUMULUS-1697**

  - Added the `@cumulus/tf-inventory` package that provides command line utilities for managing Terraform resources in your AWS account

- **CUMULUS-1703**

  - Add `@cumulus/aws-client/S3.createBucket` function
  - Add `@cumulus/aws-client/S3.putFile` function
  - Add `@cumulus/common/string.isNonEmptyString` function
  - Add `@cumulus/ingest/FtpProviderClient` class
  - Add `@cumulus/ingest/HttpProviderClient` class
  - Add `@cumulus/ingest/S3ProviderClient` class
  - Add `@cumulus/ingest/SftpProviderClient` class
  - Add `@cumulus/ingest/providerClientUtils.buildProviderClient` function
  - Add `@cumulus/ingest/providerClientUtils.fetchTextFile` function

- **CUMULUS-1731**

  - Add new optional input variables to the Cumulus Terraform module to support TEA upgrade:
    - `thin_egress_cookie_domain` - Valid domain for Thin Egress App cookie
    - `thin_egress_domain_cert_arn` - Certificate Manager SSL Cert ARN for Thin
      Egress App if deployed outside NGAP/CloudFront
    - `thin_egress_download_role_in_region_arn` - ARN for reading of Thin Egress
      App data buckets for in-region requests
    - `thin_egress_jwt_algo` - Algorithm with which to encode the Thin Egress
      App JWT cookie
    - `thin_egress_jwt_secret_name` - Name of AWS secret where keys for the Thin
      Egress App JWT encode/decode are stored
    - `thin_egress_lambda_code_dependency_archive_key` - Thin Egress App - S3
      Key of packaged python modules for lambda dependency layer

- **CUMULUS-1733**
  - Add `discovery-filtering` operator doc to document previously undocumented functionality.

- **CUMULUS-1737**
  - Added the `cumulus-test-cleanup` module to run a nightly cleanup on resources left over from the integration tests run from the `example/spec` directory.

### Changed

- **CUMULUS-1102**

  - Updates `@cumulus/api/auth/testAuth` to use JWT instead of random tokens.
  - Updates the default AMI for the ecs_cluster_instance_image_id.

- **CUMULUS-1622**

  - Mutex class has been deprecated in `@cumulus/common/concurrency` and will be removed in a future release.

- **CUMULUS-1686**

  - Changed `ecs_cluster_instance_image_id` to be a required variable of the `cumulus` module and removed the default value.
    The default was not available across accounts and regions, nor outside of NGAP and therefore not particularly useful.

- **CUMULUS-1688**

  - Updated `@cumulus/aws.receiveSQSMessages` not to replace `message.Body` with a parsed object. This behavior was undocumented and confusing as received messages appeared to contradict AWS docs that state `message.Body` is always a string.
  - Replaced `sf_watcher` CloudWatch rule from `cloudwatch-events.tf` with an EventSourceMapping on `sqs2sf` mapped to the `start_sf` SQS queue (in `event-sources.tf`).
  - Updated `sqs2sf` with an EventSourceMapping handler and unit test.

- **CUMULUS-1698**

  - Change variable `saml_launchpad_metadata_path` to `saml_launchpad_metadata_url` in the `tf-modules/cumulus` Terraform module.
  - Updated `@cumulus/api/launchpadSaml` to download launchpad IDP metadata from configured location when the metadata in s3 is not valid, and to work with updated IDP metadata and SAML response.

- **CUMULUS-1731**
  - Upgrade the version of the Thin Egress App deployed by Cumulus to v48
    - Note: New variables available, see the 'Added' section of this changelog.

### Fixed

- **CUMULUS-1664**

  - Updated `dbIndexer` Lambda to remove hardcoded references to DynamoDB table names.

- **CUMULUS-1733**
  - Fixed granule discovery recursion algorithm used in S/FTP protocols.

### Removed

- **CUMULUS-1481**
  - removed `process` config and output from PostToCmr as it was not required by the task nor downstream steps, and should still be in the output message's `meta` regardless.

### Deprecated

- **CUMULUS-1040**
  - Deprecated the following code. For cases where the code was moved into another package, the new code location is noted:
    - `@cumulus/common/CloudFormationGateway` -> `@cumulus/aws-client/CloudFormationGateway`
    - `@cumulus/common/DynamoDb` -> `@cumulus/aws-client/DynamoDb`
    - `@cumulus/common/errors` -> `@cumulus/errors`
    - `@cumulus/common/StepFunctions` -> `@cumulus/aws-client/StepFunctions`
    - All of the exported functions in `@cumulus/commmon/aws` (moved into `@cumulus/aws-client`), except:
      - `@cumulus/common/aws/isThrottlingException` -> `@cumulus/errors/isThrottlingException`
      - `@cumulus/common/aws/improveStackTrace` (not deprecated)
      - `@cumulus/common/aws/retryOnThrottlingException` (not deprecated)
    - `@cumulus/common/sfnStep/SfnStep.parseStepMessage` -> `@cumulus/integration-tests/sfnStep/SfnStep.parseStepMessage`
    - `@cumulus/common/sfnStep/ActivityStep` -> `@cumulus/integration-tests/sfnStep/ActivityStep`
    - `@cumulus/common/sfnStep/LambdaStep` -> `@cumulus/integration-tests/sfnStep/LambdaStep`
    - `@cumulus/common/string/unicodeEscape` -> `@cumulus/aws-client/StepFunctions.unicodeEscape`
    - `@cumulus/common/util/setErrorStack` -> `@cumulus/aws-client/util/setErrorStack`
    - `@cumulus/ingest/aws/invoke` -> `@cumulus/aws-client/Lambda/invoke`
    - `@cumulus/ingest/aws/CloudWatch.bucketSize`
    - `@cumulus/ingest/aws/CloudWatch.cw`
    - `@cumulus/ingest/aws/ECS.ecs`
    - `@cumulus/ingest/aws/ECS`
    - `@cumulus/ingest/aws/Events.putEvent` -> `@cumulus/aws-client/CloudwatchEvents.putEvent`
    - `@cumulus/ingest/aws/Events.deleteEvent` -> `@cumulus/aws-client/CloudwatchEvents.deleteEvent`
    - `@cumulus/ingest/aws/Events.deleteTarget` -> `@cumulus/aws-client/CloudwatchEvents.deleteTarget`
    - `@cumulus/ingest/aws/Events.putTarget` -> `@cumulus/aws-client/CloudwatchEvents.putTarget`
    - `@cumulus/ingest/aws/SQS.attributes` -> `@cumulus/aws-client/SQS.getQueueAttributes`
    - `@cumulus/ingest/aws/SQS.deleteMessage` -> `@cumulus/aws-client/SQS.deleteSQSMessage`
    - `@cumulus/ingest/aws/SQS.deleteQueue` -> `@cumulus/aws-client/SQS.deleteQueue`
    - `@cumulus/ingest/aws/SQS.getUrl` -> `@cumulus/aws-client/SQS.getQueueUrlByName`
    - `@cumulus/ingest/aws/SQS.receiveMessage` -> `@cumulus/aws-client/SQS.receiveSQSMessages`
    - `@cumulus/ingest/aws/SQS.sendMessage` -> `@cumulus/aws-client/SQS.sendSQSMessage`
    - `@cumulus/ingest/aws/StepFunction.getExecutionStatus` -> `@cumulus/aws-client/StepFunction.getExecutionStatus`
    - `@cumulus/ingest/aws/StepFunction.getExecutionUrl` -> `@cumulus/aws-client/StepFunction.getExecutionUrl`

## [v1.17.0] - 2019-12-31

### BREAKING CHANGES

- **CUMULUS-1498**
  - The `@cumulus/cmrjs.publish2CMR` function expects that the value of its
    `creds.password` parameter is a plaintext password.
  - Rather than using an encrypted password from the `cmr_password` environment
    variable, the `@cumulus/cmrjs.updateCMRMetadata` function now looks for an
    environment variable called `cmr_password_secret_name` and fetches the CMR
    password from that secret in AWS Secrets Manager.
  - The `@cumulus/post-to-cmr` task now expects a
    `config.cmr.passwordSecretName` value, rather than `config.cmr.password`.
    The CMR password will be fetched from that secret in AWS Secrets Manager.

### Added

- **CUMULUS-630**

  - Added support for replaying Kinesis records on a stream into the Cumulus Kinesis workflow triggering mechanism: either all the records, or some time slice delimited by start and end timestamps.
  - Added `/replays` endpoint to the operator API for triggering replays.
  - Added `Replay Kinesis Messages` documentation to Operator Docs.
  - Added `manualConsumer` lambda function to consume a Kinesis stream. Used by the replay AsyncOperation.

- **CUMULUS-1687**
  - Added new API endpoint for listing async operations at `/asyncOperations`
  - All asyncOperations now include the fields `description` and `operationType`. `operationType` can be one of the following. [`Bulk Delete`, `Bulk Granules`, `ES Index`, `Kinesis Replay`]

### Changed

- **CUMULUS-1626**

  - Updates Cumulus to use node10/CMA 1.1.2 for all of its internal lambdas in prep for AWS node 8 EOL

- **CUMULUS-1498**
  - Remove the DynamoDB Users table. The list of OAuth users who are allowed to
    use the API is now stored in S3.
  - The CMR password and Launchpad passphrase are now stored in Secrets Manager

## [v1.16.1] - 2019-12-6

**Please note**:

- The `region` argument to the `cumulus` Terraform module has been removed. You may see a warning or error if you have that variable populated.
- Your workflow tasks should use the following versions of the CMA libraries to utilize new granule, parentArn, asyncOperationId, and stackName fields on the logs:
  - `cumulus-message-adapter-js` version 1.0.10+
  - `cumulus-message-adapter-python` version 1.1.1+
  - `cumulus-message-adapter-java` version 1.2.11+
- The `data-persistence` module no longer manages the creation of an Elasticsearch service-linked role for deploying Elasticsearch to a VPC. Follow the [deployment instructions on preparing your VPC](https://nasa.github.io/cumulus/docs/deployment/deployment-readme#vpc-subnets-and-security-group) for guidance on how to create the Elasticsearch service-linked role manually.
- There is now a `distribution_api_gateway_stage` variable for the `tf-modules/cumulus` Terraform module that will be used as the API gateway stage name used for the distribution API (Thin Egress App)
- Default value for the `urs_url` variable is now `https://uat.urs.earthdata.nasa.gov/` in the `tf-modules/cumulus` and `tf-modules/archive` Terraform modules. So deploying the `cumulus` module without a `urs_url` variable set will integrate your Cumulus deployment with the UAT URS environment.

### Added

- **CUMULUS-1563**

  - Added `custom_domain_name` variable to `tf-modules/data-persistence` module

- **CUMULUS-1654**
  - Added new helpers to `@cumulus/common/execution-history`:
    - `getStepExitedEvent()` returns the `TaskStateExited` event in a workflow execution history after the given step completion/failure event
    - `getTaskExitedEventOutput()` returns the output message for a `TaskStateExited` event in a workflow execution history

### Changed

- **CUMULUS-1578**

  - Updates SAML launchpad configuration to authorize via configured userGroup.
    [See the NASA specific documentation (protected)](https://wiki.earthdata.nasa.gov/display/CUMULUS/Cumulus+SAML+Launchpad+Integration)

- **CUMULUS-1579**

  - Elasticsearch list queries use `match` instead of `term`. `term` had been analyzing the terms and not supporting `-` in the field values.

- **CUMULUS-1619**

  - Adds 4 new keys to `@cumulus/logger` to display granules, parentArn, asyncOperationId, and stackName.
  - Depends on `cumulus-message-adapter-js` version 1.0.10+. Cumulus tasks updated to use this version.

- **CUMULUS-1654**

  - Changed `@cumulus/common/SfnStep.parseStepMessage()` to a static class method

- **CUMULUS-1641**
  - Added `meta.retries` and `meta.visibilityTimeout` properties to sqs-type rule. To create sqs-type rule, you're required to configure a dead-letter queue on your queue.
  - Added `sqsMessageRemover` lambda which removes the message from SQS queue upon successful workflow execution.
  - Updated `sqsMessageConsumer` lambda to not delete message from SQS queue, and to retry the SQS message for configured number of times.

### Removed

- Removed `create_service_linked_role` variable from `tf-modules/data-persistence` module.

- **CUMULUS-1321**
  - The `region` argument to the `cumulus` Terraform module has been removed

### Fixed

- **CUMULUS-1668** - Fixed a race condition where executions may not have been
  added to the database correctly
- **CUMULUS-1654** - Fixed issue with `publishReports` Lambda not including workflow execution error information for failed workflows with a single step
- Fixed `tf-modules/cumulus` module so that the `urs_url` variable is passed on to its invocation of the `tf-modules/archive` module

## [v1.16.0] - 2019-11-15

### Added

- **CUMULUS-1321**

  - A `deploy_distribution_s3_credentials_endpoint` variable has been added to
    the `cumulus` Terraform module. If true, the NGAP-backed S3 credentials
    endpoint will be added to the Thin Egress App's API. Default: true

- **CUMULUS-1544**

  - Updated the `/granules/bulk` endpoint to correctly query Elasticsearch when
    granule ids are not provided.

- **CUMULUS-1580**
  - Added `/granules/bulk` endpoint to `@cumulus/api` to perform bulk actions on granules given either a list of granule ids or an Elasticsearch query and the workflow to perform.

### Changed

- **CUMULUS-1561**

  - Fix the way that we are handling Terraform provider version requirements
  - Pass provider configs into child modules using the method that the
    [Terraform documentation](https://www.terraform.io/docs/configuration/modules.html#providers-within-modules)
    suggests
  - Remove the `region` input variable from the `s3_access_test` Terraform module
  - Remove the `aws_profile` and `aws_region` input variables from the
    `s3-replicator` Terraform module

- **CUMULUS-1639**
  - Because of
    [S3's Data Consistency Model](https://docs.aws.amazon.com/AmazonS3/latest/dev/Introduction.html#BasicsObjects),
    there may be situations where a GET operation for an object can temporarily
    return a `NoSuchKey` response even if that object _has_ been created. The
    `@cumulus/common/aws.getS3Object()` function has been updated to support
    retries if a `NoSuchKey` response is returned by S3. This behavior can be
    enabled by passing a `retryOptions` object to that function. Supported
    values for that object can be found here:
    <https://github.com/tim-kos/node-retry#retryoperationoptions>

### Removed

- **CUMULUS-1559**
  - `logToSharedDestination` has been migrated to the Terraform deployment as `log_api_gateway_to_cloudwatch` and will ONLY apply to egress lambdas.
    Due to the differences in the Terraform deployment model, we cannot support a global log subscription toggle for a configurable subset of lambdas.
    However, setting up your own log forwarding for a Lambda with Terraform is fairly simple, as you will only need to add SubscriptionFilters to your Terraform configuration, one per log group.
    See [the Terraform documentation](https://www.terraform.io/docs/providers/aws/r/cloudwatch_log_subscription_filter.html) for details on how to do this.
    An empty FilterPattern ("") will capture all logs in a group.

## [v1.15.0] - 2019-11-04

### BREAKING CHANGES

- **CUMULUS-1644** - When a workflow execution begins or ends, the workflow
  payload is parsed and any new or updated PDRs or granules referenced in that
  workflow are stored to the Cumulus archive. The defined interface says that a
  PDR in `payload.pdr` will be added to the archive, and any granules in
  `payload.granules` will also be added to the archive. In previous releases,
  PDRs found in `meta.pdr` and granules found in `meta.input_granules` were also
  added to the archive. This caused unexpected behavior and has been removed.
  Only PDRs from `payload.pdr` and granules from `payload.granules` will now be
  added to the Cumulus archive.

- **CUMULUS-1449** - Cumulus now uses a universal workflow template when
  starting a workflow that contains general information specific to the
  deployment, but not specific to the workflow. Workflow task configs must be
  defined using AWS step function parameters. As part of this change,
  `CumulusConfig` has been retired and task configs must now be defined under
  the `cma.task_config` key in the Parameters section of a step function
  definition.

  **Migration instructions**:

  NOTE: These instructions require the use of Cumulus Message Adapter v1.1.x+.
  Please ensure you are using a compatible version before attempting to migrate
  workflow configurations. When defining workflow steps, remove any
  `CumulusConfig` section, as shown below:

  ```yaml
  ParsePdr:
    CumulusConfig:
      provider: "{$.meta.provider}"
      bucket: "{$.meta.buckets.internal.name}"
      stack: "{$.meta.stack}"
  ```

  Instead, use AWS Parameters to pass `task_config` for the task directly into
  the Cumulus Message Adapter:

  ```yaml
  ParsePdr:
    Parameters:
      cma:
        event.$: "$"
        task_config:
          provider: "{$.meta.provider}"
          bucket: "{$.meta.buckets.internal.name}"
          stack: "{$.meta.stack}"
  ```

  In this example, the `cma` key is used to pass parameters to the message
  adapter. Using `task_config` in combination with `event.$: '$'` allows the
  message adapter to process `task_config` as the `config` passed to the Cumulus
  task. See `example/workflows/sips.yml` in the core repository for further
  examples of how to set the Parameters.

  Additionally, workflow configurations for the `QueueGranules` and `QueuePdrs`
  tasks need to be updated:

  - `queue-pdrs` config changes:
    - `parsePdrMessageTemplateUri` replaced with `parsePdrWorkflow`, which is
      the workflow name (i.e. top-level name in `config.yml`, e.g. 'ParsePdr').
    - `internalBucket` and `stackName` configs now required to look up
      configuration from the deployment. Brings the task config in line with
      that of `queue-granules`.
  - `queue-granules` config change: `ingestGranuleMessageTemplateUri` replaced
    with `ingestGranuleWorkflow`, which is the workflow name (e.g.
    'IngestGranule').

- **CUMULUS-1396** - **Workflow steps at the beginning and end of a workflow
  using the `SfSnsReport` Lambda have now been deprecated (e.g. `StartStatus`,
  `StopStatus`) and should be removed from your workflow definitions**. These
  steps were used for publishing ingest notifications and have been replaced by
  an implementation using Cloudwatch events for Step Functions to trigger a
  Lambda that publishes ingest notifications. For further detail on how ingest
  notifications are published, see the notes below on **CUMULUS-1394**. For
  examples of how to update your workflow definitions, see our
  [example workflow definitions](https://github.com/nasa/cumulus/blob/master/example/workflows/).

- **CUMULUS-1470**
  - Remove Cumulus-defined ECS service autoscaling, allowing integrators to
    better customize autoscaling to meet their needs. In order to use
    autoscaling with ECS services, appropriate
    `AWS::ApplicationAutoScaling::ScalableTarget`,
    `AWS::ApplicationAutoScaling::ScalingPolicy`, and `AWS::CloudWatch::Alarm`
    resources should be defined in a kes overrides file. See
    [this example](https://github.com/nasa/cumulus/blob/release-1.15.x/example/overrides/app/cloudformation.template.yml)
    for an example.
  - The following config parameters are no longer used:
    - ecs.services.\<NAME\>.minTasks
    - ecs.services.\<NAME\>.maxTasks
    - ecs.services.\<NAME\>.scaleInActivityScheduleTime
    - ecs.services.\<NAME\>.scaleInAdjustmentPercent
    - ecs.services.\<NAME\>.scaleOutActivityScheduleTime
    - ecs.services.\<NAME\>.scaleOutAdjustmentPercent
    - ecs.services.\<NAME\>.activityName

### Added

- **CUMULUS-1100**

  - Added 30-day retention properties to all log groups that were missing those policies.

- **CUMULUS-1396**

  - Added `@cumulus/common/sfnStep`:
    - `LambdaStep` - A class for retrieving and parsing input and output to Lambda steps in AWS Step Functions
    - `ActivityStep` - A class for retrieving and parsing input and output to ECS activity steps in AWS Step Functions

- **CUMULUS-1574**

  - Added `GET /token` endpoint for SAML authorization when cumulus is protected by Launchpad.
    This lets a user retieve a token by hand that can be presented to the API.

- **CUMULUS-1625**

  - Added `sf_start_rate` variable to the `ingest` Terraform module, equivalent to `sqs_consumer_rate` in the old model, but will not be automatically applied to custom queues as that was.

- **CUMULUS-1513**
  - Added `sqs`-type rule support in the Cumulus API `@cumulus/api`
  - Added `sqsMessageConsumer` lambda which processes messages from the SQS queues configured in the `sqs` rules.

### Changed

- **CUMULUS-1639**

  - Because of
    [S3's Data Consistency Model](https://docs.aws.amazon.com/AmazonS3/latest/dev/Introduction.html#BasicsObjects),
    there may be situations where a GET operation for an object can temporarily
    return a `NoSuchKey` response even if that object _has_ been created. The
    `@cumulus/common/aws.getS3Object()` function will now retry up to 10 times
    if a `NoSuchKey` response is returned by S3. This can behavior can be
    overridden by passing `{ retries: 0 }` as the `retryOptions` argument.

- **CUMULUS-1449**

  - `queue-pdrs` & `queue-granules` config changes. Details in breaking changes section.
  - Cumulus now uses a universal workflow template when starting workflow that contains general information specific to the deployment, but not specific to the workflow.
  - Changed the way workflow configs are defined, from `CumulusConfig` to a `task_config` AWS Parameter.

- **CUMULUS-1452**

  - Changed the default ECS docker storage drive to `devicemapper`

- **CUMULUS-1453**
  - Removed config schema for `@cumulus/sf-sns-report` task
  - Updated `@cumulus/sf-sns-report` to always assume that it is running as an intermediate step in a workflow, not as the first or last step

### Removed

- **CUMULUS-1449**
  - Retired `CumulusConfig` as part of step function definitions, as this is an artifact of the way Kes parses workflow definitions that was not possible to migrate to Terraform. Use AWS Parameters and the `task_config` key instead. See change note above.
  - Removed individual workflow templates.

### Fixed

- **CUMULUS-1620** - Fixed bug where `message_adapter_version` does not correctly inject the CMA

- **CUMULUS-1396** - Updated `@cumulus/common/StepFunctions.getExecutionHistory()` to recursively fetch execution history when `nextToken` is returned in response

- **CUMULUS-1571** - Updated `@cumulus/common/DynamoDb.get()` to throw any errors encountered when trying to get a record and the record does exist

- **CUMULUS-1452**
  - Updated the EC2 initialization scripts to use full volume size for docker storage
  - Changed the default ECS docker storage drive to `devicemapper`

## [v1.14.5] - 2019-12-30 - [BACKPORT]

### Updated

- **CUMULUS-1626**
  - Updates Cumulus to use node10/CMA 1.1.2 for all of its internal lambdas in prep for AWS node 8 EOL

## [v1.14.4] - 2019-10-28

### Fixed

- **CUMULUS-1632** - Pinned `aws-elasticsearch-connector` package in `@cumulus/api` to version `8.1.3`, since `8.2.0` includes breaking changes

## [v1.14.3] - 2019-10-18

### Fixed

- **CUMULUS-1620** - Fixed bug where `message_adapter_version` does not correctly inject the CMA

- **CUMULUS-1572** - A granule is now included in discovery results even when
  none of its files has a matching file type in the associated collection
  configuration. Previously, if all files for a granule were unmatched by a file
  type configuration, the granule was excluded from the discovery results.
  Further, added support for a `boolean` property
  `ignoreFilesConfigForDiscovery`, which controls how a granule's files are
  filtered at discovery time.

## [v1.14.2] - 2019-10-08

### BREAKING CHANGES

Your Cumulus Message Adapter version should be pinned to `v1.0.13` or lower in your `app/config.yml` using `message_adapter_version: v1.0.13` OR you should use the workflow migration steps below to work with CMA v1.1.1+.

- **CUMULUS-1394** - The implementation of the `SfSnsReport` Lambda requires additional environment variables for integration with the new ingest notification SNS topics. Therefore, **you must update the definition of `SfSnsReport` in your `lambdas.yml` like so**:

```yaml
SfSnsReport:
  handler: index.handler
  timeout: 300
  source: node_modules/@cumulus/sf-sns-report/dist
  tables:
    - ExecutionsTable
  envs:
    execution_sns_topic_arn:
      function: Ref
      value: reportExecutionsSns
    granule_sns_topic_arn:
      function: Ref
      value: reportGranulesSns
    pdr_sns_topic_arn:
      function: Ref
      value: reportPdrsSns
```

- **CUMULUS-1447** -
  The newest release of the Cumulus Message Adapter (v1.1.1) requires that parameterized configuration be used for remote message functionality. Once released, Kes will automatically bring in CMA v1.1.1 without additional configuration.

  **Migration instructions**
  Oversized messages are no longer written to S3 automatically. In order to utilize remote messaging functionality, configure a `ReplaceConfig` AWS Step Function parameter on your CMA task:

  ```yaml
  ParsePdr:
    Parameters:
      cma:
        event.$: "$"
        ReplaceConfig:
          FullMessage: true
  ```

  Accepted fields in `ReplaceConfig` include `MaxSize`, `FullMessage`, `Path` and `TargetPath`.
  See https://github.com/nasa/cumulus-message-adapter/blob/master/CONTRACT.md#remote-message-configuration for full details.

  As this change is backward compatible in Cumulus Core, users wishing to utilize the previous version of the CMA may opt to transition to using a CMA lambda layer, or set `message_adapter_version` in their configuration to a version prior to v1.1.0.

### PLEASE NOTE

- **CUMULUS-1394** - Ingest notifications are now provided via 3 separate SNS topics for executions, granules, and PDRs, instead of a single `sftracker` SNS topic. Whereas the `sftracker` SNS topic received a full Cumulus execution message, the new topics all receive generated records for the given object. The new topics are only published to if the given object exists for the current execution. For a given execution/granule/PDR, **two messages will be received by each topic**: one message indicating that ingest is running and another message indicating that ingest has completed or failed. The new SNS topics are:

  - `reportExecutions` - Receives 1 message per execution
  - `reportGranules` - Receives 1 message per granule in an execution
  - `reportPdrs` - Receives 1 message per PDR

### Added

- **CUMULUS-639**

  - Adds SAML JWT and launchpad token authentication to Cumulus API (configurable)
    - **NOTE** to authenticate with Launchpad ensure your launchpad user_id is in the `<prefix>-UsersTable`
    - when Cumulus configured to protect API via Launchpad:
      - New endpoints
        - `GET /saml/login` - starting point for SAML SSO creates the login request url and redirects to the SAML Identity Provider Service (IDP)
        - `POST /saml/auth` - SAML Assertion Consumer Service. POST receiver from SAML IDP. Validates response, logs the user in, and returnes a SAML-based JWT.
    - Disabled endpoints
      - `POST /refresh`
      - Changes authorization worklow:
      - `ensureAuthorized` now presumes the bearer token is a JWT and tries to validate. If the token is malformed, it attempts to validate the token against Launchpad. This allows users to bring their own token as described here https://wiki.earthdata.nasa.gov/display/CUMULUS/Cumulus+API+with+Launchpad+Authentication. But it also allows dashboard users to manually authenticate via Launchpad SAML to receive a Launchpad-based JWT.

- **CUMULUS-1394**
  - Added `Granule.generateGranuleRecord()` method to granules model to generate a granule database record from a Cumulus execution message
  - Added `Pdr.generatePdrRecord()` method to PDRs model to generate a granule database record from a Cumulus execution message
  - Added helpers to `@cumulus/common/message`:
    - `getMessageExecutionName()` - Get the execution name from a Cumulus execution message
    - `getMessageStateMachineArn()` - Get the state machine ARN from a Cumulus execution message
    - `getMessageExecutionArn()` - Get the execution ARN for a Cumulus execution message
    - `getMessageGranules()` - Get the granules from a Cumulus execution message, if any.
  - Added `@cumulus/common/cloudwatch-event/isFailedSfStatus()` to determine if a Step Function status from a Cloudwatch event is a failed status

### Changed

- **CUMULUS-1308**

  - HTTP PUT of a Collection, Provider, or Rule via the Cumulus API now
    performs full replacement of the existing object with the object supplied
    in the request payload. Previous behavior was to perform a modification
    (partial update) by merging the existing object with the (possibly partial)
    object in the payload, but this did not conform to the HTTP standard, which
    specifies PATCH as the means for modifications rather than replacements.

- **CUMULUS-1375**

  - Migrate Cumulus from deprecated Elasticsearch JS client to new, supported one in `@cumulus/api`

- **CUMULUS-1485** Update `@cumulus/cmr-client` to return error message from CMR for validation failures.

- **CUMULUS-1394**

  - Renamed `Execution.generateDocFromPayload()` to `Execution.generateRecord()` on executions model. The method generates an execution database record from a Cumulus execution message.

- **CUMULUS-1432**

  - `logs` endpoint takes the level parameter as a string and not a number
  - Elasticsearch term query generation no longer converts numbers to boolean

- **CUMULUS-1447**

  - Consolidated all remote message handling code into @common/aws
  - Update remote message code to handle updated CMA remote message flags
  - Update example SIPS workflows to utilize Parameterized CMA configuration

- **CUMULUS-1448** Refactor workflows that are mutating cumulus_meta to utilize meta field

- **CUMULUS-1451**

  - Elasticsearch cluster setting `auto_create_index` will be set to false. This had been causing issues in the bootstrap lambda on deploy.

- **CUMULUS-1456**
  - `@cumulus/api` endpoints default error handler uses `boom` package to format errors, which is consistent with other API endpoint errors.

### Fixed

- **CUMULUS-1432** `logs` endpoint filter correctly filters logs by level
- **CUMULUS-1484** `useMessageAdapter` now does not set CUMULUS_MESSAGE_ADAPTER_DIR when `true`

### Removed

- **CUMULUS-1394**
  - Removed `sfTracker` SNS topic. Replaced by three new SNS topics for granule, execution, and PDR ingest notifications.
  - Removed unused functions from `@cumulus/common/aws`:
    - `getGranuleS3Params()`
    - `setGranuleStatus()`

## [v1.14.1] - 2019-08-29

### Fixed

- **CUMULUS-1455**

  - CMR token links updated to point to CMR legacy services rather than echo

- **CUMULUS-1211**
  - Errors thrown during granule discovery are no longer swallowed and ignored.
    Rather, errors are propagated to allow for proper error-handling and
    meaningful messaging.

## [v1.14.0] - 2019-08-22

### PLEASE NOTE

- We have encountered transient lambda service errors in our integration testing. Please handle transient service errors following [these guidelines](https://docs.aws.amazon.com/step-functions/latest/dg/bp-lambda-serviceexception.html). The workflows in the `example/workflows` folder have been updated with retries configured for these errors.

- **CUMULUS-799** added additional IAM permissions to support reading CloudWatch and API Gateway, so **you will have to redeploy your IAM stack.**

- **CUMULUS-800** Several items:

  - **Delete existing API Gateway stages**: To allow enabling of API Gateway logging, Cumulus now creates and manages a Stage resource during deployment. Before upgrading Cumulus, it is necessary to delete the API Gateway stages on both the Backend API and the Distribution API. Instructions are included in the documenation under [Delete API Gateway Stages](https://nasa.github.io/cumulus/docs/additional-deployment-options/delete-api-gateway-stages).

  - **Set up account permissions for API Gateway to write to CloudWatch**: In a one time operation for your AWS account, to enable CloudWatch Logs for API Gateway, you must first grant the API Gateway permission to read and write logs to CloudWatch for your account. The `AmazonAPIGatewayPushToCloudWatchLogs` managed policy (with an ARN of `arn:aws:iam::aws:policy/service-role/AmazonAPIGatewayPushToCloudWatchLogs`) has all the required permissions. You can find a simple how to in the documentation under [Enable API Gateway Logging.](https://nasa.github.io/cumulus/docs/additional-deployment-options/enable-gateway-logging-permissions)

  - **Configure API Gateway to write logs to CloudWatch** To enable execution logging for the distribution API set `config.yaml` `apiConfigs.distribution.logApigatewayToCloudwatch` value to `true`. More information [Enable API Gateway Logs](https://nasa.github.io/cumulus/docs/additional-deployment-options/enable-api-logs)

  - **Configure CloudWatch log delivery**: It is possible to deliver CloudWatch API execution and access logs to a cross-account shared AWS::Logs::Destination. An operator does this by adding the key `logToSharedDestination` to the `config.yml` at the default level with a value of a writable log destination. More information in the documenation under [Configure CloudWatch Logs Delivery.](https://nasa.github.io/cumulus/docs/additional-deployment-options/configure-cloudwatch-logs-delivery)

  - **Additional Lambda Logging**: It is now possible to configure any lambda to deliver logs to a shared subscriptions by setting `logToSharedDestination` to the ARN of a writable location (either an AWS::Logs::Destination or a Kinesis Stream) on any lambda config. Documentation for [Lambda Log Subscriptions](https://nasa.github.io/cumulus/docs/additional-deployment-options/additional-lambda-logging)

  - **Configure S3 Server Access Logs**: If you are running Cumulus in an NGAP environment you may [configure S3 Server Access Logs](https://nasa.github.io/cumulus/docs/next/deployment/server_access_logging) to be delivered to a shared bucket where the Metrics Team will ingest the logs into their ELK stack. Contact the Metrics team for permission and location.

- **CUMULUS-1368** The Cumulus distribution API has been deprecated and is being replaced by ASF's Thin Egress App. By default, the distribution API will not deploy. Please follow [the instructions for deploying and configuring Thin Egress](https://nasa.github.io/cumulus/docs/deployment/thin_egress_app).

To instead continue to deploy and use the legacy Cumulus distribution app, add the following to your `config.yml`:

```yaml
deployDistributionApi: true
```

If you deploy with no distribution app your deployment will succeed but you may encounter errors in your workflows, particularly in the `MoveGranule` task.

- **CUMULUS-1418** Users who are packaging the CMA in their Lambdas outside of Cumulus may need to update their Lambda configuration. Please see `BREAKING CHANGES` below for details.

### Added

- **CUMULUS-642**
  - Adds Launchpad as an authentication option for the Cumulus API.
  - Updated deployment documentation and added [instructions to setup Cumulus API Launchpad authentication](https://wiki.earthdata.nasa.gov/display/CUMULUS/Cumulus+API+with+Launchpad+Authentication)
- **CUMULUS-1418**
  - Adds usage docs/testing of lambda layers (introduced in PR1125), updates Core example tasks to use the updated `cumulus-ecs-task` and a CMA layer instead of kes CMA injection.
  - Added Terraform module to publish CMA as layer to user account.
- **PR1125** - Adds `layers` config option to support deploying Lambdas with layers
- **PR1128** - Added `useXRay` config option to enable AWS X-Ray for Lambdas.
- **CUMULUS-1345**
  - Adds new variables to the app deployment under `cmr`.
  - `cmrEnvironment` values are `SIT`, `UAT`, or `OPS` with `UAT` as the default.
  - `cmrLimit` and `cmrPageSize` have been added as configurable options.
- **CUMULUS-1273**
  - Added lambda function EmsProductMetadataReport to generate EMS Product Metadata report
- **CUMULUS-1226**
  - Added API endpoint `elasticsearch/index-from-database` to index to an Elasticsearch index from the database for recovery purposes and `elasticsearch/indices-status` to check the status of Elasticsearch indices via the API.
- **CUMULUS-824**
  - Added new Collection parameter `reportToEms` to configure whether the collection is reported to EMS
- **CUMULUS-1357**
  - Added new BackendApi endpoint `ems` that generates EMS reports.
- **CUMULUS-1241**
  - Added information about queues with maximum execution limits defined to default workflow templates (`meta.queueExecutionLimits`)
- **CUMULUS-1311**
  - Added `@cumulus/common/message` with various message parsing/preparation helpers
- **CUMULUS-812**

  - Added support for limiting the number of concurrent executions started from a queue. [See the data cookbook](https://nasa.github.io/cumulus/docs/data-cookbooks/throttling-queued-executions) for more information.

- **CUMULUS-1337**

  - Adds `cumulus.stackName` value to the `instanceMetadata` endpoint.

- **CUMULUS-1368**

  - Added `cmrGranuleUrlType` to the `@cumulus/move-granules` task. This determines what kind of links go in the CMR files. The options are `distribution`, `s3`, or `none`, with the default being distribution. If there is no distribution API being used with Cumulus, you must set the value to `s3` or `none`.

- Added `packages/s3-replicator` Terraform module to allow same-region s3 replication to metrics bucket.

- **CUMULUS-1392**

  - Added `tf-modules/report-granules` Terraform module which processes granule ingest notifications received via SNS and stores granule data to a database. The module includes:
    - SNS topic for publishing granule ingest notifications
    - Lambda to process granule notifications and store data
    - IAM permissions for the Lambda
    - Subscription for the Lambda to the SNS topic

- **CUMULUS-1393**

  - Added `tf-modules/report-pdrs` Terraform module which processes PDR ingest notifications received via SNS and stores PDR data to a database. The module includes:
    - SNS topic for publishing PDR ingest notifications
    - Lambda to process PDR notifications and store data
    - IAM permissions for the Lambda
    - Subscription for the Lambda to the SNS topic
  - Added unit tests for `@cumulus/api/models/pdrs.createPdrFromSns()`

- **CUMULUS-1400**

  - Added `tf-modules/report-executions` Terraform module which processes workflow execution information received via SNS and stores it to a database. The module includes:
    - SNS topic for publishing execution data
    - Lambda to process and store execution data
    - IAM permissions for the Lambda
    - Subscription for the Lambda to the SNS topic
  - Added `@cumulus/common/sns-event` which contains helpers for SNS events:
    - `isSnsEvent()` returns true if event is from SNS
    - `getSnsEventMessage()` extracts and parses the message from an SNS event
    - `getSnsEventMessageObject()` extracts and parses message object from an SNS event
  - Added `@cumulus/common/cloudwatch-event` which contains helpers for Cloudwatch events:
    - `isSfExecutionEvent()` returns true if event is from Step Functions
    - `isTerminalSfStatus()` determines if a Step Function status from a Cloudwatch event is a terminal status
    - `getSfEventStatus()` gets the Step Function status from a Cloudwatch event
    - `getSfEventDetailValue()` extracts a Step Function event detail field from a Cloudwatch event
    - `getSfEventMessageObject()` extracts and parses Step Function detail object from a Cloudwatch event

- **CUMULUS-1429**

  - Added `tf-modules/data-persistence` Terraform module which includes resources for data persistence in Cumulus:
    - DynamoDB tables
    - Elasticsearch with optional support for VPC
    - Cloudwatch alarm for number of Elasticsearch nodes

- **CUMULUS-1379** CMR Launchpad Authentication
  - Added `launchpad` configuration to `@cumulus/deployment/app/config.yml`, and cloudformation templates, workflow message, lambda configuration, api endpoint configuration
  - Added `@cumulus/common/LaunchpadToken` and `@cumulus/common/launchpad` to provide methods to get token and validate token
  - Updated lambdas to use Launchpad token for CMR actions (ingest and delete granules)
  - Updated deployment documentation and added [instructions to setup CMR client for Launchpad authentication](https://wiki.earthdata.nasa.gov/display/CUMULUS/CMR+Launchpad+Authentication)

## Changed

- **CUMULUS-1232**

  - Added retries to update `@cumulus/cmr-client` `updateToken()`

- **CUMULUS-1245 CUMULUS-795**

  - Added additional `ems` configuration parameters for sending the ingest reports to EMS
  - Added functionality to send daily ingest reports to EMS

- **CUMULUS-1241**

  - Removed the concept of "priority levels" and added ability to define a number of maximum concurrent executions per SQS queue
  - Changed mapping of Cumulus message properties for the `sqs2sfThrottle` lambda:
    - Queue name is read from `cumulus_meta.queueName`
    - Maximum executions for the queue is read from `meta.queueExecutionLimits[queueName]`, where `queueName` is `cumulus_meta.queueName`
  - Changed `sfSemaphoreDown` lambda to only attempt decrementing semaphores when:
    - the message is for a completed/failed/aborted/timed out workflow AND
    - `cumulus_meta.queueName` exists on the Cumulus message AND
    - An entry for the queue name (`cumulus_meta.queueName`) exists in the the object `meta.queueExecutionLimits` on the Cumulus message

- **CUMULUS-1338**

  - Updated `sfSemaphoreDown` lambda to be triggered via AWS Step Function Cloudwatch events instead of subscription to `sfTracker` SNS topic

- **CUMULUS-1311**

  - Updated `@cumulus/queue-granules` to set `cumulus_meta.queueName` for queued execution messages
  - Updated `@cumulus/queue-pdrs` to set `cumulus_meta.queueName` for queued execution messages
  - Updated `sqs2sfThrottle` lambda to immediately decrement queue semaphore value if dispatching Step Function execution throws an error

- **CUMULUS-1362**

  - Granule `processingStartTime` and `processingEndTime` will be set to the execution start time and end time respectively when there is no sync granule or post to cmr task present in the workflow

- **CUMULUS-1400**
  - Deprecated `@cumulus/ingest/aws/getExecutionArn`. Use `@cumulus/common/aws/getExecutionArn` instead.

### Fixed

- **CUMULUS-1439**

  - Fix bug with rule.logEventArn deletion on Kinesis rule update and fix unit test to verify

- **CUMULUS-796**

  - Added production information (collection ShortName and Version, granuleId) to EMS distribution report
  - Added functionality to send daily distribution reports to EMS

- **CUMULUS-1319**

  - Fixed a bug where granule ingest times were not being stored to the database

- **CUMULUS-1356**

  - The `Collection` model's `delete` method now _removes_ the specified item
    from the collection config store that was inserted by the `create` method.
    Previously, this behavior was missing.

- **CUMULUS-1374**
  - Addressed audit concerns (https://www.npmjs.com/advisories/782) in api package

### BREAKING CHANGES

### Changed

- **CUMULUS-1418**
  - Adding a default `cmaDir` key to configuration will cause `CUMULUS_MESSAGE_ADAPTER_DIR` to be set by default to `/opt` for any Lambda not setting `useCma` to true, or explicitly setting the CMA environment variable. In lambdas that package the CMA independently of the Cumulus packaging. Lambdas manually packaging the CMA should have their Lambda configuration updated to set the CMA path, or alternately if not using the CMA as a Lambda layer in this deployment set `cmaDir` to `./cumulus-message-adapter`.

### Removed

- **CUMULUS-1337**

  - Removes the S3 Access Metrics package added in CUMULUS-799

- **PR1130**
  - Removed code deprecated since v1.11.1:
    - Removed `@cumulus/common/step-functions`. Use `@cumulus/common/StepFunctions` instead.
    - Removed `@cumulus/api/lib/testUtils.fakeFilesFactory`. Use `@cumulus/api/lib/testUtils.fakeFileFactory` instead.
    - Removed `@cumulus/cmrjs/cmr` functions: `searchConcept`, `ingestConcept`, `deleteConcept`. Use the functions in `@cumulus/cmr-client` instead.
    - Removed `@cumulus/ingest/aws.getExecutionHistory`. Use `@cumulus/common/StepFunctions.getExecutionHistory` instead.

## [v1.13.5] - 2019-08-29 - [BACKPORT]

### Fixed

- **CUMULUS-1455** - CMR token links updated to point to CMR legacy services rather than echo

## [v1.13.4] - 2019-07-29

- **CUMULUS-1411** - Fix deployment issue when using a template override

## [v1.13.3] - 2019-07-26

- **CUMULUS-1345** Full backport of CUMULUS-1345 features - Adds new variables to the app deployment under `cmr`.
  - `cmrEnvironment` values are `SIT`, `UAT`, or `OPS` with `UAT` as the default.
  - `cmrLimit` and `cmrPageSize` have been added as configurable options.

## [v1.13.2] - 2019-07-25

- Re-release of v1.13.1 to fix broken npm packages.

## [v1.13.1] - 2019-07-22

- **CUMULUS-1374** - Resolve audit compliance with lodash version for api package subdependency
- **CUMULUS-1412** - Resolve audit compliance with googleapi package
- **CUMULUS-1345** - Backported CMR environment setting in getUrl to address immediate user need. CMR_ENVIRONMENT can now be used to set the CMR environment to OPS/SIT

## [v1.13.0] - 2019-5-20

### PLEASE NOTE

**CUMULUS-802** added some additional IAM permissions to support ECS autoscaling, so **you will have to redeploy your IAM stack.**
As a result of the changes for **CUMULUS-1193**, **CUMULUS-1264**, and **CUMULUS-1310**, **you must delete your existing stacks (except IAM) before deploying this version of Cumulus.**
If running Cumulus within a VPC and extended downtime is acceptable, we recommend doing this at the end of the day to allow AWS backend resources and network interfaces to be cleaned up overnight.

### BREAKING CHANGES

- **CUMULUS-1228**

  - The default AMI used by ECS instances is now an NGAP-compliant AMI. This
    will be a breaking change for non-NGAP deployments. If you do not deploy to
    NGAP, you will need to find the AMI ID of the
    [most recent Amazon ECS-optimized AMI](https://docs.aws.amazon.com/AmazonECS/latest/developerguide/ecs-optimized_AMI.html),
    and set the `ecs.amiid` property in your config. Instructions for finding
    the most recent NGAP AMI can be found using
    [these instructions](https://wiki.earthdata.nasa.gov/display/ESKB/Select+an+NGAP+Created+AMI).

- **CUMULUS-1310**

  - Database resources (DynamoDB, ElasticSearch) have been moved to an independent `db` stack.
    Migrations for this version will need to be user-managed. (e.g. [elasticsearch](https://docs.aws.amazon.com/elasticsearch-service/latest/developerguide/es-version-migration.html#snapshot-based-migration) and [dynamoDB](https://docs.aws.amazon.com/datapipeline/latest/DeveloperGuide/dp-template-exports3toddb.html)).
    Order of stack deployment is `iam` -> `db` -> `app`.
  - All stacks can now be deployed using a single `config.yml` file, i.e.: `kes cf deploy --kes-folder app --template node_modules/@cumulus/deployment/[iam|db|app] [...]`
    Backwards-compatible. For development, please re-run `npm run bootstrap` to build new `kes` overrides.
    Deployment docs have been updated to show how to deploy a single-config Cumulus instance.
  - `params` have been moved: Nest `params` fields under `app`, `db` or `iam` to override all Parameters for a particular stack's cloudformation template. Backwards-compatible with multi-config setups.
  - `stackName` and `stackNameNoDash` have been retired. Use `prefix` and `prefixNoDash` instead.
  - The `iams` section in `app/config.yml` IAM roles has been deprecated as a user-facing parameter,
    _unless_ your IAM role ARNs do not match the convention shown in `@cumulus/deployment/app/config.yml`
  - The `vpc.securityGroup` will need to be set with a pre-existing security group ID to use Cumulus in a VPC. Must allow inbound HTTP(S) (Port 443).

- **CUMULUS-1212**

  - `@cumulus/post-to-cmr` will now fail if any granules being processed are missing a metadata file. You can set the new config option `skipMetaCheck` to `true` to pass post-to-cmr without a metadata file.

- **CUMULUS-1232**

  - `@cumulus/sync-granule` will no longer silently pass if no checksum data is provided. It will use input
    from the granule object to:
    - Verify checksum if `checksumType` and `checksumValue` are in the file record OR a checksum file is provided
      (throws `InvalidChecksum` on fail), else log warning that no checksum is available.
    - Then, verify synced S3 file size if `file.size` is in the file record (throws `UnexpectedFileSize` on fail),
      else log warning that no file size is available.
    - Pass the step.

- **CUMULUS-1264**

  - The Cloudformation templating and deployment configuration has been substantially refactored.
    - `CumulusApiDefault` nested stack resource has been renamed to `CumulusApiDistribution`
    - `CumulusApiV1` nested stack resource has been renamed to `CumulusApiBackend`
  - The `urs: true` config option for when defining your lambdas (e.g. in `lambdas.yml`) has been deprecated. There are two new options to replace it:
    - `urs_redirect: 'token'`: This will expose a `TOKEN_REDIRECT_ENDPOINT` environment variable to your lambda that references the `/token` endpoint on the Cumulus backend API
    - `urs_redirect: 'distribution'`: This will expose a `DISTRIBUTION_REDIRECT_ENDPOINT` environment variable to your lambda that references the `/redirect` endpoint on the Cumulus distribution API

- **CUMULUS-1193**

  - The elasticsearch instance is moved behind the VPC.
  - Your account will need an Elasticsearch Service Linked role. This is a one-time setup for the account. You can follow the instructions to use the AWS console or AWS CLI [here](https://docs.aws.amazon.com/IAM/latest/UserGuide/using-service-linked-roles.html) or use the following AWS CLI command: `aws iam create-service-linked-role --aws-service-name es.amazonaws.com`

- **CUMULUS-802**

  - ECS `maxInstances` must be greater than `minInstances`. If you use defaults, no change is required.

- **CUMULUS-1269**
  - Brought Cumulus data models in line with CNM JSON schema:
    - Renamed file object `fileType` field to `type`
    - Renamed file object `fileSize` field to `size`
    - Renamed file object `checksumValue` field to `checksum` where not already done.
    - Added `ancillary` and `linkage` type support to file objects.

### Added

- **CUMULUS-799**

  - Added an S3 Access Metrics package which will take S3 Server Access Logs and
    write access metrics to CloudWatch

- **CUMULUS-1242** - Added `sqs2sfThrottle` lambda. The lambda reads SQS messages for queued executions and uses semaphores to only start new executions if the maximum number of executions defined for the priority key (`cumulus_meta.priorityKey`) has not been reached. Any SQS messages that are read but not used to start executions remain in the queue.

- **CUMULUS-1240**

  - Added `sfSemaphoreDown` lambda. This lambda receives SNS messages and for each message it decrements the semaphore used to track the number of running executions if:
    - the message is for a completed/failed workflow AND
    - the message contains a level of priority (`cumulus_meta.priorityKey`)
  - Added `sfSemaphoreDown` lambda as a subscriber to the `sfTracker` SNS topic

- **CUMULUS-1265**

  - Added `apiConfigs` configuration option to configure API Gateway to be private
  - All internal lambdas configured to run inside the VPC by default
  - Removed references to `NoVpc` lambdas from documentation and `example` folder.

- **CUMULUS-802**
  - Adds autoscaling of ECS clusters
  - Adds autoscaling of ECS services that are handling StepFunction activities

## Changed

- Updated `@cumulus/ingest/http/httpMixin.list()` to trim trailing spaces on discovered filenames

- **CUMULUS-1310**

  - Database resources (DynamoDB, ElasticSearch) have been moved to an independent `db` stack.
    This will enable future updates to avoid affecting database resources or requiring migrations.
    Migrations for this version will need to be user-managed.
    (e.g. [elasticsearch](https://docs.aws.amazon.com/elasticsearch-service/latest/developerguide/es-version-migration.html#snapshot-based-migration) and [dynamoDB](https://docs.aws.amazon.com/datapipeline/latest/DeveloperGuide/dp-template-exports3toddb.html)).
    Order of stack deployment is `iam` -> `db` -> `app`.
  - All stacks can now be deployed using a single `config.yml` file, i.e.: `kes cf deploy --kes-folder app --template node_modules/@cumulus/deployment/[iam|db|app] [...]`
    Backwards-compatible. Please re-run `npm run bootstrap` to build new `kes` overrides.
    Deployment docs have been updated to show how to deploy a single-config Cumulus instance.
  - `params` fields should now be nested under the stack key (i.e. `app`, `db` or `iam`) to provide Parameters for a particular stack's cloudformation template,
    for use with single-config instances. Keys _must_ match the name of the deployment package folder (`app`, `db`, or `iam`).
    Backwards-compatible with multi-config setups.
  - `stackName` and `stackNameNoDash` have been retired as user-facing config parameters. Use `prefix` and `prefixNoDash` instead.
    This will be used to create stack names for all stacks in a single-config use case.
    `stackName` may still be used as an override in multi-config usage, although this is discouraged.
    Warning: overriding the `db` stack's `stackName` will require you to set `dbStackName` in your `app/config.yml`.
    This parameter is required to fetch outputs from the `db` stack to reference in the `app` stack.
  - The `iams` section in `app/config.yml` IAM roles has been retired as a user-facing parameter,
    _unless_ your IAM role ARNs do not match the convention shown in `@cumulus/deployment/app/config.yml`
    In that case, overriding `iams` in your own config is recommended.
  - `iam` and `db` `cloudformation.yml` file names will have respective prefixes (e.g `iam.cloudformation.yml`).
  - Cumulus will now only attempt to create reconciliation reports for buckets of the `private`, `public` and `protected` types.
  - Cumulus will no longer set up its own security group.
    To pass a pre-existing security group for in-VPC deployments as a parameter to the Cumulus template, populate `vpc.securityGroup` in `config.yml`.
    This security group must allow inbound HTTP(S) traffic (Port 443). SSH traffic (Port 22) must be permitted for SSH access to ECS instances.
  - Deployment docs have been updated with examples for the new deployment model.

- **CUMULUS-1236**

  - Moves access to public files behind the distribution endpoint. Authentication is not required, but direct http access has been disallowed.

- **CUMULUS-1223**

  - Adds unauthenticated access for public bucket files to the Distribution API. Public files should be requested the same way as protected files, but for public files a redirect to a self-signed S3 URL will happen without requiring authentication with Earthdata login.

- **CUMULUS-1232**

  - Unifies duplicate handling in `ingest/granule.handleDuplicateFile` for maintainability.
  - Changed `ingest/granule.ingestFile` and `move-granules/index.moveFileRequest` to use new function.
  - Moved file versioning code to `ingest/granule.moveGranuleFileWithVersioning`
  - `ingest/granule.verifyFile` now also tests `file.size` for verification if it is in the file record and throws
    `UnexpectedFileSize` error for file size not matching input.
  - `ingest/granule.verifyFile` logs warnings if checksum and/or file size are not available.

- **CUMULUS-1193**

  - Moved reindex CLI functionality to an API endpoint. See [API docs](https://nasa.github.io/cumulus-api/#elasticsearch-1)

- **CUMULUS-1207**
  - No longer disable lambda event source mappings when disabling a rule

### Fixed

- Updated Lerna publish script so that published Cumulus packages will pin their dependencies on other Cumulus packages to exact versions (e.g. `1.12.1` instead of `^1.12.1`)

- **CUMULUS-1203**

  - Fixes IAM template's use of intrinsic functions such that IAM template overrides now work with kes

- **CUMULUS-1268**
  - Deployment will not fail if there are no ES alarms or ECS services

## [v1.12.1] - 2019-4-8

## [v1.12.0] - 2019-4-4

Note: There was an issue publishing 1.12.0. Upgrade to 1.12.1.

### BREAKING CHANGES

- **CUMULUS-1139**

  - `granule.applyWorkflow` uses the new-style granule record as input to workflows.

- **CUMULUS-1171**

  - Fixed provider handling in the API to make it consistent between protocols.
    NOTE: This is a breaking change. When applying this upgrade, users will need to:
    1. Disable all workflow rules
    2. Update any `http` or `https` providers so that the host field only
       contains a valid hostname or IP address, and the port field contains the
       provider port.
    3. Perform the deployment
    4. Re-enable workflow rules

- **CUMULUS-1176**:

  - `@cumulus/move-granules` input expectations have changed. `@cumulus/files-to-granules` is a new intermediate task to perform input translation in the old style.
    See the Added and Changed sections of this release changelog for more information.

- **CUMULUS-670**

  - The behavior of ParsePDR and related code has changed in this release. PDRs with FILE_TYPEs that do not conform to the PDR ICD (+ TGZ) (https://cdn.earthdata.nasa.gov/conduit/upload/6376/ESDS-RFC-030v1.0.pdf) will fail to parse.

- **CUMULUS-1208**
  - The granule object input to `@cumulus/queue-granules` will now be added to ingest workflow messages **as is**. In practice, this means that if you are using `@cumulus/queue-granules` to trigger ingest workflows and your granule objects input have invalid properties, then your ingest workflows will fail due to schema validation errors.

### Added

- **CUMULUS-777**
  - Added new cookbook entry on configuring Cumulus to track ancillary files.
- **CUMULUS-1183**
  - Kes overrides will now abort with a warning if a workflow step is configured without a corresponding
    lambda configuration
- **CUMULUS-1223**

  - Adds convenience function `@cumulus/common/bucketsConfigJsonObject` for fetching stack's bucket configuration as an object.

- **CUMULUS-853**
  - Updated FakeProcessing example lambda to include option to generate fake browse
  - Added feature documentation for ancillary metadata export, a new cookbook entry describing a workflow with ancillary metadata generation(browse), and related task definition documentation
- **CUMULUS-805**
  - Added a CloudWatch alarm to check running ElasticSearch instances, and a CloudWatch dashboard to view the health of ElasticSearch
  - Specify `AWS_REGION` in `.env` to be used by deployment script
- **CUMULUS-803**
  - Added CloudWatch alarms to check running tasks of each ECS service, and add the alarms to CloudWatch dashboard
- **CUMULUS-670**
  - Added Ancillary Metadata Export feature (see https://nasa.github.io/cumulus/docs/features/ancillary_metadata for more information)
  - Added new Collection file parameter "fileType" that allows configuration of workflow granule file fileType
- **CUMULUS-1184** - Added kes logging output to ensure we always see the state machine reference before failures due to configuration
- **CUMULUS-1105** - Added a dashboard endpoint to serve the dashboard from an S3 bucket
- **CUMULUS-1199** - Moves `s3credentials` endpoint from the backend to the distribution API.
- **CUMULUS-666**
  - Added `@api/endpoints/s3credentials` to allow EarthData Login authorized users to retrieve temporary security credentials for same-region direct S3 access.
- **CUMULUS-671**
  - Added `@packages/integration-tests/api/distribution/getDistributionApiS3SignedUrl()` to return the S3 signed URL for a file protected by the distribution API
- **CUMULUS-672**
  - Added `cmrMetadataFormat` and `cmrConceptId` to output for individual granules from `@cumulus/post-to-cmr`. `cmrMetadataFormat` will be read from the `cmrMetadataFormat` generated for each granule in `@cumulus/cmrjs/publish2CMR()`
  - Added helpers to `@packages/integration-tests/api/distribution`:
    - `getDistributionApiFileStream()` returns a stream to download files protected by the distribution API
    - `getDistributionFileUrl()` constructs URLs for requesting files from the distribution API
- **CUMULUS-1185** `@cumulus/api/models/Granule.removeGranuleFromCmrByGranule` to replace `@cumulus/api/models/Granule.removeGranuleFromCmr` and use the Granule UR from the CMR metadata to remove the granule from CMR

- **CUMULUS-1101**

  - Added new `@cumulus/checksum` package. This package provides functions to calculate and validate checksums.
  - Added new checksumming functions to `@cumulus/common/aws`: `calculateS3ObjectChecksum` and `validateS3ObjectChecksum`, which depend on the `checksum` package.

- CUMULUS-1171

  - Added `@cumulus/common` API documentation to `packages/common/docs/API.md`
  - Added an `npm run build-docs` task to `@cumulus/common`
  - Added `@cumulus/common/string#isValidHostname()`
  - Added `@cumulus/common/string#match()`
  - Added `@cumulus/common/string#matches()`
  - Added `@cumulus/common/string#toLower()`
  - Added `@cumulus/common/string#toUpper()`
  - Added `@cumulus/common/URLUtils#buildURL()`
  - Added `@cumulus/common/util#isNil()`
  - Added `@cumulus/common/util#isNull()`
  - Added `@cumulus/common/util#isUndefined()`
  - Added `@cumulus/common/util#negate()`

- **CUMULUS-1176**

  - Added new `@cumulus/files-to-granules` task to handle converting file array output from `cumulus-process` tasks into granule objects.
    Allows simplification of `@cumulus/move-granules` and `@cumulus/post-to-cmr`, see Changed section for more details.

- CUMULUS-1151 Compare the granule holdings in CMR with Cumulus' internal data store
- CUMULUS-1152 Compare the granule file holdings in CMR with Cumulus' internal data store

### Changed

- **CUMULUS-1216** - Updated `@cumulus/ingest/granule/ingestFile` to download files to expected staging location.
- **CUMULUS-1208** - Updated `@cumulus/ingest/queue/enqueueGranuleIngestMessage()` to not transform granule object passed to it when building an ingest message
- **CUMULUS-1198** - `@cumulus/ingest` no longer enforces any expectations about whether `provider_path` contains a leading slash or not.
- **CUMULUS-1170**
  - Update scripts and docs to use `npm` instead of `yarn`
  - Use `package-lock.json` files to ensure matching versions of npm packages
  - Update CI builds to use `npm ci` instead of `npm install`
- **CUMULUS-670**
  - Updated ParsePDR task to read standard PDR types+ (+ tgz as an external customer requirement) and add a fileType to granule-files on Granule discovery
  - Updated ParsePDR to fail if unrecognized type is used
  - Updated all relevant task schemas to include granule->files->filetype as a string value
  - Updated tests/test fixtures to include the fileType in the step function/task inputs and output validations as needed
  - Updated MoveGranules task to handle incoming configuration with new "fileType" values and to add them as appropriate to the lambda output.
  - Updated DiscoverGranules step/related workflows to read new Collection file parameter fileType that will map a discovered file to a workflow fileType
  - Updated CNM parser to add the fileType to the defined granule file fileType on ingest and updated integration tests to verify/validate that behavior
  - Updated generateEcho10XMLString in cmr-utils.js to use a map/related library to ensure order as CMR requires ordering for their online resources.
  - Updated post-to-cmr task to appropriately export CNM filetypes to CMR in echo10/UMM exports
- **CUMULUS-1139** - Granules stored in the API contain a `files` property. That schema has been greatly
  simplified and now better matches the CNM format.
  - The `name` property has been renamed to `fileName`.
  - The `filepath` property has been renamed to `key`.
  - The `checksumValue` property has been renamed to `checksum`.
  - The `path` property has been removed.
  - The `url_path` property has been removed.
  - The `filename` property (which contained an `s3://` URL) has been removed, and the `bucket`
    and `key` properties should be used instead. Any requests sent to the API containing a `granule.files[].filename`
    property will be rejected, and any responses coming back from the API will not contain that
    `filename` property.
  - A `source` property has been added, which is a URL indicating the original source of the file.
  - `@cumulus/ingest/granule.moveGranuleFiles()` no longer includes a `filename` field in its
    output. The `bucket` and `key` fields should be used instead.
- **CUMULUS-672**

  - Changed `@cumulus/integration-tests/api/EarthdataLogin.getEarthdataLoginRedirectResponse` to `@cumulus/integration-tests/api/EarthdataLogin.getEarthdataAccessToken`. The new function returns an access response from Earthdata login, if successful.
  - `@cumulus/integration-tests/cmr/getOnlineResources` now accepts an object of options, including `cmrMetadataFormat`. Based on the `cmrMetadataFormat`, the function will correctly retrieve the online resources for each metadata format (ECHO10, UMM-G)

- **CUMULUS-1101**

  - Moved `@cumulus/common/file/getFileChecksumFromStream` into `@cumulus/checksum`, and renamed it to `generateChecksumFromStream`.
    This is a breaking change for users relying on `@cumulus/common/file/getFileChecksumFromStream`.
  - Refactored `@cumulus/ingest/Granule` to depend on new `common/aws` checksum functions and remove significantly present checksumming code.
    - Deprecated `@cumulus/ingest/granule.validateChecksum`. Replaced with `@cumulus/ingest/granule.verifyFile`.
    - Renamed `granule.getChecksumFromFile` to `granule.retrieveSuppliedFileChecksumInformation` to be more accurate.
  - Deprecated `@cumulus/common/aws.checksumS3Objects`. Use `@cumulus/common/aws.calculateS3ObjectChecksum` instead.

- CUMULUS-1171

  - Fixed provider handling in the API to make it consistent between protocols.
    Before this change, FTP providers were configured using the `host` and
    `port` properties. HTTP providers ignored `port` and `protocol`, and stored
    an entire URL in the `host` property. Updated the API to only accept valid
    hostnames or IP addresses in the `provider.host` field. Updated ingest code
    to properly build HTTP and HTTPS URLs from `provider.protocol`,
    `provider.host`, and `provider.port`.
  - The default provider port was being set to 21, no matter what protocol was
    being used. Removed that default.

- **CUMULUS-1176**

  - `@cumulus/move-granules` breaking change:
    Input to `move-granules` is now expected to be in the form of a granules object (i.e. `{ granules: [ { ... }, { ... } ] }`);
    For backwards compatibility with array-of-files outputs from processing steps, use the new `@cumulus/files-to-granules` task as an intermediate step.
    This task will perform the input translation. This change allows `move-granules` to be simpler and behave more predictably.
    `config.granuleIdExtraction` and `config.input_granules` are no longer needed/used by `move-granules`.
  - `@cumulus/post-to-cmr`: `config.granuleIdExtraction` is no longer needed/used by `post-to-cmr`.

- CUMULUS-1174
  - Better error message and stacktrace for S3KeyPairProvider error reporting.

### Fixed

- **CUMULUS-1218** Reconciliation report will now scan only completed granules.
- `@cumulus/api` files and granules were not getting indexed correctly because files indexing was failing in `db-indexer`
- `@cumulus/deployment` A bug in the Cloudformation template was preventing the API from being able to be launched in a VPC, updated the IAM template to give the permissions to be able to run the API in a VPC

### Deprecated

- `@cumulus/api/models/Granule.removeGranuleFromCmr`, instead use `@cumulus/api/models/Granule.removeGranuleFromCmrByGranule`
- `@cumulus/ingest/granule.validateChecksum`, instead use `@cumulus/ingest/granule.verifyFile`
- `@cumulus/common/aws.checksumS3Objects`, instead use `@cumulus/common/aws.calculateS3ObjectChecksum`
- `@cumulus/cmrjs`: `getGranuleId` and `getCmrFiles` are deprecated due to changes in input handling.

## [v1.11.3] - 2019-3-5

### Added

- **CUMULUS-1187** - Added `@cumulus/ingest/granule/duplicateHandlingType()` to determine how duplicate files should be handled in an ingest workflow

### Fixed

- **CUMULUS-1187** - workflows not respecting the duplicate handling value specified in the collection
- Removed refreshToken schema requirement for OAuth

## [v1.11.2] - 2019-2-15

### Added

- CUMULUS-1169
  - Added a `@cumulus/common/StepFunctions` module. It contains functions for querying the AWS
    StepFunctions API. These functions have the ability to retry when a ThrottlingException occurs.
  - Added `@cumulus/common/aws.retryOnThrottlingException()`, which will wrap a function in code to
    retry on ThrottlingExceptions.
  - Added `@cumulus/common/test-utils.throttleOnce()`, which will cause a function to return a
    ThrottlingException the first time it is called, then return its normal result after that.
- CUMULUS-1103 Compare the collection holdings in CMR with Cumulus' internal data store
- CUMULUS-1099 Add support for UMMG JSON metadata versions > 1.4.
  - If a version is found in the metadata object, that version is used for processing and publishing to CMR otherwise, version 1.4 is assumed.
- CUMULUS-678
  - Added support for UMMG json v1.4 metadata files.
    `reconcileCMRMetadata` added to `@cumulus/cmrjs` to update metadata record with new file locations.
    `@cumulus/common/errors` adds two new error types `CMRMetaFileNotFound` and `InvalidArgument`.
    `@cumulus/common/test-utils` adds new function `randomId` to create a random string with id to help in debugging.
    `@cumulus/common/BucketsConfig` adds a new helper class `BucketsConfig` for working with bucket stack configuration and bucket names.
    `@cumulus/common/aws` adds new function `s3PutObjectTagging` as a convenience for the aws [s3().putObjectTagging](https://docs.aws.amazon.com/AWSJavaScriptSDK/latest/AWS/S3.html#putObjectTagging-property) function.
    `@cumulus/cmrjs` Adds: - `isCMRFile` - Identify an echo10(xml) or UMMG(json) metadata file. - `metadataObjectFromCMRFile` Read and parse CMR XML file from s3. - `updateCMRMetadata` Modify a cmr metadata (xml/json) file with updated information. - `publish2CMR` Posts XML or UMMG CMR data to CMR service. - `reconcileCMRMetadata` Reconciles cmr metadata file after a file moves.
- Adds some ECS and other permissions to StepRole to enable running ECS tasks from a workflow
- Added Apache logs to cumulus api and distribution lambdas
- **CUMULUS-1119** - Added `@cumulus/integration-tests/api/EarthdataLogin.getEarthdataLoginRedirectResponse` helper for integration tests to handle login with Earthdata and to return response from redirect to Cumulus API
- **CUMULUS-673** Added `@cumulus/common/file/getFileChecksumFromStream` to get file checksum from a readable stream

### Fixed

- CUMULUS-1123
  - Cloudformation template overrides now work as expected

### Changed

- CUMULUS-1169
  - Deprecated the `@cumulus/common/step-functions` module.
  - Updated code that queries the StepFunctions API to use the retry-enabled functions from
    `@cumulus/common/StepFunctions`
- CUMULUS-1121
  - Schema validation is now strongly enforced when writing to the database.
    Additional properties are not allowed and will result in a validation error.
- CUMULUS-678
  `tasks/move-granules` simplified and refactored to use functionality from cmrjs.
  `ingest/granules.moveGranuleFiles` now just moves granule files and returns a list of the updated files. Updating metadata now handled by `@cumulus/cmrjs/reconcileCMRMetadata`.
  `move-granules.updateGranuleMetadata` refactored and bugs fixed in the case of a file matching multiple collection.files.regexps.
  `getCmrXmlFiles` simplified and now only returns an object with the cmrfilename and the granuleId.
  `@cumulus/test-processing` - test processing task updated to generate UMM-G metadata

- CUMULUS-1043

  - `@cumulus/api` now uses [express](http://expressjs.com/) as the API engine.
  - All `@cumulus/api` endpoints on ApiGateway are consolidated to a single endpoint the uses `{proxy+}` definition.
  - All files under `packages/api/endpoints` along with associated tests are updated to support express's request and response objects.
  - Replaced environment variables `internal`, `bucket` and `systemBucket` with `system_bucket`.
  - Update `@cumulus/integration-tests` to work with updated cumulus-api express endpoints

- `@cumulus/integration-tests` - `buildAndExecuteWorkflow` and `buildWorkflow` updated to take a `meta` param to allow for additional fields to be added to the workflow `meta`

- **CUMULUS-1049** Updated `Retrieve Execution Status API` in `@cumulus/api`: If the execution doesn't exist in Step Function API, Cumulus API returns the execution status information from the database.

- **CUMULUS-1119**
  - Renamed `DISTRIBUTION_URL` environment variable to `DISTRIBUTION_ENDPOINT`
  - Renamed `DEPLOYMENT_ENDPOINT` environment variable to `DISTRIBUTION_REDIRECT_ENDPOINT`
  - Renamed `API_ENDPOINT` environment variable to `TOKEN_REDIRECT_ENDPOINT`

### Removed

- Functions deprecated before 1.11.0:
  - @cumulus/api/models/base: static Manager.createTable() and static Manager.deleteTable()
  - @cumulus/ingest/aws/S3
  - @cumulus/ingest/aws/StepFunction.getExecution()
  - @cumulus/ingest/aws/StepFunction.pullEvent()
  - @cumulus/ingest/consumer.Consume
  - @cumulus/ingest/granule/Ingest.getBucket()

### Deprecated

`@cmrjs/ingestConcept`, instead use the CMR object methods. `@cmrjs/CMR.ingestGranule` or `@cmrjs/CMR.ingestCollection`
`@cmrjs/searchConcept`, instead use the CMR object methods. `@cmrjs/CMR.searchGranules` or `@cmrjs/CMR.searchCollections`
`@cmrjs/deleteConcept`, instead use the CMR object methods. `@cmrjs/CMR.deleteGranule` or `@cmrjs/CMR.deleteCollection`

## [v1.11.1] - 2018-12-18

**Please Note**

- Ensure your `app/config.yml` has a `clientId` specified in the `cmr` section. This will allow CMR to identify your requests for better support and metrics.
  - For an example, please see [the example config](https://github.com/nasa/cumulus/blob/1c7e2bf41b75da9f87004c4e40fbcf0f39f56794/example/app/config.yml#L128).

### Added

- Added a `/tokenDelete` endpoint in `@cumulus/api` to delete access token records

### Changed

- CUMULUS-678
  `@cumulus/ingest/crypto` moved and renamed to `@cumulus/common/key-pair-provider`
  `@cumulus/ingest/aws` function: `KMSDecryptionFailed` and class: `KMS` extracted and moved to `@cumulus/common` and `KMS` is exported as `KMSProvider` from `@cumulus/common/key-pair-provider`
  `@cumulus/ingest/granule` functions: `publish`, `getGranuleId`, `getXMLMetadataAsString`, `getMetadataBodyAndTags`, `parseXmlString`, `getCmrXMLFiles`, `postS3Object`, `contructOnlineAccessUrls`, `updateMetadata`, extracted and moved to `@cumulus/cmrjs`
  `getGranuleId`, `getCmrXMLFiles`, `publish`, `updateMetadata` removed from `@cumulus/ingest/granule` and added to `@cumulus/cmrjs`;
  `updateMetadata` renamed `updateCMRMetadata`.
  `@cumulus/ingest` test files renamed.
- **CUMULUS-1070**
  - Add `'Client-Id'` header to all `@cumulus/cmrjs` requests (made via `searchConcept`, `ingestConcept`, and `deleteConcept`).
  - Updated `cumulus/example/app/config.yml` entry for `cmr.clientId` to use stackName for easier CMR-side identification.

## [v1.11.0] - 2018-11-30

**Please Note**

- Redeploy IAM roles:
  - CUMULUS-817 includes a migration that requires reconfiguration/redeployment of IAM roles. Please see the [upgrade instructions](https://nasa.github.io/cumulus/docs/upgrade/1.11.0) for more information.
  - CUMULUS-977 includes a few new SNS-related permissions added to the IAM roles that will require redeployment of IAM roles.
- `cumulus-message-adapter` v1.0.13+ is required for `@cumulus/api` granule reingest API to work properly. The latest version should be downloaded automatically by kes.
- A `TOKEN_SECRET` value (preferably 256-bit for security) must be added to `.env` to securely sign JWTs used for authorization in `@cumulus/api`

### Changed

- **CUUMULUS-1000** - Distribution endpoint now persists logins, instead of
  redirecting to Earthdata Login on every request
- **CUMULUS-783 CUMULUS-790** - Updated `@cumulus/sync-granule` and `@cumulus/move-granules` tasks to always overwrite existing files for manually-triggered reingest.
- **CUMULUS-906** - Updated `@cumulus/api` granule reingest API to
  - add `reingestGranule: true` and `forceDuplicateOverwrite: true` to Cumulus message `cumulus_meta.cumulus_context` field to indicate that the workflow is a manually triggered re-ingest.
  - return warning message to operator when duplicateHandling is not `replace`
  - `cumulus-message-adapter` v1.0.13+ is required.
- **CUMULUS-793** - Updated the granule move PUT request in `@cumulus/api` to reject the move with a 409 status code if one or more of the files already exist at the destination location
- Updated `@cumulus/helloworld` to use S3 to store state for pass on retry tests
- Updated `@cumulus/ingest`:
  - [Required for MAAP] `http.js#list` will now find links with a trailing whitespace
  - Removed code from `granule.js` which looked for files in S3 using `{ Bucket: discoveredFile.bucket, Key: discoveredFile.name }`. This is obsolete since `@cumulus/ingest` uses a `file-staging` and `constructCollectionId()` directory prefixes by default.
- **CUMULUS-989**
  - Updated `@cumulus/api` to use [JWT (JSON Web Token)](https://jwt.io/introduction/) as the transport format for API authorization tokens and to use JWT verification in the request authorization
  - Updated `/token` endpoint in `@cumulus/api` to return tokens as JWTs
  - Added a `/refresh` endpoint in `@cumulus/api` to request new access tokens from the OAuth provider using the refresh token
  - Added `refreshAccessToken` to `@cumulus/api/lib/EarthdataLogin` to manage refresh token requests with the Earthdata OAuth provider

### Added

- **CUMULUS-1050**
  - Separated configuration flags for originalPayload/finalPayload cleanup such that they can be set to different retention times
- **CUMULUS-798**
  - Added daily Executions cleanup CloudWatch event that triggers cleanExecutions lambda
  - Added cleanExecutions lambda that removes finalPayload/originalPayload field entries for records older than configured timeout value (execution_payload_retention_period), with a default of 30 days
- **CUMULUS-815/816**
  - Added 'originalPayload' and 'finalPayload' fields to Executions table
  - Updated Execution model to populate originalPayload with the execution payload on record creation
  - Updated Execution model code to populate finalPayload field with the execution payload on execution completion
  - Execution API now exposes the above fields
- **CUMULUS-977**
  - Rename `kinesisConsumer` to `messageConsumer` as it handles both Kinesis streams and SNS topics as of this version.
  - Add `sns`-type rule support. These rules create a subscription between an SNS topic and the `messageConsumer`.
    When a message is received, `messageConsumer` is triggered and passes the SNS message (JSON format expected) in
    its entirety to the workflow in the `payload` field of the Cumulus message. For more information on sns-type rules,
    see the [documentation](https://nasa.github.io/cumulus/docs/data-cookbooks/setup#rules).
- **CUMULUS-975**
  - Add `KinesisInboundEventLogger` and `KinesisOutboundEventLogger` API lambdas. These lambdas
    are utilized to dump incoming and outgoing ingest workflow kinesis streams
    to cloudwatch for analytics in case of AWS/stream failure.
  - Update rules model to allow tracking of log_event ARNs related to
    Rule event logging. Kinesis rule types will now automatically log
    incoming events via a Kinesis event triggered lambda.
    CUMULUS-975-migration-4
  - Update migration code to require explicit migration names per run
  - Added migration_4 to migrate/update exisitng Kinesis rules to have a log event mapping
  - Added new IAM policy for migration lambda
- **CUMULUS-775**
  - Adds a instance metadata endpoint to the `@cumulus/api` package.
  - Adds a new convenience function `hostId` to the `@cumulus/cmrjs` to help build environment specific cmr urls.
  - Fixed `@cumulus/cmrjs.searchConcept` to search and return CMR results.
  - Modified `@cumulus/cmrjs.CMR.searchGranule` and `@cumulus/cmrjs.CMR.searchCollection` to include CMR's provider as a default parameter to searches.
- **CUMULUS-965**
  - Add `@cumulus/test-data.loadJSONTestData()`,
    `@cumulus/test-data.loadTestData()`, and
    `@cumulus/test-data.streamTestData()` to safely load test data. These
    functions should be used instead of using `require()` to load test data,
    which could lead to tests interferring with each other.
  - Add a `@cumulus/common/util/deprecate()` function to mark a piece of code as
    deprecated
- **CUMULUS-986**
  - Added `waitForTestExecutionStart` to `@cumulus/integration-tests`
- **CUMULUS-919**
  - In `@cumulus/deployment`, added support for NGAP permissions boundaries for IAM roles with `useNgapPermissionBoundary` flag in `iam/config.yml`. Defaults to false.

### Fixed

- Fixed a bug where FTP sockets were not closed after an error, keeping the Lambda function active until it timed out [CUMULUS-972]
- **CUMULUS-656**
  - The API will no longer allow the deletion of a provider if that provider is
    referenced by a rule
  - The API will no longer allow the deletion of a collection if that collection
    is referenced by a rule
- Fixed a bug where `@cumulus/sf-sns-report` was not pulling large messages from S3 correctly.

### Deprecated

- `@cumulus/ingest/aws/StepFunction.pullEvent()`. Use `@cumulus/common/aws.pullStepFunctionEvent()`.
- `@cumulus/ingest/consumer.Consume` due to unpredictable implementation. Use `@cumulus/ingest/consumer.Consumer`.
  Call `Consumer.consume()` instead of `Consume.read()`.

## [v1.10.4] - 2018-11-28

### Added

- **CUMULUS-1008**
  - New `config.yml` parameter for SQS consumers: `sqs_consumer_rate: (default 500)`, which is the maximum number of
    messages the consumer will attempt to process per execution. Currently this is only used by the sf-starter consumer,
    which runs every minute by default, making this a messages-per-minute upper bound. SQS does not guarantee the number
    of messages returned per call, so this is not a fixed rate of consumption, only attempted number of messages received.

### Deprecated

- `@cumulus/ingest/consumer.Consume` due to unpredictable implementation. Use `@cumulus/ingest/consumer.Consumer`.

### Changed

- Backported update of `packages/api` dependency `@mapbox/dyno` to `1.4.2` to mitigate `event-stream` vulnerability.

## [v1.10.3] - 2018-10-31

### Added

- **CUMULUS-817**
  - Added AWS Dead Letter Queues for lambdas that are scheduled asynchronously/such that failures show up only in cloudwatch logs.
- **CUMULUS-956**
  - Migrated developer documentation and data-cookbooks to Docusaurus
    - supports versioning of documentation
  - Added `docs/docs-how-to.md` to outline how to do things like add new docs or locally install for testing.
  - Deployment/CI scripts have been updated to work with the new format
- **CUMULUS-811**
  - Added new S3 functions to `@cumulus/common/aws`:
    - `aws.s3TagSetToQueryString`: converts S3 TagSet array to querystring (for use with upload()).
    - `aws.s3PutObject`: Returns promise of S3 `putObject`, which puts an object on S3
    - `aws.s3CopyObject`: Returns promise of S3 `copyObject`, which copies an object in S3 to a new S3 location
    - `aws.s3GetObjectTagging`: Returns promise of S3 `getObjectTagging`, which returns an object containing an S3 TagSet.
  - `@/cumulus/common/aws.s3PutObject` defaults to an explicit `ACL` of 'private' if not overridden.
  - `@/cumulus/common/aws.s3CopyObject` defaults to an explicit `TaggingDirective` of 'COPY' if not overridden.

### Deprecated

- **CUMULUS-811**
  - Deprecated `@cumulus/ingest/aws.S3`. Member functions of this class will now
    log warnings pointing to similar functionality in `@cumulus/common/aws`.

## [v1.10.2] - 2018-10-24

### Added

- **CUMULUS-965**
  - Added a `@cumulus/logger` package
- **CUMULUS-885**
  - Added 'human readable' version identifiers to Lambda Versioning lambda aliases
- **CUMULUS-705**
  - Note: Make sure to update the IAM stack when deploying this update.
  - Adds an AsyncOperations model and associated DynamoDB table to the
    `@cumulus/api` package
  - Adds an /asyncOperations endpoint to the `@cumulus/api` package, which can
    be used to fetch the status of an AsyncOperation.
  - Adds a /bulkDelete endpoint to the `@cumulus/api` package, which performs an
    asynchronous bulk-delete operation. This is a stub right now which is only
    intended to demonstration how AsyncOperations work.
  - Adds an AsyncOperation ECS task to the `@cumulus/api` package, which will
    fetch an Lambda function, run it in ECS, and then store the result to the
    AsyncOperations table in DynamoDB.
- **CUMULUS-851** - Added workflow lambda versioning feature to allow in-flight workflows to use lambda versions that were in place when a workflow was initiated

  - Updated Kes custom code to remove logic that used the CMA file key to determine template compilation logic. Instead, utilize a `customCompilation` template configuration flag to indicate a template should use Cumulus's kes customized methods instead of 'core'.
  - Added `useWorkflowLambdaVersions` configuration option to enable the lambdaVersioning feature set. **This option is set to true by default** and should be set to false to disable the feature.
  - Added uniqueIdentifier configuration key to S3 sourced lambdas to optionally support S3 lambda resource versioning within this scheme. This key must be unique for each modified version of the lambda package and must be updated in configuration each time the source changes.
  - Added a new nested stack template that will create a `LambdaVersions` stack that will take lambda parameters from the base template, generate lambda versions/aliases and return outputs with references to the most 'current' lambda alias reference, and updated 'core' template to utilize these outputs (if `useWorkflowLambdaVersions` is enabled).

- Created a `@cumulus/api/lib/OAuth2` interface, which is implemented by the
  `@cumulus/api/lib/EarthdataLogin` and `@cumulus/api/lib/GoogleOAuth2` classes.
  Endpoints that need to handle authentication will determine which class to use
  based on environment variables. This also greatly simplifies testing.
- Added `@cumulus/api/lib/assertions`, containing more complex AVA test assertions
- Added PublishGranule workflow to publish a granule to CMR without full reingest. (ingest-in-place capability)

- `@cumulus/integration-tests` new functionality:
  - `listCollections` to list collections from a provided data directory
  - `deleteCollection` to delete list of collections from a deployed stack
  - `cleanUpCollections` combines the above in one function.
  - `listProviders` to list providers from a provided data directory
  - `deleteProviders` to delete list of providers from a deployed stack
  - `cleanUpProviders` combines the above in one function.
  - `@cumulus/integrations-tests/api.js`: `deleteGranule` and `deletePdr` functions to make `DELETE` requests to Cumulus API
  - `rules` API functionality for posting and deleting a rule and listing all rules
  - `wait-for-deploy` lambda for use in the redeployment tests
- `@cumulus/ingest/granule.js`: `ingestFile` inserts new `duplicate_found: true` field in the file's record if a duplicate file already exists on S3.
- `@cumulus/api`: `/execution-status` endpoint requests and returns complete execution output if execution output is stored in S3 due to size.
- Added option to use environment variable to set CMR host in `@cumulus/cmrjs`.
- **CUMULUS-781** - Added integration tests for `@cumulus/sync-granule` when `duplicateHandling` is set to `replace` or `skip`
- **CUMULUS-791** - `@cumulus/move-granules`: `moveFileRequest` inserts new `duplicate_found: true` field in the file's record if a duplicate file already exists on S3. Updated output schema to document new `duplicate_found` field.

### Removed

- Removed `@cumulus/common/fake-earthdata-login-server`. Tests can now create a
  service stub based on `@cumulus/api/lib/OAuth2` if testing requires handling
  authentication.

### Changed

- **CUMULUS-940** - modified `@cumulus/common/aws` `receiveSQSMessages` to take a parameter object instead of positional parameters. All defaults remain the same, but now access to long polling is available through `options.waitTimeSeconds`.
- **CUMULUS-948** - Update lambda functions `CNMToCMA` and `CnmResponse` in the `cumulus-data-shared` bucket and point the default stack to them.
- **CUMULUS-782** - Updated `@cumulus/sync-granule` task and `Granule.ingestFile` in `@cumulus/ingest` to keep both old and new data when a destination file with different checksum already exists and `duplicateHandling` is `version`
- Updated the config schema in `@cumulus/move-granules` to include the `moveStagedFiles` param.
- **CUMULUS-778** - Updated config schema and documentation in `@cumulus/sync-granule` to include `duplicateHandling` parameter for specifying how duplicate filenames should be handled
- **CUMULUS-779** - Updated `@cumulus/sync-granule` to throw `DuplicateFile` error when destination files already exist and `duplicateHandling` is `error`
- **CUMULUS-780** - Updated `@cumulus/sync-granule` to use `error` as the default for `duplicateHandling` when it is not specified
- **CUMULUS-780** - Updated `@cumulus/api` to use `error` as the default value for `duplicateHandling` in the `Collection` model
- **CUMULUS-785** - Updated the config schema and documentation in `@cumulus/move-granules` to include `duplicateHandling` parameter for specifying how duplicate filenames should be handled
- **CUMULUS-786, CUMULUS-787** - Updated `@cumulus/move-granules` to throw `DuplicateFile` error when destination files already exist and `duplicateHandling` is `error` or not specified
- **CUMULUS-789** - Updated `@cumulus/move-granules` to keep both old and new data when a destination file with different checksum already exists and `duplicateHandling` is `version`

### Fixed

- `getGranuleId` in `@cumulus/ingest` bug: `getGranuleId` was constructing an error using `filename` which was undefined. The fix replaces `filename` with the `uri` argument.
- Fixes to `del` in `@cumulus/api/endpoints/granules.js` to not error/fail when not all files exist in S3 (e.g. delete granule which has only 2 of 3 files ingested).
- `@cumulus/deployment/lib/crypto.js` now checks for private key existence properly.

## [v1.10.1] - 2018-09-4

### Fixed

- Fixed cloudformation template errors in `@cumulus/deployment/`
  - Replaced references to Fn::Ref: with Ref:
  - Moved long form template references to a newline

## [v1.10.0] - 2018-08-31

### Removed

- Removed unused and broken code from `@cumulus/common`
  - Removed `@cumulus/common/test-helpers`
  - Removed `@cumulus/common/task`
  - Removed `@cumulus/common/message-source`
  - Removed the `getPossiblyRemote` function from `@cumulus/common/aws`
  - Removed the `startPromisedSfnExecution` function from `@cumulus/common/aws`
  - Removed the `getCurrentSfnTask` function from `@cumulus/common/aws`

### Changed

- **CUMULUS-839** - In `@cumulus/sync-granule`, 'collection' is now an optional config parameter

### Fixed

- **CUMULUS-859** Moved duplicate code in `@cumulus/move-granules` and `@cumulus/post-to-cmr` to `@cumulus/ingest`. Fixed imports making assumptions about directory structure.
- `@cumulus/ingest/consumer` correctly limits the number of messages being received and processed from SQS. Details:
  - **Background:** `@cumulus/api` includes a lambda `<stack-name>-sqs2sf` which processes messages from the `<stack-name>-startSF` SQS queue every minute. The `sqs2sf` lambda uses `@cumulus/ingest/consumer` to receive and process messages from SQS.
  - **Bug:** More than `messageLimit` number of messages were being consumed and processed from the `<stack-name>-startSF` SQS queue. Many step functions were being triggered simultaneously by the lambda `<stack-name>-sqs2sf` (which consumes every minute from the `startSF` queue) and resulting in step function failure with the error: `An error occurred (ThrottlingException) when calling the GetExecutionHistory`.
  - **Fix:** `@cumulus/ingest/consumer#processMessages` now processes messages until `timeLimit` has passed _OR_ once it receives up to `messageLimit` messages. `sqs2sf` is deployed with a [default `messageLimit` of 10](https://github.com/nasa/cumulus/blob/670000c8a821ff37ae162385f921c40956e293f7/packages/deployment/app/config.yml#L147).
  - **IMPORTANT NOTE:** `consumer` will actually process up to `messageLimit * 2 - 1` messages. This is because sometimes `receiveSQSMessages` will return less than `messageLimit` messages and thus the consumer will continue to make calls to `receiveSQSMessages`. For example, given a `messageLimit` of 10 and subsequent calls to `receiveSQSMessages` returns up to 9 messages, the loop will continue and a final call could return up to 10 messages.

## [v1.9.1] - 2018-08-22

**Please Note** To take advantage of the added granule tracking API functionality, updates are required for the message adapter and its libraries. You should be on the following versions:

- `cumulus-message-adapter` 1.0.9+
- `cumulus-message-adapter-js` 1.0.4+
- `cumulus-message-adapter-java` 1.2.7+
- `cumulus-message-adapter-python` 1.0.5+

### Added

- **CUMULUS-687** Added logs endpoint to search for logs from a specific workflow execution in `@cumulus/api`. Added integration test.
- **CUMULUS-836** - `@cumulus/deployment` supports a configurable docker storage driver for ECS. ECS can be configured with either `devicemapper` (the default storage driver for AWS ECS-optimized AMIs) or `overlay2` (the storage driver used by the NGAP 2.0 AMI). The storage driver can be configured in `app/config.yml` with `ecs.docker.storageDriver: overlay2 | devicemapper`. The default is `overlay2`.
  - To support this configuration, a [Handlebars](https://handlebarsjs.com/) helper `ifEquals` was added to `packages/deployment/lib/kes.js`.
- **CUMULUS-836** - `@cumulus/api` added IAM roles required by the NGAP 2.0 AMI. The NGAP 2.0 AMI runs a script `register_instances_with_ssm.py` which requires the ECS IAM role to include `ec2:DescribeInstances` and `ssm:GetParameter` permissions.

### Fixed

- **CUMULUS-836** - `@cumulus/deployment` uses `overlay2` driver by default and does not attempt to write `--storage-opt dm.basesize` to fix [this error](https://github.com/moby/moby/issues/37039).
- **CUMULUS-413** Kinesis processing now captures all errrors.
  - Added kinesis fallback mechanism when errors occur during record processing.
  - Adds FallbackTopicArn to `@cumulus/api/lambdas.yml`
  - Adds fallbackConsumer lambda to `@cumulus/api`
  - Adds fallbackqueue option to lambda definitions capture lambda failures after three retries.
  - Adds kinesisFallback SNS topic to signal incoming errors from kinesis stream.
  - Adds kinesisFailureSQS to capture fully failed events from all retries.
- **CUMULUS-855** Adds integration test for kinesis' error path.
- **CUMULUS-686** Added workflow task name and version tracking via `@cumulus/api` executions endpoint under new `tasks` property, and under `workflow_tasks` in step input/output.
  - Depends on `cumulus-message-adapter` 1.0.9+, `cumulus-message-adapter-js` 1.0.4+, `cumulus-message-adapter-java` 1.2.7+ and `cumulus-message-adapter-python` 1.0.5+
- **CUMULUS-771**
  - Updated sync-granule to stream the remote file to s3
  - Added integration test for ingesting granules from ftp provider
  - Updated http/https integration tests for ingesting granules from http/https providers
- **CUMULUS-862** Updated `@cumulus/integration-tests` to handle remote lambda output
- **CUMULUS-856** Set the rule `state` to have default value `ENABLED`

### Changed

- In `@cumulus/deployment`, changed the example app config.yml to have additional IAM roles

## [v1.9.0] - 2018-08-06

**Please note** additional information and upgrade instructions [here](https://nasa.github.io/cumulus/docs/upgrade/1.9.0)

### Added

- **CUMULUS-712** - Added integration tests verifying expected behavior in workflows
- **GITC-776-2** - Add support for versioned collections

### Fixed

- **CUMULUS-832**
  - Fixed indentation in example config.yml in `@cumulus/deployment`
  - Fixed issue with new deployment using the default distribution endpoint in `@cumulus/deployment` and `@cumulus/api`

## [v1.8.1] - 2018-08-01

**Note** IAM roles should be re-deployed with this release.

- **Cumulus-726**
  - Added function to `@cumulus/integration-tests`: `sfnStep` includes `getStepInput` which returns the input to the schedule event of a given step function step.
  - Added IAM policy `@cumulus/deployment`: Lambda processing IAM role includes `kinesis::PutRecord` so step function lambdas can write to kinesis streams.
- **Cumulus Community Edition**
  - Added Google OAuth authentication token logic to `@cumulus/api`. Refactored token endpoint to use environment variable flag `OAUTH_PROVIDER` when determining with authentication method to use.
  - Added API Lambda memory configuration variable `api_lambda_memory` to `@cumulus/api` and `@cumulus/deployment`.

### Changed

- **Cumulus-726**
  - Changed function in `@cumulus/api`: `models/rules.js#addKinesisEventSource` was modified to call to `deleteKinesisEventSource` with all required parameters (rule's name, arn and type).
  - Changed function in `@cumulus/integration-tests`: `getStepOutput` can now be used to return output of failed steps. If users of this function want the output of a failed event, they can pass a third parameter `eventType` as `'failure'`. This function will work as always for steps which completed successfully.

### Removed

- **Cumulus-726**

  - Configuration change to `@cumulus/deployment`: Removed default auto scaling configuration for Granules and Files DynamoDB tables.

- **CUMULUS-688**
  - Add integration test for ExecutionStatus
  - Function addition to `@cumulus/integration-tests`: `api` includes `getExecutionStatus` which returns the execution status from the Cumulus API

## [v1.8.0] - 2018-07-23

### Added

- **CUMULUS-718** Adds integration test for Kinesis triggering a workflow.

- **GITC-776-3** Added more flexibility for rules. You can now edit all fields on the rule's record
  We may need to update the api documentation to reflect this.

- **CUMULUS-681** - Add ingest-in-place action to granules endpoint

  - new applyWorkflow action at PUT /granules/{granuleid} Applying a workflow starts an execution of the provided workflow and passes the granule record as payload.
    Parameter(s):
    - workflow - the workflow name

- **CUMULUS-685** - Add parent exeuction arn to the execution which is triggered from a parent step function

### Changed

- **CUMULUS-768** - Integration tests get S3 provider data from shared data folder

### Fixed

- **CUMULUS-746** - Move granule API correctly updates record in dynamo DB and cmr xml file
- **CUMULUS-766** - Populate database fileSize field from S3 if value not present in Ingest payload

## [v1.7.1] - 2018-07-27 - [BACKPORT]

### Fixed

- **CUMULUS-766** - Backport from 1.8.0 - Populate database fileSize field from S3 if value not present in Ingest payload

## [v1.7.0] - 2018-07-02

### Please note: [Upgrade Instructions](https://nasa.github.io/cumulus/docs/upgrade/1.7.0)

### Added

- **GITC-776-2** - Add support for versioned collectons
- **CUMULUS-491** - Add granule reconciliation API endpoints.
- **CUMULUS-480** Add suport for backup and recovery:
  - Add DynamoDB tables for granules, executions and pdrs
  - Add ability to write all records to S3
  - Add ability to download all DynamoDB records in form json files
  - Add ability to upload records to DynamoDB
  - Add migration scripts for copying granule, pdr and execution records from ElasticSearch to DynamoDB
  - Add IAM support for batchWrite on dynamoDB
-
- **CUMULUS-508** - `@cumulus/deployment` cloudformation template allows for lambdas and ECS clusters to have multiple AZ availability.
  - `@cumulus/deployment` also ensures docker uses `devicemapper` storage driver.
- **CUMULUS-755** - `@cumulus/deployment` Add DynamoDB autoscaling support.
  - Application developers can add autoscaling and override default values in their deployment's `app/config.yml` file using a `{TableName}Table:` key.

### Fixed

- **CUMULUS-747** - Delete granule API doesn't delete granule files in s3 and granule in elasticsearch
  - update the StreamSpecification DynamoDB tables to have StreamViewType: "NEW_AND_OLD_IMAGES"
  - delete granule files in s3
- **CUMULUS-398** - Fix not able to filter executions by workflow
- **CUMULUS-748** - Fix invalid lambda .zip files being validated/uploaded to AWS
- **CUMULUS-544** - Post to CMR task has UAT URL hard-coded
  - Made configurable: PostToCmr now requires CMR_ENVIRONMENT env to be set to 'SIT' or 'OPS' for those CMR environments. Default is UAT.

### Changed

- **GITC-776-4** - Changed Discover-pdrs to not rely on collection but use provider_path in config. It also has an optional filterPdrs regex configuration parameter

- **CUMULUS-710** - In the integration test suite, `getStepOutput` returns the output of the first successful step execution or last failed, if none exists

## [v1.6.0] - 2018-06-06

### Please note: [Upgrade Instructions](https://nasa.github.io/cumulus/docs/upgrade/1.6.0)

### Fixed

- **CUMULUS-602** - Format all logs sent to Elastic Search.
  - Extract cumulus log message and index it to Elastic Search.

### Added

- **CUMULUS-556** - add a mechanism for creating and running migration scripts on deployment.
- **CUMULUS-461** Support use of metadata date and other components in `url_path` property

### Changed

- **CUMULUS-477** Update bucket configuration to support multiple buckets of the same type:
  - Change the structure of the buckets to allow for more than one bucket of each type. The bucket structure is now:
    bucket-key:
    name: <bucket-name>
    type: <type> i.e. internal, public, etc.
  - Change IAM and app deployment configuration to support new bucket structure
  - Update tasks and workflows to support new bucket structure
  - Replace instances where buckets.internal is relied upon to either use the system bucket or a configured bucket
  - Move IAM template to the deployment package. NOTE: You now have to specify '--template node_modules/@cumulus/deployment/iam' in your IAM deployment
  - Add IAM cloudformation template support to filter buckets by type

## [v1.5.5] - 2018-05-30

### Added

- **CUMULUS-530** - PDR tracking through Queue-granules
  - Add optional `pdr` property to the sync-granule task's input config and output payload.
- **CUMULUS-548** - Create a Lambda task that generates EMS distribution reports
  - In order to supply EMS Distribution Reports, you must enable S3 Server
    Access Logging on any S3 buckets used for distribution. See [How Do I Enable Server Access Logging for an S3 Bucket?](https://docs.aws.amazon.com/AmazonS3/latest/user-guide/server-access-logging.html)
    The "Target bucket" setting should point at the Cumulus internal bucket.
    The "Target prefix" should be
    "<STACK_NAME>/ems-distribution/s3-server-access-logs/", where "STACK_NAME"
    is replaced with the name of your Cumulus stack.

### Fixed

- **CUMULUS-546 - Kinesis Consumer should catch and log invalid JSON**
  - Kinesis Consumer lambda catches and logs errors so that consumer doesn't get stuck in a loop re-processing bad json records.
- EMS report filenames are now based on their start time instead of the time
  instead of the time that the report was generated
- **CUMULUS-552 - Cumulus API returns different results for the same collection depending on query**
  - The collection, provider and rule records in elasticsearch are now replaced with records from dynamo db when the dynamo db records are updated.

### Added

- `@cumulus/deployment`'s default cloudformation template now configures storage for Docker to match the configured ECS Volume. The template defines Docker's devicemapper basesize (`dm.basesize`) using `ecs.volumeSize`. This addresses ECS default of limiting Docker containers to 10GB of storage ([Read more](https://aws.amazon.com/premiumsupport/knowledge-center/increase-default-ecs-docker-limit/)).

## [v1.5.4] - 2018-05-21

### Added

- **CUMULUS-535** - EMS Ingest, Archive, Archive Delete reports
  - Add lambda EmsReport to create daily EMS Ingest, Archive, Archive Delete reports
  - ems.provider property added to `@cumulus/deployment/app/config.yml`.
    To change the provider name, please add `ems: provider` property to `app/config.yml`.
- **CUMULUS-480** Use DynamoDB to store granules, pdrs and execution records
  - Activate PointInTime feature on DynamoDB tables
  - Increase test coverage on api package
  - Add ability to restore metadata records from json files to DynamoDB
- **CUMULUS-459** provide API endpoint for moving granules from one location on s3 to another

## [v1.5.3] - 2018-05-18

### Fixed

- **CUMULUS-557 - "Add dataType to DiscoverGranules output"**
  - Granules discovered by the DiscoverGranules task now include dataType
  - dataType is now a required property for granules used as input to the
    QueueGranules task
- **CUMULUS-550** Update deployment app/config.yml to force elasticsearch updates for deleted granules

## [v1.5.2] - 2018-05-15

### Fixed

- **CUMULUS-514 - "Unable to Delete the Granules"**
  - updated cmrjs.deleteConcept to return success if the record is not found
    in CMR.

### Added

- **CUMULUS-547** - The distribution API now includes an
  "earthdataLoginUsername" query parameter when it returns a signed S3 URL
- **CUMULUS-527 - "parse-pdr queues up all granules and ignores regex"**
  - Add an optional config property to the ParsePdr task called
    "granuleIdFilter". This property is a regular expression that is applied
    against the filename of the first file of each granule contained in the
    PDR. If the regular expression matches, then the granule is included in
    the output. Defaults to '.', which will match all granules in the PDR.
- File checksums in PDRs now support MD5
- Deployment support to subscribe to an SNS topic that already exists
- **CUMULUS-470, CUMULUS-471** In-region S3 Policy lambda added to API to update bucket policy for in-region access.
- **CUMULUS-533** Added fields to granule indexer to support EMS ingest and archive record creation
- **CUMULUS-534** Track deleted granules
  - added `deletedgranule` type to `cumulus` index.
  - **Important Note:** Force custom bootstrap to re-run by adding this to
    app/config.yml `es: elasticSearchMapping: 7`
- You can now deploy cumulus without ElasticSearch. Just add `es: null` to your `app/config.yml` file. This is only useful for debugging purposes. Cumulus still requires ElasticSearch to properly operate.
- `@cumulus/integration-tests` includes and exports the `addRules` function, which seeds rules into the DynamoDB table.
- Added capability to support EFS in cloud formation template. Also added
  optional capability to ssh to your instance and privileged lambda functions.
- Added support to force discovery of PDRs that have already been processed
  and filtering of selected data types
- `@cumulus/cmrjs` uses an environment variable `USER_IP_ADDRESS` or fallback
  IP address of `10.0.0.0` when a public IP address is not available. This
  supports lambda functions deployed into a VPC's private subnet, where no
  public IP address is available.

### Changed

- **CUMULUS-550** Custom bootstrap automatically adds new types to index on
  deployment

## [v1.5.1] - 2018-04-23

### Fixed

- add the missing dist folder to the hello-world task
- disable uglifyjs on the built version of the pdr-status-check (read: https://github.com/webpack-contrib/uglifyjs-webpack-plugin/issues/264)

## [v1.5.0] - 2018-04-23

### Changed

- Removed babel from all tasks and packages and increased minimum node requirements to version 8.10
- Lambda functions created by @cumulus/deployment will use node8.10 by default
- Moved [cumulus-integration-tests](https://github.com/nasa/cumulus-integration-tests) to the `example` folder CUMULUS-512
- Streamlined all packages dependencies (e.g. remove redundant dependencies and make sure versions are the same across packages)
- **CUMULUS-352:** Update Cumulus Elasticsearch indices to use [index aliases](https://www.elastic.co/guide/en/elasticsearch/reference/current/indices-aliases.html).
- **CUMULUS-519:** ECS tasks are no longer restarted after each CF deployment unless `ecs.restartTasksOnDeploy` is set to true
- **CUMULUS-298:** Updated log filterPattern to include all CloudWatch logs in ElasticSearch
- **CUMULUS-518:** Updates to the SyncGranule config schema
  - `granuleIdExtraction` is no longer a property
  - `process` is now an optional property
  - `provider_path` is no longer a property

### Fixed

- **CUMULUS-455 "Kes deployments using only an updated message adapter do not get automatically deployed"**
  - prepended the hash value of cumulus-message-adapter.zip file to the zip file name of lambda which uses message adapter.
  - the lambda function will be redeployed when message adapter or lambda function are updated
- Fixed a bug in the bootstrap lambda function where it stuck during update process
- Fixed a bug where the sf-sns-report task did not return the payload of the incoming message as the output of the task [CUMULUS-441]

### Added

- **CUMULUS-352:** Add reindex CLI to the API package.
- **CUMULUS-465:** Added mock http/ftp/sftp servers to the integration tests
- Added a `delete` method to the `@common/CollectionConfigStore` class
- **CUMULUS-467 "@cumulus/integration-tests or cumulus-integration-tests should seed provider and collection in deployed DynamoDB"**
  - `example` integration-tests populates providers and collections to database
  - `example` workflow messages are populated from workflow templates in s3, provider and collection information in database, and input payloads. Input templates are removed.
  - added `https` protocol to provider schema

## [v1.4.1] - 2018-04-11

### Fixed

- Sync-granule install

## [v1.4.0] - 2018-04-09

### Fixed

- **CUMULUS-392 "queue-granules not returning the sfn-execution-arns queued"**
  - updated queue-granules to return the sfn-execution-arns queued and pdr if exists.
  - added pdr to ingest message meta.pdr instead of payload, so the pdr information doesn't get lost in the ingest workflow, and ingested granule in elasticsearch has pdr name.
  - fixed sf-sns-report schema, remove the invalid part
  - fixed pdr-status-check schema, the failed execution contains arn and reason
- **CUMULUS-206** make sure homepage and repository urls exist in package.json files of tasks and packages

### Added

- Example folder with a cumulus deployment example

### Changed

- [CUMULUS-450](https://bugs.earthdata.nasa.gov/browse/CUMULUS-450) - Updated
  the config schema of the **queue-granules** task
  - The config no longer takes a "collection" property
  - The config now takes an "internalBucket" property
  - The config now takes a "stackName" property
- [CUMULUS-450](https://bugs.earthdata.nasa.gov/browse/CUMULUS-450) - Updated
  the config schema of the **parse-pdr** task
  - The config no longer takes a "collection" property
  - The "stack", "provider", and "bucket" config properties are now
    required
- **CUMULUS-469** Added a lambda to the API package to prototype creating an S3 bucket policy for direct, in-region S3 access for the prototype bucket

### Removed

- Removed the `findTmpTestDataDirectory()` function from
  `@cumulus/common/test-utils`

### Fixed

- [CUMULUS-450](https://bugs.earthdata.nasa.gov/browse/CUMULUS-450)
  - The **queue-granules** task now enqueues a **sync-granule** task with the
    correct collection config for that granule based on the granule's
    data-type. It had previously been using the collection config from the
    config of the **queue-granules** task, which was a problem if the granules
    being queued belonged to different data-types.
  - The **parse-pdr** task now handles the case where a PDR contains granules
    with different data types, and uses the correct granuleIdExtraction for
    each granule.

### Added

- **CUMULUS-448** Add code coverage checking using [nyc](https://github.com/istanbuljs/nyc).

## [v1.3.0] - 2018-03-29

### Deprecated

- discover-s3-granules is deprecated. The functionality is provided by the discover-granules task

### Fixed

- **CUMULUS-331:** Fix aws.downloadS3File to handle non-existent key
- Using test ftp provider for discover-granules testing [CUMULUS-427]
- **CUMULUS-304: "Add AWS API throttling to pdr-status-check task"** Added concurrency limit on SFN API calls. The default concurrency is 10 and is configurable through Lambda environment variable CONCURRENCY.
- **CUMULUS-414: "Schema validation not being performed on many tasks"** revised npm build scripts of tasks that use cumulus-message-adapter to place schema directories into dist directories.
- **CUMULUS-301:** Update all tests to use test-data package for testing data.
- **CUMULUS-271: "Empty response body from rules PUT endpoint"** Added the updated rule to response body.
- Increased memory allotment for `CustomBootstrap` lambda function. Resolves failed deployments where `CustomBootstrap` lambda function was failing with error `Process exited before completing request`. This was causing deployments to stall, fail to update and fail to rollback. This error is thrown when the lambda function tries to use more memory than it is allotted.
- Cumulus repository folders structure updated:
  - removed the `cumulus` folder altogether
  - moved `cumulus/tasks` to `tasks` folder at the root level
  - moved the tasks that are not converted to use CMA to `tasks/.not_CMA_compliant`
  - updated paths where necessary

### Added

- `@cumulus/integration-tests` - Added support for testing the output of an ECS activity as well as a Lambda function.

## [v1.2.0] - 2018-03-20

### Fixed

- Update vulnerable npm packages [CUMULUS-425]
- `@cumulus/api`: `kinesis-consumer.js` uses `sf-scheduler.js#schedule` instead of placing a message directly on the `startSF` SQS queue. This is a fix for [CUMULUS-359](https://bugs.earthdata.nasa.gov/browse/CUMULUS-359) because `sf-scheduler.js#schedule` looks up the provider and collection data in DynamoDB and adds it to the `meta` object of the enqueued message payload.
- `@cumulus/api`: `kinesis-consumer.js` catches and logs errors instead of doing an error callback. Before this change, `kinesis-consumer` was failing to process new records when an existing record caused an error because it would call back with an error and stop processing additional records. It keeps trying to process the record causing the error because it's "position" in the stream is unchanged. Catching and logging the errors is part 1 of the fix. Proposed part 2 is to enqueue the error and the message on a "dead-letter" queue so it can be processed later ([CUMULUS-413](https://bugs.earthdata.nasa.gov/browse/CUMULUS-413)).
- **CUMULUS-260: "PDR page on dashboard only shows zeros."** The PDR stats in LPDAAC are all 0s, even if the dashboard has been fixed to retrieve the correct fields. The current version of pdr-status-check has a few issues.
  - pdr is not included in the input/output schema. It's available from the input event. So the pdr status and stats are not updated when the ParsePdr workflow is complete. Adding the pdr to the input/output of the task will fix this.
  - pdr-status-check doesn't update pdr stats which prevent the real time pdr progress from showing up in the dashboard. To solve this, added lambda function sf-sns-report which is copied from @cumulus/api/lambdas/sf-sns-broadcast with modification, sf-sns-report can be used to report step function status anywhere inside a step function. So add step sf-sns-report after each pdr-status-check, we will get the PDR status progress at real time.
  - It's possible an execution is still in the queue and doesn't exist in sfn yet. Added code to handle 'ExecutionDoesNotExist' error when checking the execution status.
- Fixed `aws.cloudwatchevents()` typo in `packages/ingest/aws.js`. This typo was the root cause of the error: `Error: Could not process scheduled_ingest, Error: : aws.cloudwatchevents is not a constructor` seen when trying to update a rule.

### Removed

- `@cumulus/ingest/aws`: Remove queueWorkflowMessage which is no longer being used by `@cumulus/api`'s `kinesis-consumer.js`.

## [v1.1.4] - 2018-03-15

### Added

- added flag `useList` to parse-pdr [CUMULUS-404]

### Fixed

- Pass encrypted password to the ApiGranule Lambda function [CUMULUS-424]

## [v1.1.3] - 2018-03-14

### Fixed

- Changed @cumulus/deployment package install behavior. The build process will happen after installation

## [v1.1.2] - 2018-03-14

### Added

- added tools to @cumulus/integration-tests for local integration testing
- added end to end testing for discovering and parsing of PDRs
- `yarn e2e` command is available for end to end testing

### Fixed

- **CUMULUS-326: "Occasionally encounter "Too Many Requests" on deployment"** The api gateway calls will handle throttling errors
- **CUMULUS-175: "Dashboard providers not in sync with AWS providers."** The root cause of this bug - DynamoDB operations not showing up in Elasticsearch - was shared by collections and rules. The fix was to update providers', collections' and rules; POST, PUT and DELETE endpoints to operate on DynamoDB and using DynamoDB streams to update Elasticsearch. The following packages were made:
  - `@cumulus/deployment` deploys DynamoDB streams for the Collections, Providers and Rules tables as well as a new lambda function called `dbIndexer`. The `dbIndexer` lambda has an event source mapping which listens to each of the DynamoDB streams. The dbIndexer lambda receives events referencing operations on the DynamoDB table and updates the elasticsearch cluster accordingly.
  - The `@cumulus/api` endpoints for collections, providers and rules _only_ query DynamoDB, with the exception of LIST endpoints and the collections' GET endpoint.

### Updated

- Broke up `kes.override.js` of @cumulus/deployment to multiple modules and moved to a new location
- Expanded @cumulus/deployment test coverage
- all tasks were updated to use cumulus-message-adapter-js 1.0.1
- added build process to integration-tests package to babelify it before publication
- Update @cumulus/integration-tests lambda.js `getLambdaOutput` to return the entire lambda output. Previously `getLambdaOutput` returned only the payload.

## [v1.1.1] - 2018-03-08

### Removed

- Unused queue lambda in api/lambdas [CUMULUS-359]

### Fixed

- Kinesis message content is passed to the triggered workflow [CUMULUS-359]
- Kinesis message queues a workflow message and does not write to rules table [CUMULUS-359]

## [v1.1.0] - 2018-03-05

### Added

- Added a `jlog` function to `common/test-utils` to aid in test debugging
- Integration test package with command line tool [CUMULUS-200] by @laurenfrederick
- Test for FTP `useList` flag [CUMULUS-334] by @kkelly51

### Updated

- The `queue-pdrs` task now uses the [cumulus-message-adapter-js](https://github.com/nasa/cumulus-message-adapter-js)
  library
- Updated the `queue-pdrs` JSON schemas
- The test-utils schema validation functions now throw an error if validation
  fails
- The `queue-granules` task now uses the [cumulus-message-adapter-js](https://github.com/nasa/cumulus-message-adapter-js)
  library
- Updated the `queue-granules` JSON schemas

### Removed

- Removed the `getSfnExecutionByName` function from `common/aws`
- Removed the `getGranuleStatus` function from `common/aws`

## [v1.0.1] - 2018-02-27

### Added

- More tests for discover-pdrs, dicover-granules by @yjpa7145
- Schema validation utility for tests by @yjpa7145

### Changed

- Fix an FTP listing bug for servers that do not support STAT [CUMULUS-334] by @kkelly51

## [v1.0.0] - 2018-02-23

[unreleased]: https://github.com/nasa/cumulus/compare/v2.0.0...HEAD
[v2.0.0]:  https://github.com/nasa/cumulus/compare/v1.24.0...v2.0.0
[v1.24.0]: https://github.com/nasa/cumulus/compare/v1.23.2...v1.24.0
[v1.23.2]: https://github.com/nasa/cumulus/compare/v1.22.1...v1.23.2
[v1.22.1]: https://github.com/nasa/cumulus/compare/v1.21.0...v1.22.1
[v1.21.0]: https://github.com/nasa/cumulus/compare/v1.20.0...v1.21.0
[v1.20.0]: https://github.com/nasa/cumulus/compare/v1.19.0...v1.20.0
[v1.19.0]: https://github.com/nasa/cumulus/compare/v1.18.0...v1.19.0
[v1.18.0]: https://github.com/nasa/cumulus/compare/v1.17.0...v1.18.0
[v1.17.0]: https://github.com/nasa/cumulus/compare/v1.16.1...v1.17.0
[v1.16.1]: https://github.com/nasa/cumulus/compare/v1.16.0...v1.16.1
[v1.16.0]: https://github.com/nasa/cumulus/compare/v1.15.0...v1.16.0
[v1.15.0]: https://github.com/nasa/cumulus/compare/v1.14.5...v1.15.0
[v1.14.5]: https://github.com/nasa/cumulus/compare/v1.14.4...v1.14.5
[v1.14.4]: https://github.com/nasa/cumulus/compare/v1.14.3...v1.14.4
[v1.14.3]: https://github.com/nasa/cumulus/compare/v1.14.2...v1.14.3
[v1.14.2]: https://github.com/nasa/cumulus/compare/v1.14.1...v1.14.2
[v1.14.1]: https://github.com/nasa/cumulus/compare/v1.14.0...v1.14.1
[v1.14.0]: https://github.com/nasa/cumulus/compare/v1.13.5...v1.14.0
[v1.13.5]: https://github.com/nasa/cumulus/compare/v1.13.4...v1.13.5
[v1.13.4]: https://github.com/nasa/cumulus/compare/v1.13.3...v1.13.4
[v1.13.3]: https://github.com/nasa/cumulus/compare/v1.13.2...v1.13.3
[v1.13.2]: https://github.com/nasa/cumulus/compare/v1.13.1...v1.13.2
[v1.13.1]: https://github.com/nasa/cumulus/compare/v1.13.0...v1.13.1
[v1.13.0]: https://github.com/nasa/cumulus/compare/v1.12.1...v1.13.0
[v1.12.1]: https://github.com/nasa/cumulus/compare/v1.12.0...v1.12.1
[v1.12.0]: https://github.com/nasa/cumulus/compare/v1.11.3...v1.12.0
[v1.11.3]: https://github.com/nasa/cumulus/compare/v1.11.2...v1.11.3
[v1.11.2]: https://github.com/nasa/cumulus/compare/v1.11.1...v1.11.2
[v1.11.1]: https://github.com/nasa/cumulus/compare/v1.11.0...v1.11.1
[v1.11.0]: https://github.com/nasa/cumulus/compare/v1.10.4...v1.11.0
[v1.10.4]: https://github.com/nasa/cumulus/compare/v1.10.3...v1.10.4
[v1.10.3]: https://github.com/nasa/cumulus/compare/v1.10.2...v1.10.3
[v1.10.2]: https://github.com/nasa/cumulus/compare/v1.10.1...v1.10.2
[v1.10.1]: https://github.com/nasa/cumulus/compare/v1.10.0...v1.10.1
[v1.10.0]: https://github.com/nasa/cumulus/compare/v1.9.1...v1.10.0
[v1.9.1]: https://github.com/nasa/cumulus/compare/v1.9.0...v1.9.1
[v1.9.0]: https://github.com/nasa/cumulus/compare/v1.8.1...v1.9.0
[v1.8.1]: https://github.com/nasa/cumulus/compare/v1.8.0...v1.8.1
[v1.8.0]: https://github.com/nasa/cumulus/compare/v1.7.0...v1.8.0
[v1.7.0]: https://github.com/nasa/cumulus/compare/v1.6.0...v1.7.0
[v1.6.0]: https://github.com/nasa/cumulus/compare/v1.5.5...v1.6.0
[v1.5.5]: https://github.com/nasa/cumulus/compare/v1.5.4...v1.5.5
[v1.5.4]: https://github.com/nasa/cumulus/compare/v1.5.3...v1.5.4
[v1.5.3]: https://github.com/nasa/cumulus/compare/v1.5.2...v1.5.3
[v1.5.2]: https://github.com/nasa/cumulus/compare/v1.5.1...v1.5.2
[v1.5.1]: https://github.com/nasa/cumulus/compare/v1.5.0...v1.5.1
[v1.5.0]: https://github.com/nasa/cumulus/compare/v1.4.1...v1.5.0
[v1.4.1]: https://github.com/nasa/cumulus/compare/v1.4.0...v1.4.1
[v1.4.0]: https://github.com/nasa/cumulus/compare/v1.3.0...v1.4.0
[v1.3.0]: https://github.com/nasa/cumulus/compare/v1.2.0...v1.3.0
[v1.2.0]: https://github.com/nasa/cumulus/compare/v1.1.4...v1.2.0
[v1.1.4]: https://github.com/nasa/cumulus/compare/v1.1.3...v1.1.4
[v1.1.3]: https://github.com/nasa/cumulus/compare/v1.1.2...v1.1.3
[v1.1.2]: https://github.com/nasa/cumulus/compare/v1.1.1...v1.1.2
[v1.1.1]: https://github.com/nasa/cumulus/compare/v1.0.1...v1.1.1
[v1.1.0]: https://github.com/nasa/cumulus/compare/v1.0.1...v1.1.0
[v1.0.1]: https://github.com/nasa/cumulus/compare/v1.0.0...v1.0.1
[v1.0.0]: https://github.com/nasa/cumulus/compare/pre-v1-release...v1.0.0<|MERGE_RESOLUTION|>--- conflicted
+++ resolved
@@ -6,15 +6,14 @@
 
 ## [Unreleased]
 
-<<<<<<< HEAD
 ## Added
 - **CUMULUS-1886**
   - Added `multiple sort keys` support to `@cumulus/api`
-=======
+
 ### Fixed
 
 - Fixed bug with request headers in `@cumulus/launchpad-auth` causing Launchpad token requests to fail
->>>>>>> 55b8511e
+
 
 ## [v2.0.0] 2020-07-23
 
