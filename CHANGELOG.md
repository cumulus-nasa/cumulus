--- conflicted
+++ resolved
@@ -33,37 +33,9 @@
 - **CUMULUS-2310**
   - Use valid filename for reconciliation report
 
-<<<<<<< HEAD
 - **CUMULUS-2351**
   - Inventory report no longer includes the File/Granule relation object in the okCountByGranules key of a report. The information is only included when a 'Granule Not Found' report is run.
 
-### Removed
-
-- **CUMULUS-2328**
-  - Removed `distributionApiId` environment variable from `<prefix>-ApiEndpoints` and `<prefix>-PrivateApiLambda` Lambdas
-  - Removed `distribution_api_id` variable from `tf-modules/archive` module
-  - Removed `s3_credentials_redirect_uri` output from `tf-modules/cumulus` module
-  - Removed variables from `tf-modules/cumulus` module:
-    - `sts_credentials_lambda_function_arn`
-    - `deploy_distribution_s3_credentials_endpoint`
-    - `tea_api_gateway_stage`
-    - `tea_rest_api_id`
-    - `tea_rest_api_root_resource_id`
-  - Removed `s3_credentials_redirect_uri` output from `tf-modules/distribution` module
-  - Removed variables from `tf-modules/distribution` module:
-    - `deploy_s3_credentials_endpoint`
-    - `log_destination_arn`
-    - `sts_credentials_lambda_function_arn`
-    - `tea_api_gateway_stage`
-    - `tea_external_api_endpoint`
-    - `tea_rest_api_id`
-    - `tea_rest_api_root_resource_id`
-    - `urs_client_id`
-    - `urs_client_password`
-    - `urs_url`
-
-=======
->>>>>>> 054abb26
 ## [v5.0.0] 2021-01-12
 
 ### BREAKING CHANGES
