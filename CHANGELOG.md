# Changelog

All notable changes to this project will be documented in this file.

The format is based on [Keep a Changelog](http://keepachangelog.com/en/1.0.0/).

## [Unreleased]

### Added

- **CUMULUS-1956**
  - Added `@cumulus/earthata-login-client` package
- **CUMULUS-2019**
  - Add `infix` search to es query builder `@cumulus/api/es/es/queries` to support partial matching of the keywords

<<<<<<< HEAD

### Changed

- **CUMULUS-2011**
  - Reconciliation reports are now generated within an AsyncOperation

- **CUMULUS-2016**
  - Upgrade TEA to version 79


=======
>>>>>>> c7970c46
### BREAKING CHANGES

- Changes to `@cumulus/aws-client/S3`
  - The signature of the `getObjectSize` function has changed. It now takes a
    params object with three properties:
    - **s3**: an instance of an AWS.S3 object
    - **bucket**
    - **key**
  - The `getObjectSize` function will no longer retry if the object does not exist
- **CUMULUS-1958**
  - The following methods exported from `@cumulus/cmr-js/cmr-utils` were made
    async, and added distributionBucketMap as a parameter:
    - constructOnlineAccessUrl
    - generateFileUrl
    - reconcileCMRMetadata
    - updateCMRMetadata
- **CUMULUS-1969**
  - The `DiscoverPdrs` task now expects `provider_path` to be provided at
    `event.config.provider_path`, not `event.config.collection.provider_path`
  - `event.config.provider_path` is now a required parameter of the
    `DiscoverPdrs` task
  - `event.config.collection` is no longer a parameter to the `DiscoverPdrs`
    task
  - Collections no longer support the `provider_path` property. The tasks that
    relied on that property are now referencing `config.meta.provider_path`.
    Workflows should be updated accordingly.
- **CUMULUS-1977**
  - Moved bulk granule deletion endpoint from `/bulkDelete` to `/granules/bulkDelete`

### Added

- **CUMULUS-1958**
  - Add the ability for users to specify a `bucket_map_key` to the `cumulus`
    terraform module as an override for the default .yaml values that are passed
    to TEA by Core.    Using this option *requires* that each configured
    Cumulus 'distribution' bucket (e.g. public/protected buckets) have a single
    TEA mapping.  Multiple maps per bucket are not supported.
  - Updated Generating a distribution URL, the MoveGranules task and all CMR
    reconciliation functionality to utilize the TEA bucket map override.
  - Updated deploy process to utilize a bootstrap 'tea-map-cache' lambda that
    will, after deployment of Cumulus Core's TEA instance, query TEA for all
    protected/public buckets and generate a mapping configuration used
    internally by Core.  This object is also exposed as an output of the Cumulus
    module as `distribution_bucket_map`.

### Changed

- **CUMULUS-1977**
  - Implemented POST `/granules/bulkDelete` API endpoint to support deleting granules specified by ID or returned by the provided query in the request body. If the request is successful, the endpoint returns the async operation ID that has been started to remove the granules.
    - To use a query in the request body, your deployment must be [configured to access the Elasticsearch host for ESDIS metrics](https://nasa.github.io/cumulus/docs/additional-deployment-options/cloudwatch-logs-delivery#esdis-metrics) in your environment
  - Added `@cumulus/api/models/Granule.getRecord()` method to return raw record from DynamoDB
  - Added `@cumulus/api/models/Granule.delete()` method which handles deleting the granule record from DynamoDB and the granule files from S3

### Changed

- **CUMULUS-1956**
  - The `/s3credentials` endpoint that is deployed as part of distribution now
    supports authentication using tokens created by a different application. If
    a request contains the `EDL-ClientId` and `EDL-Token` headers,
    authentication will be handled using that token rather than attempting to
    use OAuth.
- **CUMULUS-1977**
  - API endpoint POST `/granules/bulk` now returns a 202 status on a successful
    response instead of a 200 response
  - API endpoint DELETE `/granules/<granule-id>` now returns a 404 status if the
    granule record was already deleted
  - `@cumulus/api/models/Granule.update()` now returns the updated granule
    record
- **CUMULUS-1982**
  - The `globalConnectionLimit` property of providers is now optional and
    defaults to "unlimited"
<<<<<<< HEAD
- **CUMULUS-1997**
  - Added optional `launchpad` configuration to `@cumulus/hyrax-metadata-updates` task config schema.
=======
- **CUMULUS-2016**
  - Upgrade TEA to version 79
>>>>>>> c7970c46

### Deprecated

- **CUMULUS-1930**
  - `@cumulus/common/log.convertLogLevel()`
- `@cumulus/collection-config-store`
- `@cumulus/common/util.sleep()`

### Removed

- The deprecated `@cumulus/common.bucketsConfigJsonObject` function has been
  removed
- The deprecated `@cumulus/common.CollectionConfigStore` class has been removed
- The deprecated `@cumulus/common.concurrency` module has been removed
- The deprecated `@cumulus/common.constructCollectionId` function has been
  removed
- The deprecated `@cumulus/common.launchpad` module has been removed
- The deprecated `@cumulus/common.LaunchpadToken` class has been removed
- The deprecated `@cumulus/common.Semaphore` class has been removed
- The deprecated `@cumulus/common.stringUtils` module has been removed
- The deprecated `@cumulus/common/aws.cloudwatchlogs` function has been removed
- The deprecated `@cumulus/common/aws.deleteS3Files` function has been removed
- The deprecated `@cumulus/common/aws.deleteS3Object` function has been removed
- The deprecated `@cumulus/common/aws.dynamodb` function has been removed
- The deprecated `@cumulus/common/aws.dynamodbDocClient` function has been
  removed
- The deprecated `@cumulus/common/aws.getExecutionArn` function has been removed
- The deprecated `@cumulus/common/aws.headObject` function has been removed
- The deprecated `@cumulus/common/aws.listS3ObjectsV2` function has been removed
- The deprecated `@cumulus/common/aws.parseS3Uri` function has been removed
- The deprecated `@cumulus/common/aws.promiseS3Upload` function has been removed
- The deprecated `@cumulus/common/aws.recursivelyDeleteS3Bucket` function has
  been removed
- The deprecated `@cumulus/common/aws.s3CopyObject` function has been removed
- The deprecated `@cumulus/common/aws.s3ObjectExists` function has been removed
- The deprecated `@cumulus/common/aws.s3PutObject` function has been removed
- The deprecated `@cumulus/common/bucketsConfigJsonObject` function has been
  removed
- The deprecated `@cumulus/common/CloudWatchLogger` class has been removed
- The deprecated `@cumulus/common/collection-config-store.CollectionConfigStore`
  class has been removed
- The deprecated `@cumulus/common/collection-config-store.constructCollectionId`
  function has been removed
- The deprecated `@cumulus/common/concurrency.limit` function has been removed
- The deprecated `@cumulus/common/concurrency.mapTolerant` function has been
  removed
- The deprecated `@cumulus/common/concurrency.promiseUrl` function has been
  removed
- The deprecated `@cumulus/common/concurrency.toPromise` function has been
  removed
- The deprecated `@cumulus/common/concurrency.unless` function has been removed
- The deprecated `@cumulus/common/config.parseConfig` function has been removed
- The deprecated `@cumulus/common/config.resolveResource` function has been
  removed
- The deprecated `@cumulus/common/DynamoDb.get` function has been removed
- The deprecated `@cumulus/common/DynamoDb.scan` function has been removed
- The deprecated `@cumulus/common/FieldPattern` class has been removed
- The deprecated `@cumulus/common/launchpad.getLaunchpadToken` function has been
  removed
- The deprecated `@cumulus/common/launchpad.validateLaunchpadToken` function has
  been removed
- The deprecated `@cumulus/common/LaunchpadToken` class has been removed
- The deprecated `@cumulus/common/message.buildCumulusMeta` function has been
  removed
- The deprecated `@cumulus/common/message.buildQueueMessageFromTemplate`
  function has been removed
- The deprecated `@cumulus/common/message.getCollectionIdFromMessage` function
  has been removed
- The deprecated `@cumulus/common/message.getMaximumExecutions` function has
  been removed
- The deprecated `@cumulus/common/message.getMessageExecutionArn` function has
  been removed
- The deprecated `@cumulus/common/message.getMessageExecutionName` function has
  been removed
- The deprecated `@cumulus/common/message.getMessageFromTemplate` function has
  been removed
- The deprecated `@cumulus/common/message.getMessageGranules` function has been
  removed
- The deprecated `@cumulus/common/message.getMessageStateMachineArn` function
  has been removed
- The deprecated `@cumulus/common/message.getQueueName` function has been
  removed
- The deprecated `@cumulus/common/message.getQueueNameByUrl` function has been
  removed
- The deprecated `@cumulus/common/message.hasQueueAndExecutionLimit` function
  has been removed
- The deprecated `@cumulus/common/Semaphore` class has been removed
- The deprecated `@cumulus/common/string.globalReplace` functon has been removed
- The deprecated `@cumulus/common/string.isNonEmptyString` functon has been
  removed
- The deprecated `@cumulus/common/string.isValidHostname` functon has been
  removed
- The deprecated `@cumulus/common/string.match` functon has been removed
- The deprecated `@cumulus/common/string.matches` functon has been removed
- The deprecated `@cumulus/common/string.replace` functon has been removed
- The deprecated `@cumulus/common/string.toLower` functon has been removed
- The deprecated `@cumulus/common/string.toUpper` functon has been removed
- The deprecated `@cumulus/common/workflows.getWorkflowArn` function has been
  removed
- The deprecated `@cumulus/common/workflows.getWorkflowFile` function has been
  removed
- The deprecated `@cumulus/common/workflows.getWorkflowList` function has been
  removed
- The deprecated `@cumulus/common/workflows.getWorkflowTemplate` function has
  been removed

## [v1.24.0] 2020-06-03

### BREAKING CHANGES

- **CUMULUS-1969**
  - The `DiscoverPdrs` task now expects `provider_path` to be provided at
    `event.config.provider_path`, not `event.config.collection.provider_path`
  - `event.config.provider_path` is now a required parameter of the
    `DiscoverPdrs` task
  - `event.config.collection` is no longer a parameter to the `DiscoverPdrs`
    task
  - Collections no longer support the `provider_path` property. The tasks that
    relied on that property are now referencing `config.meta.provider_path`.
    Workflows should be updated accordingly.

- **CUMULUS-1997**
  - `@cumulus/cmr-client/CMRSearchConceptQueue` parameters have been changed to take a `cmrSettings` object containing clientId, provider, and auth information. This can be generated using `@cumulus/cmrjs/cmr-utils/getCmrSettings`. The `cmrEnvironment` variable has been removed.

### Added

- **CUMULUS-1800**
  - Added task configuration setting named `syncChecksumFiles` to the
    SyncGranule task. This setting is `false` by default, but when set to
    `true`, all checksum files associated with data files that are downloaded
    will be downloaded as well.
- **CUMULUS-1952**
  - Updated HTTP(S) provider client to accept username/password for Basic authorization. This change adds support for Basic Authorization such as Earthdata login redirects to ingest (i.e. as implemented in SyncGranule), but not to discovery (i.e. as implemented in DiscoverGranules). Discovery still expects the provider's file system to be publicly accessible, but not the individual files and their contents.
  - **NOTE**: Using this in combination with the HTTP protocol may expose usernames and passwords to intermediary network entities. HTTPS is highly recommended.
- **CUMULUS-1997**
  - Added optional `launchpad` configuration to `@cumulus/hyrax-metadata-updates` task config schema.

### Fixed

- **CUMULUS-1997**
  - Updated all CMR operations to use configured authentication scheme
- **CUMULUS-2010**
  - Updated `@cumulus/api/launchpadSaml` to support multiple userGroup attributes from the SAML response

## [v1.23.2] 2020-05-22

### BREAKING CHANGES

- Updates to the Cumulus archive API:
  - All endpoints now return a `401` response instead of a `403` for any request where the JWT passed as a Bearer token is invalid.
  - POST `/refresh` and DELETE `/token/<token>` endpoints now return a `401` response for requests with expired tokens

- **CUMULUS-1894**
  - `@cumulus/ingest/granule.handleDuplicateFile()`
    - The `copyOptions` parameter has been removed
    - An `ACL` parameter has been added
  - `@cumulus/ingest/granule.renameS3FileWithTimestamp()`
    - Now returns `undefined`

- **CUMULUS-1896**
  Updated all Cumulus core lambdas to utilize the new message adapter streaming interface via [cumulus-message-adapter-js v1.2.0](https://github.com/nasa/cumulus-message-adapter-js/releases/tag/v1.2.0).   Users of this version of Cumulus (or later) must utilize version 1.3.0 or greater of the [cumulus-message-adapter](https://github.com/nasa/cumulus-message-adapter) to support core lambdas.

- **CUMULUS-1912**
  - `@cumulus/api` reconciliationReports list endpoint returns a list of reconciliationReport records instead of S3Uri.

- **CUMULUS-1969**
  - The `DiscoverGranules` task now expects `provider_path` to be provided at
    `event.config.provider_path`, not `event.config.collection.provider_path`
  - `config.provider_path` is now a required parameter of the `DiscoverGranules`
    task

### MIGRATION STEPS

- To take advantage of the new TTL-based access token expiration implemented in CUMULUS-1777 (see notes below) and clear out existing records in your access tokens table, do the following:
  1. Log out of any active dashboard sessions
  2. Use the AWS console or CLI to delete your `<prefix>-AccessTokensTable` DynamoDB table
  3. [Re-deploy your `data-persistence` module](https://nasa.github.io/cumulus/docs/deployment/upgrade-readme#update-data-persistence-resources), which should re-create the `<prefix>-AccessTokensTable` DynamoDB table
  4. Return to using the Cumulus API/dashboard as normal
- This release requires the Cumulus Message Adapter layer deployed with Cumulus Core to be at least 1.3.0, as the core lambdas have updated to [cumulus-message-adapter-js v1.2.0](https://github.com/nasa/cumulus-message-adapter-js/releases/tag/v1.2.0) and the new CMA interface.  As a result, users should:
  1. Follow the [Cumulus Message Adapter (CMA) deployment instructions](https://nasa.github.io/cumulus/docs/deployment/deployment-readme#deploy-the-cumulus-message-adapter-layer) and install a CMA layer version >=1.3.0
  2. If you are using any custom Node.js Lambdas in your workflows **and** the Cumulus CMA layer/`cumulus-message-adapter-js`, you must update your lambda to use [cumulus-message-adapter-js v1.2.0](https://github.com/nasa/cumulus-message-adapter-js/releases/tag/v1.2.0) and follow the migration instructions in the release notes. Prior versions of `cumulus-message-adapter-js` are not compatible with CMA >= 1.3.0.
- Migrate existing s3 reconciliation report records to database (CUMULUS-1911):
  - After update your `data persistence` module and Cumulus resources, run the command:

  ```bash
  ./node_modules/.bin/cumulus-api migrate --stack `<your-terraform-deployment-prefix>` --migrationVersion migration5
  ```

### Added

- Added a limit for concurrent Elasticsearch requests when doing an index from database operation
- Added the `es_request_concurrency` parameter to the archive and cumulus Terraform modules

- **CUMULUS-1995**
  - Added the `es_index_shards` parameter to the archive and cumulus Terraform modules to configure the number of shards for the ES index
    - If you have an existing ES index, you will need to [reindex](https://nasa.github.io/cumulus-api/#reindex) and then [change index](https://nasa.github.io/cumulus-api/#change-index) to take advantage of shard updates

- **CUMULUS-1894**
  - Added `@cumulus/aws-client/S3.moveObject()`

- **CUMULUS-1911**
  - Added ReconciliationReports table
  - Updated CreateReconciliationReport lambda to save Reconciliation Report records to database
  - Updated dbIndexer and IndexFromDatabase lambdas to index Reconciliation Report records to Elasticsearch
  - Added migration_5 to migrate existing s3 reconciliation report records to database and Elasticsearch
  - Updated `@cumulus/api` package, `tf-modules/archive` and `tf-modules/data-persistence` Terraform modules

- **CUMULUS-1916**
  - Added util function for seeding reconciliation reports when running API locally in dashboard

### Changed

- **CUMULUS-1777**
  - The `expirationTime` property is now a **required field** of the access tokens model.
  - Updated the `AccessTokens` table to set a [TTL](https://docs.aws.amazon.com/amazondynamodb/latest/developerguide/howitworks-ttl.html) on the `expirationTime` field in `tf-modules/data-persistence/dynamo.tf`. As a result, access token records in this table whose `expirationTime` has passed should be **automatically deleted by DynamoDB**.
  - Updated all code creating access token records in the Dynamo `AccessTokens` table to set the `expirationTime` field value in seconds from the epoch.
- **CUMULUS-1912**
  - Updated reconciliationReports endpoints to query against Elasticsearch, delete report from both database and s3
  - Added `@cumulus/api-client/reconciliationReports`
- **CUMULUS-1999**
  - Updated `@cumulus/common/util.deprecate()` so that only a single deprecation notice is printed for each name/version combination

### Fixed

- **CUMULUS-1894**
  - The `SyncGranule` task can now handle files larger than 5 GB
- **CUMULUS-1987**
  - `Remove granule from CMR` operation in `@cumulus/api` now passes token to CMR when fetching granule metadata, allowing removal of private granules
- **CUMULUS-1993**
  - For a given queue, the `sqs-message-consumer` Lambda will now only schedule workflows for rules matching the queue **and the collection information in each queue message (if any)**
    - The consumer also now only reads each queue message **once per Lambda invocation**, whereas previously each message was read **once per queue rule per Lambda invocation**
  - Fixed bug preventing the deletion of multiple SNS rules that share the same SNS topic

### Deprecated

- **CUMULUS-1894**
  - `@cumulus/ingest/granule.copyGranuleFile()`
  - `@cumulus/ingest/granule.moveGranuleFile()`

- **CUMULUS-1987** - Deprecated the following functions:
  - `@cumulus/cmrjs/getMetadata(cmrLink)` -> `@cumulus/cmr-client/CMR.getGranuleMetadata(cmrLink)`
  - `@cumulus/cmrjs/getFullMetadata(cmrLink)`

## [v1.22.1] 2020-05-04

**Note**: v1.22.0 was not released as a package due to npm/release concerns.  Users upgrading to 1.22.x should start with 1.22.1

### Added

- **CUMULUS-1894**
  - Added `@cumulus/aws-client/S3.multipartCopyObject()`
- **CUMULUS-408**
  - Added `certificateUri` field to provider schema. This optional field allows operators to specify an S3 uri to a CA bundle to use for HTTPS requests.
- **CUMULUS-1787**
  - Added `collections/active` endpoint for returning collections with active granules in `@cumulus/api`
- **CUMULUS-1799**
  - Added `@cumulus/common/stack.getBucketsConfigKey()` to return the S3 key for the buckets config object
  - Added `@cumulus/common/workflows.getWorkflowFileKey()` to return the S3 key for a workflow definition object
  - Added `@cumulus/common/workflows.getWorkflowsListKeyPrefix()` to return the S3 key prefix for objects containing workflow definitions
  - Added `@cumulus/message` package containing utilities for building and parsing Cumulus messages
- **CUMULUS-1850**
  - Added `@cumulus/aws-client/Kinesis.describeStream()` to get a Kinesis stream description
- **CUMULUS-1853**
  - Added `@cumulus/integration-tests/collections.createCollection()`
  - Added `@cumulus/integration-tests/executions.findExecutionArn()`
  - Added `@cumulus/integration-tests/executions.getExecutionWithStatus()`
  - Added `@cumulus/integration-tests/granules.getGranuleWithStatus()`
  - Added `@cumulus/integration-tests/providers.createProvider()`
  - Added `@cumulus/integration-tests/rules.createOneTimeRule()`

### Changed

- **CUMULUS-1682**
  - Moved all `@cumulus/ingest/parse-pdr` code into the `parse-pdr` task as it had become tightly coupled with that task's handler and was not used anywhere else. Unit tests also restored.
- **CUMULUS-1820**
  - Updated the Thin Egress App module used in `tf-modules/distribution/main.tf` to build 74. [See the release notes](https://github.com/asfadmin/thin-egress-app/releases/tag/tea-build.74).
- **CUMULUS-1852**
  - Updated POST endpoints for `/collections`, `/providers`, and `/rules` to log errors when returning a 500 response
  - Updated POST endpoint for `/collections`:
    - Return a 400 response when the `name` or `version` fields are missing
    - Return a 409 response if the collection already exists
    - Improved error messages to be more explicit
  - Updated POST endpoint for `/providers`:
    - Return a 400 response if the `host` field value is invalid
    - Return a 409 response if the provider already exists
  - Updated POST endpoint for `/rules`:
    - Return a 400 response if rule `name` is invalid
    - Return a 400 response if rule `type` is invalid
- **CUMULUS-1891**
  - Updated the following endpoints using async operations to return a 503 error if the ECS task  cannot be started and a 500 response for a non-specific error:
    - POST `/replays`
    - POST `/bulkDelete`
    - POST `/elasticsearch/index-from-database`
    - POST `/granules/bulk`

### Fixed

- **CUMULUS-408**
  - Fixed HTTPS discovery and ingest.

- **CUMULUS-1850**
  - Fixed a bug in Kinesis event processing where the message consumer would not properly filter available rules based on the collection information in the event and the Kinesis stream ARN

- **CUMULUS-1853**
  - Fixed a bug where attempting to create a rule containing a payload property
    would fail schema validation.

- **CUMULUS-1854**
  - Rule schema is validated before starting workflows or creating event source mappings

- **CUMULUS-1974**
  - Fixed @cumulus/api webpack config for missing underscore object due to underscore update

### Deprecated

- **CUMULUS-1799** - Deprecated the following code. For cases where the code was moved into another package, the new code location is noted:
  - `@cumulus/aws-client/StepFunctions.fromSfnExecutionName()`
  - `@cumulus/aws-client/StepFunctions.toSfnExecutionName()`
  - `@cumulus/aws-client/StepFunctions.getExecutionArn()` -> `@cumulus/message/Executions.buildExecutionArn()`
  - `@cumulus/aws-client/StepFunctions.getExecutionUrl()` -> `@cumulus/message/Executions.getExecutionUrlFromArn()`
  - `@cumulus/aws-client/StepFunctions.getStateMachineArn()` -> `@cumulus/message/Executions.getStateMachineArnFromExecutionArn()`
  - `@cumulus/aws-client/StepFunctions.pullStepFunctionEvent()` -> `@cumulus/message/StepFunctions.pullStepFunctionEvent()`
  - `@cumulus/common/bucketsConfigJsonObject()`
  - `@cumulus/common/CloudWatchLogger`
  - `@cumulus/common/collection-config-store/CollectionConfigStore` -> `@cumulus/collection-config-store`
  - `@cumulus/common/collection-config-store.constructCollectionId()` -> `@cumulus/message/Collections.constructCollectionId`
  - `@cumulus/common/concurrency.limit()`
  - `@cumulus/common/concurrency.mapTolerant()`
  - `@cumulus/common/concurrency.promiseUrl()`
  - `@cumulus/common/concurrency.toPromise()`
  - `@cumulus/common/concurrency.unless()`
  - `@cumulus/common/config.buildSchema()`
  - `@cumulus/common/config.parseConfig()`
  - `@cumulus/common/config.resolveResource()`
  - `@cumulus/common/config.resourceToArn()`
  - `@cumulus/common/FieldPattern`
  - `@cumulus/common/launchpad.getLaunchpadToken()` -> `@cumulus/launchpad-auth/index.getLaunchpadToken()`
  - `@cumulus/common/LaunchpadToken` -> `@cumulus/launchpad-auth/LaunchpadToken`
  - `@cumulus/common/launchpad.validateLaunchpadToken()` -> `@cumulus/launchpad-auth/index.validateLaunchpadToken()`
  - `@cumulus/common/message.buildCumulusMeta()` -> `@cumulus/message/Build.buildCumulusMeta()`
  - `@cumulus/common/message.buildQueueMessageFromTemplate()` -> `@cumulus/message/Build.buildQueueMessageFromTemplate()`
  - `@cumulus/common/message.getCollectionIdFromMessage()` -> `@cumulus/message/Collections.getCollectionIdFromMessage()`
  - `@cumulus/common/message.getMessageExecutionArn()` -> `@cumulus/message/Executions.getMessageExecutionArn()`
  - `@cumulus/common/message.getMessageExecutionName()` -> `@cumulus/message/Executions.getMessageExecutionName()`
  - `@cumulus/common/message.getMaximumExecutions()` -> `@cumulus/message/Queue.getMaximumExecutions()`
  - `@cumulus/common/message.getMessageFromTemplate()`
  - `@cumulus/common/message.getMessageStateMachineArn()` -> `@cumulus/message/Executions.getMessageStateMachineArn()`)
  - `@cumulus/common/message.getMessageGranules()` -> `@cumulus/message/Granules.getMessageGranules()`
  - `@cumulus/common/message.getQueueNameByUrl()` -> `@cumulus/message/Queue.getQueueNameByUrl()`
  - `@cumulus/common/message.getQueueName()` -> `@cumulus/message/Queue.getQueueName()`)
  - `@cumulus/common/message.hasQueueAndExecutionLimit()` -> `@cumulus/message/Queue.hasQueueAndExecutionLimit()`
  - `@cumulus/common/Semaphore`
  - `@cumulus/common/test-utils.throttleOnce()`
  - `@cumulus/common/workflows.getWorkflowArn()`
  - `@cumulus/common/workflows.getWorkflowFile()`
  - `@cumulus/common/workflows.getWorkflowList()`
  - `@cumulus/common/workflows.getWorkflowTemplate()`
  - `@cumulus/integration-tests/sfnStep/SfnStep.parseStepMessage()` -> `@cumulus/message/StepFunctions.parseStepMessage()`
- **CUMULUS-1858** - Deprecated the following functions.
  - `@cumulus/common/string.globalReplace()`
  - `@cumulus/common/string.isNonEmptyString()`
  - `@cumulus/common/string.isValidHostname()`
  - `@cumulus/common/string.match()`
  - `@cumulus/common/string.matches()`
  - `@cumulus/common/string.replace()`
  - `@cumulus/common/string.toLower()`
  - `@cumulus/common/string.toUpper()`

### Removed

- **CUMULUS-1799**: Deprecated code removals:
  - Removed from `@cumulus/common/aws`:
    - `pullStepFunctionEvent()`
  - Removed `@cumulus/common/sfnStep`
  - Removed `@cumulus/common/StepFunctions`

## [v1.21.0] 2020-03-30

### PLEASE NOTE

- **CUMULUS-1762**: the `messageConsumer` for `sns` and `kinesis`-type rules now fetches
  the collection information from the message. You should ensure that your rule's collection
  name and version match what is in the message for these ingest messages to be processed.
  If no matching rule is found, an error will be thrown and logged in the
  `messageConsumer` Lambda function's log group.

### Added

- **CUMULUS-1629**`
  - Updates discover-granules task to respect/utilize duplicateHandling configuration such that
    - skip:               Duplicates will be filtered from the granule list
    - error:              Duplicates encountered will result in step failure
    - replace, version:   Duplicates will be ignored and handled as normal.
  - Adds a new copy of the API lambda `PrivateApiLambda()` which is configured to not require authentication. This Lambda is not connected to an API gateway
  - Adds `@cumulus/api-client` with functions for use by workflow lambdas to call the API when needed

- **CUMULUS-1732**
  - Added Python task/activity workflow and integration test (`PythonReferenceSpec`) to test `cumulus-message-adapter-python`and `cumulus-process-py` integration.
- **CUMULUS-1795**
  - Added an IAM policy on the Cumulus EC2 creation to enable SSM when the `deploy_to_ngap` flag is true

### Changed

- **CUMULUS-1762**
  - the `messageConsumer` for `sns` and `kinesis`-type rules now fetches the collection
    information from the message.

### Deprecated

- **CUMULUS-1629**
  - Deprecate `granulesApi`, `rulesApi`, `emsApi`, `executionsAPI` from `@cumulus/integration-test/api` in favor of code moved to `@cumulus/api-client`

### Removed

- **CUMULUS-1799**: Deprecated code removals
  - Removed deprecated method `@cumulus/api/models/Granule.createGranulesFromSns()`
  - Removed deprecated method `@cumulus/api/models/Granule.removeGranuleFromCmr()`
  - Removed from `@cumulus/common/aws`:
    - `apigateway()`
    - `buildS3Uri()`
    - `calculateS3ObjectChecksum()`
    - `cf()`
    - `cloudwatch()`
    - `cloudwatchevents()`
    - `cloudwatchlogs()`
    - `createAndWaitForDynamoDbTable()`
    - `createQueue()`
    - `deleteSQSMessage()`
    - `describeCfStackResources()`
    - `downloadS3File()`
    - `downloadS3Files()`
    - `DynamoDbSearchQueue` class
    - `dynamodbstreams()`
    - `ec2()`
    - `ecs()`
    - `fileExists()`
    - `findResourceArn()`
    - `fromSfnExecutionName()`
    - `getFileBucketAndKey()`
    - `getJsonS3Object()`
    - `getQueueUrl()`
    - `getObjectSize()`
    - `getS3ObjectReadStream()`
    - `getSecretString()`
    - `getStateMachineArn()`
    - `headObject()`
    - `isThrottlingException()`
    - `kinesis()`
    - `lambda()`
    - `listS3Objects()`
    - `promiseS3Upload()`
    - `publishSnsMessage()`
    - `putJsonS3Object()`
    - `receiveSQSMessages()`
    - `s3CopyObject()`
    - `s3GetObjectTagging()`
    - `s3Join()`
    - `S3ListObjectsV2Queue` class
    - `s3TagSetToQueryString()`
    - `s3PutObjectTagging()`
    - `secretsManager()`
    - `sendSQSMessage()`
    - `sfn()`
    - `sns()`
    - `sqs()`
    - `sqsQueueExists()`
    - `toSfnExecutionName()`
    - `uploadS3FileStream()`
    - `uploadS3Files()`
    - `validateS3ObjectChecksum()`
  - Removed `@cumulus/common/CloudFormationGateway` class
  - Removed `@cumulus/common/concurrency/Mutex` class
  - Removed `@cumulus/common/errors`
  - Removed `@cumulus/common/sftp`
  - Removed `@cumulus/common/string.unicodeEscape`
  - Removed `@cumulus/cmrjs/cmr-utils.getGranuleId()`
  - Removed `@cumulus/cmrjs/cmr-utils.getCmrFiles()`
  - Removed `@cumulus/cmrjs/cmr/CMR` class
  - Removed `@cumulus/cmrjs/cmr/CMRSearchConceptQueue` class
  - Removed `@cumulus/cmrjs/utils.getHost()`
  - Removed `@cumulus/cmrjs/utils.getIp()`
  - Removed `@cumulus/cmrjs/utils.hostId()`
  - Removed `@cumulus/cmrjs/utils/ummVersion()`
  - Removed `@cumulus/cmrjs/utils.updateToken()`
  - Removed `@cumulus/cmrjs/utils.validateUMMG()`
  - Removed `@cumulus/ingest/aws.getEndpoint()`
  - Removed `@cumulus/ingest/aws.getExecutionUrl()`
  - Removed `@cumulus/ingest/aws/invoke()`
  - Removed `@cumulus/ingest/aws/CloudWatch` class
  - Removed `@cumulus/ingest/aws/ECS` class
  - Removed `@cumulus/ingest/aws/Events` class
  - Removed `@cumulus/ingest/aws/SQS` class
  - Removed `@cumulus/ingest/aws/StepFunction` class
  - Removed `@cumulus/ingest/util.normalizeProviderPath()`
  - Removed `@cumulus/integration-tests/index.listCollections()`
  - Removed `@cumulus/integration-tests/index.listProviders()`
  - Removed `@cumulus/integration-tests/index.rulesList()`
  - Removed `@cumulus/integration-tests/api/api.addCollectionApi()`

## [v1.20.0] 2020-03-12

### BREAKING CHANGES

- **CUMULUS-1714**
  - Changed the format of the message sent to the granule SNS Topic. Message includes the granule record under `record` and the type of event under `event`. Messages with `deleted` events will have the record that was deleted with a `deletedAt` timestamp. Options for `event` are `Create | Update | Delete`
- **CUMULUS-1769** - `deploy_to_ngap` is now a **required** variable for the `tf-modules/cumulus` module. **For those deploying to NGAP environments, this variable should always be set to `true`.**

### Notable changes

- **CUMULUS-1739** - You can now exclude Elasticsearch from your `tf-modules/data-persistence` deployment (via `include_elasticsearch = false`) and your `tf-modules/cumulus` module will still deploy successfully.

- **CUMULUS-1769** - If you set `deploy_to_ngap = true` for the `tf-modules/archive` Terraform module, **you can only deploy your archive API gateway as `PRIVATE`**, not `EDGE`.

### Added

- Added `@cumulus/aws-client/S3.getS3ObjectReadStreamAsync()` to deal with S3 eventual consistency issues by checking for the existence an S3 object with retries before getting a readable stream for that object.
- **CUMULUS-1769**
  - Added `deploy_to_ngap` boolean variable for the `tf-modules/cumulus` and `tf-modules/archive` Terraform modules. This variable is required. **For those deploying to NGAP environments, this variable should always be set to `true`.**
- **HYRAX-70**
  - Add the hyrax-metadata-update task

### Changed

- [`AccessToken.get()`](https://github.com/nasa/cumulus/blob/master/packages/api/models/access-tokens.js) now enforces [strongly consistent reads from DynamoDB](https://docs.aws.amazon.com/amazondynamodb/latest/developerguide/HowItWorks.ReadConsistency.html)
- **CUMULUS-1739**
  - Updated `tf-modules/data-persistence` to make Elasticsearch alarm resources and outputs conditional on the `include_elasticsearch` variable
  - Updated `@cumulus/aws-client/S3.getObjectSize` to include automatic retries for any failures from `S3.headObject`
- **CUMULUS-1784**
  - Updated `@cumulus/api/lib/DistributionEvent.remoteIP()` to parse the IP address in an S3 access log from the `A-sourceip` query parameter if present, otherwise fallback to the original parsing behavior.
- **CUMULUS-1768**
  - The `stats/summary` endpoint reports the distinct collections for the number of granules reported

### Fixed

- **CUMULUS-1739** - Fixed the `tf-modules/cumulus` and `tf-modules/archive` modules to make these Elasticsearch variables truly optional:
  - `elasticsearch_domain_arn`
  - `elasticsearch_hostname`
  - `elasticsearch_security_group_id`

- **CUMULUS-1768**
  - Fixed the `stats/` endpoint so that data is correctly filtered by timestamp and `processingTime` is calculated correctly.

- **CUMULUS-1769**
  - In the `tf-modules/archive` Terraform module, the `lifecycle` block ignoring changes to the `policy` of the archive API gateway is now only enforced if `deploy_to_ngap = true`. This fixes a bug where users deploying outside of NGAP could not update their API gateway's resource policy when going from `PRIVATE` to `EDGE`, preventing their API from being accessed publicly.

- **CUMULUS-1775**
  - Fix/update api endpoint to use updated google auth endpoints such that it will work with new accounts

### Removed

- **CUMULUS-1768**
  - Removed API endpoints `stats/histogram` and `stats/average`. All advanced stats needs should be acquired from Cloud Metrics or similarly configured ELK stack.

## [v1.19.0] 2020-02-28

### BREAKING CHANGES

- **CUMULUS-1736**
  - The `@cumulus/discover-granules` task now sets the `dataType` of discovered
    granules based on the `name` of the configured collection, not the
    `dataType`.
  - The config schema of the `@cumulus/discover-granules` task now requires that
    collections contain a `version`.
  - The `@cumulus/sync-granule` task will set the `dataType` and `version` of a
    granule based on the configured collection if those fields are not already
    set on the granule. Previously it was using the `dataType` field of the
    configured collection, then falling back to the `name` field of the
    collection. This update will just use the `name` field of the collection to
    set the `dataType` field of the granule.

- **CUMULUS-1446**
  - Update the `@cumulus/integration-tests/api/executions.getExecution()`
    function to parse the response and return the execution, rather than return
    the full API response.

- **CUMULUS-1672**
  - The `cumulus` Terraform module in previous releases set a
    `Deployment = var.prefix` tag on all resources that it managed. In this
    release, a `tags` input variable has been added to the `cumulus` Terraform
    module to allow resource tagging to be customized. No default tags will be
    applied to Cumulus-managed resources. To replicate the previous behavior,
    set `tags = { Deployment: var.prefix }` as an input variable for the
    `cumulus` Terraform module.

- **CUMULUS-1684 Migration Instructions**
  - In previous releases, a provider's username and password were encrypted
    using a custom encryption library. That has now been updated to use KMS.
    This release includes a Lambda function named
    `<prefix>-ProviderSecretsMigration`, which will re-encrypt existing
    provider credentials to use KMS. After this release has been deployed, you
    will need to manually invoke that Lambda function using either the AWS CLI
    or AWS Console. It should only need to be successfully run once.
  - Future releases of Cumulus will invoke a
    `<prefix>-VerifyProviderSecretsMigration` Lambda function as part of the
    deployment, which will cause the deployment to fail if the migration
    Lambda has not been run.

- **CUMULUS-1718**
  - The `@cumulus/sf-sns-report` task for reporting mid-workflow updates has been retired.
  This task was used as the `PdrStatusReport` task in our ParsePdr example workflow.
  If you have a ParsePdr or other workflow using this task, use `@cumulus/sf-sqs-report` instead.
  Trying to deploy the old task will result in an error as the cumulus module no longer exports `sf_sns_report_task`.
  - Migration instruction: In your workflow definition, for each step using the old task change:
  `"Resource": "${module.cumulus.sf_sns_report_task.task_arn}"`
  to
  `"Resource": "${module.cumulus.sf_sqs_report_task.task_arn}"`

- **CUMULUS-1755**
  - The `thin_egress_jwt_secret_name` variable for the `tf-modules/cumulus` Terraform module is now **required**. This variable is passed on to the Thin Egress App in `tf-modules/distribution/main.tf`, which uses the keys stored in the secret to sign JWTs. See the [Thin Egress App documentation on how to create a value for this secret](https://github.com/asfadmin/thin-egress-app#setting-up-the-jwt-cookie-secrets).

### Added

- **CUMULUS-1446**
  - Add `@cumulus/common/FileUtils.readJsonFile()` function
  - Add `@cumulus/common/FileUtils.readTextFile()` function
  - Add `@cumulus/integration-tests/api/collections.createCollection()` function
  - Add `@cumulus/integration-tests/api/collections.deleteCollection()` function
  - Add `@cumulus/integration-tests/api/collections.getCollection()` function
  - Add `@cumulus/integration-tests/api/providers.getProvider()` function
  - Add `@cumulus/integration-tests/index.getExecutionOutput()` function
  - Add `@cumulus/integration-tests/index.loadCollection()` function
  - Add `@cumulus/integration-tests/index.loadProvider()` function
  - Add `@cumulus/integration-tests/index.readJsonFilesFromDir()` function

- **CUMULUS-1672**
  - Add a `tags` input variable to the `archive` Terraform module
  - Add a `tags` input variable to the `cumulus` Terraform module
  - Add a `tags` input variable to the `cumulus_ecs_service` Terraform module
  - Add a `tags` input variable to the `data-persistence` Terraform module
  - Add a `tags` input variable to the `distribution` Terraform module
  - Add a `tags` input variable to the `ingest` Terraform module
  - Add a `tags` input variable to the `s3-replicator` Terraform module

- **CUMULUS-1707**
  - Enable logrotate on ECS cluster

- **CUMULUS-1684**
  - Add a `@cumulus/aws-client/KMS` library of KMS-related functions
  - Add `@cumulus/aws-client/S3.getTextObject()`
  - Add `@cumulus/sftp-client` package
  - Create `ProviderSecretsMigration` Lambda function
  - Create `VerifyProviderSecretsMigration` Lambda function

- **CUMULUS-1548**
  - Add ability to put default Cumulus logs in Metrics' ELK stack
  - Add ability to add custom logs to Metrics' ELK Stack

- **CUMULUS-1702**
  - When logs are sent to Metrics' ELK stack, the logs endpoints will return results from there

- **CUMULUS-1459**
  - Async Operations are indexed in Elasticsearch
  - To index any existing async operations you'll need to perform an index from
    database function.

- **CUMULUS-1717**
  - Add `@cumulus/aws-client/deleteAndWaitForDynamoDbTableNotExists`, which
    deletes a DynamoDB table and waits to ensure the table no longer exists
  - Added `publishGranules` Lambda to handle publishing granule messages to SNS when granule records are written to DynamoDB
  - Added `@cumulus/api/models/Granule.storeGranulesFromCumulusMessage` to store granules from a Cumulus message to DynamoDB

- **CUMULUS-1718**
  - Added `@cumulus/sf-sqs-report` task to allow mid-workflow reporting updates.
  - Added `stepfunction_event_reporter_queue_url` and `sf_sqs_report_task` outputs to the `cumulus` module.
  - Added `publishPdrs` Lambda to handle publishing PDR messages to SNS when PDR records are written to DynamoDB.
  - Added `@cumulus/api/models/Pdr.storePdrFromCumulusMessage` to store PDRs from a Cumulus message to DynamoDB.
  - Added `@cumulus/aws-client/parseSQSMessageBody` to parse an SQS message body string into an object.

- **Ability to set custom backend API url in the archive module**
  - Add `api_url` definition in `tf-modules/cumulus/archive.tf`
  - Add `archive_api_url` variable in `tf-modules/cumulus/variables.tf`

- **CUMULUS-1741**
  - Added an optional `elasticsearch_security_group_ids` variable to the
    `data-persistence` Terraform module to allow additional security groups to
    be assigned to the Elasticsearch Domain.

- **CUMULUS-1752**
  - Added `@cumulus/integration-tests/api/distribution.invokeTEADistributionLambda` to simulate a request to the [Thin Egress App](https://github.com/asfadmin/thin-egress-app) by invoking the Lambda and getting a response payload.
  - Added `@cumulus/integration-tests/api/distribution.getTEARequestHeaders` to generate necessary request headers for a request to the Thin Egress App
  - Added `@cumulus/integration-tests/api/distribution.getTEADistributionApiFileStream` to get a response stream for a file served by Thin Egress App
  - Added `@cumulus/integration-tests/api/distribution.getTEADistributionApiRedirect` to get a redirect response from the Thin Egress App

- **CUMULUS-1755**
  - Added `@cumulus/aws-client/CloudFormation.describeCfStack()` to describe a Cloudformation stack
  - Added `@cumulus/aws-client/CloudFormation.getCfStackParameterValues()` to get multiple parameter values for a Cloudformation stack

### Changed

- **CUMULUS-1725**
  - Moved the logic that updates the granule files cache Dynamo table into its
    own Lambda function called `granuleFilesCacheUpdater`.

- **CUMULUS-1736**
  - The `collections` model in the API package now determines the name of a
    collection based on the `name` property, rather than using `dataType` and
    then falling back to `name`.
  - The `@cumulus/integration-tests.loadCollection()` function no longer appends
    the postfix to the end of the collection's `dataType`.
  - The `@cumulus/integration-tests.addCollections()` function no longer appends
    the postfix to the end of the collection's `dataType`.

- **CUMULUS-1672**
  - Add a `retryOptions` parameter to the `@cumulus/aws-client/S3.headObject`
     function, which will retry if the object being queried does not exist.

- **CUMULUS-1446**
  - Mark the `@cumulus/integration-tests/api.addCollectionApi()` function as
    deprecated
  - Mark the `@cumulus/integration-tests/index.listCollections()` function as
    deprecated
  - Mark the `@cumulus/integration-tests/index.listProviders()` function as
    deprecated
  - Mark the `@cumulus/integration-tests/index.rulesList()` function as
    deprecated

- **CUMULUS-1672**
  - Previously, the `cumulus` module defaulted to setting a
    `Deployment = var.prefix` tag on all resources that it managed. In this
    release, the `cumulus` module will now accept a `tags` input variable that
    defines the tags to be assigned to all resources that it manages.
  - Previously, the `data-persistence` module defaulted to setting a
    `Deployment = var.prefix` tag on all resources that it managed. In this
    release, the `data-persistence` module will now accept a `tags` input
    variable that defines the tags to be assigned to all resources that it
    manages.
  - Previously, the `distribution` module defaulted to setting a
    `Deployment = var.prefix` tag on all resources that it managed. In this
    release, the `distribution` module will now accept a `tags` input variable
    that defines the tags to be assigned to all resources that it manages.
  - Previously, the `ingest` module defaulted to setting a
    `Deployment = var.prefix` tag on all resources that it managed. In this
    release, the `ingest` module will now accept a `tags` input variable that
    defines the tags to be assigned to all resources that it manages.
  - Previously, the `s3-replicator` module defaulted to setting a
    `Deployment = var.prefix` tag on all resources that it managed. In this
    release, the `s3-replicator` module will now accept a `tags` input variable
    that defines the tags to be assigned to all resources that it manages.

- **CUMULUS-1684**
  - Update the API package to encrypt provider credentials using KMS instead of
    using RSA keys stored in S3

- **CUMULUS-1717**
  - Changed name of `cwSfExecutionEventToDb` Lambda to `cwSfEventToDbRecords`
  - Updated `cwSfEventToDbRecords` to write granule records to DynamoDB from the incoming Cumulus message

- **CUMULUS-1718**
  - Renamed `cwSfEventToDbRecords` to `sfEventSqsToDbRecords` due to architecture change to being a consumer of an SQS queue of Step Function Cloudwatch events.
  - Updated `sfEventSqsToDbRecords` to write PDR records to DynamoDB from the incoming Cumulus message
  - Moved `data-cookbooks/sns.md` to `data-cookbooks/ingest-notifications.md` and updated it to reflect recent changes.

- **CUMULUS-1748**
  - (S)FTP discovery tasks now use the provider-path as-is instead of forcing it to a relative path.
  - Improved error handling to catch permission denied FTP errors better and log them properly. Workflows will still fail encountering this error and we intend to consider that approach in a future ticket.

- **CUMULUS-1752**
  - Moved class for parsing distribution events to its own file: `@cumulus/api/lib/DistributionEvent.js`
    - Updated `DistributionEvent` to properly parse S3 access logs generated by requests from the [Thin Egress App](https://github.com/asfadmin/thin-egress-app)

- **CUMULUS-1753** - Changes to `@cumulus/ingest/HttpProviderClient.js`:
  - Removed regex filter in `HttpProviderClient.list()` that was used to return only files with an extension between 1 and 4 characters long. `HttpProviderClient.list()` will now return all files linked from the HTTP provider host.

- **CUMULUS-1755**
  - Updated the Thin Egress App module used in `tf-modules/distribution/main.tf` to build 61. [See the release notes](https://github.com/asfadmin/thin-egress-app/releases/tag/tea-build.61).

- **CUMULUS-1757**
  - Update @cumulus/cmr-client CMRSearchConceptQueue to take optional cmrEnvironment parameter

### Deprecated

- **CUMULUS-1684**
  - Deprecate `@cumulus/common/key-pair-provider/S3KeyPairProvider`
  - Deprecate `@cumulus/common/key-pair-provider/S3KeyPairProvider.encrypt()`
  - Deprecate `@cumulus/common/key-pair-provider/S3KeyPairProvider.decrypt()`
  - Deprecate `@cumulus/common/kms/KMS`
  - Deprecate `@cumulus/common/kms/KMS.encrypt()`
  - Deprecate `@cumulus/common/kms/KMS.decrypt()`
  - Deprecate `@cumulus/common/sftp.Sftp`

- **CUMULUS-1717**
  - Deprecate `@cumulus/api/models/Granule.createGranulesFromSns`

- **CUMULUS-1718**
  - Deprecate `@cumulus/sf-sns-report`.
    - This task has been updated to always throw an error directing the user to use `@cumulus/sf-sqs-report` instead. This was done because there is no longer an SNS topic to which to publish, and no consumers to listen to it.

- **CUMULUS-1748**
  - Deprecate `@cumulus/ingest/util.normalizeProviderPath`

- **CUMULUS-1752**
  - Deprecate `@cumulus/integration-tests/api/distribution.getDistributionApiFileStream`
  - Deprecate `@cumulus/integration-tests/api/distribution.getDistributionApiRedirect`
  - Deprecate `@cumulus/integration-tests/api/distribution.invokeApiDistributionLambda`

### Removed

- **CUMULUS-1684**
  - Remove the deployment script that creates encryption keys and stores them to
    S3

- **CUMULUS-1768**
  - Removed API endpoints `stats/histogram` and `stats/average`. All advanced stats needs should be acquired from Cloud Metrics or similarly configured ELK stack.

### Fixed

- **Fix default values for urs_url in variables.tf files**
  - Remove trailing `/` from default `urs_url` values.

- **CUMULUS-1610** - Add the Elasticsearch security group to the EC2 security groups

- **CUMULUS-1740** - `cumulus_meta.workflow_start_time` is now set in Cumulus
  messages

- **CUMULUS-1753** - Fixed `@cumulus/ingest/HttpProviderClient.js` to properly handle HTTP providers with:
  - Multiple link tags (e.g. `<a>`) per line of source code
  - Link tags in uppercase or lowercase (e.g. `<A>`)
  - Links with filepaths in the link target (e.g. `<a href="/path/to/file.txt">`). These files will be returned from HTTP file discovery **as the file name only** (e.g. `file.txt`).

- **CUMULUS-1768**
  - Fix an issue in the stats endpoints in `@cumulus/api` to send back stats for the correct type

## [v1.18.0] 2020-02-03

### BREAKING CHANGES

- **CUMULUS-1686**

  - `ecs_cluster_instance_image_id` is now a _required_ variable of the `cumulus` module, instead of optional.

- **CUMULUS-1698**

  - Change variable `saml_launchpad_metadata_path` to `saml_launchpad_metadata_url` in the `tf-modules/cumulus` Terraform module.

- **CUMULUS-1703**
  - Remove the unused `forceDownload` option from the `sync-granule` tasks's config
  - Remove the `@cumulus/ingest/granule.Discover` class
  - Remove the `@cumulus/ingest/granule.Granule` class
  - Remove the `@cumulus/ingest/pdr.Discover` class
  - Remove the `@cumulus/ingest/pdr.Granule` class
  - Remove the `@cumulus/ingest/parse-pdr.parsePdr` function

### Added

- **CUMULUS-1040**

  - Added `@cumulus/aws-client` package to provide utilities for working with AWS services and the Node.js AWS SDK
  - Added `@cumulus/errors` package which exports error classes for use in Cumulus workflow code
  - Added `@cumulus/integration-tests/sfnStep` to provide utilities for parsing step function execution histories

- **CUMULUS-1102**

  - Adds functionality to the @cumulus/api package for better local testing.
    - Adds data seeding for @cumulus/api's localAPI.
      - seed functions allow adding collections, executions, granules, pdrs, providers, and rules to a Localstack Elasticsearch and DynamoDB via `addCollections`, `addExecutions`, `addGranules`, `addPdrs`, `addProviders`, and `addRules`.
    - Adds `eraseDataStack` function to local API server code allowing resetting of local datastack for testing (ES and DynamoDB).
    - Adds optional parameters to the @cumulus/api bin serve to allow for launching the api without destroying the current data.

- **CUMULUS-1697**

  - Added the `@cumulus/tf-inventory` package that provides command line utilities for managing Terraform resources in your AWS account

- **CUMULUS-1703**

  - Add `@cumulus/aws-client/S3.createBucket` function
  - Add `@cumulus/aws-client/S3.putFile` function
  - Add `@cumulus/common/string.isNonEmptyString` function
  - Add `@cumulus/ingest/FtpProviderClient` class
  - Add `@cumulus/ingest/HttpProviderClient` class
  - Add `@cumulus/ingest/S3ProviderClient` class
  - Add `@cumulus/ingest/SftpProviderClient` class
  - Add `@cumulus/ingest/providerClientUtils.buildProviderClient` function
  - Add `@cumulus/ingest/providerClientUtils.fetchTextFile` function

- **CUMULUS-1731**

  - Add new optional input variables to the Cumulus Terraform module to support TEA upgrade:
    - `thin_egress_cookie_domain` - Valid domain for Thin Egress App cookie
    - `thin_egress_domain_cert_arn` - Certificate Manager SSL Cert ARN for Thin
      Egress App if deployed outside NGAP/CloudFront
    - `thin_egress_download_role_in_region_arn` - ARN for reading of Thin Egress
      App data buckets for in-region requests
    - `thin_egress_jwt_algo` - Algorithm with which to encode the Thin Egress
      App JWT cookie
    - `thin_egress_jwt_secret_name` - Name of AWS secret where keys for the Thin
      Egress App JWT encode/decode are stored
    - `thin_egress_lambda_code_dependency_archive_key` - Thin Egress App - S3
      Key of packaged python modules for lambda dependency layer

- **CUMULUS-1733**
  - Add `discovery-filtering` operator doc to document previously undocumented functionality.

- **CUMULUS-1737**
  - Added the `cumulus-test-cleanup` module to run a nightly cleanup on resources left over from the integration tests run from the `example/spec` directory.

### Changed

- **CUMULUS-1102**

  - Updates `@cumulus/api/auth/testAuth` to use JWT instead of random tokens.
  - Updates the default AMI for the ecs_cluster_instance_image_id.

- **CUMULUS-1622**

  - Mutex class has been deprecated in `@cumulus/common/concurrency` and will be removed in a future release.

- **CUMULUS-1686**

  - Changed `ecs_cluster_instance_image_id` to be a required variable of the `cumulus` module and removed the default value.
    The default was not available across accounts and regions, nor outside of NGAP and therefore not particularly useful.

- **CUMULUS-1688**

  - Updated `@cumulus/aws.receiveSQSMessages` not to replace `message.Body` with a parsed object. This behavior was undocumented and confusing as received messages appeared to contradict AWS docs that state `message.Body` is always a string.
  - Replaced `sf_watcher` CloudWatch rule from `cloudwatch-events.tf` with an EventSourceMapping on `sqs2sf` mapped to the `start_sf` SQS queue (in `event-sources.tf`).
  - Updated `sqs2sf` with an EventSourceMapping handler and unit test.

- **CUMULUS-1698**

  - Change variable `saml_launchpad_metadata_path` to `saml_launchpad_metadata_url` in the `tf-modules/cumulus` Terraform module.
  - Updated `@cumulus/api/launchpadSaml` to download launchpad IDP metadata from configured location when the metadata in s3 is not valid, and to work with updated IDP metadata and SAML response.

- **CUMULUS-1731**
  - Upgrade the version of the Thin Egress App deployed by Cumulus to v48
    - Note: New variables available, see the 'Added' section of this changelog.

### Fixed

- **CUMULUS-1664**

  - Updated `dbIndexer` Lambda to remove hardcoded references to DynamoDB table names.

- **CUMULUS-1733**
  - Fixed granule discovery recursion algorithm used in S/FTP protocols.

### Removed

- **CUMULUS-1481**
  - removed `process` config and output from PostToCmr as it was not required by the task nor downstream steps, and should still be in the output message's `meta` regardless.

### Deprecated

- **CUMULUS-1040**
  - Deprecated the following code. For cases where the code was moved into another package, the new code location is noted:
    - `@cumulus/common/CloudFormationGateway` -> `@cumulus/aws-client/CloudFormationGateway`
    - `@cumulus/common/DynamoDb` -> `@cumulus/aws-client/DynamoDb`
    - `@cumulus/common/errors` -> `@cumulus/errors`
    - `@cumulus/common/StepFunctions` -> `@cumulus/aws-client/StepFunctions`
    - All of the exported functions in `@cumulus/commmon/aws` (moved into `@cumulus/aws-client`), except:
      - `@cumulus/common/aws/isThrottlingException` -> `@cumulus/errors/isThrottlingException`
      - `@cumulus/common/aws/improveStackTrace` (not deprecated)
      - `@cumulus/common/aws/retryOnThrottlingException` (not deprecated)
    - `@cumulus/common/sfnStep/SfnStep.parseStepMessage` -> `@cumulus/integration-tests/sfnStep/SfnStep.parseStepMessage`
    - `@cumulus/common/sfnStep/ActivityStep` -> `@cumulus/integration-tests/sfnStep/ActivityStep`
    - `@cumulus/common/sfnStep/LambdaStep` -> `@cumulus/integration-tests/sfnStep/LambdaStep`
    - `@cumulus/common/string/unicodeEscape` -> `@cumulus/aws-client/StepFunctions.unicodeEscape`
    - `@cumulus/common/util/setErrorStack` -> `@cumulus/aws-client/util/setErrorStack`
    - `@cumulus/ingest/aws/invoke` -> `@cumulus/aws-client/Lambda/invoke`
    - `@cumulus/ingest/aws/CloudWatch.bucketSize`
    - `@cumulus/ingest/aws/CloudWatch.cw`
    - `@cumulus/ingest/aws/ECS.ecs`
    - `@cumulus/ingest/aws/ECS`
    - `@cumulus/ingest/aws/Events.putEvent` -> `@cumulus/aws-client/CloudwatchEvents.putEvent`
    - `@cumulus/ingest/aws/Events.deleteEvent` -> `@cumulus/aws-client/CloudwatchEvents.deleteEvent`
    - `@cumulus/ingest/aws/Events.deleteTarget` -> `@cumulus/aws-client/CloudwatchEvents.deleteTarget`
    - `@cumulus/ingest/aws/Events.putTarget` -> `@cumulus/aws-client/CloudwatchEvents.putTarget`
    - `@cumulus/ingest/aws/SQS.attributes` -> `@cumulus/aws-client/SQS.getQueueAttributes`
    - `@cumulus/ingest/aws/SQS.deleteMessage` -> `@cumulus/aws-client/SQS.deleteSQSMessage`
    - `@cumulus/ingest/aws/SQS.deleteQueue` -> `@cumulus/aws-client/SQS.deleteQueue`
    - `@cumulus/ingest/aws/SQS.getUrl` -> `@cumulus/aws-client/SQS.getQueueUrlByName`
    - `@cumulus/ingest/aws/SQS.receiveMessage` -> `@cumulus/aws-client/SQS.receiveSQSMessages`
    - `@cumulus/ingest/aws/SQS.sendMessage` -> `@cumulus/aws-client/SQS.sendSQSMessage`
    - `@cumulus/ingest/aws/StepFunction.getExecutionStatus` -> `@cumulus/aws-client/StepFunction.getExecutionStatus`
    - `@cumulus/ingest/aws/StepFunction.getExecutionUrl` -> `@cumulus/aws-client/StepFunction.getExecutionUrl`

## [v1.17.0] - 2019-12-31

### BREAKING CHANGES

- **CUMULUS-1498**
  - The `@cumulus/cmrjs.publish2CMR` function expects that the value of its
    `creds.password` parameter is a plaintext password.
  - Rather than using an encrypted password from the `cmr_password` environment
    variable, the `@cumulus/cmrjs.updateCMRMetadata` function now looks for an
    environment variable called `cmr_password_secret_name` and fetches the CMR
    password from that secret in AWS Secrets Manager.
  - The `@cumulus/post-to-cmr` task now expects a
    `config.cmr.passwordSecretName` value, rather than `config.cmr.password`.
    The CMR password will be fetched from that secret in AWS Secrets Manager.

### Added

- **CUMULUS-630**

  - Added support for replaying Kinesis records on a stream into the Cumulus Kinesis workflow triggering mechanism: either all the records, or some time slice delimited by start and end timestamps.
  - Added `/replays` endpoint to the operator API for triggering replays.
  - Added `Replay Kinesis Messages` documentation to Operator Docs.
  - Added `manualConsumer` lambda function to consume a Kinesis stream. Used by the replay AsyncOperation.

- **CUMULUS-1687**
  - Added new API endpoint for listing async operations at `/asyncOperations`
  - All asyncOperations now include the fields `description` and `operationType`. `operationType` can be one of the following. [`Bulk Delete`, `Bulk Granules`, `ES Index`, `Kinesis Replay`]

### Changed

- **CUMULUS-1626**

  - Updates Cumulus to use node10/CMA 1.1.2 for all of its internal lambdas in prep for AWS node 8 EOL

- **CUMULUS-1498**
  - Remove the DynamoDB Users table. The list of OAuth users who are allowed to
    use the API is now stored in S3.
  - The CMR password and Launchpad passphrase are now stored in Secrets Manager

## [v1.16.1] - 2019-12-6

**Please note**:

- The `region` argument to the `cumulus` Terraform module has been removed. You may see a warning or error if you have that variable populated.
- Your workflow tasks should use the following versions of the CMA libraries to utilize new granule, parentArn, asyncOperationId, and stackName fields on the logs:
  - `cumulus-message-adapter-js` version 1.0.10+
  - `cumulus-message-adapter-python` version 1.1.1+
  - `cumulus-message-adapter-java` version 1.2.11+
- The `data-persistence` module no longer manages the creation of an Elasticsearch service-linked role for deploying Elasticsearch to a VPC. Follow the [deployment instructions on preparing your VPC](https://nasa.github.io/cumulus/docs/deployment/deployment-readme#vpc-subnets-and-security-group) for guidance on how to create the Elasticsearch service-linked role manually.
- There is now a `distribution_api_gateway_stage` variable for the `tf-modules/cumulus` Terraform module that will be used as the API gateway stage name used for the distribution API (Thin Egress App)
- Default value for the `urs_url` variable is now `https://uat.urs.earthdata.nasa.gov/` in the `tf-modules/cumulus` and `tf-modules/archive` Terraform modules. So deploying the `cumulus` module without a `urs_url` variable set will integrate your Cumulus deployment with the UAT URS environment.

### Added

- **CUMULUS-1563**

  - Added `custom_domain_name` variable to `tf-modules/data-persistence` module

- **CUMULUS-1654**
  - Added new helpers to `@cumulus/common/execution-history`:
    - `getStepExitedEvent()` returns the `TaskStateExited` event in a workflow execution history after the given step completion/failure event
    - `getTaskExitedEventOutput()` returns the output message for a `TaskStateExited` event in a workflow execution history

### Changed

- **CUMULUS-1578**

  - Updates SAML launchpad configuration to authorize via configured userGroup.
    [See the NASA specific documentation (protected)](https://wiki.earthdata.nasa.gov/display/CUMULUS/Cumulus+SAML+Launchpad+Integration)

- **CUMULUS-1579**

  - Elasticsearch list queries use `match` instead of `term`. `term` had been analyzing the terms and not supporting `-` in the field values.

- **CUMULUS-1619**

  - Adds 4 new keys to `@cumulus/logger` to display granules, parentArn, asyncOperationId, and stackName.
  - Depends on `cumulus-message-adapter-js` version 1.0.10+. Cumulus tasks updated to use this version.

- **CUMULUS-1654**

  - Changed `@cumulus/common/SfnStep.parseStepMessage()` to a static class method

- **CUMULUS-1641**
  - Added `meta.retries` and `meta.visibilityTimeout` properties to sqs-type rule. To create sqs-type rule, you're required to configure a dead-letter queue on your queue.
  - Added `sqsMessageRemover` lambda which removes the message from SQS queue upon successful workflow execution.
  - Updated `sqsMessageConsumer` lambda to not delete message from SQS queue, and to retry the SQS message for configured number of times.

### Removed

- Removed `create_service_linked_role` variable from `tf-modules/data-persistence` module.

- **CUMULUS-1321**
  - The `region` argument to the `cumulus` Terraform module has been removed

### Fixed

- **CUMULUS-1668** - Fixed a race condition where executions may not have been
  added to the database correctly
- **CUMULUS-1654** - Fixed issue with `publishReports` Lambda not including workflow execution error information for failed workflows with a single step
- Fixed `tf-modules/cumulus` module so that the `urs_url` variable is passed on to its invocation of the `tf-modules/archive` module

## [v1.16.0] - 2019-11-15

### Added

- **CUMULUS-1321**

  - A `deploy_distribution_s3_credentials_endpoint` variable has been added to
    the `cumulus` Terraform module. If true, the NGAP-backed S3 credentials
    endpoint will be added to the Thin Egress App's API. Default: true

- **CUMULUS-1544**

  - Updated the `/granules/bulk` endpoint to correctly query Elasticsearch when
    granule ids are not provided.

- **CUMULUS-1580**
  - Added `/granules/bulk` endpoint to `@cumulus/api` to perform bulk actions on granules given either a list of granule ids or an Elasticsearch query and the workflow to perform.

### Changed

- **CUMULUS-1561**

  - Fix the way that we are handling Terraform provider version requirements
  - Pass provider configs into child modules using the method that the
    [Terraform documentation](https://www.terraform.io/docs/configuration/modules.html#providers-within-modules)
    suggests
  - Remove the `region` input variable from the `s3_access_test` Terraform module
  - Remove the `aws_profile` and `aws_region` input variables from the
    `s3-replicator` Terraform module

- **CUMULUS-1639**
  - Because of
    [S3's Data Consistency Model](https://docs.aws.amazon.com/AmazonS3/latest/dev/Introduction.html#BasicsObjects),
    there may be situations where a GET operation for an object can temporarily
    return a `NoSuchKey` response even if that object _has_ been created. The
    `@cumulus/common/aws.getS3Object()` function has been updated to support
    retries if a `NoSuchKey` response is returned by S3. This behavior can be
    enabled by passing a `retryOptions` object to that function. Supported
    values for that object can be found here:
    <https://github.com/tim-kos/node-retry#retryoperationoptions>

### Removed

- **CUMULUS-1559**
  - `logToSharedDestination` has been migrated to the Terraform deployment as `log_api_gateway_to_cloudwatch` and will ONLY apply to egress lambdas.
    Due to the differences in the Terraform deployment model, we cannot support a global log subscription toggle for a configurable subset of lambdas.
    However, setting up your own log forwarding for a Lambda with Terraform is fairly simple, as you will only need to add SubscriptionFilters to your Terraform configuration, one per log group.
    See [the Terraform documentation](https://www.terraform.io/docs/providers/aws/r/cloudwatch_log_subscription_filter.html) for details on how to do this.
    An empty FilterPattern ("") will capture all logs in a group.

## [v1.15.0] - 2019-11-04

### BREAKING CHANGES

- **CUMULUS-1644** - When a workflow execution begins or ends, the workflow
  payload is parsed and any new or updated PDRs or granules referenced in that
  workflow are stored to the Cumulus archive. The defined interface says that a
  PDR in `payload.pdr` will be added to the archive, and any granules in
  `payload.granules` will also be added to the archive. In previous releases,
  PDRs found in `meta.pdr` and granules found in `meta.input_granules` were also
  added to the archive. This caused unexpected behavior and has been removed.
  Only PDRs from `payload.pdr` and granules from `payload.granules` will now be
  added to the Cumulus archive.

- **CUMULUS-1449** - Cumulus now uses a universal workflow template when
  starting a workflow that contains general information specific to the
  deployment, but not specific to the workflow. Workflow task configs must be
  defined using AWS step function parameters. As part of this change,
  `CumulusConfig` has been retired and task configs must now be defined under
  the `cma.task_config` key in the Parameters section of a step function
  definition.

  **Migration instructions**:

  NOTE: These instructions require the use of Cumulus Message Adapter v1.1.x+.
  Please ensure you are using a compatible version before attempting to migrate
  workflow configurations. When defining workflow steps, remove any
  `CumulusConfig` section, as shown below:

  ```yaml
  ParsePdr:
    CumulusConfig:
      provider: "{$.meta.provider}"
      bucket: "{$.meta.buckets.internal.name}"
      stack: "{$.meta.stack}"
  ```

  Instead, use AWS Parameters to pass `task_config` for the task directly into
  the Cumulus Message Adapter:

  ```yaml
  ParsePdr:
    Parameters:
      cma:
        event.$: "$"
        task_config:
          provider: "{$.meta.provider}"
          bucket: "{$.meta.buckets.internal.name}"
          stack: "{$.meta.stack}"
  ```

  In this example, the `cma` key is used to pass parameters to the message
  adapter. Using `task_config` in combination with `event.$: '$'` allows the
  message adapter to process `task_config` as the `config` passed to the Cumulus
  task. See `example/workflows/sips.yml` in the core repository for further
  examples of how to set the Parameters.

  Additionally, workflow configurations for the `QueueGranules` and `QueuePdrs`
  tasks need to be updated:

  - `queue-pdrs` config changes:
    - `parsePdrMessageTemplateUri` replaced with `parsePdrWorkflow`, which is
      the workflow name (i.e. top-level name in `config.yml`, e.g. 'ParsePdr').
    - `internalBucket` and `stackName` configs now required to look up
      configuration from the deployment. Brings the task config in line with
      that of `queue-granules`.
  - `queue-granules` config change: `ingestGranuleMessageTemplateUri` replaced
    with `ingestGranuleWorkflow`, which is the workflow name (e.g.
    'IngestGranule').

- **CUMULUS-1396** - **Workflow steps at the beginning and end of a workflow
  using the `SfSnsReport` Lambda have now been deprecated (e.g. `StartStatus`,
  `StopStatus`) and should be removed from your workflow definitions**. These
  steps were used for publishing ingest notifications and have been replaced by
  an implementation using Cloudwatch events for Step Functions to trigger a
  Lambda that publishes ingest notifications. For further detail on how ingest
  notifications are published, see the notes below on **CUMULUS-1394**. For
  examples of how to update your workflow definitions, see our
  [example workflow definitions](https://github.com/nasa/cumulus/blob/master/example/workflows/).

- **CUMULUS-1470**
  - Remove Cumulus-defined ECS service autoscaling, allowing integrators to
    better customize autoscaling to meet their needs. In order to use
    autoscaling with ECS services, appropriate
    `AWS::ApplicationAutoScaling::ScalableTarget`,
    `AWS::ApplicationAutoScaling::ScalingPolicy`, and `AWS::CloudWatch::Alarm`
    resources should be defined in a kes overrides file. See
    [this example](https://github.com/nasa/cumulus/blob/release-1.15.x/example/overrides/app/cloudformation.template.yml)
    for an example.
  - The following config parameters are no longer used:
    - ecs.services.\<NAME\>.minTasks
    - ecs.services.\<NAME\>.maxTasks
    - ecs.services.\<NAME\>.scaleInActivityScheduleTime
    - ecs.services.\<NAME\>.scaleInAdjustmentPercent
    - ecs.services.\<NAME\>.scaleOutActivityScheduleTime
    - ecs.services.\<NAME\>.scaleOutAdjustmentPercent
    - ecs.services.\<NAME\>.activityName

### Added

- **CUMULUS-1100**

  - Added 30-day retention properties to all log groups that were missing those policies.

- **CUMULUS-1396**

  - Added `@cumulus/common/sfnStep`:
    - `LambdaStep` - A class for retrieving and parsing input and output to Lambda steps in AWS Step Functions
    - `ActivityStep` - A class for retrieving and parsing input and output to ECS activity steps in AWS Step Functions

- **CUMULUS-1574**

  - Added `GET /token` endpoint for SAML authorization when cumulus is protected by Launchpad.
    This lets a user retieve a token by hand that can be presented to the API.

- **CUMULUS-1625**

  - Added `sf_start_rate` variable to the `ingest` Terraform module, equivalent to `sqs_consumer_rate` in the old model, but will not be automatically applied to custom queues as that was.

- **CUMULUS-1513**
  - Added `sqs`-type rule support in the Cumulus API `@cumulus/api`
  - Added `sqsMessageConsumer` lambda which processes messages from the SQS queues configured in the `sqs` rules.

### Changed

- **CUMULUS-1639**

  - Because of
    [S3's Data Consistency Model](https://docs.aws.amazon.com/AmazonS3/latest/dev/Introduction.html#BasicsObjects),
    there may be situations where a GET operation for an object can temporarily
    return a `NoSuchKey` response even if that object _has_ been created. The
    `@cumulus/common/aws.getS3Object()` function will now retry up to 10 times
    if a `NoSuchKey` response is returned by S3. This can behavior can be
    overridden by passing `{ retries: 0 }` as the `retryOptions` argument.

- **CUMULUS-1449**

  - `queue-pdrs` & `queue-granules` config changes. Details in breaking changes section.
  - Cumulus now uses a universal workflow template when starting workflow that contains general information specific to the deployment, but not specific to the workflow.
  - Changed the way workflow configs are defined, from `CumulusConfig` to a `task_config` AWS Parameter.

- **CUMULUS-1452**

  - Changed the default ECS docker storage drive to `devicemapper`

- **CUMULUS-1453**
  - Removed config schema for `@cumulus/sf-sns-report` task
  - Updated `@cumulus/sf-sns-report` to always assume that it is running as an intermediate step in a workflow, not as the first or last step

### Removed

- **CUMULUS-1449**
  - Retired `CumulusConfig` as part of step function definitions, as this is an artifact of the way Kes parses workflow definitions that was not possible to migrate to Terraform. Use AWS Parameters and the `task_config` key instead. See change note above.
  - Removed individual workflow templates.

### Fixed

- **CUMULUS-1620** - Fixed bug where `message_adapter_version` does not correctly inject the CMA

- **CUMULUS-1396** - Updated `@cumulus/common/StepFunctions.getExecutionHistory()` to recursively fetch execution history when `nextToken` is returned in response

- **CUMULUS-1571** - Updated `@cumulus/common/DynamoDb.get()` to throw any errors encountered when trying to get a record and the record does exist

- **CUMULUS-1452**
  - Updated the EC2 initialization scripts to use full volume size for docker storage
  - Changed the default ECS docker storage drive to `devicemapper`

## [v1.14.5] - 2019-12-30 - [BACKPORT]

### Updated

- **CUMULUS-1626**
  - Updates Cumulus to use node10/CMA 1.1.2 for all of its internal lambdas in prep for AWS node 8 EOL

## [v1.14.4] - 2019-10-28

### Fixed

- **CUMULUS-1632** - Pinned `aws-elasticsearch-connector` package in `@cumulus/api` to version `8.1.3`, since `8.2.0` includes breaking changes

## [v1.14.3] - 2019-10-18

### Fixed

- **CUMULUS-1620** - Fixed bug where `message_adapter_version` does not correctly inject the CMA

- **CUMULUS-1572** - A granule is now included in discovery results even when
  none of its files has a matching file type in the associated collection
  configuration. Previously, if all files for a granule were unmatched by a file
  type configuration, the granule was excluded from the discovery results.
  Further, added support for a `boolean` property
  `ignoreFilesConfigForDiscovery`, which controls how a granule's files are
  filtered at discovery time.

## [v1.14.2] - 2019-10-08

### BREAKING CHANGES

Your Cumulus Message Adapter version should be pinned to `v1.0.13` or lower in your `app/config.yml` using `message_adapter_version: v1.0.13` OR you should use the workflow migration steps below to work with CMA v1.1.1+.

- **CUMULUS-1394** - The implementation of the `SfSnsReport` Lambda requires additional environment variables for integration with the new ingest notification SNS topics. Therefore, **you must update the definition of `SfSnsReport` in your `lambdas.yml` like so**:

```yaml
SfSnsReport:
  handler: index.handler
  timeout: 300
  source: node_modules/@cumulus/sf-sns-report/dist
  tables:
    - ExecutionsTable
  envs:
    execution_sns_topic_arn:
      function: Ref
      value: reportExecutionsSns
    granule_sns_topic_arn:
      function: Ref
      value: reportGranulesSns
    pdr_sns_topic_arn:
      function: Ref
      value: reportPdrsSns
```

- **CUMULUS-1447** -
  The newest release of the Cumulus Message Adapter (v1.1.1) requires that parameterized configuration be used for remote message functionality. Once released, Kes will automatically bring in CMA v1.1.1 without additional configuration.

  **Migration instructions**
  Oversized messages are no longer written to S3 automatically. In order to utilize remote messaging functionality, configure a `ReplaceConfig` AWS Step Function parameter on your CMA task:

  ```yaml
  ParsePdr:
    Parameters:
      cma:
        event.$: "$"
        ReplaceConfig:
          FullMessage: true
  ```

  Accepted fields in `ReplaceConfig` include `MaxSize`, `FullMessage`, `Path` and `TargetPath`.
  See https://github.com/nasa/cumulus-message-adapter/blob/master/CONTRACT.md#remote-message-configuration for full details.

  As this change is backward compatible in Cumulus Core, users wishing to utilize the previous version of the CMA may opt to transition to using a CMA lambda layer, or set `message_adapter_version` in their configuration to a version prior to v1.1.0.

### PLEASE NOTE

- **CUMULUS-1394** - Ingest notifications are now provided via 3 separate SNS topics for executions, granules, and PDRs, instead of a single `sftracker` SNS topic. Whereas the `sftracker` SNS topic received a full Cumulus execution message, the new topics all receive generated records for the given object. The new topics are only published to if the given object exists for the current execution. For a given execution/granule/PDR, **two messages will be received by each topic**: one message indicating that ingest is running and another message indicating that ingest has completed or failed. The new SNS topics are:

  - `reportExecutions` - Receives 1 message per execution
  - `reportGranules` - Receives 1 message per granule in an execution
  - `reportPdrs` - Receives 1 message per PDR

### Added

- **CUMULUS-639**

  - Adds SAML JWT and launchpad token authentication to Cumulus API (configurable)
    - **NOTE** to authenticate with Launchpad ensure your launchpad user_id is in the `<prefix>-UsersTable`
    - when Cumulus configured to protect API via Launchpad:
      - New endpoints
        - `GET /saml/login` - starting point for SAML SSO creates the login request url and redirects to the SAML Identity Provider Service (IDP)
        - `POST /saml/auth` - SAML Assertion Consumer Service. POST receiver from SAML IDP. Validates response, logs the user in, and returnes a SAML-based JWT.
    - Disabled endpoints
      - `POST /refresh`
      - Changes authorization worklow:
      - `ensureAuthorized` now presumes the bearer token is a JWT and tries to validate. If the token is malformed, it attempts to validate the token against Launchpad. This allows users to bring their own token as described here https://wiki.earthdata.nasa.gov/display/CUMULUS/Cumulus+API+with+Launchpad+Authentication. But it also allows dashboard users to manually authenticate via Launchpad SAML to receive a Launchpad-based JWT.

- **CUMULUS-1394**
  - Added `Granule.generateGranuleRecord()` method to granules model to generate a granule database record from a Cumulus execution message
  - Added `Pdr.generatePdrRecord()` method to PDRs model to generate a granule database record from a Cumulus execution message
  - Added helpers to `@cumulus/common/message`:
    - `getMessageExecutionName()` - Get the execution name from a Cumulus execution message
    - `getMessageStateMachineArn()` - Get the state machine ARN from a Cumulus execution message
    - `getMessageExecutionArn()` - Get the execution ARN for a Cumulus execution message
    - `getMessageGranules()` - Get the granules from a Cumulus execution message, if any.
  - Added `@cumulus/common/cloudwatch-event/isFailedSfStatus()` to determine if a Step Function status from a Cloudwatch event is a failed status

### Changed

- **CUMULUS-1308**

  - HTTP PUT of a Collection, Provider, or Rule via the Cumulus API now
    performs full replacement of the existing object with the object supplied
    in the request payload. Previous behavior was to perform a modification
    (partial update) by merging the existing object with the (possibly partial)
    object in the payload, but this did not conform to the HTTP standard, which
    specifies PATCH as the means for modifications rather than replacements.

- **CUMULUS-1375**

  - Migrate Cumulus from deprecated Elasticsearch JS client to new, supported one in `@cumulus/api`

- **CUMULUS-1485** Update `@cumulus/cmr-client` to return error message from CMR for validation failures.

- **CUMULUS-1394**

  - Renamed `Execution.generateDocFromPayload()` to `Execution.generateRecord()` on executions model. The method generates an execution database record from a Cumulus execution message.

- **CUMULUS-1432**

  - `logs` endpoint takes the level parameter as a string and not a number
  - Elasticsearch term query generation no longer converts numbers to boolean

- **CUMULUS-1447**

  - Consolidated all remote message handling code into @common/aws
  - Update remote message code to handle updated CMA remote message flags
  - Update example SIPS workflows to utilize Parameterized CMA configuration

- **CUMULUS-1448** Refactor workflows that are mutating cumulus_meta to utilize meta field

- **CUMULUS-1451**

  - Elasticsearch cluster setting `auto_create_index` will be set to false. This had been causing issues in the bootstrap lambda on deploy.

- **CUMULUS-1456**
  - `@cumulus/api` endpoints default error handler uses `boom` package to format errors, which is consistent with other API endpoint errors.

### Fixed

- **CUMULUS-1432** `logs` endpoint filter correctly filters logs by level
- **CUMULUS-1484** `useMessageAdapter` now does not set CUMULUS_MESSAGE_ADAPTER_DIR when `true`

### Removed

- **CUMULUS-1394**
  - Removed `sfTracker` SNS topic. Replaced by three new SNS topics for granule, execution, and PDR ingest notifications.
  - Removed unused functions from `@cumulus/common/aws`:
    - `getGranuleS3Params()`
    - `setGranuleStatus()`

## [v1.14.1] - 2019-08-29

### Fixed

- **CUMULUS-1455**

  - CMR token links updated to point to CMR legacy services rather than echo

- **CUMULUS-1211**
  - Errors thrown during granule discovery are no longer swallowed and ignored.
    Rather, errors are propagated to allow for proper error-handling and
    meaningful messaging.

## [v1.14.0] - 2019-08-22

### PLEASE NOTE

- We have encountered transient lambda service errors in our integration testing. Please handle transient service errors following [these guidelines](https://docs.aws.amazon.com/step-functions/latest/dg/bp-lambda-serviceexception.html). The workflows in the `example/workflows` folder have been updated with retries configured for these errors.

- **CUMULUS-799** added additional IAM permissions to support reading CloudWatch and API Gateway, so **you will have to redeploy your IAM stack.**

- **CUMULUS-800** Several items:

  - **Delete existing API Gateway stages**: To allow enabling of API Gateway logging, Cumulus now creates and manages a Stage resource during deployment. Before upgrading Cumulus, it is necessary to delete the API Gateway stages on both the Backend API and the Distribution API. Instructions are included in the documenation under [Delete API Gateway Stages](https://nasa.github.io/cumulus/docs/additional-deployment-options/delete-api-gateway-stages).

  - **Set up account permissions for API Gateway to write to CloudWatch**: In a one time operation for your AWS account, to enable CloudWatch Logs for API Gateway, you must first grant the API Gateway permission to read and write logs to CloudWatch for your account. The `AmazonAPIGatewayPushToCloudWatchLogs` managed policy (with an ARN of `arn:aws:iam::aws:policy/service-role/AmazonAPIGatewayPushToCloudWatchLogs`) has all the required permissions. You can find a simple how to in the documentation under [Enable API Gateway Logging.](https://nasa.github.io/cumulus/docs/additional-deployment-options/enable-gateway-logging-permissions)

  - **Configure API Gateway to write logs to CloudWatch** To enable execution logging for the distribution API set `config.yaml` `apiConfigs.distribution.logApigatewayToCloudwatch` value to `true`. More information [Enable API Gateway Logs](https://nasa.github.io/cumulus/docs/additional-deployment-options/enable-api-logs)

  - **Configure CloudWatch log delivery**: It is possible to deliver CloudWatch API execution and access logs to a cross-account shared AWS::Logs::Destination. An operator does this by adding the key `logToSharedDestination` to the `config.yml` at the default level with a value of a writable log destination. More information in the documenation under [Configure CloudWatch Logs Delivery.](https://nasa.github.io/cumulus/docs/additional-deployment-options/configure-cloudwatch-logs-delivery)

  - **Additional Lambda Logging**: It is now possible to configure any lambda to deliver logs to a shared subscriptions by setting `logToSharedDestination` to the ARN of a writable location (either an AWS::Logs::Destination or a Kinesis Stream) on any lambda config. Documentation for [Lambda Log Subscriptions](https://nasa.github.io/cumulus/docs/additional-deployment-options/additional-lambda-logging)

  - **Configure S3 Server Access Logs**: If you are running Cumulus in an NGAP environment you may [configure S3 Server Access Logs](https://nasa.github.io/cumulus/docs/next/deployment/server_access_logging) to be delivered to a shared bucket where the Metrics Team will ingest the logs into their ELK stack. Contact the Metrics team for permission and location.

- **CUMULUS-1368** The Cumulus distribution API has been deprecated and is being replaced by ASF's Thin Egress App. By default, the distribution API will not deploy. Please follow [the instructions for deploying and configuring Thin Egress](https://nasa.github.io/cumulus/docs/deployment/thin_egress_app).

To instead continue to deploy and use the legacy Cumulus distribution app, add the following to your `config.yml`:

```yaml
deployDistributionApi: true
```

If you deploy with no distribution app your deployment will succeed but you may encounter errors in your workflows, particularly in the `MoveGranule` task.

- **CUMULUS-1418** Users who are packaging the CMA in their Lambdas outside of Cumulus may need to update their Lambda configuration. Please see `BREAKING CHANGES` below for details.

### Added

- **CUMULUS-642**
  - Adds Launchpad as an authentication option for the Cumulus API.
  - Updated deployment documentation and added [instructions to setup Cumulus API Launchpad authentication](https://wiki.earthdata.nasa.gov/display/CUMULUS/Cumulus+API+with+Launchpad+Authentication)
- **CUMULUS-1418**
  - Adds usage docs/testing of lambda layers (introduced in PR1125), updates Core example tasks to use the updated `cumulus-ecs-task` and a CMA layer instead of kes CMA injection.
  - Added Terraform module to publish CMA as layer to user account.
- **PR1125** - Adds `layers` config option to support deploying Lambdas with layers
- **PR1128** - Added `useXRay` config option to enable AWS X-Ray for Lambdas.
- **CUMULUS-1345**
  - Adds new variables to the app deployment under `cmr`.
  - `cmrEnvironment` values are `SIT`, `UAT`, or `OPS` with `UAT` as the default.
  - `cmrLimit` and `cmrPageSize` have been added as configurable options.
- **CUMULUS-1273**
  - Added lambda function EmsProductMetadataReport to generate EMS Product Metadata report
- **CUMULUS-1226**
  - Added API endpoint `elasticsearch/index-from-database` to index to an Elasticsearch index from the database for recovery purposes and `elasticsearch/indices-status` to check the status of Elasticsearch indices via the API.
- **CUMULUS-824**
  - Added new Collection parameter `reportToEms` to configure whether the collection is reported to EMS
- **CUMULUS-1357**
  - Added new BackendApi endpoint `ems` that generates EMS reports.
- **CUMULUS-1241**
  - Added information about queues with maximum execution limits defined to default workflow templates (`meta.queueExecutionLimits`)
- **CUMULUS-1311**
  - Added `@cumulus/common/message` with various message parsing/preparation helpers
- **CUMULUS-812**

  - Added support for limiting the number of concurrent executions started from a queue. [See the data cookbook](https://nasa.github.io/cumulus/docs/data-cookbooks/throttling-queued-executions) for more information.

- **CUMULUS-1337**

  - Adds `cumulus.stackName` value to the `instanceMetadata` endpoint.

- **CUMULUS-1368**

  - Added `cmrGranuleUrlType` to the `@cumulus/move-granules` task. This determines what kind of links go in the CMR files. The options are `distribution`, `s3`, or `none`, with the default being distribution. If there is no distribution API being used with Cumulus, you must set the value to `s3` or `none`.

- Added `packages/s3-replicator` Terraform module to allow same-region s3 replication to metrics bucket.

- **CUMULUS-1392**

  - Added `tf-modules/report-granules` Terraform module which processes granule ingest notifications received via SNS and stores granule data to a database. The module includes:
    - SNS topic for publishing granule ingest notifications
    - Lambda to process granule notifications and store data
    - IAM permissions for the Lambda
    - Subscription for the Lambda to the SNS topic

- **CUMULUS-1393**

  - Added `tf-modules/report-pdrs` Terraform module which processes PDR ingest notifications received via SNS and stores PDR data to a database. The module includes:
    - SNS topic for publishing PDR ingest notifications
    - Lambda to process PDR notifications and store data
    - IAM permissions for the Lambda
    - Subscription for the Lambda to the SNS topic
  - Added unit tests for `@cumulus/api/models/pdrs.createPdrFromSns()`

- **CUMULUS-1400**

  - Added `tf-modules/report-executions` Terraform module which processes workflow execution information received via SNS and stores it to a database. The module includes:
    - SNS topic for publishing execution data
    - Lambda to process and store execution data
    - IAM permissions for the Lambda
    - Subscription for the Lambda to the SNS topic
  - Added `@cumulus/common/sns-event` which contains helpers for SNS events:
    - `isSnsEvent()` returns true if event is from SNS
    - `getSnsEventMessage()` extracts and parses the message from an SNS event
    - `getSnsEventMessageObject()` extracts and parses message object from an SNS event
  - Added `@cumulus/common/cloudwatch-event` which contains helpers for Cloudwatch events:
    - `isSfExecutionEvent()` returns true if event is from Step Functions
    - `isTerminalSfStatus()` determines if a Step Function status from a Cloudwatch event is a terminal status
    - `getSfEventStatus()` gets the Step Function status from a Cloudwatch event
    - `getSfEventDetailValue()` extracts a Step Function event detail field from a Cloudwatch event
    - `getSfEventMessageObject()` extracts and parses Step Function detail object from a Cloudwatch event

- **CUMULUS-1429**

  - Added `tf-modules/data-persistence` Terraform module which includes resources for data persistence in Cumulus:
    - DynamoDB tables
    - Elasticsearch with optional support for VPC
    - Cloudwatch alarm for number of Elasticsearch nodes

- **CUMULUS-1379** CMR Launchpad Authentication
  - Added `launchpad` configuration to `@cumulus/deployment/app/config.yml`, and cloudformation templates, workflow message, lambda configuration, api endpoint configuration
  - Added `@cumulus/common/LaunchpadToken` and `@cumulus/common/launchpad` to provide methods to get token and validate token
  - Updated lambdas to use Launchpad token for CMR actions (ingest and delete granules)
  - Updated deployment documentation and added [instructions to setup CMR client for Launchpad authentication](https://wiki.earthdata.nasa.gov/display/CUMULUS/CMR+Launchpad+Authentication)

## Changed

- **CUMULUS-1232**

  - Added retries to update `@cumulus/cmr-client` `updateToken()`

- **CUMULUS-1245 CUMULUS-795**

  - Added additional `ems` configuration parameters for sending the ingest reports to EMS
  - Added functionality to send daily ingest reports to EMS

- **CUMULUS-1241**

  - Removed the concept of "priority levels" and added ability to define a number of maximum concurrent executions per SQS queue
  - Changed mapping of Cumulus message properties for the `sqs2sfThrottle` lambda:
    - Queue name is read from `cumulus_meta.queueName`
    - Maximum executions for the queue is read from `meta.queueExecutionLimits[queueName]`, where `queueName` is `cumulus_meta.queueName`
  - Changed `sfSemaphoreDown` lambda to only attempt decrementing semaphores when:
    - the message is for a completed/failed/aborted/timed out workflow AND
    - `cumulus_meta.queueName` exists on the Cumulus message AND
    - An entry for the queue name (`cumulus_meta.queueName`) exists in the the object `meta.queueExecutionLimits` on the Cumulus message

- **CUMULUS-1338**

  - Updated `sfSemaphoreDown` lambda to be triggered via AWS Step Function Cloudwatch events instead of subscription to `sfTracker` SNS topic

- **CUMULUS-1311**

  - Updated `@cumulus/queue-granules` to set `cumulus_meta.queueName` for queued execution messages
  - Updated `@cumulus/queue-pdrs` to set `cumulus_meta.queueName` for queued execution messages
  - Updated `sqs2sfThrottle` lambda to immediately decrement queue semaphore value if dispatching Step Function execution throws an error

- **CUMULUS-1362**

  - Granule `processingStartTime` and `processingEndTime` will be set to the execution start time and end time respectively when there is no sync granule or post to cmr task present in the workflow

- **CUMULUS-1400**
  - Deprecated `@cumulus/ingest/aws/getExecutionArn`. Use `@cumulus/common/aws/getExecutionArn` instead.

### Fixed

- **CUMULUS-1439**

  - Fix bug with rule.logEventArn deletion on Kinesis rule update and fix unit test to verify

- **CUMULUS-796**

  - Added production information (collection ShortName and Version, granuleId) to EMS distribution report
  - Added functionality to send daily distribution reports to EMS

- **CUMULUS-1319**

  - Fixed a bug where granule ingest times were not being stored to the database

- **CUMULUS-1356**

  - The `Collection` model's `delete` method now _removes_ the specified item
    from the collection config store that was inserted by the `create` method.
    Previously, this behavior was missing.

- **CUMULUS-1374**
  - Addressed audit concerns (https://www.npmjs.com/advisories/782) in api package

### BREAKING CHANGES

### Changed

- **CUMULUS-1418**
  - Adding a default `cmaDir` key to configuration will cause `CUMULUS_MESSAGE_ADAPTER_DIR` to be set by default to `/opt` for any Lambda not setting `useCma` to true, or explicitly setting the CMA environment variable. In lambdas that package the CMA independently of the Cumulus packaging. Lambdas manually packaging the CMA should have their Lambda configuration updated to set the CMA path, or alternately if not using the CMA as a Lambda layer in this deployment set `cmaDir` to `./cumulus-message-adapter`.

### Removed

- **CUMULUS-1337**

  - Removes the S3 Access Metrics package added in CUMULUS-799

- **PR1130**
  - Removed code deprecated since v1.11.1:
    - Removed `@cumulus/common/step-functions`. Use `@cumulus/common/StepFunctions` instead.
    - Removed `@cumulus/api/lib/testUtils.fakeFilesFactory`. Use `@cumulus/api/lib/testUtils.fakeFileFactory` instead.
    - Removed `@cumulus/cmrjs/cmr` functions: `searchConcept`, `ingestConcept`, `deleteConcept`. Use the functions in `@cumulus/cmr-client` instead.
    - Removed `@cumulus/ingest/aws.getExecutionHistory`. Use `@cumulus/common/StepFunctions.getExecutionHistory` instead.

## [v1.13.5] - 2019-08-29 - [BACKPORT]

### Fixed

- **CUMULUS-1455** - CMR token links updated to point to CMR legacy services rather than echo

## [v1.13.4] - 2019-07-29

- **CUMULUS-1411** - Fix deployment issue when using a template override

## [v1.13.3] - 2019-07-26

- **CUMULUS-1345** Full backport of CUMULUS-1345 features - Adds new variables to the app deployment under `cmr`.
  - `cmrEnvironment` values are `SIT`, `UAT`, or `OPS` with `UAT` as the default.
  - `cmrLimit` and `cmrPageSize` have been added as configurable options.

## [v1.13.2] - 2019-07-25

- Re-release of v1.13.1 to fix broken npm packages.

## [v1.13.1] - 2019-07-22

- **CUMULUS-1374** - Resolve audit compliance with lodash version for api package subdependency
- **CUMULUS-1412** - Resolve audit compliance with googleapi package
- **CUMULUS-1345** - Backported CMR environment setting in getUrl to address immediate user need. CMR_ENVIRONMENT can now be used to set the CMR environment to OPS/SIT

## [v1.13.0] - 2019-5-20

### PLEASE NOTE

**CUMULUS-802** added some additional IAM permissions to support ECS autoscaling, so **you will have to redeploy your IAM stack.**
As a result of the changes for **CUMULUS-1193**, **CUMULUS-1264**, and **CUMULUS-1310**, **you must delete your existing stacks (except IAM) before deploying this version of Cumulus.**
If running Cumulus within a VPC and extended downtime is acceptable, we recommend doing this at the end of the day to allow AWS backend resources and network interfaces to be cleaned up overnight.

### BREAKING CHANGES

- **CUMULUS-1228**

  - The default AMI used by ECS instances is now an NGAP-compliant AMI. This
    will be a breaking change for non-NGAP deployments. If you do not deploy to
    NGAP, you will need to find the AMI ID of the
    [most recent Amazon ECS-optimized AMI](https://docs.aws.amazon.com/AmazonECS/latest/developerguide/ecs-optimized_AMI.html),
    and set the `ecs.amiid` property in your config. Instructions for finding
    the most recent NGAP AMI can be found using
    [these instructions](https://wiki.earthdata.nasa.gov/display/ESKB/Select+an+NGAP+Created+AMI).

- **CUMULUS-1310**

  - Database resources (DynamoDB, ElasticSearch) have been moved to an independent `db` stack.
    Migrations for this version will need to be user-managed. (e.g. [elasticsearch](https://docs.aws.amazon.com/elasticsearch-service/latest/developerguide/es-version-migration.html#snapshot-based-migration) and [dynamoDB](https://docs.aws.amazon.com/datapipeline/latest/DeveloperGuide/dp-template-exports3toddb.html)).
    Order of stack deployment is `iam` -> `db` -> `app`.
  - All stacks can now be deployed using a single `config.yml` file, i.e.: `kes cf deploy --kes-folder app --template node_modules/@cumulus/deployment/[iam|db|app] [...]`
    Backwards-compatible. For development, please re-run `npm run bootstrap` to build new `kes` overrides.
    Deployment docs have been updated to show how to deploy a single-config Cumulus instance.
  - `params` have been moved: Nest `params` fields under `app`, `db` or `iam` to override all Parameters for a particular stack's cloudformation template. Backwards-compatible with multi-config setups.
  - `stackName` and `stackNameNoDash` have been retired. Use `prefix` and `prefixNoDash` instead.
  - The `iams` section in `app/config.yml` IAM roles has been deprecated as a user-facing parameter,
    _unless_ your IAM role ARNs do not match the convention shown in `@cumulus/deployment/app/config.yml`
  - The `vpc.securityGroup` will need to be set with a pre-existing security group ID to use Cumulus in a VPC. Must allow inbound HTTP(S) (Port 443).

- **CUMULUS-1212**

  - `@cumulus/post-to-cmr` will now fail if any granules being processed are missing a metadata file. You can set the new config option `skipMetaCheck` to `true` to pass post-to-cmr without a metadata file.

- **CUMULUS-1232**

  - `@cumulus/sync-granule` will no longer silently pass if no checksum data is provided. It will use input
    from the granule object to:
    - Verify checksum if `checksumType` and `checksumValue` are in the file record OR a checksum file is provided
      (throws `InvalidChecksum` on fail), else log warning that no checksum is available.
    - Then, verify synced S3 file size if `file.size` is in the file record (throws `UnexpectedFileSize` on fail),
      else log warning that no file size is available.
    - Pass the step.

- **CUMULUS-1264**

  - The Cloudformation templating and deployment configuration has been substantially refactored.
    - `CumulusApiDefault` nested stack resource has been renamed to `CumulusApiDistribution`
    - `CumulusApiV1` nested stack resource has been renamed to `CumulusApiBackend`
  - The `urs: true` config option for when defining your lambdas (e.g. in `lambdas.yml`) has been deprecated. There are two new options to replace it:
    - `urs_redirect: 'token'`: This will expose a `TOKEN_REDIRECT_ENDPOINT` environment variable to your lambda that references the `/token` endpoint on the Cumulus backend API
    - `urs_redirect: 'distribution'`: This will expose a `DISTRIBUTION_REDIRECT_ENDPOINT` environment variable to your lambda that references the `/redirect` endpoint on the Cumulus distribution API

- **CUMULUS-1193**

  - The elasticsearch instance is moved behind the VPC.
  - Your account will need an Elasticsearch Service Linked role. This is a one-time setup for the account. You can follow the instructions to use the AWS console or AWS CLI [here](https://docs.aws.amazon.com/IAM/latest/UserGuide/using-service-linked-roles.html) or use the following AWS CLI command: `aws iam create-service-linked-role --aws-service-name es.amazonaws.com`

- **CUMULUS-802**

  - ECS `maxInstances` must be greater than `minInstances`. If you use defaults, no change is required.

- **CUMULUS-1269**
  - Brought Cumulus data models in line with CNM JSON schema:
    - Renamed file object `fileType` field to `type`
    - Renamed file object `fileSize` field to `size`
    - Renamed file object `checksumValue` field to `checksum` where not already done.
    - Added `ancillary` and `linkage` type support to file objects.

### Added

- **CUMULUS-799**

  - Added an S3 Access Metrics package which will take S3 Server Access Logs and
    write access metrics to CloudWatch

- **CUMULUS-1242** - Added `sqs2sfThrottle` lambda. The lambda reads SQS messages for queued executions and uses semaphores to only start new executions if the maximum number of executions defined for the priority key (`cumulus_meta.priorityKey`) has not been reached. Any SQS messages that are read but not used to start executions remain in the queue.

- **CUMULUS-1240**

  - Added `sfSemaphoreDown` lambda. This lambda receives SNS messages and for each message it decrements the semaphore used to track the number of running executions if:
    - the message is for a completed/failed workflow AND
    - the message contains a level of priority (`cumulus_meta.priorityKey`)
  - Added `sfSemaphoreDown` lambda as a subscriber to the `sfTracker` SNS topic

- **CUMULUS-1265**

  - Added `apiConfigs` configuration option to configure API Gateway to be private
  - All internal lambdas configured to run inside the VPC by default
  - Removed references to `NoVpc` lambdas from documentation and `example` folder.

- **CUMULUS-802**
  - Adds autoscaling of ECS clusters
  - Adds autoscaling of ECS services that are handling StepFunction activities

## Changed

- Updated `@cumulus/ingest/http/httpMixin.list()` to trim trailing spaces on discovered filenames

- **CUMULUS-1310**

  - Database resources (DynamoDB, ElasticSearch) have been moved to an independent `db` stack.
    This will enable future updates to avoid affecting database resources or requiring migrations.
    Migrations for this version will need to be user-managed.
    (e.g. [elasticsearch](https://docs.aws.amazon.com/elasticsearch-service/latest/developerguide/es-version-migration.html#snapshot-based-migration) and [dynamoDB](https://docs.aws.amazon.com/datapipeline/latest/DeveloperGuide/dp-template-exports3toddb.html)).
    Order of stack deployment is `iam` -> `db` -> `app`.
  - All stacks can now be deployed using a single `config.yml` file, i.e.: `kes cf deploy --kes-folder app --template node_modules/@cumulus/deployment/[iam|db|app] [...]`
    Backwards-compatible. Please re-run `npm run bootstrap` to build new `kes` overrides.
    Deployment docs have been updated to show how to deploy a single-config Cumulus instance.
  - `params` fields should now be nested under the stack key (i.e. `app`, `db` or `iam`) to provide Parameters for a particular stack's cloudformation template,
    for use with single-config instances. Keys _must_ match the name of the deployment package folder (`app`, `db`, or `iam`).
    Backwards-compatible with multi-config setups.
  - `stackName` and `stackNameNoDash` have been retired as user-facing config parameters. Use `prefix` and `prefixNoDash` instead.
    This will be used to create stack names for all stacks in a single-config use case.
    `stackName` may still be used as an override in multi-config usage, although this is discouraged.
    Warning: overriding the `db` stack's `stackName` will require you to set `dbStackName` in your `app/config.yml`.
    This parameter is required to fetch outputs from the `db` stack to reference in the `app` stack.
  - The `iams` section in `app/config.yml` IAM roles has been retired as a user-facing parameter,
    _unless_ your IAM role ARNs do not match the convention shown in `@cumulus/deployment/app/config.yml`
    In that case, overriding `iams` in your own config is recommended.
  - `iam` and `db` `cloudformation.yml` file names will have respective prefixes (e.g `iam.cloudformation.yml`).
  - Cumulus will now only attempt to create reconciliation reports for buckets of the `private`, `public` and `protected` types.
  - Cumulus will no longer set up its own security group.
    To pass a pre-existing security group for in-VPC deployments as a parameter to the Cumulus template, populate `vpc.securityGroup` in `config.yml`.
    This security group must allow inbound HTTP(S) traffic (Port 443). SSH traffic (Port 22) must be permitted for SSH access to ECS instances.
  - Deployment docs have been updated with examples for the new deployment model.

- **CUMULUS-1236**

  - Moves access to public files behind the distribution endpoint. Authentication is not required, but direct http access has been disallowed.

- **CUMULUS-1223**

  - Adds unauthenticated access for public bucket files to the Distribution API. Public files should be requested the same way as protected files, but for public files a redirect to a self-signed S3 URL will happen without requiring authentication with Earthdata login.

- **CUMULUS-1232**

  - Unifies duplicate handling in `ingest/granule.handleDuplicateFile` for maintainability.
  - Changed `ingest/granule.ingestFile` and `move-granules/index.moveFileRequest` to use new function.
  - Moved file versioning code to `ingest/granule.moveGranuleFileWithVersioning`
  - `ingest/granule.verifyFile` now also tests `file.size` for verification if it is in the file record and throws
    `UnexpectedFileSize` error for file size not matching input.
  - `ingest/granule.verifyFile` logs warnings if checksum and/or file size are not available.

- **CUMULUS-1193**

  - Moved reindex CLI functionality to an API endpoint. See [API docs](https://nasa.github.io/cumulus-api/#elasticsearch-1)

- **CUMULUS-1207**
  - No longer disable lambda event source mappings when disabling a rule

### Fixed

- Updated Lerna publish script so that published Cumulus packages will pin their dependencies on other Cumulus packages to exact versions (e.g. `1.12.1` instead of `^1.12.1`)

- **CUMULUS-1203**

  - Fixes IAM template's use of intrinsic functions such that IAM template overrides now work with kes

- **CUMULUS-1268**
  - Deployment will not fail if there are no ES alarms or ECS services

## [v1.12.1] - 2019-4-8

## [v1.12.0] - 2019-4-4

Note: There was an issue publishing 1.12.0. Upgrade to 1.12.1.

### BREAKING CHANGES

- **CUMULUS-1139**

  - `granule.applyWorkflow` uses the new-style granule record as input to workflows.

- **CUMULUS-1171**

  - Fixed provider handling in the API to make it consistent between protocols.
    NOTE: This is a breaking change. When applying this upgrade, users will need to:
    1. Disable all workflow rules
    2. Update any `http` or `https` providers so that the host field only
       contains a valid hostname or IP address, and the port field contains the
       provider port.
    3. Perform the deployment
    4. Re-enable workflow rules

- **CUMULUS-1176**:

  - `@cumulus/move-granules` input expectations have changed. `@cumulus/files-to-granules` is a new intermediate task to perform input translation in the old style.
    See the Added and Changed sections of this release changelog for more information.

- **CUMULUS-670**

  - The behavior of ParsePDR and related code has changed in this release. PDRs with FILE_TYPEs that do not conform to the PDR ICD (+ TGZ) (https://cdn.earthdata.nasa.gov/conduit/upload/6376/ESDS-RFC-030v1.0.pdf) will fail to parse.

- **CUMULUS-1208**
  - The granule object input to `@cumulus/queue-granules` will now be added to ingest workflow messages **as is**. In practice, this means that if you are using `@cumulus/queue-granules` to trigger ingest workflows and your granule objects input have invalid properties, then your ingest workflows will fail due to schema validation errors.

### Added

- **CUMULUS-777**
  - Added new cookbook entry on configuring Cumulus to track ancillary files.
- **CUMULUS-1183**
  - Kes overrides will now abort with a warning if a workflow step is configured without a corresponding
    lambda configuration
- **CUMULUS-1223**

  - Adds convenience function `@cumulus/common/bucketsConfigJsonObject` for fetching stack's bucket configuration as an object.

- **CUMULUS-853**
  - Updated FakeProcessing example lambda to include option to generate fake browse
  - Added feature documentation for ancillary metadata export, a new cookbook entry describing a workflow with ancillary metadata generation(browse), and related task definition documentation
- **CUMULUS-805**
  - Added a CloudWatch alarm to check running ElasticSearch instances, and a CloudWatch dashboard to view the health of ElasticSearch
  - Specify `AWS_REGION` in `.env` to be used by deployment script
- **CUMULUS-803**
  - Added CloudWatch alarms to check running tasks of each ECS service, and add the alarms to CloudWatch dashboard
- **CUMULUS-670**
  - Added Ancillary Metadata Export feature (see https://nasa.github.io/cumulus/docs/features/ancillary_metadata for more information)
  - Added new Collection file parameter "fileType" that allows configuration of workflow granule file fileType
- **CUMULUS-1184** - Added kes logging output to ensure we always see the state machine reference before failures due to configuration
- **CUMULUS-1105** - Added a dashboard endpoint to serve the dashboard from an S3 bucket
- **CUMULUS-1199** - Moves `s3credentials` endpoint from the backend to the distribution API.
- **CUMULUS-666**
  - Added `@api/endpoints/s3credentials` to allow EarthData Login authorized users to retrieve temporary security credentials for same-region direct S3 access.
- **CUMULUS-671**
  - Added `@packages/integration-tests/api/distribution/getDistributionApiS3SignedUrl()` to return the S3 signed URL for a file protected by the distribution API
- **CUMULUS-672**
  - Added `cmrMetadataFormat` and `cmrConceptId` to output for individual granules from `@cumulus/post-to-cmr`. `cmrMetadataFormat` will be read from the `cmrMetadataFormat` generated for each granule in `@cumulus/cmrjs/publish2CMR()`
  - Added helpers to `@packages/integration-tests/api/distribution`:
    - `getDistributionApiFileStream()` returns a stream to download files protected by the distribution API
    - `getDistributionFileUrl()` constructs URLs for requesting files from the distribution API
- **CUMULUS-1185** `@cumulus/api/models/Granule.removeGranuleFromCmrByGranule` to replace `@cumulus/api/models/Granule.removeGranuleFromCmr` and use the Granule UR from the CMR metadata to remove the granule from CMR

- **CUMULUS-1101**

  - Added new `@cumulus/checksum` package. This package provides functions to calculate and validate checksums.
  - Added new checksumming functions to `@cumulus/common/aws`: `calculateS3ObjectChecksum` and `validateS3ObjectChecksum`, which depend on the `checksum` package.

- CUMULUS-1171

  - Added `@cumulus/common` API documentation to `packages/common/docs/API.md`
  - Added an `npm run build-docs` task to `@cumulus/common`
  - Added `@cumulus/common/string#isValidHostname()`
  - Added `@cumulus/common/string#match()`
  - Added `@cumulus/common/string#matches()`
  - Added `@cumulus/common/string#toLower()`
  - Added `@cumulus/common/string#toUpper()`
  - Added `@cumulus/common/URLUtils#buildURL()`
  - Added `@cumulus/common/util#isNil()`
  - Added `@cumulus/common/util#isNull()`
  - Added `@cumulus/common/util#isUndefined()`
  - Added `@cumulus/common/util#negate()`

- **CUMULUS-1176**

  - Added new `@cumulus/files-to-granules` task to handle converting file array output from `cumulus-process` tasks into granule objects.
    Allows simplification of `@cumulus/move-granules` and `@cumulus/post-to-cmr`, see Changed section for more details.

- CUMULUS-1151 Compare the granule holdings in CMR with Cumulus' internal data store
- CUMULUS-1152 Compare the granule file holdings in CMR with Cumulus' internal data store

### Changed

- **CUMULUS-1216** - Updated `@cumulus/ingest/granule/ingestFile` to download files to expected staging location.
- **CUMULUS-1208** - Updated `@cumulus/ingest/queue/enqueueGranuleIngestMessage()` to not transform granule object passed to it when building an ingest message
- **CUMULUS-1198** - `@cumulus/ingest` no longer enforces any expectations about whether `provider_path` contains a leading slash or not.
- **CUMULUS-1170**
  - Update scripts and docs to use `npm` instead of `yarn`
  - Use `package-lock.json` files to ensure matching versions of npm packages
  - Update CI builds to use `npm ci` instead of `npm install`
- **CUMULUS-670**
  - Updated ParsePDR task to read standard PDR types+ (+ tgz as an external customer requirement) and add a fileType to granule-files on Granule discovery
  - Updated ParsePDR to fail if unrecognized type is used
  - Updated all relevant task schemas to include granule->files->filetype as a string value
  - Updated tests/test fixtures to include the fileType in the step function/task inputs and output validations as needed
  - Updated MoveGranules task to handle incoming configuration with new "fileType" values and to add them as appropriate to the lambda output.
  - Updated DiscoverGranules step/related workflows to read new Collection file parameter fileType that will map a discovered file to a workflow fileType
  - Updated CNM parser to add the fileType to the defined granule file fileType on ingest and updated integration tests to verify/validate that behavior
  - Updated generateEcho10XMLString in cmr-utils.js to use a map/related library to ensure order as CMR requires ordering for their online resources.
  - Updated post-to-cmr task to appropriately export CNM filetypes to CMR in echo10/UMM exports
- **CUMULUS-1139** - Granules stored in the API contain a `files` property. That schema has been greatly
  simplified and now better matches the CNM format.
  - The `name` property has been renamed to `fileName`.
  - The `filepath` property has been renamed to `key`.
  - The `checksumValue` property has been renamed to `checksum`.
  - The `path` property has been removed.
  - The `url_path` property has been removed.
  - The `filename` property (which contained an `s3://` URL) has been removed, and the `bucket`
    and `key` properties should be used instead. Any requests sent to the API containing a `granule.files[].filename`
    property will be rejected, and any responses coming back from the API will not contain that
    `filename` property.
  - A `source` property has been added, which is a URL indicating the original source of the file.
  - `@cumulus/ingest/granule.moveGranuleFiles()` no longer includes a `filename` field in its
    output. The `bucket` and `key` fields should be used instead.
- **CUMULUS-672**

  - Changed `@cumulus/integration-tests/api/EarthdataLogin.getEarthdataLoginRedirectResponse` to `@cumulus/integration-tests/api/EarthdataLogin.getEarthdataAccessToken`. The new function returns an access response from Earthdata login, if successful.
  - `@cumulus/integration-tests/cmr/getOnlineResources` now accepts an object of options, including `cmrMetadataFormat`. Based on the `cmrMetadataFormat`, the function will correctly retrieve the online resources for each metadata format (ECHO10, UMM-G)

- **CUMULUS-1101**

  - Moved `@cumulus/common/file/getFileChecksumFromStream` into `@cumulus/checksum`, and renamed it to `generateChecksumFromStream`.
    This is a breaking change for users relying on `@cumulus/common/file/getFileChecksumFromStream`.
  - Refactored `@cumulus/ingest/Granule` to depend on new `common/aws` checksum functions and remove significantly present checksumming code.
    - Deprecated `@cumulus/ingest/granule.validateChecksum`. Replaced with `@cumulus/ingest/granule.verifyFile`.
    - Renamed `granule.getChecksumFromFile` to `granule.retrieveSuppliedFileChecksumInformation` to be more accurate.
  - Deprecated `@cumulus/common/aws.checksumS3Objects`. Use `@cumulus/common/aws.calculateS3ObjectChecksum` instead.

- CUMULUS-1171

  - Fixed provider handling in the API to make it consistent between protocols.
    Before this change, FTP providers were configured using the `host` and
    `port` properties. HTTP providers ignored `port` and `protocol`, and stored
    an entire URL in the `host` property. Updated the API to only accept valid
    hostnames or IP addresses in the `provider.host` field. Updated ingest code
    to properly build HTTP and HTTPS URLs from `provider.protocol`,
    `provider.host`, and `provider.port`.
  - The default provider port was being set to 21, no matter what protocol was
    being used. Removed that default.

- **CUMULUS-1176**

  - `@cumulus/move-granules` breaking change:
    Input to `move-granules` is now expected to be in the form of a granules object (i.e. `{ granules: [ { ... }, { ... } ] }`);
    For backwards compatibility with array-of-files outputs from processing steps, use the new `@cumulus/files-to-granules` task as an intermediate step.
    This task will perform the input translation. This change allows `move-granules` to be simpler and behave more predictably.
    `config.granuleIdExtraction` and `config.input_granules` are no longer needed/used by `move-granules`.
  - `@cumulus/post-to-cmr`: `config.granuleIdExtraction` is no longer needed/used by `post-to-cmr`.

- CUMULUS-1174
  - Better error message and stacktrace for S3KeyPairProvider error reporting.

### Fixed

- **CUMULUS-1218** Reconciliation report will now scan only completed granules.
- `@cumulus/api` files and granules were not getting indexed correctly because files indexing was failing in `db-indexer`
- `@cumulus/deployment` A bug in the Cloudformation template was preventing the API from being able to be launched in a VPC, updated the IAM template to give the permissions to be able to run the API in a VPC

### Deprecated

- `@cumulus/api/models/Granule.removeGranuleFromCmr`, instead use `@cumulus/api/models/Granule.removeGranuleFromCmrByGranule`
- `@cumulus/ingest/granule.validateChecksum`, instead use `@cumulus/ingest/granule.verifyFile`
- `@cumulus/common/aws.checksumS3Objects`, instead use `@cumulus/common/aws.calculateS3ObjectChecksum`
- `@cumulus/cmrjs`: `getGranuleId` and `getCmrFiles` are deprecated due to changes in input handling.

## [v1.11.3] - 2019-3-5

### Added

- **CUMULUS-1187** - Added `@cumulus/ingest/granule/duplicateHandlingType()` to determine how duplicate files should be handled in an ingest workflow

### Fixed

- **CUMULUS-1187** - workflows not respecting the duplicate handling value specified in the collection
- Removed refreshToken schema requirement for OAuth

## [v1.11.2] - 2019-2-15

### Added

- CUMULUS-1169
  - Added a `@cumulus/common/StepFunctions` module. It contains functions for querying the AWS
    StepFunctions API. These functions have the ability to retry when a ThrottlingException occurs.
  - Added `@cumulus/common/aws.retryOnThrottlingException()`, which will wrap a function in code to
    retry on ThrottlingExceptions.
  - Added `@cumulus/common/test-utils.throttleOnce()`, which will cause a function to return a
    ThrottlingException the first time it is called, then return its normal result after that.
- CUMULUS-1103 Compare the collection holdings in CMR with Cumulus' internal data store
- CUMULUS-1099 Add support for UMMG JSON metadata versions > 1.4.
  - If a version is found in the metadata object, that version is used for processing and publishing to CMR otherwise, version 1.4 is assumed.
- CUMULUS-678
  - Added support for UMMG json v1.4 metadata files.
    `reconcileCMRMetadata` added to `@cumulus/cmrjs` to update metadata record with new file locations.
    `@cumulus/common/errors` adds two new error types `CMRMetaFileNotFound` and `InvalidArgument`.
    `@cumulus/common/test-utils` adds new function `randomId` to create a random string with id to help in debugging.
    `@cumulus/common/BucketsConfig` adds a new helper class `BucketsConfig` for working with bucket stack configuration and bucket names.
    `@cumulus/common/aws` adds new function `s3PutObjectTagging` as a convenience for the aws [s3().putObjectTagging](https://docs.aws.amazon.com/AWSJavaScriptSDK/latest/AWS/S3.html#putObjectTagging-property) function.
    `@cumulus/cmrjs` Adds: - `isCMRFile` - Identify an echo10(xml) or UMMG(json) metadata file. - `metadataObjectFromCMRFile` Read and parse CMR XML file from s3. - `updateCMRMetadata` Modify a cmr metadata (xml/json) file with updated information. - `publish2CMR` Posts XML or UMMG CMR data to CMR service. - `reconcileCMRMetadata` Reconciles cmr metadata file after a file moves.
- Adds some ECS and other permissions to StepRole to enable running ECS tasks from a workflow
- Added Apache logs to cumulus api and distribution lambdas
- **CUMULUS-1119** - Added `@cumulus/integration-tests/api/EarthdataLogin.getEarthdataLoginRedirectResponse` helper for integration tests to handle login with Earthdata and to return response from redirect to Cumulus API
- **CUMULUS-673** Added `@cumulus/common/file/getFileChecksumFromStream` to get file checksum from a readable stream

### Fixed

- CUMULUS-1123
  - Cloudformation template overrides now work as expected

### Changed

- CUMULUS-1169
  - Deprecated the `@cumulus/common/step-functions` module.
  - Updated code that queries the StepFunctions API to use the retry-enabled functions from
    `@cumulus/common/StepFunctions`
- CUMULUS-1121
  - Schema validation is now strongly enforced when writing to the database.
    Additional properties are not allowed and will result in a validation error.
- CUMULUS-678
  `tasks/move-granules` simplified and refactored to use functionality from cmrjs.
  `ingest/granules.moveGranuleFiles` now just moves granule files and returns a list of the updated files. Updating metadata now handled by `@cumulus/cmrjs/reconcileCMRMetadata`.
  `move-granules.updateGranuleMetadata` refactored and bugs fixed in the case of a file matching multiple collection.files.regexps.
  `getCmrXmlFiles` simplified and now only returns an object with the cmrfilename and the granuleId.
  `@cumulus/test-processing` - test processing task updated to generate UMM-G metadata

- CUMULUS-1043

  - `@cumulus/api` now uses [express](http://expressjs.com/) as the API engine.
  - All `@cumulus/api` endpoints on ApiGateway are consolidated to a single endpoint the uses `{proxy+}` definition.
  - All files under `packages/api/endpoints` along with associated tests are updated to support express's request and response objects.
  - Replaced environment variables `internal`, `bucket` and `systemBucket` with `system_bucket`.
  - Update `@cumulus/integration-tests` to work with updated cumulus-api express endpoints

- `@cumulus/integration-tests` - `buildAndExecuteWorkflow` and `buildWorkflow` updated to take a `meta` param to allow for additional fields to be added to the workflow `meta`

- **CUMULUS-1049** Updated `Retrieve Execution Status API` in `@cumulus/api`: If the execution doesn't exist in Step Function API, Cumulus API returns the execution status information from the database.

- **CUMULUS-1119**
  - Renamed `DISTRIBUTION_URL` environment variable to `DISTRIBUTION_ENDPOINT`
  - Renamed `DEPLOYMENT_ENDPOINT` environment variable to `DISTRIBUTION_REDIRECT_ENDPOINT`
  - Renamed `API_ENDPOINT` environment variable to `TOKEN_REDIRECT_ENDPOINT`

### Removed

- Functions deprecated before 1.11.0:
  - @cumulus/api/models/base: static Manager.createTable() and static Manager.deleteTable()
  - @cumulus/ingest/aws/S3
  - @cumulus/ingest/aws/StepFunction.getExecution()
  - @cumulus/ingest/aws/StepFunction.pullEvent()
  - @cumulus/ingest/consumer.Consume
  - @cumulus/ingest/granule/Ingest.getBucket()

### Deprecated

`@cmrjs/ingestConcept`, instead use the CMR object methods. `@cmrjs/CMR.ingestGranule` or `@cmrjs/CMR.ingestCollection`
`@cmrjs/searchConcept`, instead use the CMR object methods. `@cmrjs/CMR.searchGranules` or `@cmrjs/CMR.searchCollections`
`@cmrjs/deleteConcept`, instead use the CMR object methods. `@cmrjs/CMR.deleteGranule` or `@cmrjs/CMR.deleteCollection`

## [v1.11.1] - 2018-12-18

**Please Note**

- Ensure your `app/config.yml` has a `clientId` specified in the `cmr` section. This will allow CMR to identify your requests for better support and metrics.
  - For an example, please see [the example config](https://github.com/nasa/cumulus/blob/1c7e2bf41b75da9f87004c4e40fbcf0f39f56794/example/app/config.yml#L128).

### Added

- Added a `/tokenDelete` endpoint in `@cumulus/api` to delete access token records

### Changed

- CUMULUS-678
  `@cumulus/ingest/crypto` moved and renamed to `@cumulus/common/key-pair-provider`
  `@cumulus/ingest/aws` function: `KMSDecryptionFailed` and class: `KMS` extracted and moved to `@cumulus/common` and `KMS` is exported as `KMSProvider` from `@cumulus/common/key-pair-provider`
  `@cumulus/ingest/granule` functions: `publish`, `getGranuleId`, `getXMLMetadataAsString`, `getMetadataBodyAndTags`, `parseXmlString`, `getCmrXMLFiles`, `postS3Object`, `contructOnlineAccessUrls`, `updateMetadata`, extracted and moved to `@cumulus/cmrjs`
  `getGranuleId`, `getCmrXMLFiles`, `publish`, `updateMetadata` removed from `@cumulus/ingest/granule` and added to `@cumulus/cmrjs`;
  `updateMetadata` renamed `updateCMRMetadata`.
  `@cumulus/ingest` test files renamed.
- **CUMULUS-1070**
  - Add `'Client-Id'` header to all `@cumulus/cmrjs` requests (made via `searchConcept`, `ingestConcept`, and `deleteConcept`).
  - Updated `cumulus/example/app/config.yml` entry for `cmr.clientId` to use stackName for easier CMR-side identification.

## [v1.11.0] - 2018-11-30

**Please Note**

- Redeploy IAM roles:
  - CUMULUS-817 includes a migration that requires reconfiguration/redeployment of IAM roles. Please see the [upgrade instructions](https://nasa.github.io/cumulus/docs/upgrade/1.11.0) for more information.
  - CUMULUS-977 includes a few new SNS-related permissions added to the IAM roles that will require redeployment of IAM roles.
- `cumulus-message-adapter` v1.0.13+ is required for `@cumulus/api` granule reingest API to work properly. The latest version should be downloaded automatically by kes.
- A `TOKEN_SECRET` value (preferably 256-bit for security) must be added to `.env` to securely sign JWTs used for authorization in `@cumulus/api`

### Changed

- **CUUMULUS-1000** - Distribution endpoint now persists logins, instead of
  redirecting to Earthdata Login on every request
- **CUMULUS-783 CUMULUS-790** - Updated `@cumulus/sync-granule` and `@cumulus/move-granules` tasks to always overwrite existing files for manually-triggered reingest.
- **CUMULUS-906** - Updated `@cumulus/api` granule reingest API to
  - add `reingestGranule: true` and `forceDuplicateOverwrite: true` to Cumulus message `cumulus_meta.cumulus_context` field to indicate that the workflow is a manually triggered re-ingest.
  - return warning message to operator when duplicateHandling is not `replace`
  - `cumulus-message-adapter` v1.0.13+ is required.
- **CUMULUS-793** - Updated the granule move PUT request in `@cumulus/api` to reject the move with a 409 status code if one or more of the files already exist at the destination location
- Updated `@cumulus/helloworld` to use S3 to store state for pass on retry tests
- Updated `@cumulus/ingest`:
  - [Required for MAAP] `http.js#list` will now find links with a trailing whitespace
  - Removed code from `granule.js` which looked for files in S3 using `{ Bucket: discoveredFile.bucket, Key: discoveredFile.name }`. This is obsolete since `@cumulus/ingest` uses a `file-staging` and `constructCollectionId()` directory prefixes by default.
- **CUMULUS-989**
  - Updated `@cumulus/api` to use [JWT (JSON Web Token)](https://jwt.io/introduction/) as the transport format for API authorization tokens and to use JWT verification in the request authorization
  - Updated `/token` endpoint in `@cumulus/api` to return tokens as JWTs
  - Added a `/refresh` endpoint in `@cumulus/api` to request new access tokens from the OAuth provider using the refresh token
  - Added `refreshAccessToken` to `@cumulus/api/lib/EarthdataLogin` to manage refresh token requests with the Earthdata OAuth provider

### Added

- **CUMULUS-1050**
  - Separated configuration flags for originalPayload/finalPayload cleanup such that they can be set to different retention times
- **CUMULUS-798**
  - Added daily Executions cleanup CloudWatch event that triggers cleanExecutions lambda
  - Added cleanExecutions lambda that removes finalPayload/originalPayload field entries for records older than configured timeout value (execution_payload_retention_period), with a default of 30 days
- **CUMULUS-815/816**
  - Added 'originalPayload' and 'finalPayload' fields to Executions table
  - Updated Execution model to populate originalPayload with the execution payload on record creation
  - Updated Execution model code to populate finalPayload field with the execution payload on execution completion
  - Execution API now exposes the above fields
- **CUMULUS-977**
  - Rename `kinesisConsumer` to `messageConsumer` as it handles both Kinesis streams and SNS topics as of this version.
  - Add `sns`-type rule support. These rules create a subscription between an SNS topic and the `messageConsumer`.
    When a message is received, `messageConsumer` is triggered and passes the SNS message (JSON format expected) in
    its entirety to the workflow in the `payload` field of the Cumulus message. For more information on sns-type rules,
    see the [documentation](https://nasa.github.io/cumulus/docs/data-cookbooks/setup#rules).
- **CUMULUS-975**
  - Add `KinesisInboundEventLogger` and `KinesisOutboundEventLogger` API lambdas. These lambdas
    are utilized to dump incoming and outgoing ingest workflow kinesis streams
    to cloudwatch for analytics in case of AWS/stream failure.
  - Update rules model to allow tracking of log_event ARNs related to
    Rule event logging. Kinesis rule types will now automatically log
    incoming events via a Kinesis event triggered lambda.
    CUMULUS-975-migration-4
  - Update migration code to require explicit migration names per run
  - Added migration_4 to migrate/update exisitng Kinesis rules to have a log event mapping
  - Added new IAM policy for migration lambda
- **CUMULUS-775**
  - Adds a instance metadata endpoint to the `@cumulus/api` package.
  - Adds a new convenience function `hostId` to the `@cumulus/cmrjs` to help build environment specific cmr urls.
  - Fixed `@cumulus/cmrjs.searchConcept` to search and return CMR results.
  - Modified `@cumulus/cmrjs.CMR.searchGranule` and `@cumulus/cmrjs.CMR.searchCollection` to include CMR's provider as a default parameter to searches.
- **CUMULUS-965**
  - Add `@cumulus/test-data.loadJSONTestData()`,
    `@cumulus/test-data.loadTestData()`, and
    `@cumulus/test-data.streamTestData()` to safely load test data. These
    functions should be used instead of using `require()` to load test data,
    which could lead to tests interferring with each other.
  - Add a `@cumulus/common/util/deprecate()` function to mark a piece of code as
    deprecated
- **CUMULUS-986**
  - Added `waitForTestExecutionStart` to `@cumulus/integration-tests`
- **CUMULUS-919**
  - In `@cumulus/deployment`, added support for NGAP permissions boundaries for IAM roles with `useNgapPermissionBoundary` flag in `iam/config.yml`. Defaults to false.

### Fixed

- Fixed a bug where FTP sockets were not closed after an error, keeping the Lambda function active until it timed out [CUMULUS-972]
- **CUMULUS-656**
  - The API will no longer allow the deletion of a provider if that provider is
    referenced by a rule
  - The API will no longer allow the deletion of a collection if that collection
    is referenced by a rule
- Fixed a bug where `@cumulus/sf-sns-report` was not pulling large messages from S3 correctly.

### Deprecated

- `@cumulus/ingest/aws/StepFunction.pullEvent()`. Use `@cumulus/common/aws.pullStepFunctionEvent()`.
- `@cumulus/ingest/consumer.Consume` due to unpredictable implementation. Use `@cumulus/ingest/consumer.Consumer`.
  Call `Consumer.consume()` instead of `Consume.read()`.

## [v1.10.4] - 2018-11-28

### Added

- **CUMULUS-1008**
  - New `config.yml` parameter for SQS consumers: `sqs_consumer_rate: (default 500)`, which is the maximum number of
    messages the consumer will attempt to process per execution. Currently this is only used by the sf-starter consumer,
    which runs every minute by default, making this a messages-per-minute upper bound. SQS does not guarantee the number
    of messages returned per call, so this is not a fixed rate of consumption, only attempted number of messages received.

### Deprecated

- `@cumulus/ingest/consumer.Consume` due to unpredictable implementation. Use `@cumulus/ingest/consumer.Consumer`.

### Changed

- Backported update of `packages/api` dependency `@mapbox/dyno` to `1.4.2` to mitigate `event-stream` vulnerability.

## [v1.10.3] - 2018-10-31

### Added

- **CUMULUS-817**
  - Added AWS Dead Letter Queues for lambdas that are scheduled asynchronously/such that failures show up only in cloudwatch logs.
- **CUMULUS-956**
  - Migrated developer documentation and data-cookbooks to Docusaurus
    - supports versioning of documentation
  - Added `docs/docs-how-to.md` to outline how to do things like add new docs or locally install for testing.
  - Deployment/CI scripts have been updated to work with the new format
- **CUMULUS-811**
  - Added new S3 functions to `@cumulus/common/aws`:
    - `aws.s3TagSetToQueryString`: converts S3 TagSet array to querystring (for use with upload()).
    - `aws.s3PutObject`: Returns promise of S3 `putObject`, which puts an object on S3
    - `aws.s3CopyObject`: Returns promise of S3 `copyObject`, which copies an object in S3 to a new S3 location
    - `aws.s3GetObjectTagging`: Returns promise of S3 `getObjectTagging`, which returns an object containing an S3 TagSet.
  - `@/cumulus/common/aws.s3PutObject` defaults to an explicit `ACL` of 'private' if not overridden.
  - `@/cumulus/common/aws.s3CopyObject` defaults to an explicit `TaggingDirective` of 'COPY' if not overridden.

### Deprecated

- **CUMULUS-811**
  - Deprecated `@cumulus/ingest/aws.S3`. Member functions of this class will now
    log warnings pointing to similar functionality in `@cumulus/common/aws`.

## [v1.10.2] - 2018-10-24

### Added

- **CUMULUS-965**
  - Added a `@cumulus/logger` package
- **CUMULUS-885**
  - Added 'human readable' version identifiers to Lambda Versioning lambda aliases
- **CUMULUS-705**
  - Note: Make sure to update the IAM stack when deploying this update.
  - Adds an AsyncOperations model and associated DynamoDB table to the
    `@cumulus/api` package
  - Adds an /asyncOperations endpoint to the `@cumulus/api` package, which can
    be used to fetch the status of an AsyncOperation.
  - Adds a /bulkDelete endpoint to the `@cumulus/api` package, which performs an
    asynchronous bulk-delete operation. This is a stub right now which is only
    intended to demonstration how AsyncOperations work.
  - Adds an AsyncOperation ECS task to the `@cumulus/api` package, which will
    fetch an Lambda function, run it in ECS, and then store the result to the
    AsyncOperations table in DynamoDB.
- **CUMULUS-851** - Added workflow lambda versioning feature to allow in-flight workflows to use lambda versions that were in place when a workflow was initiated

  - Updated Kes custom code to remove logic that used the CMA file key to determine template compilation logic. Instead, utilize a `customCompilation` template configuration flag to indicate a template should use Cumulus's kes customized methods instead of 'core'.
  - Added `useWorkflowLambdaVersions` configuration option to enable the lambdaVersioning feature set. **This option is set to true by default** and should be set to false to disable the feature.
  - Added uniqueIdentifier configuration key to S3 sourced lambdas to optionally support S3 lambda resource versioning within this scheme. This key must be unique for each modified version of the lambda package and must be updated in configuration each time the source changes.
  - Added a new nested stack template that will create a `LambdaVersions` stack that will take lambda parameters from the base template, generate lambda versions/aliases and return outputs with references to the most 'current' lambda alias reference, and updated 'core' template to utilize these outputs (if `useWorkflowLambdaVersions` is enabled).

- Created a `@cumulus/api/lib/OAuth2` interface, which is implemented by the
  `@cumulus/api/lib/EarthdataLogin` and `@cumulus/api/lib/GoogleOAuth2` classes.
  Endpoints that need to handle authentication will determine which class to use
  based on environment variables. This also greatly simplifies testing.
- Added `@cumulus/api/lib/assertions`, containing more complex AVA test assertions
- Added PublishGranule workflow to publish a granule to CMR without full reingest. (ingest-in-place capability)

- `@cumulus/integration-tests` new functionality:
  - `listCollections` to list collections from a provided data directory
  - `deleteCollection` to delete list of collections from a deployed stack
  - `cleanUpCollections` combines the above in one function.
  - `listProviders` to list providers from a provided data directory
  - `deleteProviders` to delete list of providers from a deployed stack
  - `cleanUpProviders` combines the above in one function.
  - `@cumulus/integrations-tests/api.js`: `deleteGranule` and `deletePdr` functions to make `DELETE` requests to Cumulus API
  - `rules` API functionality for posting and deleting a rule and listing all rules
  - `wait-for-deploy` lambda for use in the redeployment tests
- `@cumulus/ingest/granule.js`: `ingestFile` inserts new `duplicate_found: true` field in the file's record if a duplicate file already exists on S3.
- `@cumulus/api`: `/execution-status` endpoint requests and returns complete execution output if execution output is stored in S3 due to size.
- Added option to use environment variable to set CMR host in `@cumulus/cmrjs`.
- **CUMULUS-781** - Added integration tests for `@cumulus/sync-granule` when `duplicateHandling` is set to `replace` or `skip`
- **CUMULUS-791** - `@cumulus/move-granules`: `moveFileRequest` inserts new `duplicate_found: true` field in the file's record if a duplicate file already exists on S3. Updated output schema to document new `duplicate_found` field.

### Removed

- Removed `@cumulus/common/fake-earthdata-login-server`. Tests can now create a
  service stub based on `@cumulus/api/lib/OAuth2` if testing requires handling
  authentication.

### Changed

- **CUMULUS-940** - modified `@cumulus/common/aws` `receiveSQSMessages` to take a parameter object instead of positional parameters. All defaults remain the same, but now access to long polling is available through `options.waitTimeSeconds`.
- **CUMULUS-948** - Update lambda functions `CNMToCMA` and `CnmResponse` in the `cumulus-data-shared` bucket and point the default stack to them.
- **CUMULUS-782** - Updated `@cumulus/sync-granule` task and `Granule.ingestFile` in `@cumulus/ingest` to keep both old and new data when a destination file with different checksum already exists and `duplicateHandling` is `version`
- Updated the config schema in `@cumulus/move-granules` to include the `moveStagedFiles` param.
- **CUMULUS-778** - Updated config schema and documentation in `@cumulus/sync-granule` to include `duplicateHandling` parameter for specifying how duplicate filenames should be handled
- **CUMULUS-779** - Updated `@cumulus/sync-granule` to throw `DuplicateFile` error when destination files already exist and `duplicateHandling` is `error`
- **CUMULUS-780** - Updated `@cumulus/sync-granule` to use `error` as the default for `duplicateHandling` when it is not specified
- **CUMULUS-780** - Updated `@cumulus/api` to use `error` as the default value for `duplicateHandling` in the `Collection` model
- **CUMULUS-785** - Updated the config schema and documentation in `@cumulus/move-granules` to include `duplicateHandling` parameter for specifying how duplicate filenames should be handled
- **CUMULUS-786, CUMULUS-787** - Updated `@cumulus/move-granules` to throw `DuplicateFile` error when destination files already exist and `duplicateHandling` is `error` or not specified
- **CUMULUS-789** - Updated `@cumulus/move-granules` to keep both old and new data when a destination file with different checksum already exists and `duplicateHandling` is `version`

### Fixed

- `getGranuleId` in `@cumulus/ingest` bug: `getGranuleId` was constructing an error using `filename` which was undefined. The fix replaces `filename` with the `uri` argument.
- Fixes to `del` in `@cumulus/api/endpoints/granules.js` to not error/fail when not all files exist in S3 (e.g. delete granule which has only 2 of 3 files ingested).
- `@cumulus/deployment/lib/crypto.js` now checks for private key existence properly.

## [v1.10.1] - 2018-09-4

### Fixed

- Fixed cloudformation template errors in `@cumulus/deployment/`
  - Replaced references to Fn::Ref: with Ref:
  - Moved long form template references to a newline

## [v1.10.0] - 2018-08-31

### Removed

- Removed unused and broken code from `@cumulus/common`
  - Removed `@cumulus/common/test-helpers`
  - Removed `@cumulus/common/task`
  - Removed `@cumulus/common/message-source`
  - Removed the `getPossiblyRemote` function from `@cumulus/common/aws`
  - Removed the `startPromisedSfnExecution` function from `@cumulus/common/aws`
  - Removed the `getCurrentSfnTask` function from `@cumulus/common/aws`

### Changed

- **CUMULUS-839** - In `@cumulus/sync-granule`, 'collection' is now an optional config parameter

### Fixed

- **CUMULUS-859** Moved duplicate code in `@cumulus/move-granules` and `@cumulus/post-to-cmr` to `@cumulus/ingest`. Fixed imports making assumptions about directory structure.
- `@cumulus/ingest/consumer` correctly limits the number of messages being received and processed from SQS. Details:
  - **Background:** `@cumulus/api` includes a lambda `<stack-name>-sqs2sf` which processes messages from the `<stack-name>-startSF` SQS queue every minute. The `sqs2sf` lambda uses `@cumulus/ingest/consumer` to receive and process messages from SQS.
  - **Bug:** More than `messageLimit` number of messages were being consumed and processed from the `<stack-name>-startSF` SQS queue. Many step functions were being triggered simultaneously by the lambda `<stack-name>-sqs2sf` (which consumes every minute from the `startSF` queue) and resulting in step function failure with the error: `An error occurred (ThrottlingException) when calling the GetExecutionHistory`.
  - **Fix:** `@cumulus/ingest/consumer#processMessages` now processes messages until `timeLimit` has passed _OR_ once it receives up to `messageLimit` messages. `sqs2sf` is deployed with a [default `messageLimit` of 10](https://github.com/nasa/cumulus/blob/670000c8a821ff37ae162385f921c40956e293f7/packages/deployment/app/config.yml#L147).
  - **IMPORTANT NOTE:** `consumer` will actually process up to `messageLimit * 2 - 1` messages. This is because sometimes `receiveSQSMessages` will return less than `messageLimit` messages and thus the consumer will continue to make calls to `receiveSQSMessages`. For example, given a `messageLimit` of 10 and subsequent calls to `receiveSQSMessages` returns up to 9 messages, the loop will continue and a final call could return up to 10 messages.

## [v1.9.1] - 2018-08-22

**Please Note** To take advantage of the added granule tracking API functionality, updates are required for the message adapter and its libraries. You should be on the following versions:

- `cumulus-message-adapter` 1.0.9+
- `cumulus-message-adapter-js` 1.0.4+
- `cumulus-message-adapter-java` 1.2.7+
- `cumulus-message-adapter-python` 1.0.5+

### Added

- **CUMULUS-687** Added logs endpoint to search for logs from a specific workflow execution in `@cumulus/api`. Added integration test.
- **CUMULUS-836** - `@cumulus/deployment` supports a configurable docker storage driver for ECS. ECS can be configured with either `devicemapper` (the default storage driver for AWS ECS-optimized AMIs) or `overlay2` (the storage driver used by the NGAP 2.0 AMI). The storage driver can be configured in `app/config.yml` with `ecs.docker.storageDriver: overlay2 | devicemapper`. The default is `overlay2`.
  - To support this configuration, a [Handlebars](https://handlebarsjs.com/) helper `ifEquals` was added to `packages/deployment/lib/kes.js`.
- **CUMULUS-836** - `@cumulus/api` added IAM roles required by the NGAP 2.0 AMI. The NGAP 2.0 AMI runs a script `register_instances_with_ssm.py` which requires the ECS IAM role to include `ec2:DescribeInstances` and `ssm:GetParameter` permissions.

### Fixed

- **CUMULUS-836** - `@cumulus/deployment` uses `overlay2` driver by default and does not attempt to write `--storage-opt dm.basesize` to fix [this error](https://github.com/moby/moby/issues/37039).
- **CUMULUS-413** Kinesis processing now captures all errrors.
  - Added kinesis fallback mechanism when errors occur during record processing.
  - Adds FallbackTopicArn to `@cumulus/api/lambdas.yml`
  - Adds fallbackConsumer lambda to `@cumulus/api`
  - Adds fallbackqueue option to lambda definitions capture lambda failures after three retries.
  - Adds kinesisFallback SNS topic to signal incoming errors from kinesis stream.
  - Adds kinesisFailureSQS to capture fully failed events from all retries.
- **CUMULUS-855** Adds integration test for kinesis' error path.
- **CUMULUS-686** Added workflow task name and version tracking via `@cumulus/api` executions endpoint under new `tasks` property, and under `workflow_tasks` in step input/output.
  - Depends on `cumulus-message-adapter` 1.0.9+, `cumulus-message-adapter-js` 1.0.4+, `cumulus-message-adapter-java` 1.2.7+ and `cumulus-message-adapter-python` 1.0.5+
- **CUMULUS-771**
  - Updated sync-granule to stream the remote file to s3
  - Added integration test for ingesting granules from ftp provider
  - Updated http/https integration tests for ingesting granules from http/https providers
- **CUMULUS-862** Updated `@cumulus/integration-tests` to handle remote lambda output
- **CUMULUS-856** Set the rule `state` to have default value `ENABLED`

### Changed

- In `@cumulus/deployment`, changed the example app config.yml to have additional IAM roles

## [v1.9.0] - 2018-08-06

**Please note** additional information and upgrade instructions [here](https://nasa.github.io/cumulus/docs/upgrade/1.9.0)

### Added

- **CUMULUS-712** - Added integration tests verifying expected behavior in workflows
- **GITC-776-2** - Add support for versioned collections

### Fixed

- **CUMULUS-832**
  - Fixed indentation in example config.yml in `@cumulus/deployment`
  - Fixed issue with new deployment using the default distribution endpoint in `@cumulus/deployment` and `@cumulus/api`

## [v1.8.1] - 2018-08-01

**Note** IAM roles should be re-deployed with this release.

- **Cumulus-726**
  - Added function to `@cumulus/integration-tests`: `sfnStep` includes `getStepInput` which returns the input to the schedule event of a given step function step.
  - Added IAM policy `@cumulus/deployment`: Lambda processing IAM role includes `kinesis::PutRecord` so step function lambdas can write to kinesis streams.
- **Cumulus Community Edition**
  - Added Google OAuth authentication token logic to `@cumulus/api`. Refactored token endpoint to use environment variable flag `OAUTH_PROVIDER` when determining with authentication method to use.
  - Added API Lambda memory configuration variable `api_lambda_memory` to `@cumulus/api` and `@cumulus/deployment`.

### Changed

- **Cumulus-726**
  - Changed function in `@cumulus/api`: `models/rules.js#addKinesisEventSource` was modified to call to `deleteKinesisEventSource` with all required parameters (rule's name, arn and type).
  - Changed function in `@cumulus/integration-tests`: `getStepOutput` can now be used to return output of failed steps. If users of this function want the output of a failed event, they can pass a third parameter `eventType` as `'failure'`. This function will work as always for steps which completed successfully.

### Removed

- **Cumulus-726**

  - Configuration change to `@cumulus/deployment`: Removed default auto scaling configuration for Granules and Files DynamoDB tables.

- **CUMULUS-688**
  - Add integration test for ExecutionStatus
  - Function addition to `@cumulus/integration-tests`: `api` includes `getExecutionStatus` which returns the execution status from the Cumulus API

## [v1.8.0] - 2018-07-23

### Added

- **CUMULUS-718** Adds integration test for Kinesis triggering a workflow.

- **GITC-776-3** Added more flexibility for rules. You can now edit all fields on the rule's record
  We may need to update the api documentation to reflect this.

- **CUMULUS-681** - Add ingest-in-place action to granules endpoint

  - new applyWorkflow action at PUT /granules/{granuleid} Applying a workflow starts an execution of the provided workflow and passes the granule record as payload.
    Parameter(s):
    - workflow - the workflow name

- **CUMULUS-685** - Add parent exeuction arn to the execution which is triggered from a parent step function

### Changed

- **CUMULUS-768** - Integration tests get S3 provider data from shared data folder

### Fixed

- **CUMULUS-746** - Move granule API correctly updates record in dynamo DB and cmr xml file
- **CUMULUS-766** - Populate database fileSize field from S3 if value not present in Ingest payload

## [v1.7.1] - 2018-07-27 - [BACKPORT]

### Fixed

- **CUMULUS-766** - Backport from 1.8.0 - Populate database fileSize field from S3 if value not present in Ingest payload

## [v1.7.0] - 2018-07-02

### Please note: [Upgrade Instructions](https://nasa.github.io/cumulus/docs/upgrade/1.7.0)

### Added

- **GITC-776-2** - Add support for versioned collectons
- **CUMULUS-491** - Add granule reconciliation API endpoints.
- **CUMULUS-480** Add suport for backup and recovery:
  - Add DynamoDB tables for granules, executions and pdrs
  - Add ability to write all records to S3
  - Add ability to download all DynamoDB records in form json files
  - Add ability to upload records to DynamoDB
  - Add migration scripts for copying granule, pdr and execution records from ElasticSearch to DynamoDB
  - Add IAM support for batchWrite on dynamoDB
-
- **CUMULUS-508** - `@cumulus/deployment` cloudformation template allows for lambdas and ECS clusters to have multiple AZ availability.
  - `@cumulus/deployment` also ensures docker uses `devicemapper` storage driver.
- **CUMULUS-755** - `@cumulus/deployment` Add DynamoDB autoscaling support.
  - Application developers can add autoscaling and override default values in their deployment's `app/config.yml` file using a `{TableName}Table:` key.

### Fixed

- **CUMULUS-747** - Delete granule API doesn't delete granule files in s3 and granule in elasticsearch
  - update the StreamSpecification DynamoDB tables to have StreamViewType: "NEW_AND_OLD_IMAGES"
  - delete granule files in s3
- **CUMULUS-398** - Fix not able to filter executions by workflow
- **CUMULUS-748** - Fix invalid lambda .zip files being validated/uploaded to AWS
- **CUMULUS-544** - Post to CMR task has UAT URL hard-coded
  - Made configurable: PostToCmr now requires CMR_ENVIRONMENT env to be set to 'SIT' or 'OPS' for those CMR environments. Default is UAT.

### Changed

- **GITC-776-4** - Changed Discover-pdrs to not rely on collection but use provider_path in config. It also has an optional filterPdrs regex configuration parameter

- **CUMULUS-710** - In the integration test suite, `getStepOutput` returns the output of the first successful step execution or last failed, if none exists

## [v1.6.0] - 2018-06-06

### Please note: [Upgrade Instructions](https://nasa.github.io/cumulus/docs/upgrade/1.6.0)

### Fixed

- **CUMULUS-602** - Format all logs sent to Elastic Search.
  - Extract cumulus log message and index it to Elastic Search.

### Added

- **CUMULUS-556** - add a mechanism for creating and running migration scripts on deployment.
- **CUMULUS-461** Support use of metadata date and other components in `url_path` property

### Changed

- **CUMULUS-477** Update bucket configuration to support multiple buckets of the same type:
  - Change the structure of the buckets to allow for more than one bucket of each type. The bucket structure is now:
    bucket-key:
    name: <bucket-name>
    type: <type> i.e. internal, public, etc.
  - Change IAM and app deployment configuration to support new bucket structure
  - Update tasks and workflows to support new bucket structure
  - Replace instances where buckets.internal is relied upon to either use the system bucket or a configured bucket
  - Move IAM template to the deployment package. NOTE: You now have to specify '--template node_modules/@cumulus/deployment/iam' in your IAM deployment
  - Add IAM cloudformation template support to filter buckets by type

## [v1.5.5] - 2018-05-30

### Added

- **CUMULUS-530** - PDR tracking through Queue-granules
  - Add optional `pdr` property to the sync-granule task's input config and output payload.
- **CUMULUS-548** - Create a Lambda task that generates EMS distribution reports
  - In order to supply EMS Distribution Reports, you must enable S3 Server
    Access Logging on any S3 buckets used for distribution. See [How Do I Enable Server Access Logging for an S3 Bucket?](https://docs.aws.amazon.com/AmazonS3/latest/user-guide/server-access-logging.html)
    The "Target bucket" setting should point at the Cumulus internal bucket.
    The "Target prefix" should be
    "<STACK_NAME>/ems-distribution/s3-server-access-logs/", where "STACK_NAME"
    is replaced with the name of your Cumulus stack.

### Fixed

- **CUMULUS-546 - Kinesis Consumer should catch and log invalid JSON**
  - Kinesis Consumer lambda catches and logs errors so that consumer doesn't get stuck in a loop re-processing bad json records.
- EMS report filenames are now based on their start time instead of the time
  instead of the time that the report was generated
- **CUMULUS-552 - Cumulus API returns different results for the same collection depending on query**
  - The collection, provider and rule records in elasticsearch are now replaced with records from dynamo db when the dynamo db records are updated.

### Added

- `@cumulus/deployment`'s default cloudformation template now configures storage for Docker to match the configured ECS Volume. The template defines Docker's devicemapper basesize (`dm.basesize`) using `ecs.volumeSize`. This addresses ECS default of limiting Docker containers to 10GB of storage ([Read more](https://aws.amazon.com/premiumsupport/knowledge-center/increase-default-ecs-docker-limit/)).

## [v1.5.4] - 2018-05-21

### Added

- **CUMULUS-535** - EMS Ingest, Archive, Archive Delete reports
  - Add lambda EmsReport to create daily EMS Ingest, Archive, Archive Delete reports
  - ems.provider property added to `@cumulus/deployment/app/config.yml`.
    To change the provider name, please add `ems: provider` property to `app/config.yml`.
- **CUMULUS-480** Use DynamoDB to store granules, pdrs and execution records
  - Activate PointInTime feature on DynamoDB tables
  - Increase test coverage on api package
  - Add ability to restore metadata records from json files to DynamoDB
- **CUMULUS-459** provide API endpoint for moving granules from one location on s3 to another

## [v1.5.3] - 2018-05-18

### Fixed

- **CUMULUS-557 - "Add dataType to DiscoverGranules output"**
  - Granules discovered by the DiscoverGranules task now include dataType
  - dataType is now a required property for granules used as input to the
    QueueGranules task
- **CUMULUS-550** Update deployment app/config.yml to force elasticsearch updates for deleted granules

## [v1.5.2] - 2018-05-15

### Fixed

- **CUMULUS-514 - "Unable to Delete the Granules"**
  - updated cmrjs.deleteConcept to return success if the record is not found
    in CMR.

### Added

- **CUMULUS-547** - The distribution API now includes an
  "earthdataLoginUsername" query parameter when it returns a signed S3 URL
- **CUMULUS-527 - "parse-pdr queues up all granules and ignores regex"**
  - Add an optional config property to the ParsePdr task called
    "granuleIdFilter". This property is a regular expression that is applied
    against the filename of the first file of each granule contained in the
    PDR. If the regular expression matches, then the granule is included in
    the output. Defaults to '.', which will match all granules in the PDR.
- File checksums in PDRs now support MD5
- Deployment support to subscribe to an SNS topic that already exists
- **CUMULUS-470, CUMULUS-471** In-region S3 Policy lambda added to API to update bucket policy for in-region access.
- **CUMULUS-533** Added fields to granule indexer to support EMS ingest and archive record creation
- **CUMULUS-534** Track deleted granules
  - added `deletedgranule` type to `cumulus` index.
  - **Important Note:** Force custom bootstrap to re-run by adding this to
    app/config.yml `es: elasticSearchMapping: 7`
- You can now deploy cumulus without ElasticSearch. Just add `es: null` to your `app/config.yml` file. This is only useful for debugging purposes. Cumulus still requires ElasticSearch to properly operate.
- `@cumulus/integration-tests` includes and exports the `addRules` function, which seeds rules into the DynamoDB table.
- Added capability to support EFS in cloud formation template. Also added
  optional capability to ssh to your instance and privileged lambda functions.
- Added support to force discovery of PDRs that have already been processed
  and filtering of selected data types
- `@cumulus/cmrjs` uses an environment variable `USER_IP_ADDRESS` or fallback
  IP address of `10.0.0.0` when a public IP address is not available. This
  supports lambda functions deployed into a VPC's private subnet, where no
  public IP address is available.

### Changed

- **CUMULUS-550** Custom bootstrap automatically adds new types to index on
  deployment

## [v1.5.1] - 2018-04-23

### Fixed

- add the missing dist folder to the hello-world task
- disable uglifyjs on the built version of the pdr-status-check (read: https://github.com/webpack-contrib/uglifyjs-webpack-plugin/issues/264)

## [v1.5.0] - 2018-04-23

### Changed

- Removed babel from all tasks and packages and increased minimum node requirements to version 8.10
- Lambda functions created by @cumulus/deployment will use node8.10 by default
- Moved [cumulus-integration-tests](https://github.com/nasa/cumulus-integration-tests) to the `example` folder CUMULUS-512
- Streamlined all packages dependencies (e.g. remove redundant dependencies and make sure versions are the same across packages)
- **CUMULUS-352:** Update Cumulus Elasticsearch indices to use [index aliases](https://www.elastic.co/guide/en/elasticsearch/reference/current/indices-aliases.html).
- **CUMULUS-519:** ECS tasks are no longer restarted after each CF deployment unless `ecs.restartTasksOnDeploy` is set to true
- **CUMULUS-298:** Updated log filterPattern to include all CloudWatch logs in ElasticSearch
- **CUMULUS-518:** Updates to the SyncGranule config schema
  - `granuleIdExtraction` is no longer a property
  - `process` is now an optional property
  - `provider_path` is no longer a property

### Fixed

- **CUMULUS-455 "Kes deployments using only an updated message adapter do not get automatically deployed"**
  - prepended the hash value of cumulus-message-adapter.zip file to the zip file name of lambda which uses message adapter.
  - the lambda function will be redeployed when message adapter or lambda function are updated
- Fixed a bug in the bootstrap lambda function where it stuck during update process
- Fixed a bug where the sf-sns-report task did not return the payload of the incoming message as the output of the task [CUMULUS-441]

### Added

- **CUMULUS-352:** Add reindex CLI to the API package.
- **CUMULUS-465:** Added mock http/ftp/sftp servers to the integration tests
- Added a `delete` method to the `@common/CollectionConfigStore` class
- **CUMULUS-467 "@cumulus/integration-tests or cumulus-integration-tests should seed provider and collection in deployed DynamoDB"**
  - `example` integration-tests populates providers and collections to database
  - `example` workflow messages are populated from workflow templates in s3, provider and collection information in database, and input payloads. Input templates are removed.
  - added `https` protocol to provider schema

## [v1.4.1] - 2018-04-11

### Fixed

- Sync-granule install

## [v1.4.0] - 2018-04-09

### Fixed

- **CUMULUS-392 "queue-granules not returning the sfn-execution-arns queued"**
  - updated queue-granules to return the sfn-execution-arns queued and pdr if exists.
  - added pdr to ingest message meta.pdr instead of payload, so the pdr information doesn't get lost in the ingest workflow, and ingested granule in elasticsearch has pdr name.
  - fixed sf-sns-report schema, remove the invalid part
  - fixed pdr-status-check schema, the failed execution contains arn and reason
- **CUMULUS-206** make sure homepage and repository urls exist in package.json files of tasks and packages

### Added

- Example folder with a cumulus deployment example

### Changed

- [CUMULUS-450](https://bugs.earthdata.nasa.gov/browse/CUMULUS-450) - Updated
  the config schema of the **queue-granules** task
  - The config no longer takes a "collection" property
  - The config now takes an "internalBucket" property
  - The config now takes a "stackName" property
- [CUMULUS-450](https://bugs.earthdata.nasa.gov/browse/CUMULUS-450) - Updated
  the config schema of the **parse-pdr** task
  - The config no longer takes a "collection" property
  - The "stack", "provider", and "bucket" config properties are now
    required
- **CUMULUS-469** Added a lambda to the API package to prototype creating an S3 bucket policy for direct, in-region S3 access for the prototype bucket

### Removed

- Removed the `findTmpTestDataDirectory()` function from
  `@cumulus/common/test-utils`

### Fixed

- [CUMULUS-450](https://bugs.earthdata.nasa.gov/browse/CUMULUS-450)
  - The **queue-granules** task now enqueues a **sync-granule** task with the
    correct collection config for that granule based on the granule's
    data-type. It had previously been using the collection config from the
    config of the **queue-granules** task, which was a problem if the granules
    being queued belonged to different data-types.
  - The **parse-pdr** task now handles the case where a PDR contains granules
    with different data types, and uses the correct granuleIdExtraction for
    each granule.

### Added

- **CUMULUS-448** Add code coverage checking using [nyc](https://github.com/istanbuljs/nyc).

## [v1.3.0] - 2018-03-29

### Deprecated

- discover-s3-granules is deprecated. The functionality is provided by the discover-granules task

### Fixed

- **CUMULUS-331:** Fix aws.downloadS3File to handle non-existent key
- Using test ftp provider for discover-granules testing [CUMULUS-427]
- **CUMULUS-304: "Add AWS API throttling to pdr-status-check task"** Added concurrency limit on SFN API calls. The default concurrency is 10 and is configurable through Lambda environment variable CONCURRENCY.
- **CUMULUS-414: "Schema validation not being performed on many tasks"** revised npm build scripts of tasks that use cumulus-message-adapter to place schema directories into dist directories.
- **CUMULUS-301:** Update all tests to use test-data package for testing data.
- **CUMULUS-271: "Empty response body from rules PUT endpoint"** Added the updated rule to response body.
- Increased memory allotment for `CustomBootstrap` lambda function. Resolves failed deployments where `CustomBootstrap` lambda function was failing with error `Process exited before completing request`. This was causing deployments to stall, fail to update and fail to rollback. This error is thrown when the lambda function tries to use more memory than it is allotted.
- Cumulus repository folders structure updated:
  - removed the `cumulus` folder altogether
  - moved `cumulus/tasks` to `tasks` folder at the root level
  - moved the tasks that are not converted to use CMA to `tasks/.not_CMA_compliant`
  - updated paths where necessary

### Added

- `@cumulus/integration-tests` - Added support for testing the output of an ECS activity as well as a Lambda function.

## [v1.2.0] - 2018-03-20

### Fixed

- Update vulnerable npm packages [CUMULUS-425]
- `@cumulus/api`: `kinesis-consumer.js` uses `sf-scheduler.js#schedule` instead of placing a message directly on the `startSF` SQS queue. This is a fix for [CUMULUS-359](https://bugs.earthdata.nasa.gov/browse/CUMULUS-359) because `sf-scheduler.js#schedule` looks up the provider and collection data in DynamoDB and adds it to the `meta` object of the enqueued message payload.
- `@cumulus/api`: `kinesis-consumer.js` catches and logs errors instead of doing an error callback. Before this change, `kinesis-consumer` was failing to process new records when an existing record caused an error because it would call back with an error and stop processing additional records. It keeps trying to process the record causing the error because it's "position" in the stream is unchanged. Catching and logging the errors is part 1 of the fix. Proposed part 2 is to enqueue the error and the message on a "dead-letter" queue so it can be processed later ([CUMULUS-413](https://bugs.earthdata.nasa.gov/browse/CUMULUS-413)).
- **CUMULUS-260: "PDR page on dashboard only shows zeros."** The PDR stats in LPDAAC are all 0s, even if the dashboard has been fixed to retrieve the correct fields. The current version of pdr-status-check has a few issues.
  - pdr is not included in the input/output schema. It's available from the input event. So the pdr status and stats are not updated when the ParsePdr workflow is complete. Adding the pdr to the input/output of the task will fix this.
  - pdr-status-check doesn't update pdr stats which prevent the real time pdr progress from showing up in the dashboard. To solve this, added lambda function sf-sns-report which is copied from @cumulus/api/lambdas/sf-sns-broadcast with modification, sf-sns-report can be used to report step function status anywhere inside a step function. So add step sf-sns-report after each pdr-status-check, we will get the PDR status progress at real time.
  - It's possible an execution is still in the queue and doesn't exist in sfn yet. Added code to handle 'ExecutionDoesNotExist' error when checking the execution status.
- Fixed `aws.cloudwatchevents()` typo in `packages/ingest/aws.js`. This typo was the root cause of the error: `Error: Could not process scheduled_ingest, Error: : aws.cloudwatchevents is not a constructor` seen when trying to update a rule.

### Removed

- `@cumulus/ingest/aws`: Remove queueWorkflowMessage which is no longer being used by `@cumulus/api`'s `kinesis-consumer.js`.

## [v1.1.4] - 2018-03-15

### Added

- added flag `useList` to parse-pdr [CUMULUS-404]

### Fixed

- Pass encrypted password to the ApiGranule Lambda function [CUMULUS-424]

## [v1.1.3] - 2018-03-14

### Fixed

- Changed @cumulus/deployment package install behavior. The build process will happen after installation

## [v1.1.2] - 2018-03-14

### Added

- added tools to @cumulus/integration-tests for local integration testing
- added end to end testing for discovering and parsing of PDRs
- `yarn e2e` command is available for end to end testing

### Fixed

- **CUMULUS-326: "Occasionally encounter "Too Many Requests" on deployment"** The api gateway calls will handle throttling errors
- **CUMULUS-175: "Dashboard providers not in sync with AWS providers."** The root cause of this bug - DynamoDB operations not showing up in Elasticsearch - was shared by collections and rules. The fix was to update providers', collections' and rules; POST, PUT and DELETE endpoints to operate on DynamoDB and using DynamoDB streams to update Elasticsearch. The following packages were made:
  - `@cumulus/deployment` deploys DynamoDB streams for the Collections, Providers and Rules tables as well as a new lambda function called `dbIndexer`. The `dbIndexer` lambda has an event source mapping which listens to each of the DynamoDB streams. The dbIndexer lambda receives events referencing operations on the DynamoDB table and updates the elasticsearch cluster accordingly.
  - The `@cumulus/api` endpoints for collections, providers and rules _only_ query DynamoDB, with the exception of LIST endpoints and the collections' GET endpoint.

### Updated

- Broke up `kes.override.js` of @cumulus/deployment to multiple modules and moved to a new location
- Expanded @cumulus/deployment test coverage
- all tasks were updated to use cumulus-message-adapter-js 1.0.1
- added build process to integration-tests package to babelify it before publication
- Update @cumulus/integration-tests lambda.js `getLambdaOutput` to return the entire lambda output. Previously `getLambdaOutput` returned only the payload.

## [v1.1.1] - 2018-03-08

### Removed

- Unused queue lambda in api/lambdas [CUMULUS-359]

### Fixed

- Kinesis message content is passed to the triggered workflow [CUMULUS-359]
- Kinesis message queues a workflow message and does not write to rules table [CUMULUS-359]

## [v1.1.0] - 2018-03-05

### Added

- Added a `jlog` function to `common/test-utils` to aid in test debugging
- Integration test package with command line tool [CUMULUS-200] by @laurenfrederick
- Test for FTP `useList` flag [CUMULUS-334] by @kkelly51

### Updated

- The `queue-pdrs` task now uses the [cumulus-message-adapter-js](https://github.com/nasa/cumulus-message-adapter-js)
  library
- Updated the `queue-pdrs` JSON schemas
- The test-utils schema validation functions now throw an error if validation
  fails
- The `queue-granules` task now uses the [cumulus-message-adapter-js](https://github.com/nasa/cumulus-message-adapter-js)
  library
- Updated the `queue-granules` JSON schemas

### Removed

- Removed the `getSfnExecutionByName` function from `common/aws`
- Removed the `getGranuleStatus` function from `common/aws`

## [v1.0.1] - 2018-02-27

### Added

- More tests for discover-pdrs, dicover-granules by @yjpa7145
- Schema validation utility for tests by @yjpa7145

### Changed

- Fix an FTP listing bug for servers that do not support STAT [CUMULUS-334] by @kkelly51

## [v1.0.0] - 2018-02-23

[unreleased]: https://github.com/nasa/cumulus/compare/v1.23.2...HEAD
[v1.23.2]: https://github.com/nasa/cumulus/compare/v1.22.1...v1.23.2
[v1.22.1]: https://github.com/nasa/cumulus/compare/v1.21.0...v1.22.1
[v1.21.0]: https://github.com/nasa/cumulus/compare/v1.20.0...v1.21.0
[v1.20.0]: https://github.com/nasa/cumulus/compare/v1.19.0...v1.20.0
[v1.19.0]: https://github.com/nasa/cumulus/compare/v1.18.0...v1.19.0
[v1.18.0]: https://github.com/nasa/cumulus/compare/v1.17.0...v1.18.0
[v1.17.0]: https://github.com/nasa/cumulus/compare/v1.16.1...v1.17.0
[v1.16.1]: https://github.com/nasa/cumulus/compare/v1.16.0...v1.16.1
[v1.16.0]: https://github.com/nasa/cumulus/compare/v1.15.0...v1.16.0
[v1.15.0]: https://github.com/nasa/cumulus/compare/v1.14.5...v1.15.0
[v1.14.5]: https://github.com/nasa/cumulus/compare/v1.14.4...v1.14.5
[v1.14.4]: https://github.com/nasa/cumulus/compare/v1.14.3...v1.14.4
[v1.14.3]: https://github.com/nasa/cumulus/compare/v1.14.2...v1.14.3
[v1.14.2]: https://github.com/nasa/cumulus/compare/v1.14.1...v1.14.2
[v1.14.1]: https://github.com/nasa/cumulus/compare/v1.14.0...v1.14.1
[v1.14.0]: https://github.com/nasa/cumulus/compare/v1.13.5...v1.14.0
[v1.13.5]: https://github.com/nasa/cumulus/compare/v1.13.4...v1.13.5
[v1.13.4]: https://github.com/nasa/cumulus/compare/v1.13.3...v1.13.4
[v1.13.3]: https://github.com/nasa/cumulus/compare/v1.13.2...v1.13.3
[v1.13.2]: https://github.com/nasa/cumulus/compare/v1.13.1...v1.13.2
[v1.13.1]: https://github.com/nasa/cumulus/compare/v1.13.0...v1.13.1
[v1.13.0]: https://github.com/nasa/cumulus/compare/v1.12.1...v1.13.0
[v1.12.1]: https://github.com/nasa/cumulus/compare/v1.12.0...v1.12.1
[v1.12.0]: https://github.com/nasa/cumulus/compare/v1.11.3...v1.12.0
[v1.11.3]: https://github.com/nasa/cumulus/compare/v1.11.2...v1.11.3
[v1.11.2]: https://github.com/nasa/cumulus/compare/v1.11.1...v1.11.2
[v1.11.1]: https://github.com/nasa/cumulus/compare/v1.11.0...v1.11.1
[v1.11.0]: https://github.com/nasa/cumulus/compare/v1.10.4...v1.11.0
[v1.10.4]: https://github.com/nasa/cumulus/compare/v1.10.3...v1.10.4
[v1.10.3]: https://github.com/nasa/cumulus/compare/v1.10.2...v1.10.3
[v1.10.2]: https://github.com/nasa/cumulus/compare/v1.10.1...v1.10.2
[v1.10.1]: https://github.com/nasa/cumulus/compare/v1.10.0...v1.10.1
[v1.10.0]: https://github.com/nasa/cumulus/compare/v1.9.1...v1.10.0
[v1.9.1]: https://github.com/nasa/cumulus/compare/v1.9.0...v1.9.1
[v1.9.0]: https://github.com/nasa/cumulus/compare/v1.8.1...v1.9.0
[v1.8.1]: https://github.com/nasa/cumulus/compare/v1.8.0...v1.8.1
[v1.8.0]: https://github.com/nasa/cumulus/compare/v1.7.0...v1.8.0
[v1.7.0]: https://github.com/nasa/cumulus/compare/v1.6.0...v1.7.0
[v1.6.0]: https://github.com/nasa/cumulus/compare/v1.5.5...v1.6.0
[v1.5.5]: https://github.com/nasa/cumulus/compare/v1.5.4...v1.5.5
[v1.5.4]: https://github.com/nasa/cumulus/compare/v1.5.3...v1.5.4
[v1.5.3]: https://github.com/nasa/cumulus/compare/v1.5.2...v1.5.3
[v1.5.2]: https://github.com/nasa/cumulus/compare/v1.5.1...v1.5.2
[v1.5.1]: https://github.com/nasa/cumulus/compare/v1.5.0...v1.5.1
[v1.5.0]: https://github.com/nasa/cumulus/compare/v1.4.1...v1.5.0
[v1.4.1]: https://github.com/nasa/cumulus/compare/v1.4.0...v1.4.1
[v1.4.0]: https://github.com/nasa/cumulus/compare/v1.3.0...v1.4.0
[v1.3.0]: https://github.com/nasa/cumulus/compare/v1.2.0...v1.3.0
[v1.2.0]: https://github.com/nasa/cumulus/compare/v1.1.4...v1.2.0
[v1.1.4]: https://github.com/nasa/cumulus/compare/v1.1.3...v1.1.4
[v1.1.3]: https://github.com/nasa/cumulus/compare/v1.1.2...v1.1.3
[v1.1.2]: https://github.com/nasa/cumulus/compare/v1.1.1...v1.1.2
[v1.1.1]: https://github.com/nasa/cumulus/compare/v1.0.1...v1.1.1
[v1.1.0]: https://github.com/nasa/cumulus/compare/v1.0.1...v1.1.0
[v1.0.1]: https://github.com/nasa/cumulus/compare/v1.0.0...v1.0.1
[v1.0.0]: https://github.com/nasa/cumulus/compare/pre-v1-release...v1.0.0<|MERGE_RESOLUTION|>--- conflicted
+++ resolved
@@ -13,8 +13,6 @@
 - **CUMULUS-2019**
   - Add `infix` search to es query builder `@cumulus/api/es/es/queries` to support partial matching of the keywords
 
-<<<<<<< HEAD
-
 ### Changed
 
 - **CUMULUS-2011**
@@ -24,8 +22,6 @@
   - Upgrade TEA to version 79
 
 
-=======
->>>>>>> c7970c46
 ### BREAKING CHANGES
 
 - Changes to `@cumulus/aws-client/S3`
@@ -97,13 +93,8 @@
 - **CUMULUS-1982**
   - The `globalConnectionLimit` property of providers is now optional and
     defaults to "unlimited"
-<<<<<<< HEAD
 - **CUMULUS-1997**
   - Added optional `launchpad` configuration to `@cumulus/hyrax-metadata-updates` task config schema.
-=======
-- **CUMULUS-2016**
-  - Upgrade TEA to version 79
->>>>>>> c7970c46
 
 ### Deprecated
 
