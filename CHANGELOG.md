# Changelog

All notable changes to this project will be documented in this file.

The format is based on [Keep a Changelog](http://keepachangelog.com/en/1.0.0/).

## [Unreleased]

### BREAKING CHANGES

- All API requests made by `@cumulus/api-client` will now throw an error if the status code
does not match the expected response (200 for most requests and 202 for a few requests that
trigger async operations). Previously the helpers in this package would return the response
regardless of the status code, so you may need to update any code using helpers from this
package to catch or to otherwise handle errors that you may encounter.
- `@cumulus/api-client/granules.getGranule` now returns the granule record from the GET `/granules/<granuleId>` endpoint, not the raw endpoint response

### Added

- Added user doc describing new features related to the Cumulus dead letter archive.
- **CUMULUS-2475**
  - Adds `GET` endpoint to distribution API
- **CUMULUS-2476**
  - Adds handler for authenticated `HEAD` Distribution requests replicating current behavior of TEA
- **CUMULUS-2478**
  - Implemented [bucket map](https://github.com/asfadmin/thin-egress-app#bucket-mapping).
  - Implemented /locate endpoint
  - Cumulus distribution API checks the file request against bucket map:
    - retrieves the bucket and key from file path
    - determines if the file request is public based on the bucket map rather than the bucket type
    - (EDL only) restricts download from PRIVATE_BUCKETS to users who belong to certain EDL User Groups
    - bucket prefix and object prefix are supported
  - Add 'Bearer token' support as an authorization method
- **CUMULUS-2568**
  - Add `deletePdr`/PDR deletion functionality to `@cumulus/api-client/pdrs`
  - Add `removeCollectionAndAllDependencies` to integration test helpers
- **CUMULUS-2487**
  - Add integration test for cumulus distribution API
- Added `example/spec/apiUtils.waitForApiStatus` to wait for a
record to be returned by the API with a specific value for
`status`
- Added `example/spec/discoverUtils.uploadS3GranuleDataForDiscovery` to upload granule data fixtures
to S3 with a randomized granule ID for `discover-granules` based
integration tests
- Added `example/spec/Collections.removeCollectionAndAllDependencies` to remove a collection and
all dependent objects (e.g. PDRs, granules, executions) from the
database via the API
- Added helpers to `@cumulus/api-client`:
  - `pdrs.deletePdr` - Delete a PDR via the API
  - `replays.postKinesisReplays` - Submit a POST request to the `/replays` endpoint for replaying Kinesis messages

- `@cumulus/api-client/granules.getGranuleResponse` to return the raw endpoint response from the GET `/granules/<granuleId>` endpoint
- **CUMULUS-2311** - RDS Migration Epic Phase 2
  - **CUMULUS-2208**
    - Added helpers to `@cumulus/es-client/indexer`:
      - `deleteAsyncOperation` to delete async operation records from Elasticsearch
      - `updateAsyncOperation` to update an async operation record in Elasticsearch
  - **CUMULUS-2306**
    - Updated API execution GET endpoint to read individual execution records
      from PostgreSQL database instead of DynamoDB
    - Updated API execution-status endpoint to read execution records from
      PostgreSQL database instead of DynamoDB
<<<<<<< HEAD
  - **CUMULUS-2302**
    - Added translatePostgresCollectionToApiCollection method to
      `@cumulus/db/translate/collections`
    - Added `searchWithUpdatedAtRange` method to
      `@cumulus/db/models/collections`
   - **CUMULUS-2303**
=======
  - **CUMULUS-2303**
>>>>>>> 6f91a924
    - Add translatePostgresProviderToApiProvider method to `@cumulus/db/translate/providers`

### Changed

- Moved functions from `@cumulus/integration-tests` to `example/spec/helpers/workflowUtils`:
  - `startWorkflowExecution`
  - `startWorkflow`
  - `executeWorkflow`
  - `buildWorkflow`
  - `testWorkflow`
  - `buildAndExecuteWorkflow`
  - `buildAndStartWorkflow`
- `example/spec/helpers/workflowUtils.executeWorkflow` now uses
`waitForApiStatus` to ensure that the execution is `completed` or
`failed` before resolving
- `example/spec/helpers/testUtils.updateAndUploadTestFileToBucket`
now accepts an object of parameters rather than positional
arguments
- Removed PDR from the `payload` in the input payload test fixture for reconciliation report integration tests
- The following integration tests for PDR-based workflows were
updated to use randomized granule IDs:
  - `example/spec/parallel/ingest/ingestFromPdrSpec.js`
  - `example/spec/parallel/ingest/ingestFromPdrWithChildWorkflowMetaSpec.js`
  - `example/spec/parallel/ingest/ingestFromPdrWithExecutionNamePrefixSpec.js`
  - `example/spec/parallel/ingest/ingestPdrWithNodeNameSpec.js`
- Updated the `@cumulus/api-client/CumulusApiClientError` error class to include new properties that can be accessed directly on
the error object:
  - `statusCode` - The HTTP status code of the API response
  - `apiMessage` - The message from the API response
- Added `params.pRetryOptions` parameter to
`@cumulus/api-client/granules.deleteGranule` to control the retry
behavior
- `@cumulus/api-client/granules.getGranule` now returns the granule record from the GET `/granules/<granuleId>` endpoint, not the raw endpoint response

- **CUMULUS-2311** - RDS Migration Epic Phase 2
  - **CUMULUS-2302**
    - Update API collection GET endpoint to read individual provider records from
      PostgreSQL database instead of DynamoDB
    - Update sf-scheduler lambda to utilize API endpoint to get provider record
      from database via Private API lambda
    - Update API granule `reingest` endpoint to read collection from PostgreSQL
      database instead of DynamoDB
    - Update internal-reconciliation report to base report Collection comparison
      on PostgreSQL instead of DynamoDB
    - Moved createGranuleAndFiles `@cumulus/api` unit helper from `./lib` to
      `.test/helpers`
  - **CUMULUS-2208**
    - Moved all `@cumulus/api/es/*` code to new `@cumulus/es-client` package
    - Updated logic for collections API POST/PUT/DELETE to create/update/delete records directly in Elasticsearch in parallel with updates to DynamoDb/PostgreSQL
    - Updated logic for rules API POST/PUT/DELETE to create/update/delete records directly in Elasticsearch in parallel with updates to DynamoDb/PostgreSQL
    - Updated logic for providers API POST/PUT/DELETE to create/update/delete records directly in Elasticsearch in parallel with updates to DynamoDb/PostgreSQL
    - Updated logic for PDRs API DELETE to delete records directly in Elasticsearch in parallel with deletes to DynamoDB/PostgreSQL
    - All async operations are now written directly to Elasticsearch in parallel with DynamoDB/PostgreSQL
    - Updated logic for async operation API DELETE to delete records directly in Elasticsearch in parallel with deletes to DynamoDB/PostgreSQL
  - **CUMULUS-2306**
    - Updated API local serve (`api/bin/serve.js`) setup code to add cleanup/executions
    related records
    - Updated @cumulus/db/models/granules-executions to add a delete method in
      support of local cleanup
    - Add spec/helpers/apiUtils/waitForApiStatus integration helper to retry API
      record retrievals on status in lieu of using `waitForModelStatus`
    - Updated API execution GET endpoint to read individual execution records
      from PostgreSQL database instead of DynamoDB
    - Updated API execution-status endpoint to read execution records from
      PostgreSQL database instead of DynamoDB
  - **CUMULUS-2303**
    - Update API provider GET endpoint to read individual provider records from
      PostgreSQL database instead of DynamoDB
    - Update sf-scheduler lambda to utilize API endpoint to get provider record
      from database via Private API lambda

- **CUMULUS-2532**
  - Changed integration tests to use `api-client/granules` functions as opposed
    to `granulesApi` from `@cumulus/integration-tests`.

### Fixed

- **CUMULUS-2568**
  - Update reconciliation report integration test to have better cleanup/failure
    behavior
- **CUMULUS-2520**
  - Fixed error that prevented `/elasticsearch/index-from-database` from starting.
- **CUMULUS-2532**
  - Fixed integration tests to have granule deletion occur before provider and
    collection deletion in test cleanup.
- **CUMULUS-2558**
  - Fixed issue where executions original_payload would not be retained on successful execution
- Fixed `@cumulus/api-client/pdrs.getPdr` to request correct
endpoint for returning a PDR from the API

### Removed

- **CUMULUS-2311** - RDS Migration Epic Phase 2
  - **CUMULUS-2208**
    - Removed trigger for `dbIndexer` Lambda for DynamoDB tables:
      - `<prefix>-AsyncOperationsTable`
      - `<prefix>-CollectionsTable`
      - `<prefix>-PdrsTable`
      - `<prefix>-ProvidersTable`
      - `<prefix>-RulesTable`

## [v9.1.0] 2021-06-03

### BREAKING CHANGES
- **CUMULUS-2434**
  - To use the updated `update-granules-cmr-metadata-file-links` task, the
    granule  UMM-G metadata should have version 1.6.2 or later, since CMR s3
    link type 'GET DATA VIA DIRECT ACCESS' is not valid until UMM-G version
    [1.6.2](https://cdn.earthdata.nasa.gov/umm/granule/v1.6.2/umm-g-json-schema.json)
- **CUMULUS-2488**
  - Removed all EMS reporting including lambdas, endpoints, params, etc as all
    reporting is now handled through Cloud Metrics
- **CUMULUS-2472**
  - Moved existing `EarthdataLoginClient` to
    `@cumulus/oauth-client/EarthdataLoginClient` and updated all references in
    Cumulus Core.
  - Rename `EarthdataLoginClient` property from `earthdataLoginUrl` to
    `loginUrl for consistency with new OAuth clients. See example in
    [oauth-client
    README](https://github.com/nasa/cumulus/blob/master/packages/oauth-client/README.md)

### Added

- **HYRAX-439** - Corrected README.md according to a new Hyrax URL format.
- **CUMULUS-2354**
  - Adds configuration options to allow `/s3credentials` endpoint to distribute
    same-region read-only tokens based on a user's CMR ACLs.
  - Configures the example deployment to enable this feature.
- **CUMULUS-2442**
  - Adds option to generate cloudfront URL to lzards-backup task. This will require a few new task config options that have been documented in the [task README](https://github.com/nasa/cumulus/blob/master/tasks/lzards-backup/README.md).
- **CUMULUS-2470**
  - Added `/s3credentials` endpoint for distribution API
- **CUMULUS-2471**
  - Add `/s3credentialsREADME` endpoint to distribution API
- **CUMULUS-2473**
  - Updated `tf-modules/cumulus_distribution` module to take earthdata or cognito credentials
  - Configured `example/cumulus-tf/cumulus_distribution.tf` to use CSDAP credentials
- **CUMULUS-2474**
  - Add `S3ObjectStore` to `aws-client`. This class allows for interaction with the S3 object store.
  - Add `object-store` package which contains abstracted object store functions for working with various cloud providers
- **CUMULUS-2477**
  - Added `/`, `/login` and `/logout` endpoints to cumulus distribution api
- **CUMULUS-2479**
  - Adds /version endpoint to distribution API
- **CUMULUS-2497**
  - Created `isISOFile()` to check if a CMR file is a CMR ISO file.
- **CUMULUS-2371**
  - Added helpers to `@cumulus/ingest/sqs`:
    - `archiveSqsMessageToS3` - archives an incoming SQS message to S3
    - `deleteArchivedMessageFromS3` - deletes a processed SQS message from S3
  - Added call to `archiveSqsMessageToS3` to `sqs-message-consumer` which
    archives all incoming SQS messages to S3.
  - Added call to `deleteArchivedMessageFrom` to `sqs-message-remover` which
    deletes archived SQS message from S3 once it has been processed.

### Changed

- **[PR2224](https://github.com/nasa/cumulus/pull/2244)**
  - Changed timeout on `sfEventSqsToDbRecords` Lambda to 60 seconds to match
    timeout for Knex library to acquire dataase connections
- **CUMULUS-2517**
  - Updated postgres-migration-count-tool default concurrency to '1'
- **CUMULUS-2489**
  - Updated docs for Terraform references in FAQs, glossary, and in Deployment sections
- **CUMULUS-2434**
  - Updated `@cumulus/cmrjs` `updateCMRMetadata` and related functions to add
    both HTTPS URLS and S3 URIs to CMR metadata.
  - Updated `update-granules-cmr-metadata-file-links` task to add both HTTPS
    URLs and S3 URIs to the OnlineAccessURLs field of CMR metadata. The task
    configuration parameter `cmrGranuleUrlType` now has default value `both`.
  - To use the updated `update-granules-cmr-metadata-file-links` task, the
    granule UMM-G metadata should have version 1.6.2 or later, since CMR s3 link
    type 'GET DATA VIA DIRECT ACCESS' is not valid until UMM-G version
    [1.6.2](https://cdn.earthdata.nasa.gov/umm/granule/v1.6.2/umm-g-json-schema.json)
- **CUMULUS-2472**
  - Renamed `@cumulus/earthdata-login-client` to more generic
    `@cumulus/oauth-client` as a parnt  class for new OAuth clients.
  - Added `@cumulus/oauth-client/CognitoClient` to interface with AWS cognito login service.
- **CUMULUS-2497**
  - Changed the `@cumulus/cmrjs` package:
    - Updated `@cumulus/cmrjs/cmr-utils.getGranuleTemporalInfo()` so it now
      returns temporal info for CMR ISO 19115 SMAP XML files.
    - Updated `@cumulus/cmrjs/cmr-utils.isCmrFilename()` to include
      `isISOFile()`.

### Fixed

- **CUMULUS-2519**
  - Update @cumulus/integration-tests.buildWorkflow to fail if provider/collection API response is not successful
- **CUMULUS-2518**
  - Update sf-event-sqs-to-db-records to not throw if a collection is not
    defined on a payload that has no granules/an empty granule payload object
- **CUMULUS-2512**
  - Updated ingest package S3 provider client to take additional parameter
    `remoteAltBucket` on `download` method to allow for per-file override of
    provider bucket for checksum
  - Updated @cumulus/ingest.fetchTextFile's signature to be parameterized and
    added `remoteAltBucket`to allow for an override of the passed in provider
    bucket for the source file
  - Update "eslint-plugin-import" to be pinned to 2.22.1
- **CUMULUS-2520**
  - Fixed error that prevented `/elasticsearch/index-from-database` from starting.
- **[2231](https://github.com/nasa/cumulus/issues/2231)**
  - Fixes broken relative path links in `docs/README.md`

### Removed

- **CUMULUS-2502**
  - Removed outdated documenation regarding Kibana index patterns for metrics.

## [v9.0.1] 2021-05-07

### Migration Steps

Please review the migration steps for 9.0.0 as this release is only a patch to
correct a failure in our build script and push out corrected release artifacts. The previous migration steps still apply.

### Changed

- Corrected `@cumulus/db` configuration to correctly build package.

## [v9.0.0] 2021-05-03

### Migration steps

- This release of Cumulus enables integration with a PostgreSQL database for archiving Cumulus data. There are several upgrade steps involved, **some of which need to be done before redeploying Cumulus**. See the [documentation on upgrading to the RDS release](https://nasa.github.io/cumulus/docs/upgrade-notes/upgrade-rds).

### BREAKING CHANGES

- **CUMULUS-2185** - RDS Migration Epic
  - **CUMULUS-2191**
    - Removed the following from the `@cumulus/api/models.asyncOperation` class in
      favor of the added `@cumulus/async-operations` module:
      - `start`
      - `startAsyncOperations`
  - **CUMULUS-2187**
    - The `async-operations` endpoint will now omit `output` instead of
      returning `none` when the operation did not return output.
  - **CUMULUS-2309**
    - Removed `@cumulus/api/models/granule.unpublishAndDeleteGranule` in favor
      of `@cumulus/api/lib/granule-remove-from-cmr.unpublishGranule` and
      `@cumulus/api/lib/granule-delete.deleteGranuleAndFiles`.
  - **CUMULUS-2385**
    - Updated `sf-event-sqs-to-db-records` to write a granule's files to
      PostgreSQL only after the workflow has exited the `Running` status.
      Please note that any workflow that uses `sf_sqs_report_task` for
      mid-workflow updates will be impacted.
    - Changed PostgreSQL `file` schema and TypeScript type definition to require
      `bucket` and `key` fields.
    - Updated granule/file write logic to mark a granule's status as "failed"
  - **CUMULUS-2455**
    - API `move granule` endpoint now moves granule files on a per-file basis
    - API `move granule` endpoint on granule file move failure will retain the
      file at it's original location, but continue to move any other granule
      files.
    - Removed the `move` method from the `@cumulus/api/models.granule` class.
      logic is now handled in `@cumulus/api/endpoints/granules` and is
      accessible via the Core API.

### Added

- **CUMULUS-2185** - RDS Migration Epic
  - **CUMULUS-2130**
    - Added postgres-migration-count-tool lambda/ECS task to allow for
      evaluation of database state
    - Added /migrationCounts api endpoint that allows running of the
      postgres-migration-count-tool as an asyncOperation
  - **CUMULUS-2394**
    - Updated PDR and Granule writes to check the step function
      workflow_start_time against the createdAt field for each record to ensure
      old records do not overwrite newer ones for legacy Dynamo and PostgreSQL
      writes
  - **CUMULUS-2188**
    - Added `data-migration2` Lambda to be run after `data-migration1`
    - Added logic to `data-migration2` Lambda for migrating execution records
      from DynamoDB to PostgreSQL
  - **CUMULUS-2191**
    - Added `@cumulus/async-operations` to core packages, exposing
      `startAsyncOperation` which will handle starting an async operation and
      adding an entry to both PostgreSQL and DynamoDb
  - **CUMULUS-2127**
    - Add schema migration for `collections` table
  - **CUMULUS-2129**
    - Added logic to `data-migration1` Lambda for migrating collection records
      from Dynamo to PostgreSQL
  - **CUMULUS-2157**
    - Add schema migration for `providers` table
    - Added logic to `data-migration1` Lambda for migrating provider records
      from Dynamo to PostgreSQL
  - **CUMULUS-2187**
    - Added logic to `data-migration1` Lambda for migrating async operation
      records from Dynamo to PostgreSQL
  - **CUMULUS-2198**
    - Added logic to `data-migration1` Lambda for migrating rule records from
      DynamoDB to PostgreSQL
  - **CUMULUS-2182**
    - Add schema migration for PDRs table
  - **CUMULUS-2230**
    - Add schema migration for `rules` table
  - **CUMULUS-2183**
    - Add schema migration for `asyncOperations` table
  - **CUMULUS-2184**
    - Add schema migration for `executions` table
  - **CUMULUS-2257**
    - Updated PostgreSQL table and column names to snake_case
    - Added `translateApiAsyncOperationToPostgresAsyncOperation` function to `@cumulus/db`
  - **CUMULUS-2186**
    - Added logic to `data-migration2` Lambda for migrating PDR records from
      DynamoDB to PostgreSQL
  - **CUMULUS-2235**
    - Added initial ingest load spec test/utility
  - **CUMULUS-2167**
    - Added logic to `data-migration2` Lambda for migrating Granule records from
      DynamoDB to PostgreSQL and parse Granule records to store File records in
      RDS.
  - **CUMULUS-2367**
    - Added `granules_executions` table to PostgreSQL schema to allow for a
      many-to-many relationship between granules and executions
      - The table refers to granule and execution records using foreign keys
        defined with ON CASCADE DELETE, which means that any time a granule or
        execution record is deleted, all of the records in the
        `granules_executions` table referring to that record will also be
        deleted.
    - Added `upsertGranuleWithExecutionJoinRecord` helper to `@cumulus/db` to
      allow for upserting a granule record and its corresponding
      `granules_execution` record
  - **CUMULUS-2128**
    - Added helper functions:
      - `@cumulus/db/translate/file/translateApiFiletoPostgresFile`
      - `@cumulus/db/translate/file/translateApiGranuletoPostgresGranule`
      - `@cumulus/message/Providers/getMessageProvider`
  - **CUMULUS-2190**
    - Added helper functions:
      - `@cumulus/message/Executions/getMessageExecutionOriginalPayload`
      - `@cumulus/message/Executions/getMessageExecutionFinalPayload`
      - `@cumulus/message/workflows/getMessageWorkflowTasks`
      - `@cumulus/message/workflows/getMessageWorkflowStartTime`
      - `@cumulus/message/workflows/getMessageWorkflowStopTime`
      - `@cumulus/message/workflows/getMessageWorkflowName`
  - **CUMULUS-2192**
    - Added helper functions:
      - `@cumulus/message/PDRs/getMessagePdrRunningExecutions`
      - `@cumulus/message/PDRs/getMessagePdrCompletedExecutions`
      - `@cumulus/message/PDRs/getMessagePdrFailedExecutions`
      - `@cumulus/message/PDRs/getMessagePdrStats`
      - `@cumulus/message/PDRs/getPdrPercentCompletion`
      - `@cumulus/message/workflows/getWorkflowDuration`
  - **CUMULUS-2199**
    - Added `translateApiRuleToPostgresRule` to `@cumulus/db` to translate API
      Rule to conform to Postgres Rule definition.
  - **CUMUlUS-2128**
    - Added "upsert" logic to the `sfEventSqsToDbRecords` Lambda for granule and
      file writes to the core PostgreSQL database
  - **CUMULUS-2199**
    - Updated Rules endpoint to write rules to core PostgreSQL database in
      addition to DynamoDB and to delete rules from the PostgreSQL database in
      addition to DynamoDB.
    - Updated `create` in Rules Model to take in optional `createdAt` parameter
      which sets the value of createdAt if not specified during function call.
  - **CUMULUS-2189**
    - Updated Provider endpoint logic to write providers in parallel to Core
      PostgreSQL database
    - Update integration tests to utilize API calls instead of direct
      api/model/Provider calls
  - **CUMULUS-2191**
    - Updated cumuluss/async-operation task to write async-operations to the
      PostgreSQL database.
  - **CUMULUS-2228**
    - Added logic to the `sfEventSqsToDbRecords` Lambda to write execution, PDR,
      and granule records to the core PostgreSQL database in parallel with
      writes to DynamoDB
  - **CUMUlUS-2190**
    - Added "upsert" logic to the `sfEventSqsToDbRecords` Lambda for PDR writes
      to the core PostgreSQL database
  - **CUMUlUS-2192**
    - Added "upsert" logic to the `sfEventSqsToDbRecords` Lambda for execution
      writes to the core PostgreSQL database
  - **CUMULUS-2187**
    - The `async-operations` endpoint will now omit `output` instead of
      returning `none` when the operation did not return output.
  - **CUMULUS-2167**
    - Change PostgreSQL schema definition for `files` to remove `filename` and
      `name` and only support `file_name`.
    - Change PostgreSQL schema definition for `files` to remove `size` to only
      support `file_size`.
    - Change `PostgresFile` to remove duplicate fields `filename` and `name` and
      rename `size` to `file_size`.
  - **CUMULUS-2266**
    - Change `sf-event-sqs-to-db-records` behavior to discard and not throw an
      error on an out-of-order/delayed message so as not to have it be sent to
      the DLQ.
  - **CUMULUS-2305**
    - Changed `DELETE /pdrs/{pdrname}` API behavior to also delete record from
      PostgreSQL database.
  - **CUMULUS-2309**
    - Changed `DELETE /granules/{granuleName}` API behavior to also delete
      record from PostgreSQL database.
    - Changed `Bulk operation BULK_GRANULE_DELETE` API behavior to also delete
      records from PostgreSQL database.
  - **CUMULUS-2367**
    - Updated `granule_cumulus_id` foreign key to granule in PostgreSQL `files`
      table to use a CASCADE delete, so records in the files table are
      automatically deleted by the database when the corresponding granule is
      deleted.
  - **CUMULUS-2407**
    - Updated data-migration1 and data-migration2 Lambdas to use UPSERT instead
      of UPDATE when migrating dynamoDB records to PostgreSQL.
    - Changed data-migration1 and data-migration2 logic to only update already
      migrated records if the incoming record update has a newer timestamp
  - **CUMULUS-2329**
    - Add `write-db-dlq-records-to-s3` lambda.
    - Add terraform config to automatically write db records DLQ messages to an
      s3 archive on the system bucket.
    - Add unit tests and a component spec test for the above.
  - **CUMULUS-2380**
    - Add `process-dead-letter-archive` lambda to pick up and process dead letters in the S3 system bucket dead letter archive.
    - Add `/deadLetterArchive/recoverCumulusMessages` endpoint to trigger an async operation to leverage this capability on demand.
    - Add unit tests and integration test for all of the above.
  - **CUMULUS-2406**
    - Updated parallel write logic to ensure that updatedAt/updated_at
      timestamps are the same in Dynamo/PG on record write for the following
      data types:
      - async operations
      - granules
      - executions
      - PDRs
  - **CUMULUS-2446**
    - Remove schema validation check against DynamoDB table for collections when
      migrating records from DynamoDB to core PostgreSQL database.
  - **CUMULUS-2447**
    - Changed `translateApiAsyncOperationToPostgresAsyncOperation` to call
      `JSON.stringify` and then `JSON.parse` on output.
  - **CUMULUS-2313**
    - Added `postgres-migration-async-operation` lambda to start an ECS task to
      run a the `data-migration2` lambda.
    - Updated `async_operations` table to include `Data Migration 2` as a new
      `operation_type`.
    - Updated `cumulus-tf/variables.tf` to include `optional_dynamo_tables` that
      will be merged with `dynamo_tables`.
  - **CUMULUS-2451**
    - Added summary type file `packages/db/src/types/summary.ts` with
      `MigrationSummary` and `DataMigration1` and `DataMigration2` types.
    - Updated `data-migration1` and `data-migration2` lambdas to return
      `MigrationSummary` objects.
    - Added logging for every batch of 100 records processed for executions,
      granules and files, and PDRs.
    - Removed `RecordAlreadyMigrated` logs in `data-migration1` and
      `data-migration2`
  - **CUMULUS-2452**
    - Added support for only migrating certain granules by specifying the
      `granuleSearchParams.granuleId` or `granuleSearchParams.collectionId`
      properties in the payload for the
      `<prefix>-postgres-migration-async-operation` Lambda
    - Added support for only running certain migrations for data-migration2 by
      specifying the `migrationsList` property in the payload for the
      `<prefix>-postgres-migration-async-operation` Lambda
  - **CUMULUS-2453**
    - Created `storeErrors` function which stores errors in system bucket.
    - Updated `executions` and `granulesAndFiles` data migrations to call `storeErrors` to store migration errors.
    - Added `system_bucket` variable to `data-migration2`.
  - **CUMULUS-2455**
    - Move granules API endpoint records move updates for migrated granule files
      if writing any of the granule files fails.
  - **CUMULUS-2468**
    - Added support for doing [DynamoDB parallel scanning](https://docs.aws.amazon.com/amazondynamodb/latest/developerguide/Scan.html#Scan.ParallelScan) for `executions` and `granules` migrations to improve performance. The behavior of the parallel scanning and writes can be controlled via the following properties on the event input to the `<prefix>-postgres-migration-async-operation` Lambda:
      - `granuleMigrationParams.parallelScanSegments`: How many segments to divide your granules DynamoDB table into for parallel scanning
      - `granuleMigrationParams.parallelScanLimit`: The maximum number of granule records to evaluate for each parallel scanning segment of the DynamoDB table
      - `granuleMigrationParams.writeConcurrency`: The maximum number of concurrent granule/file writes to perform to the PostgreSQL database across all DynamoDB segments
      - `executionMigrationParams.parallelScanSegments`: How many segments to divide your executions DynamoDB table into for parallel scanning
      - `executionMigrationParams.parallelScanLimit`: The maximum number of execution records to evaluate for each parallel scanning segment of the DynamoDB table
      - `executionMigrationParams.writeConcurrency`: The maximum number of concurrent execution writes to perform to the PostgreSQL database across all DynamoDB segments
  - **CUMULUS-2468** - Added `@cumulus/aws-client/DynamoDb.parallelScan` helper to perform [parallel scanning on DynamoDb tables](https://docs.aws.amazon.com/amazondynamodb/latest/developerguide/Scan.html#Scan.ParallelScan)
  - **CUMULUS-2507**
    - Updated granule record write logic to set granule status to `failed` in both Postgres and DynamoDB if any/all of its files fail to write to the database.

### Deprecated

- **CUMULUS-2185** - RDS Migration Epic
  - **CUMULUS-2455**
    - `@cumulus/ingest/moveGranuleFiles`

## [v8.1.0] 2021-04-29

### Added

- **CUMULUS-2348**
  - The `@cumulus/api` `/granules` and `/granules/{granuleId}` endpoints now take `getRecoveryStatus` parameter
  to include recoveryStatus in result granule(s)
  - The `@cumulus/api-client.granules.getGranule` function takes a `query` parameter which can be used to
  request additional granule information.
  - Published `@cumulus/api@7.2.1-alpha.0` for dashboard testing
- **CUMULUS-2469**
  - Added `tf-modules/cumulus_distribution` module to standup a skeleton
    distribution api

## [v8.0.0] 2021-04-08

### BREAKING CHANGES

- **CUMULUS-2428**
  - Changed `/granules/bulk` to use `queueUrl` property instead of a `queueName` property for setting the queue to use for scheduling bulk granule workflows

### Notable changes

- Bulk granule operations endpoint now supports setting a custom queue for scheduling workflows via the `queueUrl` property in the request body. If provided, this value should be the full URL for an SQS queue.

### Added

- **CUMULUS-2374**
  - Add cookbok entry for queueing PostToCmr step
  - Add example workflow to go with cookbook
- **CUMULUS-2421**
  - Added **experimental** `ecs_include_docker_cleanup_cronjob` boolean variable to the Cumulus module to enable cron job to clean up docker root storage blocks in ECS cluster template for non-`device-mapper` storage drivers. Default value is `false`. This fulfills a specific user support request. This feature is otherwise untested and will remain so until we can iterate with a better, more general-purpose solution. Use of this feature is **NOT** recommended unless you are certain you need it.

- **CUMULUS-1808**
  - Add additional error messaging in `deleteSnsTrigger` to give users more context about where to look to resolve ResourceNotFound error when disabling or deleting a rule.

### Fixed

- **CUMULUS-2281**
  - Changed discover-granules task to write discovered granules directly to
    logger, instead of via environment variable. This fixes a problem where a
    large number of found granules prevents this lambda from running as an
    activity with an E2BIG error.

## [v7.2.0] 2021-03-23

### Added

- **CUMULUS-2346**
  - Added orca API endpoint to `@cumulus/api` to get recovery status
  - Add `CopyToGlacier` step to [example IngestAndPublishGranuleWithOrca workflow](https://github.com/nasa/cumulus/blob/master/example/cumulus-tf/ingest_and_publish_granule_with_orca_workflow.tf)

### Changed

- **HYRAX-357**
  - Format of NGAP OPeNDAP URL changed and by default now is referring to concept id and optionally can include short name and version of collection.
  - `addShortnameAndVersionIdToConceptId` field has been added to the config inputs of the `hyrax-metadata-updates` task

## [v7.1.0] 2021-03-12

### Notable changes

- `sync-granule` task will now properly handle syncing 0 byte files to S3
- SQS/Kinesis rules now support scheduling workflows to a custom queue via the `rule.queueUrl` property. If provided, this value should be the full URL for an SQS queue.

### Added

- `tf-modules/cumulus` module now supports a `cmr_custom_host` variable that can
  be used to set to an arbitray  host for making CMR requests (e.g.
  `https://custom-cmr-host.com`).
- Added `buckets` variable to `tf-modules/archive`
- **CUMULUS-2345**
  - Deploy ORCA with Cumulus, see `example/cumulus-tf/orca.tf` and `example/cumulus-tf/terraform.tfvars.example`
  - Add `CopyToGlacier` step to [example IngestAndPublishGranule workflow](https://github.com/nasa/cumulus/blob/master/example/cumulus-tf/ingest_and_publish_granule_workflow.asl.json)
- **CUMULUS-2424**
  - Added `childWorkflowMeta` to `queue-pdrs` config. An object passed to this config value will be merged into a child workflow message's `meta` object. For an example of how this can be used, see `example/cumulus-tf/discover_and_queue_pdrs_with_child_workflow_meta_workflow.asl.json`.
- **CUMULUS-2427**
  - Added support for using a custom queue with SQS and Kinesis rules. Whatever queue URL is set on the `rule.queueUrl` property will be used to schedule workflows for that rule. This change allows SQS/Kinesis rules to use [any throttled queues defined for a deployment](https://nasa.github.io/cumulus/docs/data-cookbooks/throttling-queued-executions).

### Fixed

- **CUMULUS-2394**
  - Updated PDR and Granule writes to check the step function `workflow_start_time` against
      the `createdAt` field  for each record to ensure old records do not
      overwrite newer ones

### Changed

- `<prefix>-lambda-api-gateway` IAM role used by API Gateway Lambda now
  supports accessing all buckets defined in your `buckets` variable except
  "internal" buckets
- Updated the default scroll duration used in ESScrollSearch and part of the
  reconcilation report functions as a result of testing and seeing timeouts
  at its current value of 2min.
- **CUMULUS-2355**
  - Added logic to disable `/s3Credentials` endpoint based upon value for
    environment variable `DISABLE_S3_CREDENTIALS`. If set to "true", the
    endpoint will not dispense S3 credentials and instead return a message
    indicating that the endpoint has been disabled.
- **CUMULUS-2397**
  - Updated `/elasticsearch` endpoint's `reindex` function to prevent
    reindexing when source and destination indices are the same.
- **CUMULUS-2420**
  - Updated test function `waitForAsyncOperationStatus` to take a retryObject
    and use exponential backoff.  Increased the total test duration for both
    AsycOperation specs and the ReconciliationReports tests.
  - Updated the default scroll duration used in ESScrollSearch and part of the
    reconcilation report functions as a result of testing and seeing timeouts
    at its current value of 2min.
- **CUMULUS-2427**
  - Removed `queueUrl` from the parameters object for `@cumulus/message/Build.buildQueueMessageFromTemplate`
  - Removed `queueUrl` from the parameters object for `@cumulus/message/Build.buildCumulusMeta`

### Fixed

- Fixed issue in `@cumulus/ingest/S3ProviderClient.sync()` preventing 0 byte files from being synced to S3.

### Removed

- Removed variables from `tf-modules/archive`:
  - `private_buckets`
  - `protected_buckets`
  - `public_buckets`

## [v7.0.0] 2021-02-22

### BREAKING CHANGES

- **CUMULUS-2362** - Endpoints for the logs (/logs) will now throw an error unless Metrics is set up

### Added

- **CUMULUS-2345**
  - Deploy ORCA with Cumulus, see `example/cumulus-tf/orca.tf` and `example/cumulus-tf/terraform.tfvars.example`
  - Add `CopyToGlacier` step to [example IngestAndPublishGranule workflow](https://github.com/nasa/cumulus/blob/master/example/cumulus-tf/ingest_and_publish_granule_workflow.asl.json)
- **CUMULUS-2376**
  - Added `cmrRevisionId` as an optional parameter to `post-to-cmr` that will be used when publishing metadata to CMR.
- **CUMULUS-2412**
  - Adds function `getCollectionsByShortNameAndVersion` to @cumulus/cmrjs that performs a compound query to CMR to retrieve collection information on a list of collections. This replaces a series of calls to the CMR for each collection with a single call on the `/collections` endpoint and should improve performance when CMR return times are increased.

### Changed

- **CUMULUS-2362**
  - Logs endpoints only work with Metrics set up
- **CUMULUS-2376**
  - Updated `publishUMMGJSON2CMR` to take in an optional `revisionId` parameter.
  - Updated `publishUMMGJSON2CMR` to throw an error if optional `revisionId` does not match resulting revision ID.
  - Updated `publishECHO10XML2CMR` to take in an optional `revisionId` parameter.
  - Updated `publishECHO10XML2CMR` to throw an error if optional `revisionId` does not match resulting revision ID.
  - Updated `publish2CMR` to take in optional `cmrRevisionId`.
  - Updated `getWriteHeaders` to take in an optional CMR Revision ID.
  - Updated `ingestGranule` to take in an optional CMR Revision ID to pass to `getWriteHeaders`.
  - Updated `ingestUMMGranule` to take in an optional CMR Revision ID to pass to `getWriteHeaders`.
- **CUMULUS-2350**
  - Updates the examples on the `/s3credentialsREADME`, to include Python and
    JavaScript code demonstrating how to refrsh  the s3credential for
    programatic access.
- **CUMULUS-2383**
  - PostToCMR task will return CMRInternalError when a `500` status is returned from CMR

## [v6.0.0] 2021-02-16

### MIGRATION NOTES

- **CUMULUS-2255** - Cumulus has upgraded its supported version of Terraform
  from **0.12.12** to **0.13.6**. Please see the [instructions to upgrade your
  deployments](https://github.com/nasa/cumulus/blob/master/docs/upgrade-notes/upgrading-tf-version-0.13.6.md).

- **CUMULUS-2350**
  - If the  `/s3credentialsREADME`, does not appear to be working after
    deploymnt, [manual redeployment](https://docs.aws.amazon.com/apigateway/latest/developerguide/how-to-deploy-api-with-console.html)
    of the API-gateway stage may be necessary to finish the deployment.

### BREAKING CHANGES

- **CUMULUS-2255** - Cumulus has upgraded its supported version of Terraform from **0.12.12** to **0.13.6**.

### Added

- **CUMULUS-2291**
  - Add provider filter to Granule Inventory Report
- **CUMULUS-2300**
  - Added `childWorkflowMeta` to `queue-granules` config. Object passed to this
    value will be merged into a child workflow message's  `meta` object. For an
    example of how this can be used, see
    `example/cumulus-tf/discover_granules_workflow.asl.json`.
- **CUMULUS-2350**
  - Adds an unprotected endpoint, `/s3credentialsREADME`, to the
    s3-credentials-endpoint that displays  information on how to use the
    `/s3credentials` endpoint
- **CUMULUS-2368**
  - Add QueueWorkflow task
- **CUMULUS-2391**
  - Add reportToEms to collections.files file schema
- **CUMULUS-2395**
  - Add Core module parameter `ecs_custom_sg_ids` to Cumulus module to allow for
    custom security group mappings
- **CUMULUS-2402**
  - Officially expose `sftp()` for use in `@cumulus/sftp-client`

### Changed

- **CUMULUS-2323**
  - The sync granules task when used with the s3 provider now uses the
    `source_bucket` key in `granule.files` objects.  If incoming payloads using
    this task have a `source_bucket` value for a file using the s3 provider, the
    task will attempt to sync from the bucket defined in the file's
    `source_bucket` key instead of the `provider`.
    - Updated `S3ProviderClient.sync` to allow for an optional bucket parameter
      in support of the changed behavior.
  - Removed `addBucketToFile` and related code from sync-granules task

- **CUMULUS-2255**
  - Updated Terraform deployment code syntax for compatibility with version 0.13.6
- **CUMULUS-2321**
  - Updated API endpoint GET `/reconciliationReports/{name}` to return the
    pre-signe s3 URL in addition to report data

### Fixed

- Updated `hyrax-metadata-updates` task so the opendap url has Type 'USE SERVICE API'

- **CUMULUS-2310**
  - Use valid filename for reconciliation report
- **CUMULUS-2351**
  - Inventory report no longer includes the File/Granule relation object in the
    okCountByGranules key of a report.  The information is only included when a
    'Granule Not Found' report is run.

### Removed

- **CUMULUS-2364**
  - Remove the internal Cumulus logging lambda (log2elasticsearch)

## [v5.0.1] 2021-01-27

### Changed

- **CUMULUS-2344**
  - Elasticsearch API now allows you to reindex to an index that already exists
  - If using the Change Index operation and the new index doesn't exist, it will be created
  - Regarding instructions for CUMULUS-2020, you can now do a change index
    operation before a reindex operation. This will
    ensure that new data will end up in the new index while Elasticsearch is reindexing.

- **CUMULUS-2351**
  - Inventory report no longer includes the File/Granule relation object in the okCountByGranules key of a report. The information is only included when a 'Granule Not Found' report is run.

### Removed

- **CUMULUS-2367**
  - Removed `execution_cumulus_id` column from granules RDS schema and data type

## [v5.0.0] 2021-01-12

### BREAKING CHANGES

- **CUMULUS-2020**
  - Elasticsearch data mappings have been updated to improve search and the API
    has been update to reflect those changes. See Migration notes on how to
    update the Elasticsearch mappings.

### Migration notes

- **CUMULUS-2020**
  - Elasticsearch data mappings have been updated to improve search. For
    example, case insensitive searching will now work (e.g. 'MOD' and 'mod' will
    return the same granule results). To use the improved Elasticsearch queries,
    [reindex](https://nasa.github.io/cumulus-api/#reindex) to create a new index
    with the correct types. Then perform a [change
    index](https://nasa.github.io/cumulus-api/#change-index) operation to use
    the new index.
- **CUMULUS-2258**
  - Because the `egress_lambda_log_group` and
    `egress_lambda_log_subscription_filter` resource were removed from the
    `cumulus` module, new definitions for these resources must be added to
    `cumulus-tf/main.tf`. For reference on how to define these resources, see
    [`example/cumulus-tf/thin_egress_app.tf`](https://github.com/nasa/cumulus/blob/master/example/cumulus-tf/thin_egress_app.tf).
  - The `tea_stack_name` variable being passed into the `cumulus` module should be removed
- **CUMULUS-2344**
  - Regarding instructions for CUMULUS-2020, you can now do a change index operation before a reindex operation. This will
    ensure that new data will end up in the new index while Elasticsearch is reindexing.

### BREAKING CHANGES

- **CUMULUS-2020**
  - Elasticsearch data mappings have been updated to improve search and the API has been updated to reflect those changes. See Migration notes on how to update the Elasticsearch mappings.

### Added

- **CUMULUS-2318**
  - Added`async_operation_image` as `cumulus` module variable to allow for override of the async_operation container image.  Users can optionally specify a non-default docker image for use with Core async operations.
- **CUMULUS-2219**
  - Added `lzards-backup` Core task to facilitate making LZARDS backup requests in Cumulus ingest workflows
- **CUMULUS-2092**
  - Add documentation for Granule Not Found Reports
- **HYRAX-320**
  - `@cumulus/hyrax-metadata-updates`Add component URI encoding for entry title id and granule ur to allow for values with special characters in them. For example, EntryTitleId 'Sentinel-6A MF/Jason-CS L2 Advanced Microwave Radiometer (AMR-C) NRT Geophysical Parameters' Now, URLs generated from such values will be encoded correctly and parsable by HyraxInTheCloud
- **CUMULUS-1370**
  - Add documentation for Getting Started section including FAQs
- **CUMULUS-2092**
  - Add documentation for Granule Not Found Reports
- **CUMULUS-2219**
  - Added `lzards-backup` Core task to facilitate making LZARDS backup requests in Cumulus ingest workflows
- **CUMULUS-2280**
  - In local api, retry to create tables if they fail to ensure localstack has had time to start fully.
- **CUMULUS-2290**
  - Add `queryFields` to granule schema, and this allows workflow tasks to add queryable data to granule record. For reference on how to add data to `queryFields` field, see [`example/cumulus-tf/kinesis_trigger_test_workflow.tf`](https://github.com/nasa/cumulus/blob/master/example/cumulus-tf/kinesis_trigger_test_workflow.tf).
- **CUMULUS-2318**
  - Added`async_operation_image` as `cumulus` module variable to allow for override of the async_operation container image.  Users can optionally specify a non-default docker image for use with Core async operations.

### Changed

- **CUMULUS-2020**
  - Updated Elasticsearch mappings to support case-insensitive search
- **CUMULUS-2124**
  - cumulus-rds-tf terraform module now takes engine_version as an input variable.
- **CUMULUS-2279**
  - Changed the formatting of granule CMR links: instead of a link to the `/search/granules.json` endpoint, now it is a direct link to `/search/concepts/conceptid.format`
- **CUMULUS-2296**
  - Improved PDR spec compliance of `parse-pdr` by updating `@cumulus/pvl` to parse fields in a manner more consistent with the PDR ICD, with respect to numbers and dates. Anything not matching the ICD expectations, or incompatible with Javascript parsing, will be parsed as a string instead.
- **CUMULUS-2344**
  - Elasticsearch API now allows you to reindex to an index that already exists
  - If using the Change Index operation and the new index doesn't exist, it will be created

### Removed

- **CUMULUS-2258**
  - Removed `tea_stack_name` variable from `tf-modules/distribution/variables.tf` and `tf-modules/cumulus/variables.tf`
  - Removed `egress_lambda_log_group` and `egress_lambda_log_subscription_filter` resources from `tf-modules/distribution/main.tf`

## [v4.0.0] 2020-11-20

### Migration notes

- Update the name of your `cumulus_message_adapter_lambda_layer_arn` variable for the `cumulus` module to `cumulus_message_adapter_lambda_layer_version_arn`. The value of the variable should remain the same (a layer version ARN of a Lambda layer for the [`cumulus-message-adapter`](https://github.com/nasa/cumulus-message-adapter/).
- **CUMULUS-2138** - Update all workflows using the `MoveGranules` step to add `UpdateGranulesCmrMetadataFileLinksStep`that runs after it. See the example [`IngestAndPublishWorkflow`](https://github.com/nasa/cumulus/blob/master/example/cumulus-tf/ingest_and_publish_granule_workflow.asl.json) for reference.
- **CUMULUS-2251**
  - Because it has been removed from the `cumulus` module, a new resource definition for `egress_api_gateway_log_subscription_filter` must be added to `cumulus-tf/main.tf`. For reference on how to define this resource, see [`example/cumulus-tf/main.tf`](https://github.com/nasa/cumulus/blob/master/example/cumulus-tf/main.tf).

### Added

- **CUMULUS-2248**
  - Updates Integration Tests README to point to new fake provider template.
- **CUMULUS-2239**
  - Add resource declaration to create a VPC endpoint in tea-map-cache module if `deploy_to_ngap` is false.
- **CUMULUS-2063**
  - Adds a new, optional query parameter to the `/collections[&getMMT=true]` and `/collections/active[&getMMT=true]` endpoints. When a user provides a value of `true` for `getMMT` in the query parameters, the endpoint will search CMR and update each collection's results with new key `MMTLink` containing a link to the MMT (Metadata Management Tool) if a CMR collection id is found.
- **CUMULUS-2170**
  - Adds ability to filter granule inventory reports
- **CUMULUS-2211**
  - Adds `granules/bulkReingest` endpoint to `@cumulus/api`
- **CUMULUS-2251**
  - Adds `log_api_gateway_to_cloudwatch` variable to `example/cumulus-tf/variables.tf`.
  - Adds `log_api_gateway_to_cloudwatch` variable to `thin_egress_app` module definition.

### Changed

- **CUMULUS-2216**
  - `/collection` and `/collection/active` endpoints now return collections without granule aggregate statistics by default. The original behavior is preserved and can be found by including a query param of `includeStats=true` on the request to the endpoint.
  - The `es/collections` Collection class takes a new parameter includeStats. It no longer appends granule aggregate statistics to the returned results by default. One must set the new parameter to any non-false value.
- **CUMULUS-2201**
  - Update `dbIndexer` lambda to process requests in serial
  - Fixes ingestPdrWithNodeNameSpec parsePdr provider error
- **CUMULUS-2251**
  - Moves Egress Api Gateway Log Group Filter from `tf-modules/distribution/main.tf` to `example/cumulus-tf/main.tf`

### Fixed

- **CUMULUS-2251**
  - This fixes a deployment error caused by depending on the `thin_egress_app` module output for a resource count.

### Removed

- **CUMULUS-2251**
  - Removes `tea_api_egress_log_group` variable from `tf-modules/distribution/variables.tf` and `tf-modules/cumulus/variables.tf`.

### BREAKING CHANGES

- **CUMULUS-2138** - CMR metadata update behavior has been removed from the `move-granules` task into a
new `update-granules-cmr-metadata-file-links` task.
- **CUMULUS-2216**
  - `/collection` and `/collection/active` endpoints now return collections without granule aggregate statistics by default. The original behavior is preserved and can be found by including a query param of `includeStats=true` on the request to the endpoint.  This is likely to affect the dashboard only but included here for the change of behavior.
- **[1956](https://github.com/nasa/cumulus/issues/1956)**
  - Update the name of the `cumulus_message_adapter_lambda_layer_arn` output from the `cumulus-message-adapter` module to `cumulus_message_adapter_lambda_layer_version_arn`. The output value has changed from being the ARN of the Lambda layer **without a version** to the ARN of the Lambda layer **with a version**.
  - Update the variable name in the `cumulus` and `ingest` modules from `cumulus_message_adapter_lambda_layer_arn` to `cumulus_message_adapter_lambda_layer_version_arn`

## [v3.0.1] 2020-10-21

- **CUMULUS-2203**
  - Update Core tasks to use
    [cumulus-message-adapter-js](https://github.com/nasa/cumulus-message-adapter-js)
    v2.0.0 to resolve memory leak/lambda ENOMEM constant failure issue.   This
    issue caused lambdas to slowly use all memory in the run environment and
    prevented AWS from halting/restarting warmed instances when task code was
    throwing consistent errors under load.

- **CUMULUS-2232**
  - Updated versions for `ajv`, `lodash`, `googleapis`, `archiver`, and
    `@cumulus/aws-client` to remediate vulnerabilities found in SNYK scan.

### Fixed

- **CUMULUS-2233**
  - Fixes /s3credentials bug where the expiration time on the cookie was set to a time that is always expired, so authentication was never being recognized as complete by the API. Consequently, the user would end up in a redirect loop and requests to /s3credentials would never complete successfully. The bug was caused by the fact that the code setting the expiration time for the cookie was expecting a time value in milliseconds, but was receiving the expirationTime from the EarthdataLoginClient in seconds. This bug has been fixed by converting seconds into milliseconds. Unit tests were added to test that the expiration time has been converted to milliseconds and checking that the cookie's expiration time is greater than the current time.

## [v3.0.0] 2020-10-7

### MIGRATION STEPS

- **CUMULUS-2099**
  - All references to `meta.queues` in workflow configuration must be replaced with references to queue URLs from Terraform resources. See the updated [data cookbooks](https://nasa.github.io/cumulus/docs/data-cookbooks/about-cookbooks) or example [Discover Granules workflow configuration](https://github.com/nasa/cumulus/blob/master/example/cumulus-tf/discover_granules_workflow.asl.json).
  - The steps for configuring queued execution throttling have changed. See the [updated documentation](https://nasa.github.io/cumulus/docs/data-cookbooks/throttling-queued-executions).
  - In addition to the configuration for execution throttling, the internal mechanism for tracking executions by queue has changed. As a result, you should **disable any rules or workflows scheduling executions via a throttled queue** before upgrading. Otherwise, you may be at risk of having **twice as many executions** as are configured for the queue while the updated tracking is deployed. You can re-enable these rules/workflows once the upgrade is complete.

- **CUMULUS-2111**
  - **Before you re-deploy your `cumulus-tf` module**, note that the [`thin-egress-app`][thin-egress-app] is no longer deployed by default as part of the `cumulus` module, so you must add the TEA module to your deployment and manually modify your Terraform state **to avoid losing your API gateway and impacting any Cloudfront endpoints pointing to those gateways**. If you don't care about losing your API gateway and impacting Cloudfront endpoints, you can ignore the instructions for manually modifying state.

    1. Add the [`thin-egress-app`][thin-egress-app] module to your `cumulus-tf` deployment as shown in the [Cumulus example deployment](https://github.com/nasa/cumulus/tree/master/example/cumulus-tf/main.tf).

         - Note that the values for `tea_stack_name` variable to the `cumulus` module and the `stack_name` variable to the `thin_egress_app` module **must match**
         - Also, if you are specifying the `stage_name` variable to the `thin_egress_app` module, **the value of the `tea_api_gateway_stage` variable to the `cumulus` module must match it**

    2. **If you want to preserve your existing `thin-egress-app` API gateway and avoid having to update your Cloudfront endpoint for distribution, then you must follow these instructions**: <https://nasa.github.io/cumulus/docs/upgrade-notes/migrate_tea_standalone>. Otherwise, you can re-deploy as usual.

  - If you provide your own custom bucket map to TEA as a standalone module, **you must ensure that your custom bucket map includes mappings for the `protected` and `public` buckets specified in your `cumulus-tf/terraform.tfvars`, otherwise Cumulus may not be able to determine the correct distribution URL for ingested files and you may encounter errors**

- **CUMULUS-2197**
  - EMS resources are now optional, and `ems_deploy` is set to `false` by default, which will delete your EMS resources.
  - If you would like to keep any deployed EMS resources, add the `ems_deploy` variable set to `true` in your `cumulus-tf/terraform.tfvars`

### BREAKING CHANGES

- **CUMULUS-2200**
  - Changes return from 303 redirect to 200 success for `Granule Inventory`'s
    `/reconciliationReport` returns.  The user (dashboard) must read the value
    of `url` from the return to get the s3SignedURL and then download the report.
- **CUMULUS-2099**
  - `meta.queues` has been removed from Cumulus core workflow messages.
  - `@cumulus/sf-sqs-report` workflow task no longer reads the reporting queue URL from `input.meta.queues.reporting` on the incoming event. Instead, it requires that the queue URL be set as the `reporting_queue_url` environment variable on the deployed Lambda.
- **CUMULUS-2111**
  - The deployment of the `thin-egress-app` module has be removed from `tf-modules/distribution`, which is a part of the `tf-modules/cumulus` module. Thus, the `thin-egress-app` module is no longer deployed for you by default. See the migration steps for details about how to add deployment for the `thin-egress-app`.
- **CUMULUS-2141**
  - The `parse-pdr` task has been updated to respect the `NODE_NAME` property in
    a PDR's `FILE_GROUP`. If a `NODE_NAME` is present, the task will query the
    Cumulus API for a provider with that host. If a provider is found, the
    output granule from the task will contain a `provider` property containing
    that provider. If `NODE_NAME` is set but a provider with that host cannot be
    found in the API, or if multiple providers are found with that same host,
    the task will fail.
  - The `queue-granules` task has been updated to expect an optional
    `granule.provider` property on each granule. If present, the granule will be
    enqueued using that provider. If not present, the task's `config.provider`
    will be used instead.
- **CUMULUS-2197**
  - EMS resources are now optional and will not be deployed by default. See migration steps for information
    about how to deploy EMS resources.

#### CODE CHANGES

- The `@cumulus/api-client.providers.getProviders` function now takes a
  `queryStringParameters` parameter which can be used to filter the providers
  which are returned
- The `@cumulus/aws-client/S3.getS3ObjectReadStreamAsync` function has been
  removed. It read the entire S3 object into memory before returning a read
  stream, which could cause Lambdas to run out of memory. Use
  `@cumulus/aws-client/S3.getObjectReadStream` instead.
- The `@cumulus/ingest/util.lookupMimeType` function now returns `undefined`
  rather than `null` if the mime type could not be found.
- The `@cumulus/ingest/lock.removeLock` function now returns `undefined`
- The `@cumulus/ingest/granule.generateMoveFileParams` function now returns
  `source: undefined` and `target :undefined` on the response object if either could not be
  determined. Previously, `null` had been returned.
- The `@cumulus/ingest/recursion.recursion` function must now be imported using
  `const { recursion } = require('@cumulus/ingest/recursion');`
- The `@cumulus/ingest/granule.getRenamedS3File` function has been renamed to
  `listVersionedObjects`
- `@cumulus/common.http` has been removed
- `@cumulus/common/http.download` has been removed

### Added

- **CUMULUS-1855**
  - Fixed SyncGranule task to return an empty granules list when given an empty
    (or absent) granules list on input, rather than throwing an exception
- **CUMULUS-1955**
  - Added `@cumulus/aws-client/S3.getObject` to get an AWS S3 object
  - Added `@cumulus/aws-client/S3.waitForObject` to get an AWS S3 object,
    retrying, if necessary
- **CUMULUS-1961**
  - Adds `startTimestamp` and `endTimestamp` parameters to endpoint
    `reconcilationReports`.  Setting these values will filter the returned
    report to cumulus data that falls within the timestamps. It also causes the
    report to be one directional, meaning cumulus is only reconciled with CMR,
    but not the other direction. The Granules will be filtered by their
    `updatedAt` values. Collections are filtered by the updatedAt time of their
    granules, i.e. Collections with granules that are updatedAt a time between
    the time parameters will be returned in the reconciliation reports.
  - Adds `startTimestamp` and `endTimestamp` parameters to create-reconciliation-reports
    lambda function. If either of these params is passed in with a value that can be
    converted to a date object, the inter-platform comparison between Cumulus and CMR will
    be one way.  That is, collections, granules, and files will be filtered by time for
    those found in Cumulus and only those compared to the CMR holdings. For the moment
    there is not enough information to change the internal consistency check, and S3 vs
    Cumulus comparisons are unchanged by the timestamps.
- **CUMULUS-1962**
  - Adds `location` as parameter to `/reconciliationReports` endpoint. Options are `S3`
    resulting in a S3 vs. Cumulus database search or `CMR` resulting in CMR vs. Cumulus database search.
- **CUMULUS-1963**
  - Adds `granuleId` as input parameter to `/reconcilationReports`
    endpoint. Limits inputs parameters to either `collectionId` or `granuleId`
    and will fail to create the report if both are provided.  Adding granuleId
    will find collections in Cumulus by granuleId and compare those one way
    with those in CMR.
  - `/reconciliationReports` now validates any input json before starting the
    async operation and the lambda handler no longer validates input
    parameters.
- **CUMULUS-1964**
  - Reports can now be filtered on provider
- **CUMULUS-1965**
  - Adds `collectionId` parameter to the `/reconcilationReports`
    endpoint. Setting this value will limit the scope of the reconcilation
    report to only the input collectionId when comparing Cumulus and
    CMR. `collectionId` is provided an array of strings e.g. `[shortname___version, shortname2___version2]`
- **CUMULUS-2107**
  - Added a new task, `update-cmr-access-constraints`, that will set access constraints in CMR Metadata.
    Currently supports UMMG-JSON and Echo10XML, where it will configure `AccessConstraints` and
    `RestrictionFlag/RestrictionComment`, respectively.
  - Added an operator doc on how to configure and run the access constraint update workflow, which will update the metadata using the new task, and then publish the updated metadata to CMR.
  - Added an operator doc on bulk operations.
- **CUMULUS-2111**
  - Added variables to `cumulus` module:
    - `tea_api_egress_log_group`
    - `tea_external_api_endpoint`
    - `tea_internal_api_endpoint`
    - `tea_rest_api_id`
    - `tea_rest_api_root_resource_id`
    - `tea_stack_name`
  - Added variables to `distribution` module:
    - `tea_api_egress_log_group`
    - `tea_external_api_endpoint`
    - `tea_internal_api_endpoint`
    - `tea_rest_api_id`
    - `tea_rest_api_root_resource_id`
    - `tea_stack_name`
- **CUMULUS-2112**
  - Added `@cumulus/api/lambdas/internal-reconciliation-report`, so create-reconciliation-report
    lambda can create `Internal` reconciliation report
- **CUMULUS-2116**
  - Added `@cumulus/api/models/granule.unpublishAndDeleteGranule` which
  unpublishes a granule from CMR and deletes it from Cumulus, but does not
  update the record to `published: false` before deletion
- **CUMULUS-2113**
  - Added Granule not found report to reports endpoint
  - Update reports to return breakdown by Granule of files both in DynamoDB and S3
- **CUMULUS-2123**
  - Added `cumulus-rds-tf` DB cluster module to `tf-modules` that adds a
    severless RDS Aurora/ PostgreSQL  database cluster to meet the PostgreSQL
    requirements for future releases.
  - Updated the default Cumulus module to take the following new required variables:
    - rds_user_access_secret_arn:
      AWS Secrets Manager secret ARN containing a JSON string of DB credentials
      (containing at least host, password, port as keys)
    - rds_security_group:
      RDS Security Group that provides connection access to the RDS cluster
  - Updated API lambdas and default ECS cluster to add them to the
    `rds_security_group` for database access
- **CUMULUS-2126**
  - The collections endpoint now writes to the RDS database
- **CUMULUS-2127**
  - Added migration to create collections relation for RDS database
- **CUMULUS-2129**
  - Added `data-migration1` Terraform module and Lambda to migrate data from Dynamo to RDS
    - Added support to Lambda for migrating collections data from Dynamo to RDS
- **CUMULUS-2155**
  - Added `rds_connection_heartbeat` to `cumulus` and `data-migration` tf
    modules.  If set to true, this diagnostic variable instructs Core's database
    code to fire off a connection 'heartbeat' query and log the timing/results
    for diagnostic purposes, and retry certain connection timeouts once.
    This option is disabled by default
- **CUMULUS-2156**
  - Support array inputs parameters for `Internal` reconciliation report
- **CUMULUS-2157**
  - Added support to `data-migration1` Lambda for migrating providers data from Dynamo to RDS
    - The migration process for providers will convert any credentials that are stored unencrypted or encrypted with an S3 keypair provider to be encrypted with a KMS key instead
- **CUMULUS-2161**
  - Rules now support an `executionNamePrefix` property. If set, any executions
    triggered as a result of that rule will use that prefix in the name of the
    execution.
  - The `QueueGranules` task now supports an `executionNamePrefix` property. Any
    executions queued by that task will use that prefix in the name of the
    execution. See the
    [example workflow](./example/cumulus-tf/discover_granules_with_execution_name_prefix_workflow.asl.json)
    for usage.
  - The `QueuePdrs` task now supports an `executionNamePrefix` config property.
    Any executions queued by that task will use that prefix in the name of the
    execution. See the
    [example workflow](./example/cumulus-tf/discover_and_queue_pdrs_with_execution_name_prefix_workflow.asl.json)
    for usage.
- **CUMULUS-2162**
  - Adds new report type to `/reconciliationReport` endpoint.  The new report
    is `Granule Inventory`. This report is a CSV file of all the granules in
    the Cumulus DB. This report will eventually replace the existing
    `granules-csv` endpoint which has been deprecated.
- **CUMULUS-2197**
  - Added `ems_deploy` variable to the `cumulus` module. This is set to false by default, except
    for our example deployment, where it is needed for integration tests.

### Changed

- Upgraded version of [TEA](https://github.com/asfadmin/thin-egress-app/) deployed with Cumulus to build 88.
- **CUMULUS-2107**
  - Updated the `applyWorkflow` functionality on the granules endpoint to take a `meta` property to pass into the workflow message.
  - Updated the `BULK_GRANULE` functionality on the granules endpoint to support the above `applyWorkflow` change.
- **CUMULUS-2111**
  - Changed `distribution_api_gateway_stage` variable for `cumulus` module to `tea_api_gateway_stage`
  - Changed `api_gateway_stage` variable for `distribution` module to `tea_api_gateway_stage`
- **CUMULUS-2224**
  - Updated `/reconciliationReport`'s file reconciliation to include `"EXTENDED METADATA"` as a valid CMR relatedUrls Type.

### Fixed

- **CUMULUS-2168**
  - Fixed issue where large number of documents (generally logs) in the
    `cumulus` elasticsearch index results in the collection granule stats
    queries failing for the collections list api endpoint
- **CUMULUS-1955**
  - Due to AWS's eventual consistency model, it was possible for PostToCMR to
    publish an earlier version of a CMR metadata file, rather than the latest
    version created in a workflow.  This fix guarantees that the latest version
    is published, as expected.
- **CUMULUS-1961**
  - Fixed `activeCollections` query only returning 10 results
- **CUMULUS-2201**
  - Fix Reconciliation Report integration test failures by waiting for collections appear
    in es list and ingesting a fake granule xml file to CMR
- **CUMULUS-2015**
  - Reduced concurrency of `QueueGranules` task. That task now has a
    `config.concurrency` option that defaults to `3`.
- **CUMULUS-2116**
  - Fixed a race condition with bulk granule delete causing deleted granules to still appear in Elasticsearch. Granules removed via bulk delete should now be removed from Elasticsearch.
- **CUMULUS-2163**
  - Remove the `public-read` ACL from the `move-granules` task
- **CUMULUS-2164**
  - Fix issue where `cumulus` index is recreated and attached to an alias if it has been previously deleted
- **CUMULUS-2195**
  - Fixed issue with redirect from `/token` not working when using a Cloudfront endpoint to access the Cumulus API with Launchpad authentication enabled. The redirect should now work properly whether you are using a plain API gateway URL or a Cloudfront endpoint pointing at an API gateway URL.
- **CUMULUS-2200**
  - Fixed issue where __in and __not queries were stripping spaces from values

### Deprecated

- **CUMULUS-1955**
  - `@cumulus/aws-client/S3.getS3Object()`
  - `@cumulus/message/Queue.getQueueNameByUrl()`
  - `@cumulus/message/Queue.getQueueName()`
- **CUMULUS-2162**
  - `@cumulus/api/endpoints/granules-csv/list()`

### Removed

- **CUMULUS-2111**
  - Removed `distribution_url` and `distribution_redirect_uri` outputs from the `cumulus` module
  - Removed variables from the `cumulus` module:
    - `distribution_url`
    - `log_api_gateway_to_cloudwatch`
    - `thin_egress_cookie_domain`
    - `thin_egress_domain_cert_arn`
    - `thin_egress_download_role_in_region_arn`
    - `thin_egress_jwt_algo`
    - `thin_egress_jwt_secret_name`
    - `thin_egress_lambda_code_dependency_archive_key`
    - `thin_egress_stack_name`
  - Removed outputs from the `distribution` module:
    - `distribution_url`
    - `internal_tea_api`
    - `rest_api_id`
    - `thin_egress_app_redirect_uri`
  - Removed variables from the `distribution` module:
    - `bucket_map_key`
    - `distribution_url`
    - `log_api_gateway_to_cloudwatch`
    - `thin_egress_cookie_domain`
    - `thin_egress_domain_cert_arn`
    - `thin_egress_download_role_in_region_arn`
    - `thin_egress_jwt_algo`
    - `thin_egress_jwt_secret_name`
    - `thin_egress_lambda_code_dependency_archive_key`
- **CUMULUS-2157**
  - Removed `providerSecretsMigration` and `verifyProviderSecretsMigration` lambdas
- Removed deprecated `@cumulus/sf-sns-report` task
- Removed code:
  - `@cumulus/aws-client/S3.calculateS3ObjectChecksum`
  - `@cumulus/aws-client/S3.getS3ObjectReadStream`
  - `@cumulus/cmrjs.getFullMetadata`
  - `@cumulus/cmrjs.getMetadata`
  - `@cumulus/common/util.isNil`
  - `@cumulus/common/util.isNull`
  - `@cumulus/common/util.isUndefined`
  - `@cumulus/common/util.lookupMimeType`
  - `@cumulus/common/util.mkdtempSync`
  - `@cumulus/common/util.negate`
  - `@cumulus/common/util.noop`
  - `@cumulus/common/util.omit`
  - `@cumulus/common/util.renameProperty`
  - `@cumulus/common/util.sleep`
  - `@cumulus/common/util.thread`
  - `@cumulus/ingest/granule.copyGranuleFile`
  - `@cumulus/ingest/granule.moveGranuleFile`
  - `@cumulus/integration-tests/api/rules.deleteRule`
  - `@cumulus/integration-tests/api/rules.getRule`
  - `@cumulus/integration-tests/api/rules.listRules`
  - `@cumulus/integration-tests/api/rules.postRule`
  - `@cumulus/integration-tests/api/rules.rerunRule`
  - `@cumulus/integration-tests/api/rules.updateRule`
  - `@cumulus/integration-tests/sfnStep.parseStepMessage`
  - `@cumulus/message/Queue.getQueueName`
  - `@cumulus/message/Queue.getQueueNameByUrl`

## v2.0.2+ Backport releases

Release v2.0.1 was the last release on the 2.0.x release series.

Changes after this version on the 2.0.x release series are limited
security/requested feature patches and will not be ported forward to future
releases unless there is a corresponding CHANGELOG entry.

For up-to-date CHANGELOG for the maintenance release branch see
[CHANGELOG.md](https://github.com/nasa/cumulus/blob/release-2.0.x/CHANGELOG.md)
from the 2.0.x branch.

For the most recent release information for the maintenance branch please see
the [release page](https://github.com/nasa/cumulus/releases)

## [v2.0.7] 2020-10-1 - [BACKPORT]

### Fixed

- CVE-2020-7720
  - Updated common `node-forge` dependency to 0.10.0 to address CVE finding

### [v2.0.6] 2020-09-25 - [BACKPORT]

### Fixed

- **CUMULUS-2168**
  - Fixed issue where large number of documents (generally logs) in the
    `cumulus` elasticsearch index results in the collection granule stats
    queries failing for the collections list api endpoint

### [v2.0.5] 2020-09-15 - [BACKPORT]

#### Added

- Added `thin_egress_stack_name` variable to `cumulus` and `distribution` Terraform modules to allow overriding the default Cloudformation stack name used for the `thin-egress-app`. **Please note that if you change/set this value for an existing deployment, it will destroy and re-create your API gateway for the `thin-egress-app`.**

#### Fixed

- Fix collection list queries. Removed fixes to collection stats, which break queries for a large number of granules.

### [v2.0.4] 2020-09-08 - [BACKPORT]

#### Changed

- Upgraded version of [TEA](https://github.com/asfadmin/thin-egress-app/) deployed with Cumulus to build 88.

### [v2.0.3] 2020-09-02 - [BACKPORT]

#### Fixed

- **CUMULUS-1961**
  - Fixed `activeCollections` query only returning 10 results

- **CUMULUS-2039**
  - Fix issue causing SyncGranules task to run out of memory on large granules

#### CODE CHANGES

- The `@cumulus/aws-client/S3.getS3ObjectReadStreamAsync` function has been
  removed. It read the entire S3 object into memory before returning a read
  stream, which could cause Lambdas to run out of memory. Use
  `@cumulus/aws-client/S3.getObjectReadStream` instead.

### [v2.0.2] 2020-08-17 - [BACKPORT]

#### CODE CHANGES

- The `@cumulus/ingest/util.lookupMimeType` function now returns `undefined`
  rather than `null` if the mime type could not be found.
- The `@cumulus/ingest/lock.removeLock` function now returns `undefined`

#### Added

- **CUMULUS-2116**
  - Added `@cumulus/api/models/granule.unpublishAndDeleteGranule` which
  unpublishes a granule from CMR and deletes it from Cumulus, but does not
  update the record to `published: false` before deletion

### Fixed

- **CUMULUS-2116**
  - Fixed a race condition with bulk granule delete causing deleted granules to still appear in Elasticsearch. Granules removed via bulk delete should now be removed from Elasticsearch.

## [v2.0.1] 2020-07-28

### Added

- **CUMULUS-1886**
  - Added `multiple sort keys` support to `@cumulus/api`
- **CUMULUS-2099**
  - `@cumulus/message/Queue.getQueueUrl` to get the queue URL specified in a Cumulus workflow message, if any.

### Fixed

- **[PR 1790](https://github.com/nasa/cumulus/pull/1790)**
  - Fixed bug with request headers in `@cumulus/launchpad-auth` causing Launchpad token requests to fail

## [v2.0.0] 2020-07-23

### BREAKING CHANGES

- Changes to the `@cumulus/api-client` package
  - The `CumulusApiClientError` class must now be imported using
    `const { CumulusApiClientError } = require('@cumulus/api-client/CumulusApiClientError')`
- The `@cumulus/sftp-client/SftpClient` class must now be imported using
  `const { SftpClient } = require('@cumulus/sftp-client');`
- Instances of `@cumulus/ingest/SftpProviderClient` no longer implicitly connect
  when `download`, `list`, or `sync` are called. You must call `connect` on the
  provider client before issuing one of those calls. Failure to do so will
  result in a "Client not connected" exception being thrown.
- Instances of `@cumulus/ingest/SftpProviderClient` no longer implicitly
  disconnect from the SFTP server when `list` is called.
- Instances of `@cumulus/sftp-client/SftpClient` must now be expclicitly closed
  by calling `.end()`
- Instances of `@cumulus/sftp-client/SftpClient` no longer implicitly connect to
  the server when `download`, `unlink`, `syncToS3`, `syncFromS3`, and `list` are
  called. You must explicitly call `connect` before calling one of those
  methods.
- Changes to the `@cumulus/common` package
  - `cloudwatch-event.getSfEventMessageObject()` now returns `undefined` if the
    message could not be found or could not be parsed. It previously returned
    `null`.
  - `S3KeyPairProvider.decrypt()` now throws an exception if the bucket
    containing the key cannot be determined.
  - `S3KeyPairProvider.decrypt()` now throws an exception if the stack cannot be
    determined.
  - `S3KeyPairProvider.encrypt()` now throws an exception if the bucket
    containing the key cannot be determined.
  - `S3KeyPairProvider.encrypt()` now throws an exception if the stack cannot be
    determined.
  - `sns-event.getSnsEventMessageObject()` now returns `undefined` if it could
    not be parsed. It previously returned `null`.
  - The `aws` module has been removed.
  - The `BucketsConfig.buckets` property is now read-only and private
  - The `test-utils.validateConfig()` function now resolves to `undefined`
    rather than `true`.
  - The `test-utils.validateInput()` function now resolves to `undefined` rather
    than `true`.
  - The `test-utils.validateOutput()` function now resolves to `undefined`
    rather than `true`.
  - The static `S3KeyPairProvider.retrieveKey()` function has been removed.
- Changes to the `@cumulus/cmrjs` package
  - `@cumulus/cmrjs.constructOnlineAccessUrl()` and
    `@cumulus/cmrjs/cmr-utils.constructOnlineAccessUrl()` previously took a
    `buckets` parameter, which was an instance of
    `@cumulus/common/BucketsConfig`. They now take a `bucketTypes` parameter,
    which is a simple object mapping bucket names to bucket types. Example:
    `{ 'private-1': 'private', 'public-1': 'public' }`
  - `@cumulus/cmrjs.reconcileCMRMetadata()` and
    `@cumulus/cmrjs/cmr-utils.reconcileCMRMetadata()` now take a **required**
    `bucketTypes` parameter, which is a simple object mapping bucket names to
    bucket types. Example: `{ 'private-1': 'private', 'public-1': 'public' }`
  - `@cumulus/cmrjs.updateCMRMetadata()` and
    `@cumulus/cmrjs/cmr-utils.updateCMRMetadata()` previously took an optional
    `inBuckets` parameter, which was an instance of
    `@cumulus/common/BucketsConfig`. They now take a **required** `bucketTypes`
    parameter, which is a simple object mapping bucket names to bucket types.
    Example: `{ 'private-1': 'private', 'public-1': 'public' }`
- The minimum supported version of all published Cumulus packages is now Node
  12.18.0
  - Tasks using the `cumuluss/cumulus-ecs-task` Docker image must be updated to
    `cumuluss/cumulus-ecs-task:1.7.0`. This can be done by updating the `image`
    property of any tasks defined using the `cumulus_ecs_service` Terraform
    module.
- Changes to `@cumulus/aws-client/S3`
  - The signature of the `getObjectSize` function has changed. It now takes a
    params object with three properties:
    - **s3**: an instance of an AWS.S3 object
    - **bucket**
    - **key**
  - The `getObjectSize` function will no longer retry if the object does not
    exist
- **CUMULUS-1861**
  - `@cumulus/message/Collections.getCollectionIdFromMessage` now throws a
    `CumulusMessageError` if `collectionName` and `collectionVersion` are missing
    from `meta.collection`.   Previously this method would return
    `'undefined___undefined'` instead
  - `@cumulus/integration-tests/addCollections` now returns an array of collections that
    were added rather than the count of added collections
- **CUMULUS-1930**
  - The `@cumulus/common/util.uuid()` function has been removed
- **CUMULUS-1955**
  - `@cumulus/aws-client/S3.multipartCopyObject` now returns an object with the
    AWS `etag` of the destination object
  - `@cumulus/ingest/S3ProviderClient.list` now sets a file object's `path`
    property to `undefined` instead of `null` when the file is at the top level
    of its bucket
  - The `sync` methods of the following classes in the `@cumulus/ingest` package
    now return an object with the AWS `s3uri` and `etag` of the destination file
    (they previously returned only a string representing the S3 URI)
    - `FtpProviderClient`
    - `HttpProviderClient`
    - `S3ProviderClient`
    - `SftpProviderClient`
- **CUMULUS-1958**
  - The following methods exported from `@cumulus/cmr-js/cmr-utils` were made
    async, and added distributionBucketMap as a parameter:
    - constructOnlineAccessUrl
    - generateFileUrl
    - reconcileCMRMetadata
    - updateCMRMetadata
- **CUMULUS-1969**
  - The `DiscoverPdrs` task now expects `provider_path` to be provided at
    `event.config.provider_path`, not `event.config.collection.provider_path`
  - `event.config.provider_path` is now a required parameter of the
    `DiscoverPdrs` task
  - `event.config.collection` is no longer a parameter to the `DiscoverPdrs`
    task
  - Collections no longer support the `provider_path` property. The tasks that
    relied on that property are now referencing `config.meta.provider_path`.
    Workflows should be updated accordingly.
- **CUMULUS-1977**
  - Moved bulk granule deletion endpoint from `/bulkDelete` to
    `/granules/bulkDelete`
- **CUMULUS-1991**
  - Updated CMR metadata generation to use "Download file.hdf" (where `file.hdf` is the filename of the given resource) as the resource description instead of "File to download"
  - CMR metadata updates now respect changes to resource descriptions (previously only changes to resource URLs were respected)

### MIGRATION STEPS

- Due to an issue with the AWS API Gateway and how the Thin Egress App Cloudformation template applies updates, you may need to redeploy your
  `thin-egress-app-EgressGateway` manually as a one time migration step.    If your deployment fails with an
  error similar to:

  ```bash
  Error: Lambda function (<stack>-tf-TeaCache) returned error: ({"errorType":"HTTPError","errorMessage":"Response code 404 (Not Found)"})
  ```

  Then follow the [AWS
  instructions](https://docs.aws.amazon.com/apigateway/latest/developerguide/how-to-deploy-api-with-console.html)
  to `Redeploy a REST API to a stage` for your egress API and re-run `terraform
  apply`.

### Added

- **CUMULUS-2081**
  - Add Integrator Guide section for onboarding
  - Add helpful tips documentation

- **CUMULUS-1902**
  - Add Common Use Cases section under Operator Docs

- **CUMULUS-2058**
  - Added `lambda_processing_role_name` as an output from the `cumulus` module
    to provide the processing role name
- **CUMULUS-1417**
  - Added a `checksumFor` property to collection `files` config. Set this
    property on a checksum file's definition matching the `regex` of the target
    file. More details in the ['Data Cookbooks
    Setup'](https://nasa.github.io/cumulus/docs/next/data-cookbooks/setup)
    documentation.
  - Added `checksumFor` validation to collections model.
- **CUMULUS-1956**
  - Added `@cumulus/earthata-login-client` package
  - The `/s3credentials` endpoint that is deployed as part of distribution now
    supports authentication using tokens created by a different application. If
    a request contains the `EDL-ClientId` and `EDL-Token` headers,
    authentication will be handled using that token rather than attempting to
    use OAuth.
  - `@cumulus/earthata-login-client.getTokenUsername()` now accepts an
    `xRequestId` argument, which will be included as the `X-Request-Id` header
    when calling Earthdata Login.
  - If the `s3Credentials` endpoint is invoked with an EDL token and an
    `X-Request-Id` header, that `X-Request-Id` header will be forwarded to
    Earthata Login.
- **CUMULUS-1957**
  - If EDL token authentication is being used, and the `EDL-Client-Name` header
    is set, `@the-client-name` will be appended to the end of the Earthdata
    Login username that is used as the `RoleSessionName` of the temporary IAM
    credentials. This value will show up in the AWS S3 server access logs.
- **CUMULUS-1958**
  - Add the ability for users to specify a `bucket_map_key` to the `cumulus`
    terraform module as an override for the default .yaml values that are passed
    to TEA by Core.    Using this option *requires* that each configured
    Cumulus 'distribution' bucket (e.g. public/protected buckets) have a single
    TEA mapping.  Multiple maps per bucket are not supported.
  - Updated Generating a distribution URL, the MoveGranules task and all CMR
    reconciliation functionality to utilize the TEA bucket map override.
  - Updated deploy process to utilize a bootstrap 'tea-map-cache' lambda that
    will, after deployment of Cumulus Core's TEA instance, query TEA for all
    protected/public buckets and generate a mapping configuration used
    internally by Core.  This object is also exposed as an output of the Cumulus
    module as `distribution_bucket_map`.
- **CUMULUS-1961**
  - Replaces DynamoDB for Elasticsearch for reconciliationReportForCumulusCMR
    comparisons between Cumulus and CMR.
- **CUMULUS-1970**
  - Created the `add-missing-file-checksums` workflow task
  - Added `@cumulus/aws-client/S3.calculateObjectHash()` function
  - Added `@cumulus/aws-client/S3.getObjectReadStream()` function
- **CUMULUS-1887**
  - Add additional fields to the granule CSV download file
- **CUMULUS-2019**
  - Add `infix` search to es query builder `@cumulus/api/es/es/queries` to
    support partial matching of the keywords

### Changed

- **CUMULUS-2032**
  - Updated @cumulus/ingest/HttpProviderClient to utilize a configuration key
    `httpListTimeout` to set the default timeout for discovery HTTP/HTTPS
    requests, and updates the default for the provider to 5 minutes (300 seconds).
  - Updated the DiscoverGranules and DiscoverPDRs tasks to utilize the updated
    configuration value if set via workflow config, and updates the default for
    these tasks to 5 minutes (300 seconds).

- **CUMULUS-176**
  - The API will now respond with a 400 status code when a request body contains
    invalid JSON. It had previously returned a 500 status code.
- **CUMULUS-1861**
  - Updates Rule objects to no longer require a collection.
  - Changes the DLQ behavior for `sfEventSqsToDbRecords` and
    `sfEventSqsToDbRecordsInputQueue`. Previously failure to write a database
    record would result in lambda success, and an error log in the CloudWatch
    logs.   The lambda has been updated to manually add a record to
    the `sfEventSqsToDbRecordsDeadLetterQueue` if the granule, execution, *or*
    pdr record fails to write, in addition to the previous error logging.
- **CUMULUS-1956**
  - The `/s3credentials` endpoint that is deployed as part of distribution now
    supports authentication using tokens created by a different application. If
    a request contains the `EDL-ClientId` and `EDL-Token` headers,
    authentication will be handled using that token rather than attempting to
    use OAuth.
- **CUMULUS-1977**
  - API endpoint POST `/granules/bulk` now returns a 202 status on a successful
    response instead of a 200 response
  - API endpoint DELETE `/granules/<granule-id>` now returns a 404 status if the
    granule record was already deleted
  - `@cumulus/api/models/Granule.update()` now returns the updated granule
    record
  - Implemented POST `/granules/bulkDelete` API endpoint to support deleting
    granules specified by ID or returned by the provided query in the request
    body. If the request is successful, the endpoint returns the async operation
    ID that has been started to remove the granules.
    - To use a query in the request body, your deployment must be
      [configured to access the Elasticsearch host for ESDIS metrics](https://nasa.github.io/cumulus/docs/additional-deployment-options/cloudwatch-logs-delivery#esdis-metrics)
      in your environment
  - Added `@cumulus/api/models/Granule.getRecord()` method to return raw record
    from DynamoDB
  - Added `@cumulus/api/models/Granule.delete()` method which handles deleting
    the granule record from DynamoDB and the granule files from S3
- **CUMULUS-1982**
  - The `globalConnectionLimit` property of providers is now optional and
    defaults to "unlimited"
- **CUMULUS-1997**
  - Added optional `launchpad` configuration to `@cumulus/hyrax-metadata-updates` task config schema.
- **CUMULUS-1991**
  - `@cumulus/cmrjs/src/cmr-utils/constructOnlineAccessUrls()` now throws an error if `cmrGranuleUrlType = "distribution"` and no distribution endpoint argument is provided
- **CUMULUS-2011**
  - Reconciliation reports are now generated within an AsyncOperation
- **CUMULUS-2016**
  - Upgrade TEA to version 79

### Fixed

- **CUMULUS-1991**
  - Added missing `DISTRIBUTION_ENDPOINT` environment variable for API lambdas. This environment variable is required for API requests to move granules.

- **CUMULUS-1961**
  - Fixed granules and executions query params not getting sent to API in granule list operation in `@cumulus/api-client`

### Deprecated

- `@cumulus/aws-client/S3.calculateS3ObjectChecksum()`
- `@cumulus/aws-client/S3.getS3ObjectReadStream()`
- `@cumulus/common/log.convertLogLevel()`
- `@cumulus/collection-config-store`
- `@cumulus/common/util.sleep()`

- **CUMULUS-1930**
  - `@cumulus/common/log.convertLogLevel()`
  - `@cumulus/common/util.isNull()`
  - `@cumulus/common/util.isUndefined()`
  - `@cumulus/common/util.negate()`
  - `@cumulus/common/util.noop()`
  - `@cumulus/common/util.isNil()`
  - `@cumulus/common/util.renameProperty()`
  - `@cumulus/common/util.lookupMimeType()`
  - `@cumulus/common/util.thread()`
  - `@cumulus/common/util.mkdtempSync()`

### Removed

- The deprecated `@cumulus/common.bucketsConfigJsonObject` function has been
  removed
- The deprecated `@cumulus/common.CollectionConfigStore` class has been removed
- The deprecated `@cumulus/common.concurrency` module has been removed
- The deprecated `@cumulus/common.constructCollectionId` function has been
  removed
- The deprecated `@cumulus/common.launchpad` module has been removed
- The deprecated `@cumulus/common.LaunchpadToken` class has been removed
- The deprecated `@cumulus/common.Semaphore` class has been removed
- The deprecated `@cumulus/common.stringUtils` module has been removed
- The deprecated `@cumulus/common/aws.cloudwatchlogs` function has been removed
- The deprecated `@cumulus/common/aws.deleteS3Files` function has been removed
- The deprecated `@cumulus/common/aws.deleteS3Object` function has been removed
- The deprecated `@cumulus/common/aws.dynamodb` function has been removed
- The deprecated `@cumulus/common/aws.dynamodbDocClient` function has been
  removed
- The deprecated `@cumulus/common/aws.getExecutionArn` function has been removed
- The deprecated `@cumulus/common/aws.headObject` function has been removed
- The deprecated `@cumulus/common/aws.listS3ObjectsV2` function has been removed
- The deprecated `@cumulus/common/aws.parseS3Uri` function has been removed
- The deprecated `@cumulus/common/aws.promiseS3Upload` function has been removed
- The deprecated `@cumulus/common/aws.recursivelyDeleteS3Bucket` function has
  been removed
- The deprecated `@cumulus/common/aws.s3CopyObject` function has been removed
- The deprecated `@cumulus/common/aws.s3ObjectExists` function has been removed
- The deprecated `@cumulus/common/aws.s3PutObject` function has been removed
- The deprecated `@cumulus/common/bucketsConfigJsonObject` function has been
  removed
- The deprecated `@cumulus/common/CloudWatchLogger` class has been removed
- The deprecated `@cumulus/common/collection-config-store.CollectionConfigStore`
  class has been removed
- The deprecated `@cumulus/common/collection-config-store.constructCollectionId`
  function has been removed
- The deprecated `@cumulus/common/concurrency.limit` function has been removed
- The deprecated `@cumulus/common/concurrency.mapTolerant` function has been
  removed
- The deprecated `@cumulus/common/concurrency.promiseUrl` function has been
  removed
- The deprecated `@cumulus/common/concurrency.toPromise` function has been
  removed
- The deprecated `@cumulus/common/concurrency.unless` function has been removed
- The deprecated `@cumulus/common/config.parseConfig` function has been removed
- The deprecated `@cumulus/common/config.resolveResource` function has been
  removed
- The deprecated `@cumulus/common/DynamoDb.get` function has been removed
- The deprecated `@cumulus/common/DynamoDb.scan` function has been removed
- The deprecated `@cumulus/common/FieldPattern` class has been removed
- The deprecated `@cumulus/common/launchpad.getLaunchpadToken` function has been
  removed
- The deprecated `@cumulus/common/launchpad.validateLaunchpadToken` function has
  been removed
- The deprecated `@cumulus/common/LaunchpadToken` class has been removed
- The deprecated `@cumulus/common/message.buildCumulusMeta` function has been
  removed
- The deprecated `@cumulus/common/message.buildQueueMessageFromTemplate`
  function has been removed
- The deprecated `@cumulus/common/message.getCollectionIdFromMessage` function
  has been removed
- The deprecated `@cumulus/common/message.getMaximumExecutions` function has
  been removed
- The deprecated `@cumulus/common/message.getMessageExecutionArn` function has
  been removed
- The deprecated `@cumulus/common/message.getMessageExecutionName` function has
  been removed
- The deprecated `@cumulus/common/message.getMessageFromTemplate` function has
  been removed
- The deprecated `@cumulus/common/message.getMessageGranules` function has been
  removed
- The deprecated `@cumulus/common/message.getMessageStateMachineArn` function
  has been removed
- The deprecated `@cumulus/common/message.getQueueName` function has been
  removed
- The deprecated `@cumulus/common/message.getQueueNameByUrl` function has been
  removed
- The deprecated `@cumulus/common/message.hasQueueAndExecutionLimit` function
  has been removed
- The deprecated `@cumulus/common/Semaphore` class has been removed
- The deprecated `@cumulus/common/string.globalReplace` functon has been removed
- The deprecated `@cumulus/common/string.isNonEmptyString` functon has been
  removed
- The deprecated `@cumulus/common/string.isValidHostname` functon has been
  removed
- The deprecated `@cumulus/common/string.match` functon has been removed
- The deprecated `@cumulus/common/string.matches` functon has been removed
- The deprecated `@cumulus/common/string.replace` functon has been removed
- The deprecated `@cumulus/common/string.toLower` functon has been removed
- The deprecated `@cumulus/common/string.toUpper` functon has been removed
- The deprecated `@cumulus/common/testUtils.getLocalstackEndpoint` function has been removed
- The deprecated `@cumulus/common/util.setErrorStack` function has been removed
- The `@cumulus/common/util.uuid` function has been removed
- The deprecated `@cumulus/common/workflows.getWorkflowArn` function has been
  removed
- The deprecated `@cumulus/common/workflows.getWorkflowFile` function has been
  removed
- The deprecated `@cumulus/common/workflows.getWorkflowList` function has been
  removed
- The deprecated `@cumulus/common/workflows.getWorkflowTemplate` function has
  been removed
- `@cumulus/aws-client/StepFunctions.toSfnExecutionName()`
- `@cumulus/aws-client/StepFunctions.fromSfnExecutionName()`
- `@cumulus/aws-client/StepFunctions.getExecutionArn()`
- `@cumulus/aws-client/StepFunctions.getExecutionUrl()`
- `@cumulus/aws-client/StepFunctions.getStateMachineArn()`
- `@cumulus/aws-client/StepFunctions.pullStepFunctionEvent()`
- `@cumulus/common/test-utils/throttleOnce()`
- `@cumulus/integration-tests/api/distribution.invokeApiDistributionLambda()`
- `@cumulus/integration-tests/api/distribution.getDistributionApiRedirect()`
- `@cumulus/integration-tests/api/distribution.getDistributionApiFileStream()`

## [v1.24.0] 2020-06-03

### BREAKING CHANGES

- **CUMULUS-1969**
  - The `DiscoverPdrs` task now expects `provider_path` to be provided at
    `event.config.provider_path`, not `event.config.collection.provider_path`
  - `event.config.provider_path` is now a required parameter of the
    `DiscoverPdrs` task
  - `event.config.collection` is no longer a parameter to the `DiscoverPdrs`
    task
  - Collections no longer support the `provider_path` property. The tasks that
    relied on that property are now referencing `config.meta.provider_path`.
    Workflows should be updated accordingly.

- **CUMULUS-1997**
  - `@cumulus/cmr-client/CMRSearchConceptQueue` parameters have been changed to take a `cmrSettings` object containing clientId, provider, and auth information. This can be generated using `@cumulus/cmrjs/cmr-utils/getCmrSettings`. The `cmrEnvironment` variable has been removed.

### Added

- **CUMULUS-1800**
  - Added task configuration setting named `syncChecksumFiles` to the
    SyncGranule task. This setting is `false` by default, but when set to
    `true`, all checksum files associated with data files that are downloaded
    will be downloaded as well.
- **CUMULUS-1952**
  - Updated HTTP(S) provider client to accept username/password for Basic authorization. This change adds support for Basic Authorization such as Earthdata login redirects to ingest (i.e. as implemented in SyncGranule), but not to discovery (i.e. as implemented in DiscoverGranules). Discovery still expects the provider's file system to be publicly accessible, but not the individual files and their contents.
  - **NOTE**: Using this in combination with the HTTP protocol may expose usernames and passwords to intermediary network entities. HTTPS is highly recommended.
- **CUMULUS-1997**
  - Added optional `launchpad` configuration to `@cumulus/hyrax-metadata-updates` task config schema.

### Fixed

- **CUMULUS-1997**
  - Updated all CMR operations to use configured authentication scheme
- **CUMULUS-2010**
  - Updated `@cumulus/api/launchpadSaml` to support multiple userGroup attributes from the SAML response

## [v1.23.2] 2020-05-22

### BREAKING CHANGES

- Updates to the Cumulus archive API:
  - All endpoints now return a `401` response instead of a `403` for any request where the JWT passed as a Bearer token is invalid.
  - POST `/refresh` and DELETE `/token/<token>` endpoints now return a `401` response for requests with expired tokens

- **CUMULUS-1894**
  - `@cumulus/ingest/granule.handleDuplicateFile()`
    - The `copyOptions` parameter has been removed
    - An `ACL` parameter has been added
  - `@cumulus/ingest/granule.renameS3FileWithTimestamp()`
    - Now returns `undefined`

- **CUMULUS-1896**
  Updated all Cumulus core lambdas to utilize the new message adapter streaming interface via [cumulus-message-adapter-js v1.2.0](https://github.com/nasa/cumulus-message-adapter-js/releases/tag/v1.2.0).   Users of this version of Cumulus (or later) must utilize version 1.3.0 or greater of the [cumulus-message-adapter](https://github.com/nasa/cumulus-message-adapter) to support core lambdas.

- **CUMULUS-1912**
  - `@cumulus/api` reconciliationReports list endpoint returns a list of reconciliationReport records instead of S3Uri.

- **CUMULUS-1969**
  - The `DiscoverGranules` task now expects `provider_path` to be provided at
    `event.config.provider_path`, not `event.config.collection.provider_path`
  - `config.provider_path` is now a required parameter of the `DiscoverGranules`
    task

### MIGRATION STEPS

- To take advantage of the new TTL-based access token expiration implemented in CUMULUS-1777 (see notes below) and clear out existing records in your access tokens table, do the following:
  1. Log out of any active dashboard sessions
  2. Use the AWS console or CLI to delete your `<prefix>-AccessTokensTable` DynamoDB table
  3. [Re-deploy your `data-persistence` module](https://nasa.github.io/cumulus/docs/deployment/upgrade-readme#update-data-persistence-resources), which should re-create the `<prefix>-AccessTokensTable` DynamoDB table
  4. Return to using the Cumulus API/dashboard as normal
- This release requires the Cumulus Message Adapter layer deployed with Cumulus Core to be at least 1.3.0, as the core lambdas have updated to [cumulus-message-adapter-js v1.2.0](https://github.com/nasa/cumulus-message-adapter-js/releases/tag/v1.2.0) and the new CMA interface.  As a result, users should:
  1. Follow the [Cumulus Message Adapter (CMA) deployment instructions](https://nasa.github.io/cumulus/docs/deployment/deployment-readme#deploy-the-cumulus-message-adapter-layer) and install a CMA layer version >=1.3.0
  2. If you are using any custom Node.js Lambdas in your workflows **and** the Cumulus CMA layer/`cumulus-message-adapter-js`, you must update your lambda to use [cumulus-message-adapter-js v1.2.0](https://github.com/nasa/cumulus-message-adapter-js/releases/tag/v1.2.0) and follow the migration instructions in the release notes. Prior versions of `cumulus-message-adapter-js` are not compatible with CMA >= 1.3.0.
- Migrate existing s3 reconciliation report records to database (CUMULUS-1911):
  - After update your `data persistence` module and Cumulus resources, run the command:

  ```bash
  ./node_modules/.bin/cumulus-api migrate --stack `<your-terraform-deployment-prefix>` --migrationVersion migration5
  ```

### Added

- Added a limit for concurrent Elasticsearch requests when doing an index from database operation
- Added the `es_request_concurrency` parameter to the archive and cumulus Terraform modules

- **CUMULUS-1995**
  - Added the `es_index_shards` parameter to the archive and cumulus Terraform modules to configure the number of shards for the ES index
    - If you have an existing ES index, you will need to [reindex](https://nasa.github.io/cumulus-api/#reindex) and then [change index](https://nasa.github.io/cumulus-api/#change-index) to take advantage of shard updates

- **CUMULUS-1894**
  - Added `@cumulus/aws-client/S3.moveObject()`

- **CUMULUS-1911**
  - Added ReconciliationReports table
  - Updated CreateReconciliationReport lambda to save Reconciliation Report records to database
  - Updated dbIndexer and IndexFromDatabase lambdas to index Reconciliation Report records to Elasticsearch
  - Added migration_5 to migrate existing s3 reconciliation report records to database and Elasticsearch
  - Updated `@cumulus/api` package, `tf-modules/archive` and `tf-modules/data-persistence` Terraform modules

- **CUMULUS-1916**
  - Added util function for seeding reconciliation reports when running API locally in dashboard

### Changed

- **CUMULUS-1777**
  - The `expirationTime` property is now a **required field** of the access tokens model.
  - Updated the `AccessTokens` table to set a [TTL](https://docs.aws.amazon.com/amazondynamodb/latest/developerguide/howitworks-ttl.html) on the `expirationTime` field in `tf-modules/data-persistence/dynamo.tf`. As a result, access token records in this table whose `expirationTime` has passed should be **automatically deleted by DynamoDB**.
  - Updated all code creating access token records in the Dynamo `AccessTokens` table to set the `expirationTime` field value in seconds from the epoch.
- **CUMULUS-1912**
  - Updated reconciliationReports endpoints to query against Elasticsearch, delete report from both database and s3
  - Added `@cumulus/api-client/reconciliationReports`
- **CUMULUS-1999**
  - Updated `@cumulus/common/util.deprecate()` so that only a single deprecation notice is printed for each name/version combination

### Fixed

- **CUMULUS-1894**
  - The `SyncGranule` task can now handle files larger than 5 GB
- **CUMULUS-1987**
  - `Remove granule from CMR` operation in `@cumulus/api` now passes token to CMR when fetching granule metadata, allowing removal of private granules
- **CUMULUS-1993**
  - For a given queue, the `sqs-message-consumer` Lambda will now only schedule workflows for rules matching the queue **and the collection information in each queue message (if any)**
    - The consumer also now only reads each queue message **once per Lambda invocation**, whereas previously each message was read **once per queue rule per Lambda invocation**
  - Fixed bug preventing the deletion of multiple SNS rules that share the same SNS topic

### Deprecated

- **CUMULUS-1894**
  - `@cumulus/ingest/granule.copyGranuleFile()`
  - `@cumulus/ingest/granule.moveGranuleFile()`

- **CUMULUS-1987** - Deprecated the following functions:
  - `@cumulus/cmrjs/getMetadata(cmrLink)` -> `@cumulus/cmr-client/CMR.getGranuleMetadata(cmrLink)`
  - `@cumulus/cmrjs/getFullMetadata(cmrLink)`

## [v1.22.1] 2020-05-04

**Note**: v1.22.0 was not released as a package due to npm/release concerns.  Users upgrading to 1.22.x should start with 1.22.1

### Added

- **CUMULUS-1894**
  - Added `@cumulus/aws-client/S3.multipartCopyObject()`
- **CUMULUS-408**
  - Added `certificateUri` field to provider schema. This optional field allows operators to specify an S3 uri to a CA bundle to use for HTTPS requests.
- **CUMULUS-1787**
  - Added `collections/active` endpoint for returning collections with active granules in `@cumulus/api`
- **CUMULUS-1799**
  - Added `@cumulus/common/stack.getBucketsConfigKey()` to return the S3 key for the buckets config object
  - Added `@cumulus/common/workflows.getWorkflowFileKey()` to return the S3 key for a workflow definition object
  - Added `@cumulus/common/workflows.getWorkflowsListKeyPrefix()` to return the S3 key prefix for objects containing workflow definitions
  - Added `@cumulus/message` package containing utilities for building and parsing Cumulus messages
- **CUMULUS-1850**
  - Added `@cumulus/aws-client/Kinesis.describeStream()` to get a Kinesis stream description
- **CUMULUS-1853**
  - Added `@cumulus/integration-tests/collections.createCollection()`
  - Added `@cumulus/integration-tests/executions.findExecutionArn()`
  - Added `@cumulus/integration-tests/executions.getExecutionWithStatus()`
  - Added `@cumulus/integration-tests/granules.getGranuleWithStatus()`
  - Added `@cumulus/integration-tests/providers.createProvider()`
  - Added `@cumulus/integration-tests/rules.createOneTimeRule()`

### Changed

- **CUMULUS-1682**
  - Moved all `@cumulus/ingest/parse-pdr` code into the `parse-pdr` task as it had become tightly coupled with that task's handler and was not used anywhere else. Unit tests also restored.
- **CUMULUS-1820**
  - Updated the Thin Egress App module used in `tf-modules/distribution/main.tf` to build 74. [See the release notes](https://github.com/asfadmin/thin-egress-app/releases/tag/tea-build.74).
- **CUMULUS-1852**
  - Updated POST endpoints for `/collections`, `/providers`, and `/rules` to log errors when returning a 500 response
  - Updated POST endpoint for `/collections`:
    - Return a 400 response when the `name` or `version` fields are missing
    - Return a 409 response if the collection already exists
    - Improved error messages to be more explicit
  - Updated POST endpoint for `/providers`:
    - Return a 400 response if the `host` field value is invalid
    - Return a 409 response if the provider already exists
  - Updated POST endpoint for `/rules`:
    - Return a 400 response if rule `name` is invalid
    - Return a 400 response if rule `type` is invalid
- **CUMULUS-1891**
  - Updated the following endpoints using async operations to return a 503 error if the ECS task  cannot be started and a 500 response for a non-specific error:
    - POST `/replays`
    - POST `/bulkDelete`
    - POST `/elasticsearch/index-from-database`
    - POST `/granules/bulk`

### Fixed

- **CUMULUS-408**
  - Fixed HTTPS discovery and ingest.

- **CUMULUS-1850**
  - Fixed a bug in Kinesis event processing where the message consumer would not properly filter available rules based on the collection information in the event and the Kinesis stream ARN

- **CUMULUS-1853**
  - Fixed a bug where attempting to create a rule containing a payload property
    would fail schema validation.

- **CUMULUS-1854**
  - Rule schema is validated before starting workflows or creating event source mappings

- **CUMULUS-1974**
  - Fixed @cumulus/api webpack config for missing underscore object due to underscore update

- **CUMULUS-2210**
  - Fixed `cmr_oauth_provider` variable not being propogated to reconciliation reports

### Deprecated

- **CUMULUS-1799** - Deprecated the following code. For cases where the code was moved into another package, the new code location is noted:
  - `@cumulus/aws-client/StepFunctions.fromSfnExecutionName()`
  - `@cumulus/aws-client/StepFunctions.toSfnExecutionName()`
  - `@cumulus/aws-client/StepFunctions.getExecutionArn()` -> `@cumulus/message/Executions.buildExecutionArn()`
  - `@cumulus/aws-client/StepFunctions.getExecutionUrl()` -> `@cumulus/message/Executions.getExecutionUrlFromArn()`
  - `@cumulus/aws-client/StepFunctions.getStateMachineArn()` -> `@cumulus/message/Executions.getStateMachineArnFromExecutionArn()`
  - `@cumulus/aws-client/StepFunctions.pullStepFunctionEvent()` -> `@cumulus/message/StepFunctions.pullStepFunctionEvent()`
  - `@cumulus/common/bucketsConfigJsonObject()`
  - `@cumulus/common/CloudWatchLogger`
  - `@cumulus/common/collection-config-store/CollectionConfigStore` -> `@cumulus/collection-config-store`
  - `@cumulus/common/collection-config-store.constructCollectionId()` -> `@cumulus/message/Collections.constructCollectionId`
  - `@cumulus/common/concurrency.limit()`
  - `@cumulus/common/concurrency.mapTolerant()`
  - `@cumulus/common/concurrency.promiseUrl()`
  - `@cumulus/common/concurrency.toPromise()`
  - `@cumulus/common/concurrency.unless()`
  - `@cumulus/common/config.buildSchema()`
  - `@cumulus/common/config.parseConfig()`
  - `@cumulus/common/config.resolveResource()`
  - `@cumulus/common/config.resourceToArn()`
  - `@cumulus/common/FieldPattern`
  - `@cumulus/common/launchpad.getLaunchpadToken()` -> `@cumulus/launchpad-auth/index.getLaunchpadToken()`
  - `@cumulus/common/LaunchpadToken` -> `@cumulus/launchpad-auth/LaunchpadToken`
  - `@cumulus/common/launchpad.validateLaunchpadToken()` -> `@cumulus/launchpad-auth/index.validateLaunchpadToken()`
  - `@cumulus/common/message.buildCumulusMeta()` -> `@cumulus/message/Build.buildCumulusMeta()`
  - `@cumulus/common/message.buildQueueMessageFromTemplate()` -> `@cumulus/message/Build.buildQueueMessageFromTemplate()`
  - `@cumulus/common/message.getCollectionIdFromMessage()` -> `@cumulus/message/Collections.getCollectionIdFromMessage()`
  - `@cumulus/common/message.getMessageExecutionArn()` -> `@cumulus/message/Executions.getMessageExecutionArn()`
  - `@cumulus/common/message.getMessageExecutionName()` -> `@cumulus/message/Executions.getMessageExecutionName()`
  - `@cumulus/common/message.getMaximumExecutions()` -> `@cumulus/message/Queue.getMaximumExecutions()`
  - `@cumulus/common/message.getMessageFromTemplate()`
  - `@cumulus/common/message.getMessageStateMachineArn()` -> `@cumulus/message/Executions.getMessageStateMachineArn()`)
  - `@cumulus/common/message.getMessageGranules()` -> `@cumulus/message/Granules.getMessageGranules()`
  - `@cumulus/common/message.getQueueNameByUrl()` -> `@cumulus/message/Queue.getQueueNameByUrl()`
  - `@cumulus/common/message.getQueueName()` -> `@cumulus/message/Queue.getQueueName()`)
  - `@cumulus/common/message.hasQueueAndExecutionLimit()` -> `@cumulus/message/Queue.hasQueueAndExecutionLimit()`
  - `@cumulus/common/Semaphore`
  - `@cumulus/common/test-utils.throttleOnce()`
  - `@cumulus/common/workflows.getWorkflowArn()`
  - `@cumulus/common/workflows.getWorkflowFile()`
  - `@cumulus/common/workflows.getWorkflowList()`
  - `@cumulus/common/workflows.getWorkflowTemplate()`
  - `@cumulus/integration-tests/sfnStep/SfnStep.parseStepMessage()` -> `@cumulus/message/StepFunctions.parseStepMessage()`
- **CUMULUS-1858** - Deprecated the following functions.
  - `@cumulus/common/string.globalReplace()`
  - `@cumulus/common/string.isNonEmptyString()`
  - `@cumulus/common/string.isValidHostname()`
  - `@cumulus/common/string.match()`
  - `@cumulus/common/string.matches()`
  - `@cumulus/common/string.replace()`
  - `@cumulus/common/string.toLower()`
  - `@cumulus/common/string.toUpper()`

### Removed

- **CUMULUS-1799**: Deprecated code removals:
  - Removed from `@cumulus/common/aws`:
    - `pullStepFunctionEvent()`
  - Removed `@cumulus/common/sfnStep`
  - Removed `@cumulus/common/StepFunctions`

## [v1.21.0] 2020-03-30

### PLEASE NOTE

- **CUMULUS-1762**: the `messageConsumer` for `sns` and `kinesis`-type rules now fetches
  the collection information from the message. You should ensure that your rule's collection
  name and version match what is in the message for these ingest messages to be processed.
  If no matching rule is found, an error will be thrown and logged in the
  `messageConsumer` Lambda function's log group.

### Added

- **CUMULUS-1629**`
  - Updates discover-granules task to respect/utilize duplicateHandling configuration such that
    - skip:               Duplicates will be filtered from the granule list
    - error:              Duplicates encountered will result in step failure
    - replace, version:   Duplicates will be ignored and handled as normal.
  - Adds a new copy of the API lambda `PrivateApiLambda()` which is configured to not require authentication. This Lambda is not connected to an API gateway
  - Adds `@cumulus/api-client` with functions for use by workflow lambdas to call the API when needed

- **CUMULUS-1732**
  - Added Python task/activity workflow and integration test (`PythonReferenceSpec`) to test `cumulus-message-adapter-python`and `cumulus-process-py` integration.
- **CUMULUS-1795**
  - Added an IAM policy on the Cumulus EC2 creation to enable SSM when the `deploy_to_ngap` flag is true

### Changed

- **CUMULUS-1762**
  - the `messageConsumer` for `sns` and `kinesis`-type rules now fetches the collection
    information from the message.

### Deprecated

- **CUMULUS-1629**
  - Deprecate `granulesApi`, `rulesApi`, `emsApi`, `executionsAPI` from `@cumulus/integration-test/api` in favor of code moved to `@cumulus/api-client`

### Removed

- **CUMULUS-1799**: Deprecated code removals
  - Removed deprecated method `@cumulus/api/models/Granule.createGranulesFromSns()`
  - Removed deprecated method `@cumulus/api/models/Granule.removeGranuleFromCmr()`
  - Removed from `@cumulus/common/aws`:
    - `apigateway()`
    - `buildS3Uri()`
    - `calculateS3ObjectChecksum()`
    - `cf()`
    - `cloudwatch()`
    - `cloudwatchevents()`
    - `cloudwatchlogs()`
    - `createAndWaitForDynamoDbTable()`
    - `createQueue()`
    - `deleteSQSMessage()`
    - `describeCfStackResources()`
    - `downloadS3File()`
    - `downloadS3Files()`
    - `DynamoDbSearchQueue` class
    - `dynamodbstreams()`
    - `ec2()`
    - `ecs()`
    - `fileExists()`
    - `findResourceArn()`
    - `fromSfnExecutionName()`
    - `getFileBucketAndKey()`
    - `getJsonS3Object()`
    - `getQueueUrl()`
    - `getObjectSize()`
    - `getS3ObjectReadStream()`
    - `getSecretString()`
    - `getStateMachineArn()`
    - `headObject()`
    - `isThrottlingException()`
    - `kinesis()`
    - `lambda()`
    - `listS3Objects()`
    - `promiseS3Upload()`
    - `publishSnsMessage()`
    - `putJsonS3Object()`
    - `receiveSQSMessages()`
    - `s3CopyObject()`
    - `s3GetObjectTagging()`
    - `s3Join()`
    - `S3ListObjectsV2Queue` class
    - `s3TagSetToQueryString()`
    - `s3PutObjectTagging()`
    - `secretsManager()`
    - `sendSQSMessage()`
    - `sfn()`
    - `sns()`
    - `sqs()`
    - `sqsQueueExists()`
    - `toSfnExecutionName()`
    - `uploadS3FileStream()`
    - `uploadS3Files()`
    - `validateS3ObjectChecksum()`
  - Removed `@cumulus/common/CloudFormationGateway` class
  - Removed `@cumulus/common/concurrency/Mutex` class
  - Removed `@cumulus/common/errors`
  - Removed `@cumulus/common/sftp`
  - Removed `@cumulus/common/string.unicodeEscape`
  - Removed `@cumulus/cmrjs/cmr-utils.getGranuleId()`
  - Removed `@cumulus/cmrjs/cmr-utils.getCmrFiles()`
  - Removed `@cumulus/cmrjs/cmr/CMR` class
  - Removed `@cumulus/cmrjs/cmr/CMRSearchConceptQueue` class
  - Removed `@cumulus/cmrjs/utils.getHost()`
  - Removed `@cumulus/cmrjs/utils.getIp()`
  - Removed `@cumulus/cmrjs/utils.hostId()`
  - Removed `@cumulus/cmrjs/utils/ummVersion()`
  - Removed `@cumulus/cmrjs/utils.updateToken()`
  - Removed `@cumulus/cmrjs/utils.validateUMMG()`
  - Removed `@cumulus/ingest/aws.getEndpoint()`
  - Removed `@cumulus/ingest/aws.getExecutionUrl()`
  - Removed `@cumulus/ingest/aws/invoke()`
  - Removed `@cumulus/ingest/aws/CloudWatch` class
  - Removed `@cumulus/ingest/aws/ECS` class
  - Removed `@cumulus/ingest/aws/Events` class
  - Removed `@cumulus/ingest/aws/SQS` class
  - Removed `@cumulus/ingest/aws/StepFunction` class
  - Removed `@cumulus/ingest/util.normalizeProviderPath()`
  - Removed `@cumulus/integration-tests/index.listCollections()`
  - Removed `@cumulus/integration-tests/index.listProviders()`
  - Removed `@cumulus/integration-tests/index.rulesList()`
  - Removed `@cumulus/integration-tests/api/api.addCollectionApi()`

## [v1.20.0] 2020-03-12

### BREAKING CHANGES

- **CUMULUS-1714**
  - Changed the format of the message sent to the granule SNS Topic. Message includes the granule record under `record` and the type of event under `event`. Messages with `deleted` events will have the record that was deleted with a `deletedAt` timestamp. Options for `event` are `Create | Update | Delete`
- **CUMULUS-1769** - `deploy_to_ngap` is now a **required** variable for the `tf-modules/cumulus` module. **For those deploying to NGAP environments, this variable should always be set to `true`.**

### Notable changes

- **CUMULUS-1739** - You can now exclude Elasticsearch from your `tf-modules/data-persistence` deployment (via `include_elasticsearch = false`) and your `tf-modules/cumulus` module will still deploy successfully.

- **CUMULUS-1769** - If you set `deploy_to_ngap = true` for the `tf-modules/archive` Terraform module, **you can only deploy your archive API gateway as `PRIVATE`**, not `EDGE`.

### Added

- Added `@cumulus/aws-client/S3.getS3ObjectReadStreamAsync()` to deal with S3 eventual consistency issues by checking for the existence an S3 object with retries before getting a readable stream for that object.
- **CUMULUS-1769**
  - Added `deploy_to_ngap` boolean variable for the `tf-modules/cumulus` and `tf-modules/archive` Terraform modules. This variable is required. **For those deploying to NGAP environments, this variable should always be set to `true`.**
- **HYRAX-70**
  - Add the hyrax-metadata-update task

### Changed

- [`AccessToken.get()`](https://github.com/nasa/cumulus/blob/master/packages/api/models/access-tokens.js) now enforces [strongly consistent reads from DynamoDB](https://docs.aws.amazon.com/amazondynamodb/latest/developerguide/HowItWorks.ReadConsistency.html)
- **CUMULUS-1739**
  - Updated `tf-modules/data-persistence` to make Elasticsearch alarm resources and outputs conditional on the `include_elasticsearch` variable
  - Updated `@cumulus/aws-client/S3.getObjectSize` to include automatic retries for any failures from `S3.headObject`
- **CUMULUS-1784**
  - Updated `@cumulus/api/lib/DistributionEvent.remoteIP()` to parse the IP address in an S3 access log from the `A-sourceip` query parameter if present, otherwise fallback to the original parsing behavior.
- **CUMULUS-1768**
  - The `stats/summary` endpoint reports the distinct collections for the number of granules reported

### Fixed

- **CUMULUS-1739** - Fixed the `tf-modules/cumulus` and `tf-modules/archive` modules to make these Elasticsearch variables truly optional:
  - `elasticsearch_domain_arn`
  - `elasticsearch_hostname`
  - `elasticsearch_security_group_id`

- **CUMULUS-1768**
  - Fixed the `stats/` endpoint so that data is correctly filtered by timestamp and `processingTime` is calculated correctly.

- **CUMULUS-1769**
  - In the `tf-modules/archive` Terraform module, the `lifecycle` block ignoring changes to the `policy` of the archive API gateway is now only enforced if `deploy_to_ngap = true`. This fixes a bug where users deploying outside of NGAP could not update their API gateway's resource policy when going from `PRIVATE` to `EDGE`, preventing their API from being accessed publicly.

- **CUMULUS-1775**
  - Fix/update api endpoint to use updated google auth endpoints such that it will work with new accounts

### Removed

- **CUMULUS-1768**
  - Removed API endpoints `stats/histogram` and `stats/average`. All advanced stats needs should be acquired from Cloud Metrics or similarly configured ELK stack.

## [v1.19.0] 2020-02-28

### BREAKING CHANGES

- **CUMULUS-1736**
  - The `@cumulus/discover-granules` task now sets the `dataType` of discovered
    granules based on the `name` of the configured collection, not the
    `dataType`.
  - The config schema of the `@cumulus/discover-granules` task now requires that
    collections contain a `version`.
  - The `@cumulus/sync-granule` task will set the `dataType` and `version` of a
    granule based on the configured collection if those fields are not already
    set on the granule. Previously it was using the `dataType` field of the
    configured collection, then falling back to the `name` field of the
    collection. This update will just use the `name` field of the collection to
    set the `dataType` field of the granule.

- **CUMULUS-1446**
  - Update the `@cumulus/integration-tests/api/executions.getExecution()`
    function to parse the response and return the execution, rather than return
    the full API response.

- **CUMULUS-1672**
  - The `cumulus` Terraform module in previous releases set a
    `Deployment = var.prefix` tag on all resources that it managed. In this
    release, a `tags` input variable has been added to the `cumulus` Terraform
    module to allow resource tagging to be customized. No default tags will be
    applied to Cumulus-managed resources. To replicate the previous behavior,
    set `tags = { Deployment: var.prefix }` as an input variable for the
    `cumulus` Terraform module.

- **CUMULUS-1684 Migration Instructions**
  - In previous releases, a provider's username and password were encrypted
    using a custom encryption library. That has now been updated to use KMS.
    This release includes a Lambda function named
    `<prefix>-ProviderSecretsMigration`, which will re-encrypt existing
    provider credentials to use KMS. After this release has been deployed, you
    will need to manually invoke that Lambda function using either the AWS CLI
    or AWS Console. It should only need to be successfully run once.
  - Future releases of Cumulus will invoke a
    `<prefix>-VerifyProviderSecretsMigration` Lambda function as part of the
    deployment, which will cause the deployment to fail if the migration
    Lambda has not been run.

- **CUMULUS-1718**
  - The `@cumulus/sf-sns-report` task for reporting mid-workflow updates has been retired.
  This task was used as the `PdrStatusReport` task in our ParsePdr example workflow.
  If you have a ParsePdr or other workflow using this task, use `@cumulus/sf-sqs-report` instead.
  Trying to deploy the old task will result in an error as the cumulus module no longer exports `sf_sns_report_task`.
  - Migration instruction: In your workflow definition, for each step using the old task change:
  `"Resource": "${module.cumulus.sf_sns_report_task.task_arn}"`
  to
  `"Resource": "${module.cumulus.sf_sqs_report_task.task_arn}"`

- **CUMULUS-1755**
  - The `thin_egress_jwt_secret_name` variable for the `tf-modules/cumulus` Terraform module is now **required**. This variable is passed on to the Thin Egress App in `tf-modules/distribution/main.tf`, which uses the keys stored in the secret to sign JWTs. See the [Thin Egress App documentation on how to create a value for this secret](https://github.com/asfadmin/thin-egress-app#setting-up-the-jwt-cookie-secrets).

### Added

- **CUMULUS-1446**
  - Add `@cumulus/common/FileUtils.readJsonFile()` function
  - Add `@cumulus/common/FileUtils.readTextFile()` function
  - Add `@cumulus/integration-tests/api/collections.createCollection()` function
  - Add `@cumulus/integration-tests/api/collections.deleteCollection()` function
  - Add `@cumulus/integration-tests/api/collections.getCollection()` function
  - Add `@cumulus/integration-tests/api/providers.getProvider()` function
  - Add `@cumulus/integration-tests/index.getExecutionOutput()` function
  - Add `@cumulus/integration-tests/index.loadCollection()` function
  - Add `@cumulus/integration-tests/index.loadProvider()` function
  - Add `@cumulus/integration-tests/index.readJsonFilesFromDir()` function

- **CUMULUS-1672**
  - Add a `tags` input variable to the `archive` Terraform module
  - Add a `tags` input variable to the `cumulus` Terraform module
  - Add a `tags` input variable to the `cumulus_ecs_service` Terraform module
  - Add a `tags` input variable to the `data-persistence` Terraform module
  - Add a `tags` input variable to the `distribution` Terraform module
  - Add a `tags` input variable to the `ingest` Terraform module
  - Add a `tags` input variable to the `s3-replicator` Terraform module

- **CUMULUS-1707**
  - Enable logrotate on ECS cluster

- **CUMULUS-1684**
  - Add a `@cumulus/aws-client/KMS` library of KMS-related functions
  - Add `@cumulus/aws-client/S3.getTextObject()`
  - Add `@cumulus/sftp-client` package
  - Create `ProviderSecretsMigration` Lambda function
  - Create `VerifyProviderSecretsMigration` Lambda function

- **CUMULUS-1548**
  - Add ability to put default Cumulus logs in Metrics' ELK stack
  - Add ability to add custom logs to Metrics' ELK Stack

- **CUMULUS-1702**
  - When logs are sent to Metrics' ELK stack, the logs endpoints will return results from there

- **CUMULUS-1459**
  - Async Operations are indexed in Elasticsearch
  - To index any existing async operations you'll need to perform an index from
    database function.

- **CUMULUS-1717**
  - Add `@cumulus/aws-client/deleteAndWaitForDynamoDbTableNotExists`, which
    deletes a DynamoDB table and waits to ensure the table no longer exists
  - Added `publishGranules` Lambda to handle publishing granule messages to SNS when granule records are written to DynamoDB
  - Added `@cumulus/api/models/Granule.storeGranulesFromCumulusMessage` to store granules from a Cumulus message to DynamoDB

- **CUMULUS-1718**
  - Added `@cumulus/sf-sqs-report` task to allow mid-workflow reporting updates.
  - Added `stepfunction_event_reporter_queue_url` and `sf_sqs_report_task` outputs to the `cumulus` module.
  - Added `publishPdrs` Lambda to handle publishing PDR messages to SNS when PDR records are written to DynamoDB.
  - Added `@cumulus/api/models/Pdr.storePdrFromCumulusMessage` to store PDRs from a Cumulus message to DynamoDB.
  - Added `@cumulus/aws-client/parseSQSMessageBody` to parse an SQS message body string into an object.

- **Ability to set custom backend API url in the archive module**
  - Add `api_url` definition in `tf-modules/cumulus/archive.tf`
  - Add `archive_api_url` variable in `tf-modules/cumulus/variables.tf`

- **CUMULUS-1741**
  - Added an optional `elasticsearch_security_group_ids` variable to the
    `data-persistence` Terraform module to allow additional security groups to
    be assigned to the Elasticsearch Domain.

- **CUMULUS-1752**
  - Added `@cumulus/integration-tests/api/distribution.invokeTEADistributionLambda` to simulate a request to the [Thin Egress App](https://github.com/asfadmin/thin-egress-app) by invoking the Lambda and getting a response payload.
  - Added `@cumulus/integration-tests/api/distribution.getTEARequestHeaders` to generate necessary request headers for a request to the Thin Egress App
  - Added `@cumulus/integration-tests/api/distribution.getTEADistributionApiFileStream` to get a response stream for a file served by Thin Egress App
  - Added `@cumulus/integration-tests/api/distribution.getTEADistributionApiRedirect` to get a redirect response from the Thin Egress App

- **CUMULUS-1755**
  - Added `@cumulus/aws-client/CloudFormation.describeCfStack()` to describe a Cloudformation stack
  - Added `@cumulus/aws-client/CloudFormation.getCfStackParameterValues()` to get multiple parameter values for a Cloudformation stack

### Changed

- **CUMULUS-1725**
  - Moved the logic that updates the granule files cache Dynamo table into its
    own Lambda function called `granuleFilesCacheUpdater`.

- **CUMULUS-1736**
  - The `collections` model in the API package now determines the name of a
    collection based on the `name` property, rather than using `dataType` and
    then falling back to `name`.
  - The `@cumulus/integration-tests.loadCollection()` function no longer appends
    the postfix to the end of the collection's `dataType`.
  - The `@cumulus/integration-tests.addCollections()` function no longer appends
    the postfix to the end of the collection's `dataType`.

- **CUMULUS-1672**
  - Add a `retryOptions` parameter to the `@cumulus/aws-client/S3.headObject`
     function, which will retry if the object being queried does not exist.

- **CUMULUS-1446**
  - Mark the `@cumulus/integration-tests/api.addCollectionApi()` function as
    deprecated
  - Mark the `@cumulus/integration-tests/index.listCollections()` function as
    deprecated
  - Mark the `@cumulus/integration-tests/index.listProviders()` function as
    deprecated
  - Mark the `@cumulus/integration-tests/index.rulesList()` function as
    deprecated

- **CUMULUS-1672**
  - Previously, the `cumulus` module defaulted to setting a
    `Deployment = var.prefix` tag on all resources that it managed. In this
    release, the `cumulus` module will now accept a `tags` input variable that
    defines the tags to be assigned to all resources that it manages.
  - Previously, the `data-persistence` module defaulted to setting a
    `Deployment = var.prefix` tag on all resources that it managed. In this
    release, the `data-persistence` module will now accept a `tags` input
    variable that defines the tags to be assigned to all resources that it
    manages.
  - Previously, the `distribution` module defaulted to setting a
    `Deployment = var.prefix` tag on all resources that it managed. In this
    release, the `distribution` module will now accept a `tags` input variable
    that defines the tags to be assigned to all resources that it manages.
  - Previously, the `ingest` module defaulted to setting a
    `Deployment = var.prefix` tag on all resources that it managed. In this
    release, the `ingest` module will now accept a `tags` input variable that
    defines the tags to be assigned to all resources that it manages.
  - Previously, the `s3-replicator` module defaulted to setting a
    `Deployment = var.prefix` tag on all resources that it managed. In this
    release, the `s3-replicator` module will now accept a `tags` input variable
    that defines the tags to be assigned to all resources that it manages.

- **CUMULUS-1684**
  - Update the API package to encrypt provider credentials using KMS instead of
    using RSA keys stored in S3

- **CUMULUS-1717**
  - Changed name of `cwSfExecutionEventToDb` Lambda to `cwSfEventToDbRecords`
  - Updated `cwSfEventToDbRecords` to write granule records to DynamoDB from the incoming Cumulus message

- **CUMULUS-1718**
  - Renamed `cwSfEventToDbRecords` to `sfEventSqsToDbRecords` due to architecture change to being a consumer of an SQS queue of Step Function Cloudwatch events.
  - Updated `sfEventSqsToDbRecords` to write PDR records to DynamoDB from the incoming Cumulus message
  - Moved `data-cookbooks/sns.md` to `data-cookbooks/ingest-notifications.md` and updated it to reflect recent changes.

- **CUMULUS-1748**
  - (S)FTP discovery tasks now use the provider-path as-is instead of forcing it to a relative path.
  - Improved error handling to catch permission denied FTP errors better and log them properly. Workflows will still fail encountering this error and we intend to consider that approach in a future ticket.

- **CUMULUS-1752**
  - Moved class for parsing distribution events to its own file: `@cumulus/api/lib/DistributionEvent.js`
    - Updated `DistributionEvent` to properly parse S3 access logs generated by requests from the [Thin Egress App](https://github.com/asfadmin/thin-egress-app)

- **CUMULUS-1753** - Changes to `@cumulus/ingest/HttpProviderClient.js`:
  - Removed regex filter in `HttpProviderClient.list()` that was used to return only files with an extension between 1 and 4 characters long. `HttpProviderClient.list()` will now return all files linked from the HTTP provider host.

- **CUMULUS-1755**
  - Updated the Thin Egress App module used in `tf-modules/distribution/main.tf` to build 61. [See the release notes](https://github.com/asfadmin/thin-egress-app/releases/tag/tea-build.61).

- **CUMULUS-1757**
  - Update @cumulus/cmr-client CMRSearchConceptQueue to take optional cmrEnvironment parameter

### Deprecated

- **CUMULUS-1684**
  - Deprecate `@cumulus/common/key-pair-provider/S3KeyPairProvider`
  - Deprecate `@cumulus/common/key-pair-provider/S3KeyPairProvider.encrypt()`
  - Deprecate `@cumulus/common/key-pair-provider/S3KeyPairProvider.decrypt()`
  - Deprecate `@cumulus/common/kms/KMS`
  - Deprecate `@cumulus/common/kms/KMS.encrypt()`
  - Deprecate `@cumulus/common/kms/KMS.decrypt()`
  - Deprecate `@cumulus/common/sftp.Sftp`

- **CUMULUS-1717**
  - Deprecate `@cumulus/api/models/Granule.createGranulesFromSns`

- **CUMULUS-1718**
  - Deprecate `@cumulus/sf-sns-report`.
    - This task has been updated to always throw an error directing the user to use `@cumulus/sf-sqs-report` instead. This was done because there is no longer an SNS topic to which to publish, and no consumers to listen to it.

- **CUMULUS-1748**
  - Deprecate `@cumulus/ingest/util.normalizeProviderPath`

- **CUMULUS-1752**
  - Deprecate `@cumulus/integration-tests/api/distribution.getDistributionApiFileStream`
  - Deprecate `@cumulus/integration-tests/api/distribution.getDistributionApiRedirect`
  - Deprecate `@cumulus/integration-tests/api/distribution.invokeApiDistributionLambda`

### Removed

- **CUMULUS-1684**
  - Remove the deployment script that creates encryption keys and stores them to
    S3

- **CUMULUS-1768**
  - Removed API endpoints `stats/histogram` and `stats/average`. All advanced stats needs should be acquired from Cloud Metrics or similarly configured ELK stack.

### Fixed

- **Fix default values for urs_url in variables.tf files**
  - Remove trailing `/` from default `urs_url` values.

- **CUMULUS-1610** - Add the Elasticsearch security group to the EC2 security groups

- **CUMULUS-1740** - `cumulus_meta.workflow_start_time` is now set in Cumulus
  messages

- **CUMULUS-1753** - Fixed `@cumulus/ingest/HttpProviderClient.js` to properly handle HTTP providers with:
  - Multiple link tags (e.g. `<a>`) per line of source code
  - Link tags in uppercase or lowercase (e.g. `<A>`)
  - Links with filepaths in the link target (e.g. `<a href="/path/to/file.txt">`). These files will be returned from HTTP file discovery **as the file name only** (e.g. `file.txt`).

- **CUMULUS-1768**
  - Fix an issue in the stats endpoints in `@cumulus/api` to send back stats for the correct type

## [v1.18.0] 2020-02-03

### BREAKING CHANGES

- **CUMULUS-1686**

  - `ecs_cluster_instance_image_id` is now a _required_ variable of the `cumulus` module, instead of optional.

- **CUMULUS-1698**

  - Change variable `saml_launchpad_metadata_path` to `saml_launchpad_metadata_url` in the `tf-modules/cumulus` Terraform module.

- **CUMULUS-1703**
  - Remove the unused `forceDownload` option from the `sync-granule` tasks's config
  - Remove the `@cumulus/ingest/granule.Discover` class
  - Remove the `@cumulus/ingest/granule.Granule` class
  - Remove the `@cumulus/ingest/pdr.Discover` class
  - Remove the `@cumulus/ingest/pdr.Granule` class
  - Remove the `@cumulus/ingest/parse-pdr.parsePdr` function

### Added

- **CUMULUS-1040**

  - Added `@cumulus/aws-client` package to provide utilities for working with AWS services and the Node.js AWS SDK
  - Added `@cumulus/errors` package which exports error classes for use in Cumulus workflow code
  - Added `@cumulus/integration-tests/sfnStep` to provide utilities for parsing step function execution histories

- **CUMULUS-1102**

  - Adds functionality to the @cumulus/api package for better local testing.
    - Adds data seeding for @cumulus/api's localAPI.
      - seed functions allow adding collections, executions, granules, pdrs, providers, and rules to a Localstack Elasticsearch and DynamoDB via `addCollections`, `addExecutions`, `addGranules`, `addPdrs`, `addProviders`, and `addRules`.
    - Adds `eraseDataStack` function to local API server code allowing resetting of local datastack for testing (ES and DynamoDB).
    - Adds optional parameters to the @cumulus/api bin serve to allow for launching the api without destroying the current data.

- **CUMULUS-1697**

  - Added the `@cumulus/tf-inventory` package that provides command line utilities for managing Terraform resources in your AWS account

- **CUMULUS-1703**

  - Add `@cumulus/aws-client/S3.createBucket` function
  - Add `@cumulus/aws-client/S3.putFile` function
  - Add `@cumulus/common/string.isNonEmptyString` function
  - Add `@cumulus/ingest/FtpProviderClient` class
  - Add `@cumulus/ingest/HttpProviderClient` class
  - Add `@cumulus/ingest/S3ProviderClient` class
  - Add `@cumulus/ingest/SftpProviderClient` class
  - Add `@cumulus/ingest/providerClientUtils.buildProviderClient` function
  - Add `@cumulus/ingest/providerClientUtils.fetchTextFile` function

- **CUMULUS-1731**

  - Add new optional input variables to the Cumulus Terraform module to support TEA upgrade:
    - `thin_egress_cookie_domain` - Valid domain for Thin Egress App cookie
    - `thin_egress_domain_cert_arn` - Certificate Manager SSL Cert ARN for Thin
      Egress App if deployed outside NGAP/CloudFront
    - `thin_egress_download_role_in_region_arn` - ARN for reading of Thin Egress
      App data buckets for in-region requests
    - `thin_egress_jwt_algo` - Algorithm with which to encode the Thin Egress
      App JWT cookie
    - `thin_egress_jwt_secret_name` - Name of AWS secret where keys for the Thin
      Egress App JWT encode/decode are stored
    - `thin_egress_lambda_code_dependency_archive_key` - Thin Egress App - S3
      Key of packaged python modules for lambda dependency layer

- **CUMULUS-1733**
  - Add `discovery-filtering` operator doc to document previously undocumented functionality.

- **CUMULUS-1737**
  - Added the `cumulus-test-cleanup` module to run a nightly cleanup on resources left over from the integration tests run from the `example/spec` directory.

### Changed

- **CUMULUS-1102**

  - Updates `@cumulus/api/auth/testAuth` to use JWT instead of random tokens.
  - Updates the default AMI for the ecs_cluster_instance_image_id.

- **CUMULUS-1622**

  - Mutex class has been deprecated in `@cumulus/common/concurrency` and will be removed in a future release.

- **CUMULUS-1686**

  - Changed `ecs_cluster_instance_image_id` to be a required variable of the `cumulus` module and removed the default value.
    The default was not available across accounts and regions, nor outside of NGAP and therefore not particularly useful.

- **CUMULUS-1688**

  - Updated `@cumulus/aws.receiveSQSMessages` not to replace `message.Body` with a parsed object. This behavior was undocumented and confusing as received messages appeared to contradict AWS docs that state `message.Body` is always a string.
  - Replaced `sf_watcher` CloudWatch rule from `cloudwatch-events.tf` with an EventSourceMapping on `sqs2sf` mapped to the `start_sf` SQS queue (in `event-sources.tf`).
  - Updated `sqs2sf` with an EventSourceMapping handler and unit test.

- **CUMULUS-1698**

  - Change variable `saml_launchpad_metadata_path` to `saml_launchpad_metadata_url` in the `tf-modules/cumulus` Terraform module.
  - Updated `@cumulus/api/launchpadSaml` to download launchpad IDP metadata from configured location when the metadata in s3 is not valid, and to work with updated IDP metadata and SAML response.

- **CUMULUS-1731**
  - Upgrade the version of the Thin Egress App deployed by Cumulus to v48
    - Note: New variables available, see the 'Added' section of this changelog.

### Fixed

- **CUMULUS-1664**

  - Updated `dbIndexer` Lambda to remove hardcoded references to DynamoDB table names.

- **CUMULUS-1733**
  - Fixed granule discovery recursion algorithm used in S/FTP protocols.

### Removed

- **CUMULUS-1481**
  - removed `process` config and output from PostToCmr as it was not required by the task nor downstream steps, and should still be in the output message's `meta` regardless.

### Deprecated

- **CUMULUS-1040**
  - Deprecated the following code. For cases where the code was moved into another package, the new code location is noted:
    - `@cumulus/common/CloudFormationGateway` -> `@cumulus/aws-client/CloudFormationGateway`
    - `@cumulus/common/DynamoDb` -> `@cumulus/aws-client/DynamoDb`
    - `@cumulus/common/errors` -> `@cumulus/errors`
    - `@cumulus/common/StepFunctions` -> `@cumulus/aws-client/StepFunctions`
    - All of the exported functions in `@cumulus/commmon/aws` (moved into `@cumulus/aws-client`), except:
      - `@cumulus/common/aws/isThrottlingException` -> `@cumulus/errors/isThrottlingException`
      - `@cumulus/common/aws/improveStackTrace` (not deprecated)
      - `@cumulus/common/aws/retryOnThrottlingException` (not deprecated)
    - `@cumulus/common/sfnStep/SfnStep.parseStepMessage` -> `@cumulus/integration-tests/sfnStep/SfnStep.parseStepMessage`
    - `@cumulus/common/sfnStep/ActivityStep` -> `@cumulus/integration-tests/sfnStep/ActivityStep`
    - `@cumulus/common/sfnStep/LambdaStep` -> `@cumulus/integration-tests/sfnStep/LambdaStep`
    - `@cumulus/common/string/unicodeEscape` -> `@cumulus/aws-client/StepFunctions.unicodeEscape`
    - `@cumulus/common/util/setErrorStack` -> `@cumulus/aws-client/util/setErrorStack`
    - `@cumulus/ingest/aws/invoke` -> `@cumulus/aws-client/Lambda/invoke`
    - `@cumulus/ingest/aws/CloudWatch.bucketSize`
    - `@cumulus/ingest/aws/CloudWatch.cw`
    - `@cumulus/ingest/aws/ECS.ecs`
    - `@cumulus/ingest/aws/ECS`
    - `@cumulus/ingest/aws/Events.putEvent` -> `@cumulus/aws-client/CloudwatchEvents.putEvent`
    - `@cumulus/ingest/aws/Events.deleteEvent` -> `@cumulus/aws-client/CloudwatchEvents.deleteEvent`
    - `@cumulus/ingest/aws/Events.deleteTarget` -> `@cumulus/aws-client/CloudwatchEvents.deleteTarget`
    - `@cumulus/ingest/aws/Events.putTarget` -> `@cumulus/aws-client/CloudwatchEvents.putTarget`
    - `@cumulus/ingest/aws/SQS.attributes` -> `@cumulus/aws-client/SQS.getQueueAttributes`
    - `@cumulus/ingest/aws/SQS.deleteMessage` -> `@cumulus/aws-client/SQS.deleteSQSMessage`
    - `@cumulus/ingest/aws/SQS.deleteQueue` -> `@cumulus/aws-client/SQS.deleteQueue`
    - `@cumulus/ingest/aws/SQS.getUrl` -> `@cumulus/aws-client/SQS.getQueueUrlByName`
    - `@cumulus/ingest/aws/SQS.receiveMessage` -> `@cumulus/aws-client/SQS.receiveSQSMessages`
    - `@cumulus/ingest/aws/SQS.sendMessage` -> `@cumulus/aws-client/SQS.sendSQSMessage`
    - `@cumulus/ingest/aws/StepFunction.getExecutionStatus` -> `@cumulus/aws-client/StepFunction.getExecutionStatus`
    - `@cumulus/ingest/aws/StepFunction.getExecutionUrl` -> `@cumulus/aws-client/StepFunction.getExecutionUrl`

## [v1.17.0] - 2019-12-31

### BREAKING CHANGES

- **CUMULUS-1498**
  - The `@cumulus/cmrjs.publish2CMR` function expects that the value of its
    `creds.password` parameter is a plaintext password.
  - Rather than using an encrypted password from the `cmr_password` environment
    variable, the `@cumulus/cmrjs.updateCMRMetadata` function now looks for an
    environment variable called `cmr_password_secret_name` and fetches the CMR
    password from that secret in AWS Secrets Manager.
  - The `@cumulus/post-to-cmr` task now expects a
    `config.cmr.passwordSecretName` value, rather than `config.cmr.password`.
    The CMR password will be fetched from that secret in AWS Secrets Manager.

### Added

- **CUMULUS-630**

  - Added support for replaying Kinesis records on a stream into the Cumulus Kinesis workflow triggering mechanism: either all the records, or some time slice delimited by start and end timestamps.
  - Added `/replays` endpoint to the operator API for triggering replays.
  - Added `Replay Kinesis Messages` documentation to Operator Docs.
  - Added `manualConsumer` lambda function to consume a Kinesis stream. Used by the replay AsyncOperation.

- **CUMULUS-1687**
  - Added new API endpoint for listing async operations at `/asyncOperations`
  - All asyncOperations now include the fields `description` and `operationType`. `operationType` can be one of the following. [`Bulk Delete`, `Bulk Granules`, `ES Index`, `Kinesis Replay`]

### Changed

- **CUMULUS-1626**

  - Updates Cumulus to use node10/CMA 1.1.2 for all of its internal lambdas in prep for AWS node 8 EOL

- **CUMULUS-1498**
  - Remove the DynamoDB Users table. The list of OAuth users who are allowed to
    use the API is now stored in S3.
  - The CMR password and Launchpad passphrase are now stored in Secrets Manager

## [v1.16.1] - 2019-12-6

**Please note**:

- The `region` argument to the `cumulus` Terraform module has been removed. You may see a warning or error if you have that variable populated.
- Your workflow tasks should use the following versions of the CMA libraries to utilize new granule, parentArn, asyncOperationId, and stackName fields on the logs:
  - `cumulus-message-adapter-js` version 1.0.10+
  - `cumulus-message-adapter-python` version 1.1.1+
  - `cumulus-message-adapter-java` version 1.2.11+
- The `data-persistence` module no longer manages the creation of an Elasticsearch service-linked role for deploying Elasticsearch to a VPC. Follow the [deployment instructions on preparing your VPC](https://nasa.github.io/cumulus/docs/deployment/deployment-readme#vpc-subnets-and-security-group) for guidance on how to create the Elasticsearch service-linked role manually.
- There is now a `distribution_api_gateway_stage` variable for the `tf-modules/cumulus` Terraform module that will be used as the API gateway stage name used for the distribution API (Thin Egress App)
- Default value for the `urs_url` variable is now `https://uat.urs.earthdata.nasa.gov/` in the `tf-modules/cumulus` and `tf-modules/archive` Terraform modules. So deploying the `cumulus` module without a `urs_url` variable set will integrate your Cumulus deployment with the UAT URS environment.

### Added

- **CUMULUS-1563**

  - Added `custom_domain_name` variable to `tf-modules/data-persistence` module

- **CUMULUS-1654**
  - Added new helpers to `@cumulus/common/execution-history`:
    - `getStepExitedEvent()` returns the `TaskStateExited` event in a workflow execution history after the given step completion/failure event
    - `getTaskExitedEventOutput()` returns the output message for a `TaskStateExited` event in a workflow execution history

### Changed

- **CUMULUS-1578**

  - Updates SAML launchpad configuration to authorize via configured userGroup.
    [See the NASA specific documentation (protected)](https://wiki.earthdata.nasa.gov/display/CUMULUS/Cumulus+SAML+Launchpad+Integration)

- **CUMULUS-1579**

  - Elasticsearch list queries use `match` instead of `term`. `term` had been analyzing the terms and not supporting `-` in the field values.

- **CUMULUS-1619**

  - Adds 4 new keys to `@cumulus/logger` to display granules, parentArn, asyncOperationId, and stackName.
  - Depends on `cumulus-message-adapter-js` version 1.0.10+. Cumulus tasks updated to use this version.

- **CUMULUS-1654**

  - Changed `@cumulus/common/SfnStep.parseStepMessage()` to a static class method

- **CUMULUS-1641**
  - Added `meta.retries` and `meta.visibilityTimeout` properties to sqs-type rule. To create sqs-type rule, you're required to configure a dead-letter queue on your queue.
  - Added `sqsMessageRemover` lambda which removes the message from SQS queue upon successful workflow execution.
  - Updated `sqsMessageConsumer` lambda to not delete message from SQS queue, and to retry the SQS message for configured number of times.

### Removed

- Removed `create_service_linked_role` variable from `tf-modules/data-persistence` module.

- **CUMULUS-1321**
  - The `region` argument to the `cumulus` Terraform module has been removed

### Fixed

- **CUMULUS-1668** - Fixed a race condition where executions may not have been
  added to the database correctly
- **CUMULUS-1654** - Fixed issue with `publishReports` Lambda not including workflow execution error information for failed workflows with a single step
- Fixed `tf-modules/cumulus` module so that the `urs_url` variable is passed on to its invocation of the `tf-modules/archive` module

## [v1.16.0] - 2019-11-15

### Added

- **CUMULUS-1321**

  - A `deploy_distribution_s3_credentials_endpoint` variable has been added to
    the `cumulus` Terraform module. If true, the NGAP-backed S3 credentials
    endpoint will be added to the Thin Egress App's API. Default: true

- **CUMULUS-1544**

  - Updated the `/granules/bulk` endpoint to correctly query Elasticsearch when
    granule ids are not provided.

- **CUMULUS-1580**
  - Added `/granules/bulk` endpoint to `@cumulus/api` to perform bulk actions on granules given either a list of granule ids or an Elasticsearch query and the workflow to perform.

### Changed

- **CUMULUS-1561**

  - Fix the way that we are handling Terraform provider version requirements
  - Pass provider configs into child modules using the method that the
    [Terraform documentation](https://www.terraform.io/docs/configuration/modules.html#providers-within-modules)
    suggests
  - Remove the `region` input variable from the `s3_access_test` Terraform module
  - Remove the `aws_profile` and `aws_region` input variables from the
    `s3-replicator` Terraform module

- **CUMULUS-1639**
  - Because of
    [S3's Data Consistency Model](https://docs.aws.amazon.com/AmazonS3/latest/dev/Introduction.html#BasicsObjects),
    there may be situations where a GET operation for an object can temporarily
    return a `NoSuchKey` response even if that object _has_ been created. The
    `@cumulus/common/aws.getS3Object()` function has been updated to support
    retries if a `NoSuchKey` response is returned by S3. This behavior can be
    enabled by passing a `retryOptions` object to that function. Supported
    values for that object can be found here:
    <https://github.com/tim-kos/node-retry#retryoperationoptions>

### Removed

- **CUMULUS-1559**
  - `logToSharedDestination` has been migrated to the Terraform deployment as `log_api_gateway_to_cloudwatch` and will ONLY apply to egress lambdas.
    Due to the differences in the Terraform deployment model, we cannot support a global log subscription toggle for a configurable subset of lambdas.
    However, setting up your own log forwarding for a Lambda with Terraform is fairly simple, as you will only need to add SubscriptionFilters to your Terraform configuration, one per log group.
    See [the Terraform documentation](https://www.terraform.io/docs/providers/aws/r/cloudwatch_log_subscription_filter.html) for details on how to do this.
    An empty FilterPattern ("") will capture all logs in a group.

## [v1.15.0] - 2019-11-04

### BREAKING CHANGES

- **CUMULUS-1644** - When a workflow execution begins or ends, the workflow
  payload is parsed and any new or updated PDRs or granules referenced in that
  workflow are stored to the Cumulus archive. The defined interface says that a
  PDR in `payload.pdr` will be added to the archive, and any granules in
  `payload.granules` will also be added to the archive. In previous releases,
  PDRs found in `meta.pdr` and granules found in `meta.input_granules` were also
  added to the archive. This caused unexpected behavior and has been removed.
  Only PDRs from `payload.pdr` and granules from `payload.granules` will now be
  added to the Cumulus archive.

- **CUMULUS-1449** - Cumulus now uses a universal workflow template when
  starting a workflow that contains general information specific to the
  deployment, but not specific to the workflow. Workflow task configs must be
  defined using AWS step function parameters. As part of this change,
  `CumulusConfig` has been retired and task configs must now be defined under
  the `cma.task_config` key in the Parameters section of a step function
  definition.

  **Migration instructions**:

  NOTE: These instructions require the use of Cumulus Message Adapter v1.1.x+.
  Please ensure you are using a compatible version before attempting to migrate
  workflow configurations. When defining workflow steps, remove any
  `CumulusConfig` section, as shown below:

  ```yaml
  ParsePdr:
    CumulusConfig:
      provider: "{$.meta.provider}"
      bucket: "{$.meta.buckets.internal.name}"
      stack: "{$.meta.stack}"
  ```

  Instead, use AWS Parameters to pass `task_config` for the task directly into
  the Cumulus Message Adapter:

  ```yaml
  ParsePdr:
    Parameters:
      cma:
        event.$: "$"
        task_config:
          provider: "{$.meta.provider}"
          bucket: "{$.meta.buckets.internal.name}"
          stack: "{$.meta.stack}"
  ```

  In this example, the `cma` key is used to pass parameters to the message
  adapter. Using `task_config` in combination with `event.$: '$'` allows the
  message adapter to process `task_config` as the `config` passed to the Cumulus
  task. See `example/workflows/sips.yml` in the core repository for further
  examples of how to set the Parameters.

  Additionally, workflow configurations for the `QueueGranules` and `QueuePdrs`
  tasks need to be updated:

  - `queue-pdrs` config changes:
    - `parsePdrMessageTemplateUri` replaced with `parsePdrWorkflow`, which is
      the workflow name (i.e. top-level name in `config.yml`, e.g. 'ParsePdr').
    - `internalBucket` and `stackName` configs now required to look up
      configuration from the deployment. Brings the task config in line with
      that of `queue-granules`.
  - `queue-granules` config change: `ingestGranuleMessageTemplateUri` replaced
    with `ingestGranuleWorkflow`, which is the workflow name (e.g.
    'IngestGranule').

- **CUMULUS-1396** - **Workflow steps at the beginning and end of a workflow
  using the `SfSnsReport` Lambda have now been deprecated (e.g. `StartStatus`,
  `StopStatus`) and should be removed from your workflow definitions**. These
  steps were used for publishing ingest notifications and have been replaced by
  an implementation using Cloudwatch events for Step Functions to trigger a
  Lambda that publishes ingest notifications. For further detail on how ingest
  notifications are published, see the notes below on **CUMULUS-1394**. For
  examples of how to update your workflow definitions, see our
  [example workflow definitions](https://github.com/nasa/cumulus/blob/master/example/workflows/).

- **CUMULUS-1470**
  - Remove Cumulus-defined ECS service autoscaling, allowing integrators to
    better customize autoscaling to meet their needs. In order to use
    autoscaling with ECS services, appropriate
    `AWS::ApplicationAutoScaling::ScalableTarget`,
    `AWS::ApplicationAutoScaling::ScalingPolicy`, and `AWS::CloudWatch::Alarm`
    resources should be defined in a kes overrides file. See
    [this example](https://github.com/nasa/cumulus/blob/release-1.15.x/example/overrides/app/cloudformation.template.yml)
    for an example.
  - The following config parameters are no longer used:
    - ecs.services.\<NAME\>.minTasks
    - ecs.services.\<NAME\>.maxTasks
    - ecs.services.\<NAME\>.scaleInActivityScheduleTime
    - ecs.services.\<NAME\>.scaleInAdjustmentPercent
    - ecs.services.\<NAME\>.scaleOutActivityScheduleTime
    - ecs.services.\<NAME\>.scaleOutAdjustmentPercent
    - ecs.services.\<NAME\>.activityName

### Added

- **CUMULUS-1100**

  - Added 30-day retention properties to all log groups that were missing those policies.

- **CUMULUS-1396**

  - Added `@cumulus/common/sfnStep`:
    - `LambdaStep` - A class for retrieving and parsing input and output to Lambda steps in AWS Step Functions
    - `ActivityStep` - A class for retrieving and parsing input and output to ECS activity steps in AWS Step Functions

- **CUMULUS-1574**

  - Added `GET /token` endpoint for SAML authorization when cumulus is protected by Launchpad.
    This lets a user retieve a token by hand that can be presented to the API.

- **CUMULUS-1625**

  - Added `sf_start_rate` variable to the `ingest` Terraform module, equivalent to `sqs_consumer_rate` in the old model, but will not be automatically applied to custom queues as that was.

- **CUMULUS-1513**
  - Added `sqs`-type rule support in the Cumulus API `@cumulus/api`
  - Added `sqsMessageConsumer` lambda which processes messages from the SQS queues configured in the `sqs` rules.

### Changed

- **CUMULUS-1639**

  - Because of
    [S3's Data Consistency Model](https://docs.aws.amazon.com/AmazonS3/latest/dev/Introduction.html#BasicsObjects),
    there may be situations where a GET operation for an object can temporarily
    return a `NoSuchKey` response even if that object _has_ been created. The
    `@cumulus/common/aws.getS3Object()` function will now retry up to 10 times
    if a `NoSuchKey` response is returned by S3. This can behavior can be
    overridden by passing `{ retries: 0 }` as the `retryOptions` argument.

- **CUMULUS-1449**

  - `queue-pdrs` & `queue-granules` config changes. Details in breaking changes section.
  - Cumulus now uses a universal workflow template when starting workflow that contains general information specific to the deployment, but not specific to the workflow.
  - Changed the way workflow configs are defined, from `CumulusConfig` to a `task_config` AWS Parameter.

- **CUMULUS-1452**

  - Changed the default ECS docker storage drive to `devicemapper`

- **CUMULUS-1453**
  - Removed config schema for `@cumulus/sf-sns-report` task
  - Updated `@cumulus/sf-sns-report` to always assume that it is running as an intermediate step in a workflow, not as the first or last step

### Removed

- **CUMULUS-1449**
  - Retired `CumulusConfig` as part of step function definitions, as this is an artifact of the way Kes parses workflow definitions that was not possible to migrate to Terraform. Use AWS Parameters and the `task_config` key instead. See change note above.
  - Removed individual workflow templates.

### Fixed

- **CUMULUS-1620** - Fixed bug where `message_adapter_version` does not correctly inject the CMA

- **CUMULUS-1396** - Updated `@cumulus/common/StepFunctions.getExecutionHistory()` to recursively fetch execution history when `nextToken` is returned in response

- **CUMULUS-1571** - Updated `@cumulus/common/DynamoDb.get()` to throw any errors encountered when trying to get a record and the record does exist

- **CUMULUS-1452**
  - Updated the EC2 initialization scripts to use full volume size for docker storage
  - Changed the default ECS docker storage drive to `devicemapper`

## [v1.14.5] - 2019-12-30 - [BACKPORT]

### Updated

- **CUMULUS-1626**
  - Updates Cumulus to use node10/CMA 1.1.2 for all of its internal lambdas in prep for AWS node 8 EOL

## [v1.14.4] - 2019-10-28

### Fixed

- **CUMULUS-1632** - Pinned `aws-elasticsearch-connector` package in `@cumulus/api` to version `8.1.3`, since `8.2.0` includes breaking changes

## [v1.14.3] - 2019-10-18

### Fixed

- **CUMULUS-1620** - Fixed bug where `message_adapter_version` does not correctly inject the CMA

- **CUMULUS-1572** - A granule is now included in discovery results even when
  none of its files has a matching file type in the associated collection
  configuration. Previously, if all files for a granule were unmatched by a file
  type configuration, the granule was excluded from the discovery results.
  Further, added support for a `boolean` property
  `ignoreFilesConfigForDiscovery`, which controls how a granule's files are
  filtered at discovery time.

## [v1.14.2] - 2019-10-08

### BREAKING CHANGES

Your Cumulus Message Adapter version should be pinned to `v1.0.13` or lower in your `app/config.yml` using `message_adapter_version: v1.0.13` OR you should use the workflow migration steps below to work with CMA v1.1.1+.

- **CUMULUS-1394** - The implementation of the `SfSnsReport` Lambda requires additional environment variables for integration with the new ingest notification SNS topics. Therefore, **you must update the definition of `SfSnsReport` in your `lambdas.yml` like so**:

```yaml
SfSnsReport:
  handler: index.handler
  timeout: 300
  source: node_modules/@cumulus/sf-sns-report/dist
  tables:
    - ExecutionsTable
  envs:
    execution_sns_topic_arn:
      function: Ref
      value: reportExecutionsSns
    granule_sns_topic_arn:
      function: Ref
      value: reportGranulesSns
    pdr_sns_topic_arn:
      function: Ref
      value: reportPdrsSns
```

- **CUMULUS-1447** -
  The newest release of the Cumulus Message Adapter (v1.1.1) requires that parameterized configuration be used for remote message functionality. Once released, Kes will automatically bring in CMA v1.1.1 without additional configuration.

  **Migration instructions**
  Oversized messages are no longer written to S3 automatically. In order to utilize remote messaging functionality, configure a `ReplaceConfig` AWS Step Function parameter on your CMA task:

  ```yaml
  ParsePdr:
    Parameters:
      cma:
        event.$: "$"
        ReplaceConfig:
          FullMessage: true
  ```

  Accepted fields in `ReplaceConfig` include `MaxSize`, `FullMessage`, `Path` and `TargetPath`.
  See https://github.com/nasa/cumulus-message-adapter/blob/master/CONTRACT.md#remote-message-configuration for full details.

  As this change is backward compatible in Cumulus Core, users wishing to utilize the previous version of the CMA may opt to transition to using a CMA lambda layer, or set `message_adapter_version` in their configuration to a version prior to v1.1.0.

### PLEASE NOTE

- **CUMULUS-1394** - Ingest notifications are now provided via 3 separate SNS topics for executions, granules, and PDRs, instead of a single `sftracker` SNS topic. Whereas the `sftracker` SNS topic received a full Cumulus execution message, the new topics all receive generated records for the given object. The new topics are only published to if the given object exists for the current execution. For a given execution/granule/PDR, **two messages will be received by each topic**: one message indicating that ingest is running and another message indicating that ingest has completed or failed. The new SNS topics are:

  - `reportExecutions` - Receives 1 message per execution
  - `reportGranules` - Receives 1 message per granule in an execution
  - `reportPdrs` - Receives 1 message per PDR

### Added

- **CUMULUS-639**

  - Adds SAML JWT and launchpad token authentication to Cumulus API (configurable)
    - **NOTE** to authenticate with Launchpad ensure your launchpad user_id is in the `<prefix>-UsersTable`
    - when Cumulus configured to protect API via Launchpad:
      - New endpoints
        - `GET /saml/login` - starting point for SAML SSO creates the login request url and redirects to the SAML Identity Provider Service (IDP)
        - `POST /saml/auth` - SAML Assertion Consumer Service. POST receiver from SAML IDP. Validates response, logs the user in, and returnes a SAML-based JWT.
    - Disabled endpoints
      - `POST /refresh`
      - Changes authorization worklow:
      - `ensureAuthorized` now presumes the bearer token is a JWT and tries to validate. If the token is malformed, it attempts to validate the token against Launchpad. This allows users to bring their own token as described here https://wiki.earthdata.nasa.gov/display/CUMULUS/Cumulus+API+with+Launchpad+Authentication. But it also allows dashboard users to manually authenticate via Launchpad SAML to receive a Launchpad-based JWT.

- **CUMULUS-1394**
  - Added `Granule.generateGranuleRecord()` method to granules model to generate a granule database record from a Cumulus execution message
  - Added `Pdr.generatePdrRecord()` method to PDRs model to generate a granule database record from a Cumulus execution message
  - Added helpers to `@cumulus/common/message`:
    - `getMessageExecutionName()` - Get the execution name from a Cumulus execution message
    - `getMessageStateMachineArn()` - Get the state machine ARN from a Cumulus execution message
    - `getMessageExecutionArn()` - Get the execution ARN for a Cumulus execution message
    - `getMessageGranules()` - Get the granules from a Cumulus execution message, if any.
  - Added `@cumulus/common/cloudwatch-event/isFailedSfStatus()` to determine if a Step Function status from a Cloudwatch event is a failed status

### Changed

- **CUMULUS-1308**

  - HTTP PUT of a Collection, Provider, or Rule via the Cumulus API now
    performs full replacement of the existing object with the object supplied
    in the request payload. Previous behavior was to perform a modification
    (partial update) by merging the existing object with the (possibly partial)
    object in the payload, but this did not conform to the HTTP standard, which
    specifies PATCH as the means for modifications rather than replacements.

- **CUMULUS-1375**

  - Migrate Cumulus from deprecated Elasticsearch JS client to new, supported one in `@cumulus/api`

- **CUMULUS-1485** Update `@cumulus/cmr-client` to return error message from CMR for validation failures.

- **CUMULUS-1394**

  - Renamed `Execution.generateDocFromPayload()` to `Execution.generateRecord()` on executions model. The method generates an execution database record from a Cumulus execution message.

- **CUMULUS-1432**

  - `logs` endpoint takes the level parameter as a string and not a number
  - Elasticsearch term query generation no longer converts numbers to boolean

- **CUMULUS-1447**

  - Consolidated all remote message handling code into @common/aws
  - Update remote message code to handle updated CMA remote message flags
  - Update example SIPS workflows to utilize Parameterized CMA configuration

- **CUMULUS-1448** Refactor workflows that are mutating cumulus_meta to utilize meta field

- **CUMULUS-1451**

  - Elasticsearch cluster setting `auto_create_index` will be set to false. This had been causing issues in the bootstrap lambda on deploy.

- **CUMULUS-1456**
  - `@cumulus/api` endpoints default error handler uses `boom` package to format errors, which is consistent with other API endpoint errors.

### Fixed

- **CUMULUS-1432** `logs` endpoint filter correctly filters logs by level
- **CUMULUS-1484** `useMessageAdapter` now does not set CUMULUS_MESSAGE_ADAPTER_DIR when `true`

### Removed

- **CUMULUS-1394**
  - Removed `sfTracker` SNS topic. Replaced by three new SNS topics for granule, execution, and PDR ingest notifications.
  - Removed unused functions from `@cumulus/common/aws`:
    - `getGranuleS3Params()`
    - `setGranuleStatus()`

## [v1.14.1] - 2019-08-29

### Fixed

- **CUMULUS-1455**

  - CMR token links updated to point to CMR legacy services rather than echo

- **CUMULUS-1211**
  - Errors thrown during granule discovery are no longer swallowed and ignored.
    Rather, errors are propagated to allow for proper error-handling and
    meaningful messaging.

## [v1.14.0] - 2019-08-22

### PLEASE NOTE

- We have encountered transient lambda service errors in our integration testing. Please handle transient service errors following [these guidelines](https://docs.aws.amazon.com/step-functions/latest/dg/bp-lambda-serviceexception.html). The workflows in the `example/workflows` folder have been updated with retries configured for these errors.

- **CUMULUS-799** added additional IAM permissions to support reading CloudWatch and API Gateway, so **you will have to redeploy your IAM stack.**

- **CUMULUS-800** Several items:

  - **Delete existing API Gateway stages**: To allow enabling of API Gateway logging, Cumulus now creates and manages a Stage resource during deployment. Before upgrading Cumulus, it is necessary to delete the API Gateway stages on both the Backend API and the Distribution API. Instructions are included in the documenation under [Delete API Gateway Stages](https://nasa.github.io/cumulus/docs/additional-deployment-options/delete-api-gateway-stages).

  - **Set up account permissions for API Gateway to write to CloudWatch**: In a one time operation for your AWS account, to enable CloudWatch Logs for API Gateway, you must first grant the API Gateway permission to read and write logs to CloudWatch for your account. The `AmazonAPIGatewayPushToCloudWatchLogs` managed policy (with an ARN of `arn:aws:iam::aws:policy/service-role/AmazonAPIGatewayPushToCloudWatchLogs`) has all the required permissions. You can find a simple how to in the documentation under [Enable API Gateway Logging.](https://nasa.github.io/cumulus/docs/additional-deployment-options/enable-gateway-logging-permissions)

  - **Configure API Gateway to write logs to CloudWatch** To enable execution logging for the distribution API set `config.yaml` `apiConfigs.distribution.logApigatewayToCloudwatch` value to `true`. More information [Enable API Gateway Logs](https://nasa.github.io/cumulus/docs/additional-deployment-options/enable-api-logs)

  - **Configure CloudWatch log delivery**: It is possible to deliver CloudWatch API execution and access logs to a cross-account shared AWS::Logs::Destination. An operator does this by adding the key `logToSharedDestination` to the `config.yml` at the default level with a value of a writable log destination. More information in the documenation under [Configure CloudWatch Logs Delivery.](https://nasa.github.io/cumulus/docs/additional-deployment-options/configure-cloudwatch-logs-delivery)

  - **Additional Lambda Logging**: It is now possible to configure any lambda to deliver logs to a shared subscriptions by setting `logToSharedDestination` to the ARN of a writable location (either an AWS::Logs::Destination or a Kinesis Stream) on any lambda config. Documentation for [Lambda Log Subscriptions](https://nasa.github.io/cumulus/docs/additional-deployment-options/additional-lambda-logging)

  - **Configure S3 Server Access Logs**: If you are running Cumulus in an NGAP environment you may [configure S3 Server Access Logs](https://nasa.github.io/cumulus/docs/next/deployment/server_access_logging) to be delivered to a shared bucket where the Metrics Team will ingest the logs into their ELK stack. Contact the Metrics team for permission and location.

- **CUMULUS-1368** The Cumulus distribution API has been deprecated and is being replaced by ASF's Thin Egress App. By default, the distribution API will not deploy. Please follow [the instructions for deploying and configuring Thin Egress](https://nasa.github.io/cumulus/docs/deployment/thin_egress_app).

To instead continue to deploy and use the legacy Cumulus distribution app, add the following to your `config.yml`:

```yaml
deployDistributionApi: true
```

If you deploy with no distribution app your deployment will succeed but you may encounter errors in your workflows, particularly in the `MoveGranule` task.

- **CUMULUS-1418** Users who are packaging the CMA in their Lambdas outside of Cumulus may need to update their Lambda configuration. Please see `BREAKING CHANGES` below for details.

### Added

- **CUMULUS-642**
  - Adds Launchpad as an authentication option for the Cumulus API.
  - Updated deployment documentation and added [instructions to setup Cumulus API Launchpad authentication](https://wiki.earthdata.nasa.gov/display/CUMULUS/Cumulus+API+with+Launchpad+Authentication)
- **CUMULUS-1418**
  - Adds usage docs/testing of lambda layers (introduced in PR1125), updates Core example tasks to use the updated `cumulus-ecs-task` and a CMA layer instead of kes CMA injection.
  - Added Terraform module to publish CMA as layer to user account.
- **PR1125** - Adds `layers` config option to support deploying Lambdas with layers
- **PR1128** - Added `useXRay` config option to enable AWS X-Ray for Lambdas.
- **CUMULUS-1345**
  - Adds new variables to the app deployment under `cmr`.
  - `cmrEnvironment` values are `SIT`, `UAT`, or `OPS` with `UAT` as the default.
  - `cmrLimit` and `cmrPageSize` have been added as configurable options.
- **CUMULUS-1273**
  - Added lambda function EmsProductMetadataReport to generate EMS Product Metadata report
- **CUMULUS-1226**
  - Added API endpoint `elasticsearch/index-from-database` to index to an Elasticsearch index from the database for recovery purposes and `elasticsearch/indices-status` to check the status of Elasticsearch indices via the API.
- **CUMULUS-824**
  - Added new Collection parameter `reportToEms` to configure whether the collection is reported to EMS
- **CUMULUS-1357**
  - Added new BackendApi endpoint `ems` that generates EMS reports.
- **CUMULUS-1241**
  - Added information about queues with maximum execution limits defined to default workflow templates (`meta.queueExecutionLimits`)
- **CUMULUS-1311**
  - Added `@cumulus/common/message` with various message parsing/preparation helpers
- **CUMULUS-812**

  - Added support for limiting the number of concurrent executions started from a queue. [See the data cookbook](https://nasa.github.io/cumulus/docs/data-cookbooks/throttling-queued-executions) for more information.

- **CUMULUS-1337**

  - Adds `cumulus.stackName` value to the `instanceMetadata` endpoint.

- **CUMULUS-1368**

  - Added `cmrGranuleUrlType` to the `@cumulus/move-granules` task. This determines what kind of links go in the CMR files. The options are `distribution`, `s3`, or `none`, with the default being distribution. If there is no distribution API being used with Cumulus, you must set the value to `s3` or `none`.

- Added `packages/s3-replicator` Terraform module to allow same-region s3 replication to metrics bucket.

- **CUMULUS-1392**

  - Added `tf-modules/report-granules` Terraform module which processes granule ingest notifications received via SNS and stores granule data to a database. The module includes:
    - SNS topic for publishing granule ingest notifications
    - Lambda to process granule notifications and store data
    - IAM permissions for the Lambda
    - Subscription for the Lambda to the SNS topic

- **CUMULUS-1393**

  - Added `tf-modules/report-pdrs` Terraform module which processes PDR ingest notifications received via SNS and stores PDR data to a database. The module includes:
    - SNS topic for publishing PDR ingest notifications
    - Lambda to process PDR notifications and store data
    - IAM permissions for the Lambda
    - Subscription for the Lambda to the SNS topic
  - Added unit tests for `@cumulus/api/models/pdrs.createPdrFromSns()`

- **CUMULUS-1400**

  - Added `tf-modules/report-executions` Terraform module which processes workflow execution information received via SNS and stores it to a database. The module includes:
    - SNS topic for publishing execution data
    - Lambda to process and store execution data
    - IAM permissions for the Lambda
    - Subscription for the Lambda to the SNS topic
  - Added `@cumulus/common/sns-event` which contains helpers for SNS events:
    - `isSnsEvent()` returns true if event is from SNS
    - `getSnsEventMessage()` extracts and parses the message from an SNS event
    - `getSnsEventMessageObject()` extracts and parses message object from an SNS event
  - Added `@cumulus/common/cloudwatch-event` which contains helpers for Cloudwatch events:
    - `isSfExecutionEvent()` returns true if event is from Step Functions
    - `isTerminalSfStatus()` determines if a Step Function status from a Cloudwatch event is a terminal status
    - `getSfEventStatus()` gets the Step Function status from a Cloudwatch event
    - `getSfEventDetailValue()` extracts a Step Function event detail field from a Cloudwatch event
    - `getSfEventMessageObject()` extracts and parses Step Function detail object from a Cloudwatch event

- **CUMULUS-1429**

  - Added `tf-modules/data-persistence` Terraform module which includes resources for data persistence in Cumulus:
    - DynamoDB tables
    - Elasticsearch with optional support for VPC
    - Cloudwatch alarm for number of Elasticsearch nodes

- **CUMULUS-1379** CMR Launchpad Authentication
  - Added `launchpad` configuration to `@cumulus/deployment/app/config.yml`, and cloudformation templates, workflow message, lambda configuration, api endpoint configuration
  - Added `@cumulus/common/LaunchpadToken` and `@cumulus/common/launchpad` to provide methods to get token and validate token
  - Updated lambdas to use Launchpad token for CMR actions (ingest and delete granules)
  - Updated deployment documentation and added [instructions to setup CMR client for Launchpad authentication](https://wiki.earthdata.nasa.gov/display/CUMULUS/CMR+Launchpad+Authentication)

## Changed

- **CUMULUS-1232**

  - Added retries to update `@cumulus/cmr-client` `updateToken()`

- **CUMULUS-1245 CUMULUS-795**

  - Added additional `ems` configuration parameters for sending the ingest reports to EMS
  - Added functionality to send daily ingest reports to EMS

- **CUMULUS-1241**

  - Removed the concept of "priority levels" and added ability to define a number of maximum concurrent executions per SQS queue
  - Changed mapping of Cumulus message properties for the `sqs2sfThrottle` lambda:
    - Queue name is read from `cumulus_meta.queueName`
    - Maximum executions for the queue is read from `meta.queueExecutionLimits[queueName]`, where `queueName` is `cumulus_meta.queueName`
  - Changed `sfSemaphoreDown` lambda to only attempt decrementing semaphores when:
    - the message is for a completed/failed/aborted/timed out workflow AND
    - `cumulus_meta.queueName` exists on the Cumulus message AND
    - An entry for the queue name (`cumulus_meta.queueName`) exists in the the object `meta.queueExecutionLimits` on the Cumulus message

- **CUMULUS-1338**

  - Updated `sfSemaphoreDown` lambda to be triggered via AWS Step Function Cloudwatch events instead of subscription to `sfTracker` SNS topic

- **CUMULUS-1311**

  - Updated `@cumulus/queue-granules` to set `cumulus_meta.queueName` for queued execution messages
  - Updated `@cumulus/queue-pdrs` to set `cumulus_meta.queueName` for queued execution messages
  - Updated `sqs2sfThrottle` lambda to immediately decrement queue semaphore value if dispatching Step Function execution throws an error

- **CUMULUS-1362**

  - Granule `processingStartTime` and `processingEndTime` will be set to the execution start time and end time respectively when there is no sync granule or post to cmr task present in the workflow

- **CUMULUS-1400**
  - Deprecated `@cumulus/ingest/aws/getExecutionArn`. Use `@cumulus/common/aws/getExecutionArn` instead.

### Fixed

- **CUMULUS-1439**

  - Fix bug with rule.logEventArn deletion on Kinesis rule update and fix unit test to verify

- **CUMULUS-796**

  - Added production information (collection ShortName and Version, granuleId) to EMS distribution report
  - Added functionality to send daily distribution reports to EMS

- **CUMULUS-1319**

  - Fixed a bug where granule ingest times were not being stored to the database

- **CUMULUS-1356**

  - The `Collection` model's `delete` method now _removes_ the specified item
    from the collection config store that was inserted by the `create` method.
    Previously, this behavior was missing.

- **CUMULUS-1374**
  - Addressed audit concerns (https://www.npmjs.com/advisories/782) in api package

### BREAKING CHANGES

### Changed

- **CUMULUS-1418**
  - Adding a default `cmaDir` key to configuration will cause `CUMULUS_MESSAGE_ADAPTER_DIR` to be set by default to `/opt` for any Lambda not setting `useCma` to true, or explicitly setting the CMA environment variable. In lambdas that package the CMA independently of the Cumulus packaging. Lambdas manually packaging the CMA should have their Lambda configuration updated to set the CMA path, or alternately if not using the CMA as a Lambda layer in this deployment set `cmaDir` to `./cumulus-message-adapter`.

### Removed

- **CUMULUS-1337**

  - Removes the S3 Access Metrics package added in CUMULUS-799

- **PR1130**
  - Removed code deprecated since v1.11.1:
    - Removed `@cumulus/common/step-functions`. Use `@cumulus/common/StepFunctions` instead.
    - Removed `@cumulus/api/lib/testUtils.fakeFilesFactory`. Use `@cumulus/api/lib/testUtils.fakeFileFactory` instead.
    - Removed `@cumulus/cmrjs/cmr` functions: `searchConcept`, `ingestConcept`, `deleteConcept`. Use the functions in `@cumulus/cmr-client` instead.
    - Removed `@cumulus/ingest/aws.getExecutionHistory`. Use `@cumulus/common/StepFunctions.getExecutionHistory` instead.

## [v1.13.5] - 2019-08-29 - [BACKPORT]

### Fixed

- **CUMULUS-1455** - CMR token links updated to point to CMR legacy services rather than echo

## [v1.13.4] - 2019-07-29

- **CUMULUS-1411** - Fix deployment issue when using a template override

## [v1.13.3] - 2019-07-26

- **CUMULUS-1345** Full backport of CUMULUS-1345 features - Adds new variables to the app deployment under `cmr`.
  - `cmrEnvironment` values are `SIT`, `UAT`, or `OPS` with `UAT` as the default.
  - `cmrLimit` and `cmrPageSize` have been added as configurable options.

## [v1.13.2] - 2019-07-25

- Re-release of v1.13.1 to fix broken npm packages.

## [v1.13.1] - 2019-07-22

- **CUMULUS-1374** - Resolve audit compliance with lodash version for api package subdependency
- **CUMULUS-1412** - Resolve audit compliance with googleapi package
- **CUMULUS-1345** - Backported CMR environment setting in getUrl to address immediate user need. CMR_ENVIRONMENT can now be used to set the CMR environment to OPS/SIT

## [v1.13.0] - 2019-5-20

### PLEASE NOTE

**CUMULUS-802** added some additional IAM permissions to support ECS autoscaling, so **you will have to redeploy your IAM stack.**
As a result of the changes for **CUMULUS-1193**, **CUMULUS-1264**, and **CUMULUS-1310**, **you must delete your existing stacks (except IAM) before deploying this version of Cumulus.**
If running Cumulus within a VPC and extended downtime is acceptable, we recommend doing this at the end of the day to allow AWS backend resources and network interfaces to be cleaned up overnight.

### BREAKING CHANGES

- **CUMULUS-1228**

  - The default AMI used by ECS instances is now an NGAP-compliant AMI. This
    will be a breaking change for non-NGAP deployments. If you do not deploy to
    NGAP, you will need to find the AMI ID of the
    [most recent Amazon ECS-optimized AMI](https://docs.aws.amazon.com/AmazonECS/latest/developerguide/ecs-optimized_AMI.html),
    and set the `ecs.amiid` property in your config. Instructions for finding
    the most recent NGAP AMI can be found using
    [these instructions](https://wiki.earthdata.nasa.gov/display/ESKB/Select+an+NGAP+Created+AMI).

- **CUMULUS-1310**

  - Database resources (DynamoDB, ElasticSearch) have been moved to an independent `db` stack.
    Migrations for this version will need to be user-managed. (e.g. [elasticsearch](https://docs.aws.amazon.com/elasticsearch-service/latest/developerguide/es-version-migration.html#snapshot-based-migration) and [dynamoDB](https://docs.aws.amazon.com/datapipeline/latest/DeveloperGuide/dp-template-exports3toddb.html)).
    Order of stack deployment is `iam` -> `db` -> `app`.
  - All stacks can now be deployed using a single `config.yml` file, i.e.: `kes cf deploy --kes-folder app --template node_modules/@cumulus/deployment/[iam|db|app] [...]`
    Backwards-compatible. For development, please re-run `npm run bootstrap` to build new `kes` overrides.
    Deployment docs have been updated to show how to deploy a single-config Cumulus instance.
  - `params` have been moved: Nest `params` fields under `app`, `db` or `iam` to override all Parameters for a particular stack's cloudformation template. Backwards-compatible with multi-config setups.
  - `stackName` and `stackNameNoDash` have been retired. Use `prefix` and `prefixNoDash` instead.
  - The `iams` section in `app/config.yml` IAM roles has been deprecated as a user-facing parameter,
    _unless_ your IAM role ARNs do not match the convention shown in `@cumulus/deployment/app/config.yml`
  - The `vpc.securityGroup` will need to be set with a pre-existing security group ID to use Cumulus in a VPC. Must allow inbound HTTP(S) (Port 443).

- **CUMULUS-1212**

  - `@cumulus/post-to-cmr` will now fail if any granules being processed are missing a metadata file. You can set the new config option `skipMetaCheck` to `true` to pass post-to-cmr without a metadata file.

- **CUMULUS-1232**

  - `@cumulus/sync-granule` will no longer silently pass if no checksum data is provided. It will use input
    from the granule object to:
    - Verify checksum if `checksumType` and `checksumValue` are in the file record OR a checksum file is provided
      (throws `InvalidChecksum` on fail), else log warning that no checksum is available.
    - Then, verify synced S3 file size if `file.size` is in the file record (throws `UnexpectedFileSize` on fail),
      else log warning that no file size is available.
    - Pass the step.

- **CUMULUS-1264**

  - The Cloudformation templating and deployment configuration has been substantially refactored.
    - `CumulusApiDefault` nested stack resource has been renamed to `CumulusApiDistribution`
    - `CumulusApiV1` nested stack resource has been renamed to `CumulusApiBackend`
  - The `urs: true` config option for when defining your lambdas (e.g. in `lambdas.yml`) has been deprecated. There are two new options to replace it:
    - `urs_redirect: 'token'`: This will expose a `TOKEN_REDIRECT_ENDPOINT` environment variable to your lambda that references the `/token` endpoint on the Cumulus backend API
    - `urs_redirect: 'distribution'`: This will expose a `DISTRIBUTION_REDIRECT_ENDPOINT` environment variable to your lambda that references the `/redirect` endpoint on the Cumulus distribution API

- **CUMULUS-1193**

  - The elasticsearch instance is moved behind the VPC.
  - Your account will need an Elasticsearch Service Linked role. This is a one-time setup for the account. You can follow the instructions to use the AWS console or AWS CLI [here](https://docs.aws.amazon.com/IAM/latest/UserGuide/using-service-linked-roles.html) or use the following AWS CLI command: `aws iam create-service-linked-role --aws-service-name es.amazonaws.com`

- **CUMULUS-802**

  - ECS `maxInstances` must be greater than `minInstances`. If you use defaults, no change is required.

- **CUMULUS-1269**
  - Brought Cumulus data models in line with CNM JSON schema:
    - Renamed file object `fileType` field to `type`
    - Renamed file object `fileSize` field to `size`
    - Renamed file object `checksumValue` field to `checksum` where not already done.
    - Added `ancillary` and `linkage` type support to file objects.

### Added

- **CUMULUS-799**

  - Added an S3 Access Metrics package which will take S3 Server Access Logs and
    write access metrics to CloudWatch

- **CUMULUS-1242** - Added `sqs2sfThrottle` lambda. The lambda reads SQS messages for queued executions and uses semaphores to only start new executions if the maximum number of executions defined for the priority key (`cumulus_meta.priorityKey`) has not been reached. Any SQS messages that are read but not used to start executions remain in the queue.

- **CUMULUS-1240**

  - Added `sfSemaphoreDown` lambda. This lambda receives SNS messages and for each message it decrements the semaphore used to track the number of running executions if:
    - the message is for a completed/failed workflow AND
    - the message contains a level of priority (`cumulus_meta.priorityKey`)
  - Added `sfSemaphoreDown` lambda as a subscriber to the `sfTracker` SNS topic

- **CUMULUS-1265**

  - Added `apiConfigs` configuration option to configure API Gateway to be private
  - All internal lambdas configured to run inside the VPC by default
  - Removed references to `NoVpc` lambdas from documentation and `example` folder.

- **CUMULUS-802**
  - Adds autoscaling of ECS clusters
  - Adds autoscaling of ECS services that are handling StepFunction activities

## Changed

- Updated `@cumulus/ingest/http/httpMixin.list()` to trim trailing spaces on discovered filenames

- **CUMULUS-1310**

  - Database resources (DynamoDB, ElasticSearch) have been moved to an independent `db` stack.
    This will enable future updates to avoid affecting database resources or requiring migrations.
    Migrations for this version will need to be user-managed.
    (e.g. [elasticsearch](https://docs.aws.amazon.com/elasticsearch-service/latest/developerguide/es-version-migration.html#snapshot-based-migration) and [dynamoDB](https://docs.aws.amazon.com/datapipeline/latest/DeveloperGuide/dp-template-exports3toddb.html)).
    Order of stack deployment is `iam` -> `db` -> `app`.
  - All stacks can now be deployed using a single `config.yml` file, i.e.: `kes cf deploy --kes-folder app --template node_modules/@cumulus/deployment/[iam|db|app] [...]`
    Backwards-compatible. Please re-run `npm run bootstrap` to build new `kes` overrides.
    Deployment docs have been updated to show how to deploy a single-config Cumulus instance.
  - `params` fields should now be nested under the stack key (i.e. `app`, `db` or `iam`) to provide Parameters for a particular stack's cloudformation template,
    for use with single-config instances. Keys _must_ match the name of the deployment package folder (`app`, `db`, or `iam`).
    Backwards-compatible with multi-config setups.
  - `stackName` and `stackNameNoDash` have been retired as user-facing config parameters. Use `prefix` and `prefixNoDash` instead.
    This will be used to create stack names for all stacks in a single-config use case.
    `stackName` may still be used as an override in multi-config usage, although this is discouraged.
    Warning: overriding the `db` stack's `stackName` will require you to set `dbStackName` in your `app/config.yml`.
    This parameter is required to fetch outputs from the `db` stack to reference in the `app` stack.
  - The `iams` section in `app/config.yml` IAM roles has been retired as a user-facing parameter,
    _unless_ your IAM role ARNs do not match the convention shown in `@cumulus/deployment/app/config.yml`
    In that case, overriding `iams` in your own config is recommended.
  - `iam` and `db` `cloudformation.yml` file names will have respective prefixes (e.g `iam.cloudformation.yml`).
  - Cumulus will now only attempt to create reconciliation reports for buckets of the `private`, `public` and `protected` types.
  - Cumulus will no longer set up its own security group.
    To pass a pre-existing security group for in-VPC deployments as a parameter to the Cumulus template, populate `vpc.securityGroup` in `config.yml`.
    This security group must allow inbound HTTP(S) traffic (Port 443). SSH traffic (Port 22) must be permitted for SSH access to ECS instances.
  - Deployment docs have been updated with examples for the new deployment model.

- **CUMULUS-1236**

  - Moves access to public files behind the distribution endpoint. Authentication is not required, but direct http access has been disallowed.

- **CUMULUS-1223**

  - Adds unauthenticated access for public bucket files to the Distribution API. Public files should be requested the same way as protected files, but for public files a redirect to a self-signed S3 URL will happen without requiring authentication with Earthdata login.

- **CUMULUS-1232**

  - Unifies duplicate handling in `ingest/granule.handleDuplicateFile` for maintainability.
  - Changed `ingest/granule.ingestFile` and `move-granules/index.moveFileRequest` to use new function.
  - Moved file versioning code to `ingest/granule.moveGranuleFileWithVersioning`
  - `ingest/granule.verifyFile` now also tests `file.size` for verification if it is in the file record and throws
    `UnexpectedFileSize` error for file size not matching input.
  - `ingest/granule.verifyFile` logs warnings if checksum and/or file size are not available.

- **CUMULUS-1193**

  - Moved reindex CLI functionality to an API endpoint. See [API docs](https://nasa.github.io/cumulus-api/#elasticsearch-1)

- **CUMULUS-1207**
  - No longer disable lambda event source mappings when disabling a rule

### Fixed

- Updated Lerna publish script so that published Cumulus packages will pin their dependencies on other Cumulus packages to exact versions (e.g. `1.12.1` instead of `^1.12.1`)

- **CUMULUS-1203**

  - Fixes IAM template's use of intrinsic functions such that IAM template overrides now work with kes

- **CUMULUS-1268**
  - Deployment will not fail if there are no ES alarms or ECS services

## [v1.12.1] - 2019-4-8

## [v1.12.0] - 2019-4-4

Note: There was an issue publishing 1.12.0. Upgrade to 1.12.1.

### BREAKING CHANGES

- **CUMULUS-1139**

  - `granule.applyWorkflow` uses the new-style granule record as input to workflows.

- **CUMULUS-1171**

  - Fixed provider handling in the API to make it consistent between protocols.
    NOTE: This is a breaking change. When applying this upgrade, users will need to:
    1. Disable all workflow rules
    2. Update any `http` or `https` providers so that the host field only
       contains a valid hostname or IP address, and the port field contains the
       provider port.
    3. Perform the deployment
    4. Re-enable workflow rules

- **CUMULUS-1176**:

  - `@cumulus/move-granules` input expectations have changed. `@cumulus/files-to-granules` is a new intermediate task to perform input translation in the old style.
    See the Added and Changed sections of this release changelog for more information.

- **CUMULUS-670**

  - The behavior of ParsePDR and related code has changed in this release. PDRs with FILE_TYPEs that do not conform to the PDR ICD (+ TGZ) (https://cdn.earthdata.nasa.gov/conduit/upload/6376/ESDS-RFC-030v1.0.pdf) will fail to parse.

- **CUMULUS-1208**
  - The granule object input to `@cumulus/queue-granules` will now be added to ingest workflow messages **as is**. In practice, this means that if you are using `@cumulus/queue-granules` to trigger ingest workflows and your granule objects input have invalid properties, then your ingest workflows will fail due to schema validation errors.

### Added

- **CUMULUS-777**
  - Added new cookbook entry on configuring Cumulus to track ancillary files.
- **CUMULUS-1183**
  - Kes overrides will now abort with a warning if a workflow step is configured without a corresponding
    lambda configuration
- **CUMULUS-1223**

  - Adds convenience function `@cumulus/common/bucketsConfigJsonObject` for fetching stack's bucket configuration as an object.

- **CUMULUS-853**
  - Updated FakeProcessing example lambda to include option to generate fake browse
  - Added feature documentation for ancillary metadata export, a new cookbook entry describing a workflow with ancillary metadata generation(browse), and related task definition documentation
- **CUMULUS-805**
  - Added a CloudWatch alarm to check running ElasticSearch instances, and a CloudWatch dashboard to view the health of ElasticSearch
  - Specify `AWS_REGION` in `.env` to be used by deployment script
- **CUMULUS-803**
  - Added CloudWatch alarms to check running tasks of each ECS service, and add the alarms to CloudWatch dashboard
- **CUMULUS-670**
  - Added Ancillary Metadata Export feature (see https://nasa.github.io/cumulus/docs/features/ancillary_metadata for more information)
  - Added new Collection file parameter "fileType" that allows configuration of workflow granule file fileType
- **CUMULUS-1184** - Added kes logging output to ensure we always see the state machine reference before failures due to configuration
- **CUMULUS-1105** - Added a dashboard endpoint to serve the dashboard from an S3 bucket
- **CUMULUS-1199** - Moves `s3credentials` endpoint from the backend to the distribution API.
- **CUMULUS-666**
  - Added `@api/endpoints/s3credentials` to allow EarthData Login authorized users to retrieve temporary security credentials for same-region direct S3 access.
- **CUMULUS-671**
  - Added `@packages/integration-tests/api/distribution/getDistributionApiS3SignedUrl()` to return the S3 signed URL for a file protected by the distribution API
- **CUMULUS-672**
  - Added `cmrMetadataFormat` and `cmrConceptId` to output for individual granules from `@cumulus/post-to-cmr`. `cmrMetadataFormat` will be read from the `cmrMetadataFormat` generated for each granule in `@cumulus/cmrjs/publish2CMR()`
  - Added helpers to `@packages/integration-tests/api/distribution`:
    - `getDistributionApiFileStream()` returns a stream to download files protected by the distribution API
    - `getDistributionFileUrl()` constructs URLs for requesting files from the distribution API
- **CUMULUS-1185** `@cumulus/api/models/Granule.removeGranuleFromCmrByGranule` to replace `@cumulus/api/models/Granule.removeGranuleFromCmr` and use the Granule UR from the CMR metadata to remove the granule from CMR

- **CUMULUS-1101**

  - Added new `@cumulus/checksum` package. This package provides functions to calculate and validate checksums.
  - Added new checksumming functions to `@cumulus/common/aws`: `calculateS3ObjectChecksum` and `validateS3ObjectChecksum`, which depend on the `checksum` package.

- CUMULUS-1171

  - Added `@cumulus/common` API documentation to `packages/common/docs/API.md`
  - Added an `npm run build-docs` task to `@cumulus/common`
  - Added `@cumulus/common/string#isValidHostname()`
  - Added `@cumulus/common/string#match()`
  - Added `@cumulus/common/string#matches()`
  - Added `@cumulus/common/string#toLower()`
  - Added `@cumulus/common/string#toUpper()`
  - Added `@cumulus/common/URLUtils#buildURL()`
  - Added `@cumulus/common/util#isNil()`
  - Added `@cumulus/common/util#isNull()`
  - Added `@cumulus/common/util#isUndefined()`
  - Added `@cumulus/common/util#negate()`

- **CUMULUS-1176**

  - Added new `@cumulus/files-to-granules` task to handle converting file array output from `cumulus-process` tasks into granule objects.
    Allows simplification of `@cumulus/move-granules` and `@cumulus/post-to-cmr`, see Changed section for more details.

- CUMULUS-1151 Compare the granule holdings in CMR with Cumulus' internal data store
- CUMULUS-1152 Compare the granule file holdings in CMR with Cumulus' internal data store

### Changed

- **CUMULUS-1216** - Updated `@cumulus/ingest/granule/ingestFile` to download files to expected staging location.
- **CUMULUS-1208** - Updated `@cumulus/ingest/queue/enqueueGranuleIngestMessage()` to not transform granule object passed to it when building an ingest message
- **CUMULUS-1198** - `@cumulus/ingest` no longer enforces any expectations about whether `provider_path` contains a leading slash or not.
- **CUMULUS-1170**
  - Update scripts and docs to use `npm` instead of `yarn`
  - Use `package-lock.json` files to ensure matching versions of npm packages
  - Update CI builds to use `npm ci` instead of `npm install`
- **CUMULUS-670**
  - Updated ParsePDR task to read standard PDR types+ (+ tgz as an external customer requirement) and add a fileType to granule-files on Granule discovery
  - Updated ParsePDR to fail if unrecognized type is used
  - Updated all relevant task schemas to include granule->files->filetype as a string value
  - Updated tests/test fixtures to include the fileType in the step function/task inputs and output validations as needed
  - Updated MoveGranules task to handle incoming configuration with new "fileType" values and to add them as appropriate to the lambda output.
  - Updated DiscoverGranules step/related workflows to read new Collection file parameter fileType that will map a discovered file to a workflow fileType
  - Updated CNM parser to add the fileType to the defined granule file fileType on ingest and updated integration tests to verify/validate that behavior
  - Updated generateEcho10XMLString in cmr-utils.js to use a map/related library to ensure order as CMR requires ordering for their online resources.
  - Updated post-to-cmr task to appropriately export CNM filetypes to CMR in echo10/UMM exports
- **CUMULUS-1139** - Granules stored in the API contain a `files` property. That schema has been greatly
  simplified and now better matches the CNM format.
  - The `name` property has been renamed to `fileName`.
  - The `filepath` property has been renamed to `key`.
  - The `checksumValue` property has been renamed to `checksum`.
  - The `path` property has been removed.
  - The `url_path` property has been removed.
  - The `filename` property (which contained an `s3://` URL) has been removed, and the `bucket`
    and `key` properties should be used instead. Any requests sent to the API containing a `granule.files[].filename`
    property will be rejected, and any responses coming back from the API will not contain that
    `filename` property.
  - A `source` property has been added, which is a URL indicating the original source of the file.
  - `@cumulus/ingest/granule.moveGranuleFiles()` no longer includes a `filename` field in its
    output. The `bucket` and `key` fields should be used instead.
- **CUMULUS-672**

  - Changed `@cumulus/integration-tests/api/EarthdataLogin.getEarthdataLoginRedirectResponse` to `@cumulus/integration-tests/api/EarthdataLogin.getEarthdataAccessToken`. The new function returns an access response from Earthdata login, if successful.
  - `@cumulus/integration-tests/cmr/getOnlineResources` now accepts an object of options, including `cmrMetadataFormat`. Based on the `cmrMetadataFormat`, the function will correctly retrieve the online resources for each metadata format (ECHO10, UMM-G)

- **CUMULUS-1101**

  - Moved `@cumulus/common/file/getFileChecksumFromStream` into `@cumulus/checksum`, and renamed it to `generateChecksumFromStream`.
    This is a breaking change for users relying on `@cumulus/common/file/getFileChecksumFromStream`.
  - Refactored `@cumulus/ingest/Granule` to depend on new `common/aws` checksum functions and remove significantly present checksumming code.
    - Deprecated `@cumulus/ingest/granule.validateChecksum`. Replaced with `@cumulus/ingest/granule.verifyFile`.
    - Renamed `granule.getChecksumFromFile` to `granule.retrieveSuppliedFileChecksumInformation` to be more accurate.
  - Deprecated `@cumulus/common/aws.checksumS3Objects`. Use `@cumulus/common/aws.calculateS3ObjectChecksum` instead.

- CUMULUS-1171

  - Fixed provider handling in the API to make it consistent between protocols.
    Before this change, FTP providers were configured using the `host` and
    `port` properties. HTTP providers ignored `port` and `protocol`, and stored
    an entire URL in the `host` property. Updated the API to only accept valid
    hostnames or IP addresses in the `provider.host` field. Updated ingest code
    to properly build HTTP and HTTPS URLs from `provider.protocol`,
    `provider.host`, and `provider.port`.
  - The default provider port was being set to 21, no matter what protocol was
    being used. Removed that default.

- **CUMULUS-1176**

  - `@cumulus/move-granules` breaking change:
    Input to `move-granules` is now expected to be in the form of a granules object (i.e. `{ granules: [ { ... }, { ... } ] }`);
    For backwards compatibility with array-of-files outputs from processing steps, use the new `@cumulus/files-to-granules` task as an intermediate step.
    This task will perform the input translation. This change allows `move-granules` to be simpler and behave more predictably.
    `config.granuleIdExtraction` and `config.input_granules` are no longer needed/used by `move-granules`.
  - `@cumulus/post-to-cmr`: `config.granuleIdExtraction` is no longer needed/used by `post-to-cmr`.

- CUMULUS-1174
  - Better error message and stacktrace for S3KeyPairProvider error reporting.

### Fixed

- **CUMULUS-1218** Reconciliation report will now scan only completed granules.
- `@cumulus/api` files and granules were not getting indexed correctly because files indexing was failing in `db-indexer`
- `@cumulus/deployment` A bug in the Cloudformation template was preventing the API from being able to be launched in a VPC, updated the IAM template to give the permissions to be able to run the API in a VPC

### Deprecated

- `@cumulus/api/models/Granule.removeGranuleFromCmr`, instead use `@cumulus/api/models/Granule.removeGranuleFromCmrByGranule`
- `@cumulus/ingest/granule.validateChecksum`, instead use `@cumulus/ingest/granule.verifyFile`
- `@cumulus/common/aws.checksumS3Objects`, instead use `@cumulus/common/aws.calculateS3ObjectChecksum`
- `@cumulus/cmrjs`: `getGranuleId` and `getCmrFiles` are deprecated due to changes in input handling.

## [v1.11.3] - 2019-3-5

### Added

- **CUMULUS-1187** - Added `@cumulus/ingest/granule/duplicateHandlingType()` to determine how duplicate files should be handled in an ingest workflow

### Fixed

- **CUMULUS-1187** - workflows not respecting the duplicate handling value specified in the collection
- Removed refreshToken schema requirement for OAuth

## [v1.11.2] - 2019-2-15

### Added

- CUMULUS-1169
  - Added a `@cumulus/common/StepFunctions` module. It contains functions for querying the AWS
    StepFunctions API. These functions have the ability to retry when a ThrottlingException occurs.
  - Added `@cumulus/common/aws.retryOnThrottlingException()`, which will wrap a function in code to
    retry on ThrottlingExceptions.
  - Added `@cumulus/common/test-utils.throttleOnce()`, which will cause a function to return a
    ThrottlingException the first time it is called, then return its normal result after that.
- CUMULUS-1103 Compare the collection holdings in CMR with Cumulus' internal data store
- CUMULUS-1099 Add support for UMMG JSON metadata versions > 1.4.
  - If a version is found in the metadata object, that version is used for processing and publishing to CMR otherwise, version 1.4 is assumed.
- CUMULUS-678
  - Added support for UMMG json v1.4 metadata files.
    `reconcileCMRMetadata` added to `@cumulus/cmrjs` to update metadata record with new file locations.
    `@cumulus/common/errors` adds two new error types `CMRMetaFileNotFound` and `InvalidArgument`.
    `@cumulus/common/test-utils` adds new function `randomId` to create a random string with id to help in debugging.
    `@cumulus/common/BucketsConfig` adds a new helper class `BucketsConfig` for working with bucket stack configuration and bucket names.
    `@cumulus/common/aws` adds new function `s3PutObjectTagging` as a convenience for the aws [s3().putObjectTagging](https://docs.aws.amazon.com/AWSJavaScriptSDK/latest/AWS/S3.html#putObjectTagging-property) function.
    `@cumulus/cmrjs` Adds: - `isCMRFile` - Identify an echo10(xml) or UMMG(json) metadata file. - `metadataObjectFromCMRFile` Read and parse CMR XML file from s3. - `updateCMRMetadata` Modify a cmr metadata (xml/json) file with updated information. - `publish2CMR` Posts XML or UMMG CMR data to CMR service. - `reconcileCMRMetadata` Reconciles cmr metadata file after a file moves.
- Adds some ECS and other permissions to StepRole to enable running ECS tasks from a workflow
- Added Apache logs to cumulus api and distribution lambdas
- **CUMULUS-1119** - Added `@cumulus/integration-tests/api/EarthdataLogin.getEarthdataLoginRedirectResponse` helper for integration tests to handle login with Earthdata and to return response from redirect to Cumulus API
- **CUMULUS-673** Added `@cumulus/common/file/getFileChecksumFromStream` to get file checksum from a readable stream

### Fixed

- CUMULUS-1123
  - Cloudformation template overrides now work as expected

### Changed

- CUMULUS-1169
  - Deprecated the `@cumulus/common/step-functions` module.
  - Updated code that queries the StepFunctions API to use the retry-enabled functions from
    `@cumulus/common/StepFunctions`
- CUMULUS-1121
  - Schema validation is now strongly enforced when writing to the database.
    Additional properties are not allowed and will result in a validation error.
- CUMULUS-678
  `tasks/move-granules` simplified and refactored to use functionality from cmrjs.
  `ingest/granules.moveGranuleFiles` now just moves granule files and returns a list of the updated files. Updating metadata now handled by `@cumulus/cmrjs/reconcileCMRMetadata`.
  `move-granules.updateGranuleMetadata` refactored and bugs fixed in the case of a file matching multiple collection.files.regexps.
  `getCmrXmlFiles` simplified and now only returns an object with the cmrfilename and the granuleId.
  `@cumulus/test-processing` - test processing task updated to generate UMM-G metadata

- CUMULUS-1043

  - `@cumulus/api` now uses [express](http://expressjs.com/) as the API engine.
  - All `@cumulus/api` endpoints on ApiGateway are consolidated to a single endpoint the uses `{proxy+}` definition.
  - All files under `packages/api/endpoints` along with associated tests are updated to support express's request and response objects.
  - Replaced environment variables `internal`, `bucket` and `systemBucket` with `system_bucket`.
  - Update `@cumulus/integration-tests` to work with updated cumulus-api express endpoints

- `@cumulus/integration-tests` - `buildAndExecuteWorkflow` and `buildWorkflow` updated to take a `meta` param to allow for additional fields to be added to the workflow `meta`

- **CUMULUS-1049** Updated `Retrieve Execution Status API` in `@cumulus/api`: If the execution doesn't exist in Step Function API, Cumulus API returns the execution status information from the database.

- **CUMULUS-1119**
  - Renamed `DISTRIBUTION_URL` environment variable to `DISTRIBUTION_ENDPOINT`
  - Renamed `DEPLOYMENT_ENDPOINT` environment variable to `DISTRIBUTION_REDIRECT_ENDPOINT`
  - Renamed `API_ENDPOINT` environment variable to `TOKEN_REDIRECT_ENDPOINT`

### Removed

- Functions deprecated before 1.11.0:
  - @cumulus/api/models/base: static Manager.createTable() and static Manager.deleteTable()
  - @cumulus/ingest/aws/S3
  - @cumulus/ingest/aws/StepFunction.getExecution()
  - @cumulus/ingest/aws/StepFunction.pullEvent()
  - @cumulus/ingest/consumer.Consume
  - @cumulus/ingest/granule/Ingest.getBucket()

### Deprecated

`@cmrjs/ingestConcept`, instead use the CMR object methods. `@cmrjs/CMR.ingestGranule` or `@cmrjs/CMR.ingestCollection`
`@cmrjs/searchConcept`, instead use the CMR object methods. `@cmrjs/CMR.searchGranules` or `@cmrjs/CMR.searchCollections`
`@cmrjs/deleteConcept`, instead use the CMR object methods. `@cmrjs/CMR.deleteGranule` or `@cmrjs/CMR.deleteCollection`

## [v1.11.1] - 2018-12-18

**Please Note**

- Ensure your `app/config.yml` has a `clientId` specified in the `cmr` section. This will allow CMR to identify your requests for better support and metrics.
  - For an example, please see [the example config](https://github.com/nasa/cumulus/blob/1c7e2bf41b75da9f87004c4e40fbcf0f39f56794/example/app/config.yml#L128).

### Added

- Added a `/tokenDelete` endpoint in `@cumulus/api` to delete access token records

### Changed

- CUMULUS-678
  `@cumulus/ingest/crypto` moved and renamed to `@cumulus/common/key-pair-provider`
  `@cumulus/ingest/aws` function: `KMSDecryptionFailed` and class: `KMS` extracted and moved to `@cumulus/common` and `KMS` is exported as `KMSProvider` from `@cumulus/common/key-pair-provider`
  `@cumulus/ingest/granule` functions: `publish`, `getGranuleId`, `getXMLMetadataAsString`, `getMetadataBodyAndTags`, `parseXmlString`, `getCmrXMLFiles`, `postS3Object`, `contructOnlineAccessUrls`, `updateMetadata`, extracted and moved to `@cumulus/cmrjs`
  `getGranuleId`, `getCmrXMLFiles`, `publish`, `updateMetadata` removed from `@cumulus/ingest/granule` and added to `@cumulus/cmrjs`;
  `updateMetadata` renamed `updateCMRMetadata`.
  `@cumulus/ingest` test files renamed.
- **CUMULUS-1070**
  - Add `'Client-Id'` header to all `@cumulus/cmrjs` requests (made via `searchConcept`, `ingestConcept`, and `deleteConcept`).
  - Updated `cumulus/example/app/config.yml` entry for `cmr.clientId` to use stackName for easier CMR-side identification.

## [v1.11.0] - 2018-11-30

**Please Note**

- Redeploy IAM roles:
  - CUMULUS-817 includes a migration that requires reconfiguration/redeployment of IAM roles. Please see the [upgrade instructions](https://nasa.github.io/cumulus/docs/upgrade/1.11.0) for more information.
  - CUMULUS-977 includes a few new SNS-related permissions added to the IAM roles that will require redeployment of IAM roles.
- `cumulus-message-adapter` v1.0.13+ is required for `@cumulus/api` granule reingest API to work properly. The latest version should be downloaded automatically by kes.
- A `TOKEN_SECRET` value (preferably 256-bit for security) must be added to `.env` to securely sign JWTs used for authorization in `@cumulus/api`

### Changed

- **CUUMULUS-1000** - Distribution endpoint now persists logins, instead of
  redirecting to Earthdata Login on every request
- **CUMULUS-783 CUMULUS-790** - Updated `@cumulus/sync-granule` and `@cumulus/move-granules` tasks to always overwrite existing files for manually-triggered reingest.
- **CUMULUS-906** - Updated `@cumulus/api` granule reingest API to
  - add `reingestGranule: true` and `forceDuplicateOverwrite: true` to Cumulus message `cumulus_meta.cumulus_context` field to indicate that the workflow is a manually triggered re-ingest.
  - return warning message to operator when duplicateHandling is not `replace`
  - `cumulus-message-adapter` v1.0.13+ is required.
- **CUMULUS-793** - Updated the granule move PUT request in `@cumulus/api` to reject the move with a 409 status code if one or more of the files already exist at the destination location
- Updated `@cumulus/helloworld` to use S3 to store state for pass on retry tests
- Updated `@cumulus/ingest`:
  - [Required for MAAP] `http.js#list` will now find links with a trailing whitespace
  - Removed code from `granule.js` which looked for files in S3 using `{ Bucket: discoveredFile.bucket, Key: discoveredFile.name }`. This is obsolete since `@cumulus/ingest` uses a `file-staging` and `constructCollectionId()` directory prefixes by default.
- **CUMULUS-989**
  - Updated `@cumulus/api` to use [JWT (JSON Web Token)](https://jwt.io/introduction/) as the transport format for API authorization tokens and to use JWT verification in the request authorization
  - Updated `/token` endpoint in `@cumulus/api` to return tokens as JWTs
  - Added a `/refresh` endpoint in `@cumulus/api` to request new access tokens from the OAuth provider using the refresh token
  - Added `refreshAccessToken` to `@cumulus/api/lib/EarthdataLogin` to manage refresh token requests with the Earthdata OAuth provider

### Added

- **CUMULUS-1050**
  - Separated configuration flags for originalPayload/finalPayload cleanup such that they can be set to different retention times
- **CUMULUS-798**
  - Added daily Executions cleanup CloudWatch event that triggers cleanExecutions lambda
  - Added cleanExecutions lambda that removes finalPayload/originalPayload field entries for records older than configured timeout value (execution_payload_retention_period), with a default of 30 days
- **CUMULUS-815/816**
  - Added 'originalPayload' and 'finalPayload' fields to Executions table
  - Updated Execution model to populate originalPayload with the execution payload on record creation
  - Updated Execution model code to populate finalPayload field with the execution payload on execution completion
  - Execution API now exposes the above fields
- **CUMULUS-977**
  - Rename `kinesisConsumer` to `messageConsumer` as it handles both Kinesis streams and SNS topics as of this version.
  - Add `sns`-type rule support. These rules create a subscription between an SNS topic and the `messageConsumer`.
    When a message is received, `messageConsumer` is triggered and passes the SNS message (JSON format expected) in
    its entirety to the workflow in the `payload` field of the Cumulus message. For more information on sns-type rules,
    see the [documentation](https://nasa.github.io/cumulus/docs/data-cookbooks/setup#rules).
- **CUMULUS-975**
  - Add `KinesisInboundEventLogger` and `KinesisOutboundEventLogger` API lambdas. These lambdas
    are utilized to dump incoming and outgoing ingest workflow kinesis streams
    to cloudwatch for analytics in case of AWS/stream failure.
  - Update rules model to allow tracking of log_event ARNs related to
    Rule event logging. Kinesis rule types will now automatically log
    incoming events via a Kinesis event triggered lambda.
    CUMULUS-975-migration-4
  - Update migration code to require explicit migration names per run
  - Added migration_4 to migrate/update exisitng Kinesis rules to have a log event mapping
  - Added new IAM policy for migration lambda
- **CUMULUS-775**
  - Adds a instance metadata endpoint to the `@cumulus/api` package.
  - Adds a new convenience function `hostId` to the `@cumulus/cmrjs` to help build environment specific cmr urls.
  - Fixed `@cumulus/cmrjs.searchConcept` to search and return CMR results.
  - Modified `@cumulus/cmrjs.CMR.searchGranule` and `@cumulus/cmrjs.CMR.searchCollection` to include CMR's provider as a default parameter to searches.
- **CUMULUS-965**
  - Add `@cumulus/test-data.loadJSONTestData()`,
    `@cumulus/test-data.loadTestData()`, and
    `@cumulus/test-data.streamTestData()` to safely load test data. These
    functions should be used instead of using `require()` to load test data,
    which could lead to tests interferring with each other.
  - Add a `@cumulus/common/util/deprecate()` function to mark a piece of code as
    deprecated
- **CUMULUS-986**
  - Added `waitForTestExecutionStart` to `@cumulus/integration-tests`
- **CUMULUS-919**
  - In `@cumulus/deployment`, added support for NGAP permissions boundaries for IAM roles with `useNgapPermissionBoundary` flag in `iam/config.yml`. Defaults to false.

### Fixed

- Fixed a bug where FTP sockets were not closed after an error, keeping the Lambda function active until it timed out [CUMULUS-972]
- **CUMULUS-656**
  - The API will no longer allow the deletion of a provider if that provider is
    referenced by a rule
  - The API will no longer allow the deletion of a collection if that collection
    is referenced by a rule
- Fixed a bug where `@cumulus/sf-sns-report` was not pulling large messages from S3 correctly.

### Deprecated

- `@cumulus/ingest/aws/StepFunction.pullEvent()`. Use `@cumulus/common/aws.pullStepFunctionEvent()`.
- `@cumulus/ingest/consumer.Consume` due to unpredictable implementation. Use `@cumulus/ingest/consumer.Consumer`.
  Call `Consumer.consume()` instead of `Consume.read()`.

## [v1.10.4] - 2018-11-28

### Added

- **CUMULUS-1008**
  - New `config.yml` parameter for SQS consumers: `sqs_consumer_rate: (default 500)`, which is the maximum number of
    messages the consumer will attempt to process per execution. Currently this is only used by the sf-starter consumer,
    which runs every minute by default, making this a messages-per-minute upper bound. SQS does not guarantee the number
    of messages returned per call, so this is not a fixed rate of consumption, only attempted number of messages received.

### Deprecated

- `@cumulus/ingest/consumer.Consume` due to unpredictable implementation. Use `@cumulus/ingest/consumer.Consumer`.

### Changed

- Backported update of `packages/api` dependency `@mapbox/dyno` to `1.4.2` to mitigate `event-stream` vulnerability.

## [v1.10.3] - 2018-10-31

### Added

- **CUMULUS-817**
  - Added AWS Dead Letter Queues for lambdas that are scheduled asynchronously/such that failures show up only in cloudwatch logs.
- **CUMULUS-956**
  - Migrated developer documentation and data-cookbooks to Docusaurus
    - supports versioning of documentation
  - Added `docs/docs-how-to.md` to outline how to do things like add new docs or locally install for testing.
  - Deployment/CI scripts have been updated to work with the new format
- **CUMULUS-811**
  - Added new S3 functions to `@cumulus/common/aws`:
    - `aws.s3TagSetToQueryString`: converts S3 TagSet array to querystring (for use with upload()).
    - `aws.s3PutObject`: Returns promise of S3 `putObject`, which puts an object on S3
    - `aws.s3CopyObject`: Returns promise of S3 `copyObject`, which copies an object in S3 to a new S3 location
    - `aws.s3GetObjectTagging`: Returns promise of S3 `getObjectTagging`, which returns an object containing an S3 TagSet.
  - `@/cumulus/common/aws.s3PutObject` defaults to an explicit `ACL` of 'private' if not overridden.
  - `@/cumulus/common/aws.s3CopyObject` defaults to an explicit `TaggingDirective` of 'COPY' if not overridden.

### Deprecated

- **CUMULUS-811**
  - Deprecated `@cumulus/ingest/aws.S3`. Member functions of this class will now
    log warnings pointing to similar functionality in `@cumulus/common/aws`.

## [v1.10.2] - 2018-10-24

### Added

- **CUMULUS-965**
  - Added a `@cumulus/logger` package
- **CUMULUS-885**
  - Added 'human readable' version identifiers to Lambda Versioning lambda aliases
- **CUMULUS-705**
  - Note: Make sure to update the IAM stack when deploying this update.
  - Adds an AsyncOperations model and associated DynamoDB table to the
    `@cumulus/api` package
  - Adds an /asyncOperations endpoint to the `@cumulus/api` package, which can
    be used to fetch the status of an AsyncOperation.
  - Adds a /bulkDelete endpoint to the `@cumulus/api` package, which performs an
    asynchronous bulk-delete operation. This is a stub right now which is only
    intended to demonstration how AsyncOperations work.
  - Adds an AsyncOperation ECS task to the `@cumulus/api` package, which will
    fetch an Lambda function, run it in ECS, and then store the result to the
    AsyncOperations table in DynamoDB.
- **CUMULUS-851** - Added workflow lambda versioning feature to allow in-flight workflows to use lambda versions that were in place when a workflow was initiated

  - Updated Kes custom code to remove logic that used the CMA file key to determine template compilation logic. Instead, utilize a `customCompilation` template configuration flag to indicate a template should use Cumulus's kes customized methods instead of 'core'.
  - Added `useWorkflowLambdaVersions` configuration option to enable the lambdaVersioning feature set. **This option is set to true by default** and should be set to false to disable the feature.
  - Added uniqueIdentifier configuration key to S3 sourced lambdas to optionally support S3 lambda resource versioning within this scheme. This key must be unique for each modified version of the lambda package and must be updated in configuration each time the source changes.
  - Added a new nested stack template that will create a `LambdaVersions` stack that will take lambda parameters from the base template, generate lambda versions/aliases and return outputs with references to the most 'current' lambda alias reference, and updated 'core' template to utilize these outputs (if `useWorkflowLambdaVersions` is enabled).

- Created a `@cumulus/api/lib/OAuth2` interface, which is implemented by the
  `@cumulus/api/lib/EarthdataLogin` and `@cumulus/api/lib/GoogleOAuth2` classes.
  Endpoints that need to handle authentication will determine which class to use
  based on environment variables. This also greatly simplifies testing.
- Added `@cumulus/api/lib/assertions`, containing more complex AVA test assertions
- Added PublishGranule workflow to publish a granule to CMR without full reingest. (ingest-in-place capability)

- `@cumulus/integration-tests` new functionality:
  - `listCollections` to list collections from a provided data directory
  - `deleteCollection` to delete list of collections from a deployed stack
  - `cleanUpCollections` combines the above in one function.
  - `listProviders` to list providers from a provided data directory
  - `deleteProviders` to delete list of providers from a deployed stack
  - `cleanUpProviders` combines the above in one function.
  - `@cumulus/integrations-tests/api.js`: `deleteGranule` and `deletePdr` functions to make `DELETE` requests to Cumulus API
  - `rules` API functionality for posting and deleting a rule and listing all rules
  - `wait-for-deploy` lambda for use in the redeployment tests
- `@cumulus/ingest/granule.js`: `ingestFile` inserts new `duplicate_found: true` field in the file's record if a duplicate file already exists on S3.
- `@cumulus/api`: `/execution-status` endpoint requests and returns complete execution output if execution output is stored in S3 due to size.
- Added option to use environment variable to set CMR host in `@cumulus/cmrjs`.
- **CUMULUS-781** - Added integration tests for `@cumulus/sync-granule` when `duplicateHandling` is set to `replace` or `skip`
- **CUMULUS-791** - `@cumulus/move-granules`: `moveFileRequest` inserts new `duplicate_found: true` field in the file's record if a duplicate file already exists on S3. Updated output schema to document new `duplicate_found` field.

### Removed

- Removed `@cumulus/common/fake-earthdata-login-server`. Tests can now create a
  service stub based on `@cumulus/api/lib/OAuth2` if testing requires handling
  authentication.

### Changed

- **CUMULUS-940** - modified `@cumulus/common/aws` `receiveSQSMessages` to take a parameter object instead of positional parameters. All defaults remain the same, but now access to long polling is available through `options.waitTimeSeconds`.
- **CUMULUS-948** - Update lambda functions `CNMToCMA` and `CnmResponse` in the `cumulus-data-shared` bucket and point the default stack to them.
- **CUMULUS-782** - Updated `@cumulus/sync-granule` task and `Granule.ingestFile` in `@cumulus/ingest` to keep both old and new data when a destination file with different checksum already exists and `duplicateHandling` is `version`
- Updated the config schema in `@cumulus/move-granules` to include the `moveStagedFiles` param.
- **CUMULUS-778** - Updated config schema and documentation in `@cumulus/sync-granule` to include `duplicateHandling` parameter for specifying how duplicate filenames should be handled
- **CUMULUS-779** - Updated `@cumulus/sync-granule` to throw `DuplicateFile` error when destination files already exist and `duplicateHandling` is `error`
- **CUMULUS-780** - Updated `@cumulus/sync-granule` to use `error` as the default for `duplicateHandling` when it is not specified
- **CUMULUS-780** - Updated `@cumulus/api` to use `error` as the default value for `duplicateHandling` in the `Collection` model
- **CUMULUS-785** - Updated the config schema and documentation in `@cumulus/move-granules` to include `duplicateHandling` parameter for specifying how duplicate filenames should be handled
- **CUMULUS-786, CUMULUS-787** - Updated `@cumulus/move-granules` to throw `DuplicateFile` error when destination files already exist and `duplicateHandling` is `error` or not specified
- **CUMULUS-789** - Updated `@cumulus/move-granules` to keep both old and new data when a destination file with different checksum already exists and `duplicateHandling` is `version`

### Fixed

- `getGranuleId` in `@cumulus/ingest` bug: `getGranuleId` was constructing an error using `filename` which was undefined. The fix replaces `filename` with the `uri` argument.
- Fixes to `del` in `@cumulus/api/endpoints/granules.js` to not error/fail when not all files exist in S3 (e.g. delete granule which has only 2 of 3 files ingested).
- `@cumulus/deployment/lib/crypto.js` now checks for private key existence properly.

## [v1.10.1] - 2018-09-4

### Fixed

- Fixed cloudformation template errors in `@cumulus/deployment/`
  - Replaced references to Fn::Ref: with Ref:
  - Moved long form template references to a newline

## [v1.10.0] - 2018-08-31

### Removed

- Removed unused and broken code from `@cumulus/common`
  - Removed `@cumulus/common/test-helpers`
  - Removed `@cumulus/common/task`
  - Removed `@cumulus/common/message-source`
  - Removed the `getPossiblyRemote` function from `@cumulus/common/aws`
  - Removed the `startPromisedSfnExecution` function from `@cumulus/common/aws`
  - Removed the `getCurrentSfnTask` function from `@cumulus/common/aws`

### Changed

- **CUMULUS-839** - In `@cumulus/sync-granule`, 'collection' is now an optional config parameter

### Fixed

- **CUMULUS-859** Moved duplicate code in `@cumulus/move-granules` and `@cumulus/post-to-cmr` to `@cumulus/ingest`. Fixed imports making assumptions about directory structure.
- `@cumulus/ingest/consumer` correctly limits the number of messages being received and processed from SQS. Details:
  - **Background:** `@cumulus/api` includes a lambda `<stack-name>-sqs2sf` which processes messages from the `<stack-name>-startSF` SQS queue every minute. The `sqs2sf` lambda uses `@cumulus/ingest/consumer` to receive and process messages from SQS.
  - **Bug:** More than `messageLimit` number of messages were being consumed and processed from the `<stack-name>-startSF` SQS queue. Many step functions were being triggered simultaneously by the lambda `<stack-name>-sqs2sf` (which consumes every minute from the `startSF` queue) and resulting in step function failure with the error: `An error occurred (ThrottlingException) when calling the GetExecutionHistory`.
  - **Fix:** `@cumulus/ingest/consumer#processMessages` now processes messages until `timeLimit` has passed _OR_ once it receives up to `messageLimit` messages. `sqs2sf` is deployed with a [default `messageLimit` of 10](https://github.com/nasa/cumulus/blob/670000c8a821ff37ae162385f921c40956e293f7/packages/deployment/app/config.yml#L147).
  - **IMPORTANT NOTE:** `consumer` will actually process up to `messageLimit * 2 - 1` messages. This is because sometimes `receiveSQSMessages` will return less than `messageLimit` messages and thus the consumer will continue to make calls to `receiveSQSMessages`. For example, given a `messageLimit` of 10 and subsequent calls to `receiveSQSMessages` returns up to 9 messages, the loop will continue and a final call could return up to 10 messages.

## [v1.9.1] - 2018-08-22

**Please Note** To take advantage of the added granule tracking API functionality, updates are required for the message adapter and its libraries. You should be on the following versions:

- `cumulus-message-adapter` 1.0.9+
- `cumulus-message-adapter-js` 1.0.4+
- `cumulus-message-adapter-java` 1.2.7+
- `cumulus-message-adapter-python` 1.0.5+

### Added

- **CUMULUS-687** Added logs endpoint to search for logs from a specific workflow execution in `@cumulus/api`. Added integration test.
- **CUMULUS-836** - `@cumulus/deployment` supports a configurable docker storage driver for ECS. ECS can be configured with either `devicemapper` (the default storage driver for AWS ECS-optimized AMIs) or `overlay2` (the storage driver used by the NGAP 2.0 AMI). The storage driver can be configured in `app/config.yml` with `ecs.docker.storageDriver: overlay2 | devicemapper`. The default is `overlay2`.
  - To support this configuration, a [Handlebars](https://handlebarsjs.com/) helper `ifEquals` was added to `packages/deployment/lib/kes.js`.
- **CUMULUS-836** - `@cumulus/api` added IAM roles required by the NGAP 2.0 AMI. The NGAP 2.0 AMI runs a script `register_instances_with_ssm.py` which requires the ECS IAM role to include `ec2:DescribeInstances` and `ssm:GetParameter` permissions.

### Fixed

- **CUMULUS-836** - `@cumulus/deployment` uses `overlay2` driver by default and does not attempt to write `--storage-opt dm.basesize` to fix [this error](https://github.com/moby/moby/issues/37039).
- **CUMULUS-413** Kinesis processing now captures all errrors.
  - Added kinesis fallback mechanism when errors occur during record processing.
  - Adds FallbackTopicArn to `@cumulus/api/lambdas.yml`
  - Adds fallbackConsumer lambda to `@cumulus/api`
  - Adds fallbackqueue option to lambda definitions capture lambda failures after three retries.
  - Adds kinesisFallback SNS topic to signal incoming errors from kinesis stream.
  - Adds kinesisFailureSQS to capture fully failed events from all retries.
- **CUMULUS-855** Adds integration test for kinesis' error path.
- **CUMULUS-686** Added workflow task name and version tracking via `@cumulus/api` executions endpoint under new `tasks` property, and under `workflow_tasks` in step input/output.
  - Depends on `cumulus-message-adapter` 1.0.9+, `cumulus-message-adapter-js` 1.0.4+, `cumulus-message-adapter-java` 1.2.7+ and `cumulus-message-adapter-python` 1.0.5+
- **CUMULUS-771**
  - Updated sync-granule to stream the remote file to s3
  - Added integration test for ingesting granules from ftp provider
  - Updated http/https integration tests for ingesting granules from http/https providers
- **CUMULUS-862** Updated `@cumulus/integration-tests` to handle remote lambda output
- **CUMULUS-856** Set the rule `state` to have default value `ENABLED`

### Changed

- In `@cumulus/deployment`, changed the example app config.yml to have additional IAM roles

## [v1.9.0] - 2018-08-06

**Please note** additional information and upgrade instructions [here](https://nasa.github.io/cumulus/docs/upgrade/1.9.0)

### Added

- **CUMULUS-712** - Added integration tests verifying expected behavior in workflows
- **GITC-776-2** - Add support for versioned collections

### Fixed

- **CUMULUS-832**
  - Fixed indentation in example config.yml in `@cumulus/deployment`
  - Fixed issue with new deployment using the default distribution endpoint in `@cumulus/deployment` and `@cumulus/api`

## [v1.8.1] - 2018-08-01

**Note** IAM roles should be re-deployed with this release.

- **Cumulus-726**
  - Added function to `@cumulus/integration-tests`: `sfnStep` includes `getStepInput` which returns the input to the schedule event of a given step function step.
  - Added IAM policy `@cumulus/deployment`: Lambda processing IAM role includes `kinesis::PutRecord` so step function lambdas can write to kinesis streams.
- **Cumulus Community Edition**
  - Added Google OAuth authentication token logic to `@cumulus/api`. Refactored token endpoint to use environment variable flag `OAUTH_PROVIDER` when determining with authentication method to use.
  - Added API Lambda memory configuration variable `api_lambda_memory` to `@cumulus/api` and `@cumulus/deployment`.

### Changed

- **Cumulus-726**
  - Changed function in `@cumulus/api`: `models/rules.js#addKinesisEventSource` was modified to call to `deleteKinesisEventSource` with all required parameters (rule's name, arn and type).
  - Changed function in `@cumulus/integration-tests`: `getStepOutput` can now be used to return output of failed steps. If users of this function want the output of a failed event, they can pass a third parameter `eventType` as `'failure'`. This function will work as always for steps which completed successfully.

### Removed

- **Cumulus-726**

  - Configuration change to `@cumulus/deployment`: Removed default auto scaling configuration for Granules and Files DynamoDB tables.

- **CUMULUS-688**
  - Add integration test for ExecutionStatus
  - Function addition to `@cumulus/integration-tests`: `api` includes `getExecutionStatus` which returns the execution status from the Cumulus API

## [v1.8.0] - 2018-07-23

### Added

- **CUMULUS-718** Adds integration test for Kinesis triggering a workflow.

- **GITC-776-3** Added more flexibility for rules. You can now edit all fields on the rule's record
  We may need to update the api documentation to reflect this.

- **CUMULUS-681** - Add ingest-in-place action to granules endpoint

  - new applyWorkflow action at PUT /granules/{granuleid} Applying a workflow starts an execution of the provided workflow and passes the granule record as payload.
    Parameter(s):
    - workflow - the workflow name

- **CUMULUS-685** - Add parent exeuction arn to the execution which is triggered from a parent step function

### Changed

- **CUMULUS-768** - Integration tests get S3 provider data from shared data folder

### Fixed

- **CUMULUS-746** - Move granule API correctly updates record in dynamo DB and cmr xml file
- **CUMULUS-766** - Populate database fileSize field from S3 if value not present in Ingest payload

## [v1.7.1] - 2018-07-27 - [BACKPORT]

### Fixed

- **CUMULUS-766** - Backport from 1.8.0 - Populate database fileSize field from S3 if value not present in Ingest payload

## [v1.7.0] - 2018-07-02

### Please note: [Upgrade Instructions](https://nasa.github.io/cumulus/docs/upgrade/1.7.0)

### Added

- **GITC-776-2** - Add support for versioned collectons
- **CUMULUS-491** - Add granule reconciliation API endpoints.
- **CUMULUS-480** Add suport for backup and recovery:
  - Add DynamoDB tables for granules, executions and pdrs
  - Add ability to write all records to S3
  - Add ability to download all DynamoDB records in form json files
  - Add ability to upload records to DynamoDB
  - Add migration scripts for copying granule, pdr and execution records from ElasticSearch to DynamoDB
  - Add IAM support for batchWrite on dynamoDB
-
- **CUMULUS-508** - `@cumulus/deployment` cloudformation template allows for lambdas and ECS clusters to have multiple AZ availability.
  - `@cumulus/deployment` also ensures docker uses `devicemapper` storage driver.
- **CUMULUS-755** - `@cumulus/deployment` Add DynamoDB autoscaling support.
  - Application developers can add autoscaling and override default values in their deployment's `app/config.yml` file using a `{TableName}Table:` key.

### Fixed

- **CUMULUS-747** - Delete granule API doesn't delete granule files in s3 and granule in elasticsearch
  - update the StreamSpecification DynamoDB tables to have StreamViewType: "NEW_AND_OLD_IMAGES"
  - delete granule files in s3
- **CUMULUS-398** - Fix not able to filter executions by workflow
- **CUMULUS-748** - Fix invalid lambda .zip files being validated/uploaded to AWS
- **CUMULUS-544** - Post to CMR task has UAT URL hard-coded
  - Made configurable: PostToCmr now requires CMR_ENVIRONMENT env to be set to 'SIT' or 'OPS' for those CMR environments. Default is UAT.

### Changed

- **GITC-776-4** - Changed Discover-pdrs to not rely on collection but use provider_path in config. It also has an optional filterPdrs regex configuration parameter

- **CUMULUS-710** - In the integration test suite, `getStepOutput` returns the output of the first successful step execution or last failed, if none exists

## [v1.6.0] - 2018-06-06

### Please note: [Upgrade Instructions](https://nasa.github.io/cumulus/docs/upgrade/1.6.0)

### Fixed

- **CUMULUS-602** - Format all logs sent to Elastic Search.
  - Extract cumulus log message and index it to Elastic Search.

### Added

- **CUMULUS-556** - add a mechanism for creating and running migration scripts on deployment.
- **CUMULUS-461** Support use of metadata date and other components in `url_path` property

### Changed

- **CUMULUS-477** Update bucket configuration to support multiple buckets of the same type:
  - Change the structure of the buckets to allow for more than one bucket of each type. The bucket structure is now:
    bucket-key:
    name: <bucket-name>
    type: <type> i.e. internal, public, etc.
  - Change IAM and app deployment configuration to support new bucket structure
  - Update tasks and workflows to support new bucket structure
  - Replace instances where buckets.internal is relied upon to either use the system bucket or a configured bucket
  - Move IAM template to the deployment package. NOTE: You now have to specify '--template node_modules/@cumulus/deployment/iam' in your IAM deployment
  - Add IAM cloudformation template support to filter buckets by type

## [v1.5.5] - 2018-05-30

### Added

- **CUMULUS-530** - PDR tracking through Queue-granules
  - Add optional `pdr` property to the sync-granule task's input config and output payload.
- **CUMULUS-548** - Create a Lambda task that generates EMS distribution reports
  - In order to supply EMS Distribution Reports, you must enable S3 Server
    Access Logging on any S3 buckets used for distribution. See [How Do I Enable Server Access Logging for an S3 Bucket?](https://docs.aws.amazon.com/AmazonS3/latest/user-guide/server-access-logging.html)
    The "Target bucket" setting should point at the Cumulus internal bucket.
    The "Target prefix" should be
    "<STACK_NAME>/ems-distribution/s3-server-access-logs/", where "STACK_NAME"
    is replaced with the name of your Cumulus stack.

### Fixed

- **CUMULUS-546 - Kinesis Consumer should catch and log invalid JSON**
  - Kinesis Consumer lambda catches and logs errors so that consumer doesn't get stuck in a loop re-processing bad json records.
- EMS report filenames are now based on their start time instead of the time
  instead of the time that the report was generated
- **CUMULUS-552 - Cumulus API returns different results for the same collection depending on query**
  - The collection, provider and rule records in elasticsearch are now replaced with records from dynamo db when the dynamo db records are updated.

### Added

- `@cumulus/deployment`'s default cloudformation template now configures storage for Docker to match the configured ECS Volume. The template defines Docker's devicemapper basesize (`dm.basesize`) using `ecs.volumeSize`. This addresses ECS default of limiting Docker containers to 10GB of storage ([Read more](https://aws.amazon.com/premiumsupport/knowledge-center/increase-default-ecs-docker-limit/)).

## [v1.5.4] - 2018-05-21

### Added

- **CUMULUS-535** - EMS Ingest, Archive, Archive Delete reports
  - Add lambda EmsReport to create daily EMS Ingest, Archive, Archive Delete reports
  - ems.provider property added to `@cumulus/deployment/app/config.yml`.
    To change the provider name, please add `ems: provider` property to `app/config.yml`.
- **CUMULUS-480** Use DynamoDB to store granules, pdrs and execution records
  - Activate PointInTime feature on DynamoDB tables
  - Increase test coverage on api package
  - Add ability to restore metadata records from json files to DynamoDB
- **CUMULUS-459** provide API endpoint for moving granules from one location on s3 to another

## [v1.5.3] - 2018-05-18

### Fixed

- **CUMULUS-557 - "Add dataType to DiscoverGranules output"**
  - Granules discovered by the DiscoverGranules task now include dataType
  - dataType is now a required property for granules used as input to the
    QueueGranules task
- **CUMULUS-550** Update deployment app/config.yml to force elasticsearch updates for deleted granules

## [v1.5.2] - 2018-05-15

### Fixed

- **CUMULUS-514 - "Unable to Delete the Granules"**
  - updated cmrjs.deleteConcept to return success if the record is not found
    in CMR.

### Added

- **CUMULUS-547** - The distribution API now includes an
  "earthdataLoginUsername" query parameter when it returns a signed S3 URL
- **CUMULUS-527 - "parse-pdr queues up all granules and ignores regex"**
  - Add an optional config property to the ParsePdr task called
    "granuleIdFilter". This property is a regular expression that is applied
    against the filename of the first file of each granule contained in the
    PDR. If the regular expression matches, then the granule is included in
    the output. Defaults to '.', which will match all granules in the PDR.
- File checksums in PDRs now support MD5
- Deployment support to subscribe to an SNS topic that already exists
- **CUMULUS-470, CUMULUS-471** In-region S3 Policy lambda added to API to update bucket policy for in-region access.
- **CUMULUS-533** Added fields to granule indexer to support EMS ingest and archive record creation
- **CUMULUS-534** Track deleted granules
  - added `deletedgranule` type to `cumulus` index.
  - **Important Note:** Force custom bootstrap to re-run by adding this to
    app/config.yml `es: elasticSearchMapping: 7`
- You can now deploy cumulus without ElasticSearch. Just add `es: null` to your `app/config.yml` file. This is only useful for debugging purposes. Cumulus still requires ElasticSearch to properly operate.
- `@cumulus/integration-tests` includes and exports the `addRules` function, which seeds rules into the DynamoDB table.
- Added capability to support EFS in cloud formation template. Also added
  optional capability to ssh to your instance and privileged lambda functions.
- Added support to force discovery of PDRs that have already been processed
  and filtering of selected data types
- `@cumulus/cmrjs` uses an environment variable `USER_IP_ADDRESS` or fallback
  IP address of `10.0.0.0` when a public IP address is not available. This
  supports lambda functions deployed into a VPC's private subnet, where no
  public IP address is available.

### Changed

- **CUMULUS-550** Custom bootstrap automatically adds new types to index on
  deployment

## [v1.5.1] - 2018-04-23

### Fixed

- add the missing dist folder to the hello-world task
- disable uglifyjs on the built version of the pdr-status-check (read: https://github.com/webpack-contrib/uglifyjs-webpack-plugin/issues/264)

## [v1.5.0] - 2018-04-23

### Changed

- Removed babel from all tasks and packages and increased minimum node requirements to version 8.10
- Lambda functions created by @cumulus/deployment will use node8.10 by default
- Moved [cumulus-integration-tests](https://github.com/nasa/cumulus-integration-tests) to the `example` folder CUMULUS-512
- Streamlined all packages dependencies (e.g. remove redundant dependencies and make sure versions are the same across packages)
- **CUMULUS-352:** Update Cumulus Elasticsearch indices to use [index aliases](https://www.elastic.co/guide/en/elasticsearch/reference/current/indices-aliases.html).
- **CUMULUS-519:** ECS tasks are no longer restarted after each CF deployment unless `ecs.restartTasksOnDeploy` is set to true
- **CUMULUS-298:** Updated log filterPattern to include all CloudWatch logs in ElasticSearch
- **CUMULUS-518:** Updates to the SyncGranule config schema
  - `granuleIdExtraction` is no longer a property
  - `process` is now an optional property
  - `provider_path` is no longer a property

### Fixed

- **CUMULUS-455 "Kes deployments using only an updated message adapter do not get automatically deployed"**
  - prepended the hash value of cumulus-message-adapter.zip file to the zip file name of lambda which uses message adapter.
  - the lambda function will be redeployed when message adapter or lambda function are updated
- Fixed a bug in the bootstrap lambda function where it stuck during update process
- Fixed a bug where the sf-sns-report task did not return the payload of the incoming message as the output of the task [CUMULUS-441]

### Added

- **CUMULUS-352:** Add reindex CLI to the API package.
- **CUMULUS-465:** Added mock http/ftp/sftp servers to the integration tests
- Added a `delete` method to the `@common/CollectionConfigStore` class
- **CUMULUS-467 "@cumulus/integration-tests or cumulus-integration-tests should seed provider and collection in deployed DynamoDB"**
  - `example` integration-tests populates providers and collections to database
  - `example` workflow messages are populated from workflow templates in s3, provider and collection information in database, and input payloads. Input templates are removed.
  - added `https` protocol to provider schema

## [v1.4.1] - 2018-04-11

### Fixed

- Sync-granule install

## [v1.4.0] - 2018-04-09

### Fixed

- **CUMULUS-392 "queue-granules not returning the sfn-execution-arns queued"**
  - updated queue-granules to return the sfn-execution-arns queued and pdr if exists.
  - added pdr to ingest message meta.pdr instead of payload, so the pdr information doesn't get lost in the ingest workflow, and ingested granule in elasticsearch has pdr name.
  - fixed sf-sns-report schema, remove the invalid part
  - fixed pdr-status-check schema, the failed execution contains arn and reason
- **CUMULUS-206** make sure homepage and repository urls exist in package.json files of tasks and packages

### Added

- Example folder with a cumulus deployment example

### Changed

- [CUMULUS-450](https://bugs.earthdata.nasa.gov/browse/CUMULUS-450) - Updated
  the config schema of the **queue-granules** task
  - The config no longer takes a "collection" property
  - The config now takes an "internalBucket" property
  - The config now takes a "stackName" property
- [CUMULUS-450](https://bugs.earthdata.nasa.gov/browse/CUMULUS-450) - Updated
  the config schema of the **parse-pdr** task
  - The config no longer takes a "collection" property
  - The "stack", "provider", and "bucket" config properties are now
    required
- **CUMULUS-469** Added a lambda to the API package to prototype creating an S3 bucket policy for direct, in-region S3 access for the prototype bucket

### Removed

- Removed the `findTmpTestDataDirectory()` function from
  `@cumulus/common/test-utils`

### Fixed

- [CUMULUS-450](https://bugs.earthdata.nasa.gov/browse/CUMULUS-450)
  - The **queue-granules** task now enqueues a **sync-granule** task with the
    correct collection config for that granule based on the granule's
    data-type. It had previously been using the collection config from the
    config of the **queue-granules** task, which was a problem if the granules
    being queued belonged to different data-types.
  - The **parse-pdr** task now handles the case where a PDR contains granules
    with different data types, and uses the correct granuleIdExtraction for
    each granule.

### Added

- **CUMULUS-448** Add code coverage checking using [nyc](https://github.com/istanbuljs/nyc).

## [v1.3.0] - 2018-03-29

### Deprecated

- discover-s3-granules is deprecated. The functionality is provided by the discover-granules task

### Fixed

- **CUMULUS-331:** Fix aws.downloadS3File to handle non-existent key
- Using test ftp provider for discover-granules testing [CUMULUS-427]
- **CUMULUS-304: "Add AWS API throttling to pdr-status-check task"** Added concurrency limit on SFN API calls. The default concurrency is 10 and is configurable through Lambda environment variable CONCURRENCY.
- **CUMULUS-414: "Schema validation not being performed on many tasks"** revised npm build scripts of tasks that use cumulus-message-adapter to place schema directories into dist directories.
- **CUMULUS-301:** Update all tests to use test-data package for testing data.
- **CUMULUS-271: "Empty response body from rules PUT endpoint"** Added the updated rule to response body.
- Increased memory allotment for `CustomBootstrap` lambda function. Resolves failed deployments where `CustomBootstrap` lambda function was failing with error `Process exited before completing request`. This was causing deployments to stall, fail to update and fail to rollback. This error is thrown when the lambda function tries to use more memory than it is allotted.
- Cumulus repository folders structure updated:
  - removed the `cumulus` folder altogether
  - moved `cumulus/tasks` to `tasks` folder at the root level
  - moved the tasks that are not converted to use CMA to `tasks/.not_CMA_compliant`
  - updated paths where necessary

### Added

- `@cumulus/integration-tests` - Added support for testing the output of an ECS activity as well as a Lambda function.

## [v1.2.0] - 2018-03-20

### Fixed

- Update vulnerable npm packages [CUMULUS-425]
- `@cumulus/api`: `kinesis-consumer.js` uses `sf-scheduler.js#schedule` instead of placing a message directly on the `startSF` SQS queue. This is a fix for [CUMULUS-359](https://bugs.earthdata.nasa.gov/browse/CUMULUS-359) because `sf-scheduler.js#schedule` looks up the provider and collection data in DynamoDB and adds it to the `meta` object of the enqueued message payload.
- `@cumulus/api`: `kinesis-consumer.js` catches and logs errors instead of doing an error callback. Before this change, `kinesis-consumer` was failing to process new records when an existing record caused an error because it would call back with an error and stop processing additional records. It keeps trying to process the record causing the error because it's "position" in the stream is unchanged. Catching and logging the errors is part 1 of the fix. Proposed part 2 is to enqueue the error and the message on a "dead-letter" queue so it can be processed later ([CUMULUS-413](https://bugs.earthdata.nasa.gov/browse/CUMULUS-413)).
- **CUMULUS-260: "PDR page on dashboard only shows zeros."** The PDR stats in LPDAAC are all 0s, even if the dashboard has been fixed to retrieve the correct fields. The current version of pdr-status-check has a few issues.
  - pdr is not included in the input/output schema. It's available from the input event. So the pdr status and stats are not updated when the ParsePdr workflow is complete. Adding the pdr to the input/output of the task will fix this.
  - pdr-status-check doesn't update pdr stats which prevent the real time pdr progress from showing up in the dashboard. To solve this, added lambda function sf-sns-report which is copied from @cumulus/api/lambdas/sf-sns-broadcast with modification, sf-sns-report can be used to report step function status anywhere inside a step function. So add step sf-sns-report after each pdr-status-check, we will get the PDR status progress at real time.
  - It's possible an execution is still in the queue and doesn't exist in sfn yet. Added code to handle 'ExecutionDoesNotExist' error when checking the execution status.
- Fixed `aws.cloudwatchevents()` typo in `packages/ingest/aws.js`. This typo was the root cause of the error: `Error: Could not process scheduled_ingest, Error: : aws.cloudwatchevents is not a constructor` seen when trying to update a rule.

### Removed

- `@cumulus/ingest/aws`: Remove queueWorkflowMessage which is no longer being used by `@cumulus/api`'s `kinesis-consumer.js`.

## [v1.1.4] - 2018-03-15

### Added

- added flag `useList` to parse-pdr [CUMULUS-404]

### Fixed

- Pass encrypted password to the ApiGranule Lambda function [CUMULUS-424]

## [v1.1.3] - 2018-03-14

### Fixed

- Changed @cumulus/deployment package install behavior. The build process will happen after installation

## [v1.1.2] - 2018-03-14

### Added

- added tools to @cumulus/integration-tests for local integration testing
- added end to end testing for discovering and parsing of PDRs
- `yarn e2e` command is available for end to end testing

### Fixed

- **CUMULUS-326: "Occasionally encounter "Too Many Requests" on deployment"** The api gateway calls will handle throttling errors
- **CUMULUS-175: "Dashboard providers not in sync with AWS providers."** The root cause of this bug - DynamoDB operations not showing up in Elasticsearch - was shared by collections and rules. The fix was to update providers', collections' and rules; POST, PUT and DELETE endpoints to operate on DynamoDB and using DynamoDB streams to update Elasticsearch. The following packages were made:
  - `@cumulus/deployment` deploys DynamoDB streams for the Collections, Providers and Rules tables as well as a new lambda function called `dbIndexer`. The `dbIndexer` lambda has an event source mapping which listens to each of the DynamoDB streams. The dbIndexer lambda receives events referencing operations on the DynamoDB table and updates the elasticsearch cluster accordingly.
  - The `@cumulus/api` endpoints for collections, providers and rules _only_ query DynamoDB, with the exception of LIST endpoints and the collections' GET endpoint.

### Updated

- Broke up `kes.override.js` of @cumulus/deployment to multiple modules and moved to a new location
- Expanded @cumulus/deployment test coverage
- all tasks were updated to use cumulus-message-adapter-js 1.0.1
- added build process to integration-tests package to babelify it before publication
- Update @cumulus/integration-tests lambda.js `getLambdaOutput` to return the entire lambda output. Previously `getLambdaOutput` returned only the payload.

## [v1.1.1] - 2018-03-08

### Removed

- Unused queue lambda in api/lambdas [CUMULUS-359]

### Fixed

- Kinesis message content is passed to the triggered workflow [CUMULUS-359]
- Kinesis message queues a workflow message and does not write to rules table [CUMULUS-359]

## [v1.1.0] - 2018-03-05

### Added

- Added a `jlog` function to `common/test-utils` to aid in test debugging
- Integration test package with command line tool [CUMULUS-200] by @laurenfrederick
- Test for FTP `useList` flag [CUMULUS-334] by @kkelly51

### Updated

- The `queue-pdrs` task now uses the [cumulus-message-adapter-js](https://github.com/nasa/cumulus-message-adapter-js)
  library
- Updated the `queue-pdrs` JSON schemas
- The test-utils schema validation functions now throw an error if validation
  fails
- The `queue-granules` task now uses the [cumulus-message-adapter-js](https://github.com/nasa/cumulus-message-adapter-js)
  library
- Updated the `queue-granules` JSON schemas

### Removed

- Removed the `getSfnExecutionByName` function from `common/aws`
- Removed the `getGranuleStatus` function from `common/aws`

## [v1.0.1] - 2018-02-27

### Added

- More tests for discover-pdrs, dicover-granules by @yjpa7145
- Schema validation utility for tests by @yjpa7145

### Changed

- Fix an FTP listing bug for servers that do not support STAT [CUMULUS-334] by @kkelly51

## [v1.0.0] - 2018-02-23

[unreleased]: https://github.com/nasa/cumulus/compare/v9.1.0...HEAD
[v9.1.0]: https://github.com/nasa/cumulus/compare/v9.0.1...v9.1.0
[v9.0.1]: https://github.com/nasa/cumulus/compare/v9.0.0...v9.0.1
[v9.0.0]: https://github.com/nasa/cumulus/compare/v8.1.0...v9.0.0
[v8.1.0]: https://github.com/nasa/cumulus/compare/v8.0.0...v8.1.0
[v8.0.0]: https://github.com/nasa/cumulus/compare/v7.2.0...v8.0.0
[v7.2.0]: https://github.com/nasa/cumulus/compare/v7.1.0...v7.2.0
[v7.1.0]: https://github.com/nasa/cumulus/compare/v7.0.0...v7.1.0
[v7.0.0]: https://github.com/nasa/cumulus/compare/v6.0.0...v7.0.0
[v6.0.0]: https://github.com/nasa/cumulus/compare/v5.0.1...v6.0.0
[v5.0.1]: https://github.com/nasa/cumulus/compare/v5.0.0...v5.0.1
[v5.0.0]: https://github.com/nasa/cumulus/compare/v4.0.0...v5.0.0
[v4.0.0]: https://github.com/nasa/cumulus/compare/v3.0.1...v4.0.0
[v3.0.1]: https://github.com/nasa/cumulus/compare/v3.0.0...v3.0.1
[v3.0.0]: https://github.com/nasa/cumulus/compare/v2.0.1...v3.0.0
[v2.0.7]: https://github.com/nasa/cumulus/compare/v2.0.6...v2.0.7
[v2.0.6]: https://github.com/nasa/cumulus/compare/v2.0.5...v2.0.6
[v2.0.5]: https://github.com/nasa/cumulus/compare/v2.0.4...v2.0.5
[v2.0.4]: https://github.com/nasa/cumulus/compare/v2.0.3...v2.0.4
[v2.0.3]: https://github.com/nasa/cumulus/compare/v2.0.2...v2.0.3
[v2.0.2]: https://github.com/nasa/cumulus/compare/v2.0.1...v2.0.2
[v2.0.1]: https://github.com/nasa/cumulus/compare/v1.24.0...v2.0.1
[v2.0.0]: https://github.com/nasa/cumulus/compare/v1.24.0...v2.0.0
[v1.24.0]: https://github.com/nasa/cumulus/compare/v1.23.2...v1.24.0
[v1.23.2]: https://github.com/nasa/cumulus/compare/v1.22.1...v1.23.2
[v1.22.1]: https://github.com/nasa/cumulus/compare/v1.21.0...v1.22.1
[v1.21.0]: https://github.com/nasa/cumulus/compare/v1.20.0...v1.21.0
[v1.20.0]: https://github.com/nasa/cumulus/compare/v1.19.0...v1.20.0
[v1.19.0]: https://github.com/nasa/cumulus/compare/v1.18.0...v1.19.0
[v1.18.0]: https://github.com/nasa/cumulus/compare/v1.17.0...v1.18.0
[v1.17.0]: https://github.com/nasa/cumulus/compare/v1.16.1...v1.17.0
[v1.16.1]: https://github.com/nasa/cumulus/compare/v1.16.0...v1.16.1
[v1.16.0]: https://github.com/nasa/cumulus/compare/v1.15.0...v1.16.0
[v1.15.0]: https://github.com/nasa/cumulus/compare/v1.14.5...v1.15.0
[v1.14.5]: https://github.com/nasa/cumulus/compare/v1.14.4...v1.14.5
[v1.14.4]: https://github.com/nasa/cumulus/compare/v1.14.3...v1.14.4
[v1.14.3]: https://github.com/nasa/cumulus/compare/v1.14.2...v1.14.3
[v1.14.2]: https://github.com/nasa/cumulus/compare/v1.14.1...v1.14.2
[v1.14.1]: https://github.com/nasa/cumulus/compare/v1.14.0...v1.14.1
[v1.14.0]: https://github.com/nasa/cumulus/compare/v1.13.5...v1.14.0
[v1.13.5]: https://github.com/nasa/cumulus/compare/v1.13.4...v1.13.5
[v1.13.4]: https://github.com/nasa/cumulus/compare/v1.13.3...v1.13.4
[v1.13.3]: https://github.com/nasa/cumulus/compare/v1.13.2...v1.13.3
[v1.13.2]: https://github.com/nasa/cumulus/compare/v1.13.1...v1.13.2
[v1.13.1]: https://github.com/nasa/cumulus/compare/v1.13.0...v1.13.1
[v1.13.0]: https://github.com/nasa/cumulus/compare/v1.12.1...v1.13.0
[v1.12.1]: https://github.com/nasa/cumulus/compare/v1.12.0...v1.12.1
[v1.12.0]: https://github.com/nasa/cumulus/compare/v1.11.3...v1.12.0
[v1.11.3]: https://github.com/nasa/cumulus/compare/v1.11.2...v1.11.3
[v1.11.2]: https://github.com/nasa/cumulus/compare/v1.11.1...v1.11.2
[v1.11.1]: https://github.com/nasa/cumulus/compare/v1.11.0...v1.11.1
[v1.11.0]: https://github.com/nasa/cumulus/compare/v1.10.4...v1.11.0
[v1.10.4]: https://github.com/nasa/cumulus/compare/v1.10.3...v1.10.4
[v1.10.3]: https://github.com/nasa/cumulus/compare/v1.10.2...v1.10.3
[v1.10.2]: https://github.com/nasa/cumulus/compare/v1.10.1...v1.10.2
[v1.10.1]: https://github.com/nasa/cumulus/compare/v1.10.0...v1.10.1
[v1.10.0]: https://github.com/nasa/cumulus/compare/v1.9.1...v1.10.0
[v1.9.1]: https://github.com/nasa/cumulus/compare/v1.9.0...v1.9.1
[v1.9.0]: https://github.com/nasa/cumulus/compare/v1.8.1...v1.9.0
[v1.8.1]: https://github.com/nasa/cumulus/compare/v1.8.0...v1.8.1
[v1.8.0]: https://github.com/nasa/cumulus/compare/v1.7.0...v1.8.0
[v1.7.0]: https://github.com/nasa/cumulus/compare/v1.6.0...v1.7.0
[v1.6.0]: https://github.com/nasa/cumulus/compare/v1.5.5...v1.6.0
[v1.5.5]: https://github.com/nasa/cumulus/compare/v1.5.4...v1.5.5
[v1.5.4]: https://github.com/nasa/cumulus/compare/v1.5.3...v1.5.4
[v1.5.3]: https://github.com/nasa/cumulus/compare/v1.5.2...v1.5.3
[v1.5.2]: https://github.com/nasa/cumulus/compare/v1.5.1...v1.5.2
[v1.5.1]: https://github.com/nasa/cumulus/compare/v1.5.0...v1.5.1
[v1.5.0]: https://github.com/nasa/cumulus/compare/v1.4.1...v1.5.0
[v1.4.1]: https://github.com/nasa/cumulus/compare/v1.4.0...v1.4.1
[v1.4.0]: https://github.com/nasa/cumulus/compare/v1.3.0...v1.4.0
[v1.3.0]: https://github.com/nasa/cumulus/compare/v1.2.0...v1.3.0
[v1.2.0]: https://github.com/nasa/cumulus/compare/v1.1.4...v1.2.0
[v1.1.4]: https://github.com/nasa/cumulus/compare/v1.1.3...v1.1.4
[v1.1.3]: https://github.com/nasa/cumulus/compare/v1.1.2...v1.1.3
[v1.1.2]: https://github.com/nasa/cumulus/compare/v1.1.1...v1.1.2
[v1.1.1]: https://github.com/nasa/cumulus/compare/v1.0.1...v1.1.1
[v1.1.0]: https://github.com/nasa/cumulus/compare/v1.0.1...v1.1.0
[v1.0.1]: https://github.com/nasa/cumulus/compare/v1.0.0...v1.0.1
[v1.0.0]: https://github.com/nasa/cumulus/compare/pre-v1-release...v1.0.0

[thin-egress-app]: <https://github.com/asfadmin/thin-egress-app> "Thin Egress App"<|MERGE_RESOLUTION|>--- conflicted
+++ resolved
@@ -60,16 +60,13 @@
       from PostgreSQL database instead of DynamoDB
     - Updated API execution-status endpoint to read execution records from
       PostgreSQL database instead of DynamoDB
-<<<<<<< HEAD
   - **CUMULUS-2302**
     - Added translatePostgresCollectionToApiCollection method to
       `@cumulus/db/translate/collections`
     - Added `searchWithUpdatedAtRange` method to
       `@cumulus/db/models/collections`
    - **CUMULUS-2303**
-=======
   - **CUMULUS-2303**
->>>>>>> 6f91a924
     - Add translatePostgresProviderToApiProvider method to `@cumulus/db/translate/providers`
 
 ### Changed
