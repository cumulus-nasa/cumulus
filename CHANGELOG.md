# Changelog

All notable changes to this project will be documented in this file.

The format is based on [Keep a Changelog](http://keepachangelog.com/en/1.0.0/).

## [Unreleased]

### BREAKING CHANGES

- `@cumulus/api-client/granules.getGranule` now returns the granule record from the GET `/granules/<granuleId>` endpoint, not the raw endpoint response

### Fixed

- **CUMULUS-2520**
  - Fixed error that prevented `/elasticsearch/index-from-database` from starting.
- **CUMULUS-2532**
  - Fixed integration tests to have granule deletion occur before provider and
    collection deletion in test cleanup.
- **CUMULUS-2558**
  - Fixed issue where executions original_payload would not be retained on successful execution

### Added

- `@cumulus/api-client/granules.getGranuleResponse` to return the raw endpoint response from the GET `/granules/<granuleId>` endpoint
- **CUMULUS-2311** - RDS Migration Epic Phase 2
  - **CUMULUS-2306**
    - Updated API execution GET endpoint to read individual execution records
      from PostgreSQL database instead of DynamoDB
    - Updated API execution-status endpoint to read execution records from
      PostgreSQL database instead of DynamoDB
   - **CUMULUS-2303**
    - Add translatePostgresProviderToApiProvider method to `@cumulus/db/translate/providers`

### Changed

- **CUMULUS-2311** - RDS Migration Epic Phase 2
  - **CUMULUS-2208**
    - Moved all `@cumulus/api/es/*` code to new `@cumulus/es-client` package
    - Updated logic for collections API POST/PUT/DELETE to create/update/delete records directly in Elasticsearch in parallel with updates to DynamoDb/PostgreSQL
    - Updated logic for rules API POST/PUT/DELETE to create/update/delete records directly in Elasticsearch in parallel with updates to DynamoDb/PostgreSQL
    - Updated logic for providers API POST/PUT/DELETE to create/update/delete records directly in Elasticsearch in parallel with updates to DynamoDb/PostgreSQL
    - Updated logic for PDRs API DELETE to delete records directly in Elasticsearch in parallel with deletes to DynamoDB/PostgreSQL
  - **CUMULUS-2306**
    - Updated API local serve (`api/bin/serve.js`) setup code to add cleanup/executions
    related records
    - Updated @cumulus/db/models/granules-executions to add a delete method in
      support of local cleanup
    - Add spec/helpers/apiUtils/waitForApiStatus integration helper to retry API
      record retrievals on status in lieu of using `waitForModelStatus`
  - **CUMULUS-2303**
    - Update API provider GET endpoint to read individual provider records from
      PostgreSQL database instead of DynamoDB
    - Update sf-scheduler lambda to utilize API endpoint to get provider record
      from database via Private API lambda
      
- **CUMULUS-2532**
  - Changed integration tests to use `api-client/granules` functions as opposed
    to `granulesApi` from `@cumulus/integration-tests`.

### Removed

- **CUMULUS-2311** - RDS Migration Epic Phase 2
  - **CUMULUS-2208**
    - Removed trigger for `dbIndexer` Lambda for DynamoDB tables:
      - `<prefix>-CollectionsTable`
      - `<prefix>-PdrsTable`
      - `<prefix>-ProvidersTable`
      - `<prefix>-RulesTable`

## [v9.1.0] 2021-06-03

### BREAKING CHANGES

- **CUMULUS-2434**
  - To use the updated `update-granules-cmr-metadata-file-links` task, the
    granule  UMM-G metadata should have version 1.6.2 or later, since CMR s3
    link type 'GET DATA VIA DIRECT ACCESS' is not valid until UMM-G version
    [1.6.2](https://cdn.earthdata.nasa.gov/umm/granule/v1.6.2/umm-g-json-schema.json)
- **CUMULUS-2488**
  - Removed all EMS reporting including lambdas, endpoints, params, etc as all
    reporting is now handled through Cloud Metrics
- **CUMULUS-2472**
  - Moved existing `EarthdataLoginClient` to
    `@cumulus/oauth-client/EarthdataLoginClient` and updated all references in
    Cumulus Core.
  - Rename `EarthdataLoginClient` property from `earthdataLoginUrl` to
    `loginUrl for consistency with new OAuth clients. See example in
    [oauth-client
    README](https://github.com/nasa/cumulus/blob/master/packages/oauth-client/README.md)

### Added

<<<<<<< HEAD
- **CUMULUS-2311** - RDS Migration Epic Phase 2
  - **CUMULUS-2306**
    - Updated API execution GET endpoint to read individual execution records
      from PostgreSQL database instead of DynamoDB
    - Updated API execution-status endpoint to read execution records from
      PostgreSQL database instead of DynamoDB
  - **CUMULUS-2307**
    - Updated API PDR GET endpoint to read individual PDR records from
      PostgreSQL database instead of DynamoDB
    - Added `deletePdr` to `@cumulus/api-client/pdrs`
=======
>>>>>>> ef09c2fb
- **HYRAX-439** - Corrected README.md according to a new Hyrax URL format.
- **CUMULUS-2354**
  - Adds configuration options to allow `/s3credentials` endpoint to distribute
    same-region read-only tokens based on a user's CMR ACLs.
  - Configures the example deployment to enable this feature.
- **CUMULUS-2442**
  - Adds option to generate cloudfront URL to lzards-backup task. This will
    require a few new task config options that have been documented in the
    [task
    README](https://github.com/nasa/cumulus/blob/master/tasks/lzards-backup/README.md).
- **CUMULUS-2471**
  - Add `/s3credentialsREADME` endpoint to distribution API
- **CUMULUS-2473**
  - Updated `tf-modules/cumulus_distribution` module to take earthdata or cognito credentials
  - Configured `example/cumulus-tf/cumulus_distribution.tf` to use CSDAP credentials
- **CUMULUS-2474**
  - Add `S3ObjectStore` to `aws-client`. This class allows for interaction with the S3 object store.
  - Add `object-store` package which contains abstracted object store functions
    for working with various  cloud providers
- **CUMULUS-2470**
  - Added `/s3credentials` endpoint for distribution API
- **CUMULUS-2477**
  - Added `/`, `/login` and `/logout` endpoints to cumulus distribution api
- **CUMULUS-2479**
  - Adds /version endpoint to distribution API
- **CUMULUS-2497**
  - Created `isISOFile()` to check if a CMR file is a CMR ISO file.
- **CUMULUS-2371**
  - Added helpers to `@cumulus/ingest/sqs`:
    - `archiveSqsMessageToS3` - archives an incoming SQS message to S3
    - `deleteArchivedMessageFromS3` - deletes a processed SQS message from S3
  - Added call to `archiveSqsMessageToS3` to `sqs-message-consumer` which
    archives all incoming SQS messages to S3.
  - Added call to `deleteArchivedMessageFrom` to `sqs-message-remover` which
    deletes archived SQS message from S3 once it has been processed.

### Changed

- **[PR2224](https://github.com/nasa/cumulus/pull/2244)**
  - Changed timeout on `sfEventSqsToDbRecords` Lambda to 60 seconds to match
    timeout for Knex library to acquire dataase connections
- **CUMULUS-2517**
  - Updated postgres-migration-count-tool default concurrency to '1'
- **CUMULUS-2489**
  - Updated docs for Terraform references in FAQs, glossary, and in Deployment sections
- **CUMULUS-2434**
  - Updated `@cumulus/cmrjs` `updateCMRMetadata` and related functions to add
    both HTTPS URLS and S3 URIs to CMR metadata.
  - Updated `update-granules-cmr-metadata-file-links` task to add both HTTPS
    URLs and S3 URIs to the OnlineAccessURLs field of CMR metadata. The task
    configuration parameter `cmrGranuleUrlType` now has default value `both`.
  - To use the updated `update-granules-cmr-metadata-file-links` task, the
    granule UMM-G metadata should have version 1.6.2 or later, since CMR s3 link
    type 'GET DATA VIA DIRECT ACCESS' is not valid until UMM-G version
    [1.6.2](https://cdn.earthdata.nasa.gov/umm/granule/v1.6.2/umm-g-json-schema.json)
- **CUMULUS-2472**
  - Renamed `@cumulus/earthdata-login-client` to more generic
    `@cumulus/oauth-client` as a parnt  class for new OAuth clients.
  - Added `@cumulus/oauth-client/CognitoClient` to interface with AWS cognito login service.
- **CUMULUS-2497**
  - Changed the `@cumulus/cmrjs` package:
    - Updated `@cumulus/cmrjs/cmr-utils.getGranuleTemporalInfo()` so it now
      returns temporal info for CMR ISO 19115 SMAP XML files.
    - Updated `@cumulus/cmrjs/cmr-utils.isCmrFilename()` to include
      `isISOFile()`.

### Fixed

- **CUMULUS-2519**
  - Update @cumulus/integration-tests.buildWorkflow to fail if provider/collection API response is not successful
- **CUMULUS-2518**
  - Update sf-event-sqs-to-db-records to not throw if a collection is not
    defined on a payload that has no granules/an empty granule payload object
- **CUMULUS-2512**
  - Updated ingest package S3 provider client to take additional parameter
    `remoteAltBucket` on `download` method to allow for per-file override of
    provider bucket for checksum
  - Updated @cumulus/ingest.fetchTextFile's signature to be parameterized and
    added `remoteAltBucket`to allow for an override of the passed in provider
    bucket for the source file
  - Update "eslint-plugin-import" to be pinned to 2.22.1
- **CUMULUS-2520**
  - Fixed error that prevented `/elasticsearch/index-from-database` from starting.
- **[2231](https://github.com/nasa/cumulus/issues/2231)**
  - Fixes broken relative path links in `docs/README.md`

### Removed

- **CUMULUS-2502**
  - Removed outdated documenation regarding Kibana index patterns for metrics.

## [v9.0.1] 2021-05-07

### Migration Steps

Please review the migration steps for 9.0.0 as this release is only a patch to
correct a failure in our build script and push out corrected release artifacts. The previous migration steps still apply.

### Changed

- Corrected `@cumulus/db` configuration to correctly build package.

## [v9.0.0] 2021-05-03

### Migration steps

- This release of Cumulus enables integration with a PostgreSQL database for archiving Cumulus data. There are several upgrade steps involved, **some of which need to be done before redeploying Cumulus**. See the [documentation on upgrading to the RDS release](https://nasa.github.io/cumulus/docs/upgrade-notes/upgrade-rds).

### BREAKING CHANGES

- **CUMULUS-2185** - RDS Migration Epic
  - **CUMULUS-2191**
    - Removed the following from the `@cumulus/api/models.asyncOperation` class in
      favor of the added `@cumulus/async-operations` module:
      - `start`
      - `startAsyncOperations`
  - **CUMULUS-2187**
    - The `async-operations` endpoint will now omit `output` instead of
      returning `none` when the operation did not return output.
  - **CUMULUS-2309**
    - Removed `@cumulus/api/models/granule.unpublishAndDeleteGranule` in favor
      of `@cumulus/api/lib/granule-remove-from-cmr.unpublishGranule` and
      `@cumulus/api/lib/granule-delete.deleteGranuleAndFiles`.
  - **CUMULUS-2385**
    - Updated `sf-event-sqs-to-db-records` to write a granule's files to
      PostgreSQL only after the workflow has exited the `Running` status.
      Please note that any workflow that uses `sf_sqs_report_task` for
      mid-workflow updates will be impacted.
    - Changed PostgreSQL `file` schema and TypeScript type definition to require
      `bucket` and `key` fields.
    - Updated granule/file write logic to mark a granule's status as "failed"
  - **CUMULUS-2455**
    - API `move granule` endpoint now moves granule files on a per-file basis
    - API `move granule` endpoint on granule file move failure will retain the
      file at it's original location, but continue to move any other granule
      files.
    - Removed the `move` method from the `@cumulus/api/models.granule` class.
      logic is now handled in `@cumulus/api/endpoints/granules` and is
      accessible via the Core API.

### Added

- **CUMULUS-2185** - RDS Migration Epic
  - **CUMULUS-2130**
    - Added postgres-migration-count-tool lambda/ECS task to allow for
      evaluation of database state
    - Added /migrationCounts api endpoint that allows running of the
      postgres-migration-count-tool as an asyncOperation
  - **CUMULUS-2394**
    - Updated PDR and Granule writes to check the step function
      workflow_start_time against the createdAt field for each record to ensure
      old records do not overwrite newer ones for legacy Dynamo and PostgreSQL
      writes
  - **CUMULUS-2188**
    - Added `data-migration2` Lambda to be run after `data-migration1`
    - Added logic to `data-migration2` Lambda for migrating execution records
      from DynamoDB to PostgreSQL
  - **CUMULUS-2191**
    - Added `@cumulus/async-operations` to core packages, exposing
      `startAsyncOperation` which will handle starting an async operation and
      adding an entry to both PostgreSQL and DynamoDb
  - **CUMULUS-2127**
    - Add schema migration for `collections` table
  - **CUMULUS-2129**
    - Added logic to `data-migration1` Lambda for migrating collection records
      from Dynamo to PostgreSQL
  - **CUMULUS-2157**
    - Add schema migration for `providers` table
    - Added logic to `data-migration1` Lambda for migrating provider records
      from Dynamo to PostgreSQL
  - **CUMULUS-2187**
    - Added logic to `data-migration1` Lambda for migrating async operation
      records from Dynamo to PostgreSQL
  - **CUMULUS-2198**
    - Added logic to `data-migration1` Lambda for migrating rule records from
      DynamoDB to PostgreSQL
  - **CUMULUS-2182**
    - Add schema migration for PDRs table
  - **CUMULUS-2230**
    - Add schema migration for `rules` table
  - **CUMULUS-2183**
    - Add schema migration for `asyncOperations` table
  - **CUMULUS-2184**
    - Add schema migration for `executions` table
  - **CUMULUS-2257**
    - Updated PostgreSQL table and column names to snake_case
    - Added `translateApiAsyncOperationToPostgresAsyncOperation` function to `@cumulus/db`
  - **CUMULUS-2186**
    - Added logic to `data-migration2` Lambda for migrating PDR records from
      DynamoDB to PostgreSQL
  - **CUMULUS-2235**
    - Added initial ingest load spec test/utility
  - **CUMULUS-2167**
    - Added logic to `data-migration2` Lambda for migrating Granule records from
      DynamoDB to PostgreSQL and parse Granule records to store File records in
      RDS.
  - **CUMULUS-2367**
    - Added `granules_executions` table to PostgreSQL schema to allow for a
      many-to-many relationship between granules and executions
      - The table refers to granule and execution records using foreign keys
        defined with ON CASCADE DELETE, which means that any time a granule or
        execution record is deleted, all of the records in the
        `granules_executions` table referring to that record will also be
        deleted.
    - Added `upsertGranuleWithExecutionJoinRecord` helper to `@cumulus/db` to
      allow for upserting a granule record and its corresponding
      `granules_execution` record
  - **CUMULUS-2128**
    - Added helper functions:
      - `@cumulus/db/translate/file/translateApiFiletoPostgresFile`
      - `@cumulus/db/translate/file/translateApiGranuletoPostgresGranule`
      - `@cumulus/message/Providers/getMessageProvider`
  - **CUMULUS-2190**
    - Added helper functions:
      - `@cumulus/message/Executions/getMessageExecutionOriginalPayload`
      - `@cumulus/message/Executions/getMessageExecutionFinalPayload`
      - `@cumulus/message/workflows/getMessageWorkflowTasks`
      - `@cumulus/message/workflows/getMessageWorkflowStartTime`
      - `@cumulus/message/workflows/getMessageWorkflowStopTime`
      - `@cumulus/message/workflows/getMessageWorkflowName`
  - **CUMULUS-2192**
    - Added helper functions:
      - `@cumulus/message/PDRs/getMessagePdrRunningExecutions`
      - `@cumulus/message/PDRs/getMessagePdrCompletedExecutions`
      - `@cumulus/message/PDRs/getMessagePdrFailedExecutions`
      - `@cumulus/message/PDRs/getMessagePdrStats`
      - `@cumulus/message/PDRs/getPdrPercentCompletion`
      - `@cumulus/message/workflows/getWorkflowDuration`
  - **CUMULUS-2199**
    - Added `translateApiRuleToPostgresRule` to `@cumulus/db` to translate API
      Rule to conform to Postgres Rule definition.
  - **CUMUlUS-2128**
    - Added "upsert" logic to the `sfEventSqsToDbRecords` Lambda for granule and
      file writes to the core PostgreSQL database
  - **CUMULUS-2199**
    - Updated Rules endpoint to write rules to core PostgreSQL database in
      addition to DynamoDB and to delete rules from the PostgreSQL database in
      addition to DynamoDB.
    - Updated `create` in Rules Model to take in optional `createdAt` parameter
      which sets the value of createdAt if not specified during function call.
  - **CUMULUS-2189**
    - Updated Provider endpoint logic to write providers in parallel to Core
      PostgreSQL database
    - Update integration tests to utilize API calls instead of direct
      api/model/Provider calls
  - **CUMULUS-2191**
    - Updated cumuluss/async-operation task to write async-operations to the
      PostgreSQL database.
  - **CUMULUS-2228**
    - Added logic to the `sfEventSqsToDbRecords` Lambda to write execution, PDR,
      and granule records to the core PostgreSQL database in parallel with
      writes to DynamoDB
  - **CUMUlUS-2190**
    - Added "upsert" logic to the `sfEventSqsToDbRecords` Lambda for PDR writes
      to the core PostgreSQL database
  - **CUMUlUS-2192**
    - Added "upsert" logic to the `sfEventSqsToDbRecords` Lambda for execution
      writes to the core PostgreSQL database
  - **CUMULUS-2187**
    - The `async-operations` endpoint will now omit `output` instead of
      returning `none` when the operation did not return output.
  - **CUMULUS-2167**
    - Change PostgreSQL schema definition for `files` to remove `filename` and
      `name` and only support `file_name`.
    - Change PostgreSQL schema definition for `files` to remove `size` to only
      support `file_size`.
    - Change `PostgresFile` to remove duplicate fields `filename` and `name` and
      rename `size` to `file_size`.
  - **CUMULUS-2266**
    - Change `sf-event-sqs-to-db-records` behavior to discard and not throw an
      error on an out-of-order/delayed message so as not to have it be sent to
      the DLQ.
  - **CUMULUS-2305**
    - Changed `DELETE /pdrs/{pdrname}` API behavior to also delete record from
      PostgreSQL database.
  - **CUMULUS-2309**
    - Changed `DELETE /granules/{granuleName}` API behavior to also delete
      record from PostgreSQL database.
    - Changed `Bulk operation BULK_GRANULE_DELETE` API behavior to also delete
      records from PostgreSQL database.
  - **CUMULUS-2367**
    - Updated `granule_cumulus_id` foreign key to granule in PostgreSQL `files`
      table to use a CASCADE delete, so records in the files table are
      automatically deleted by the database when the corresponding granule is
      deleted.
  - **CUMULUS-2407**
    - Updated data-migration1 and data-migration2 Lambdas to use UPSERT instead
      of UPDATE when migrating dynamoDB records to PostgreSQL.
    - Changed data-migration1 and data-migration2 logic to only update already
      migrated records if the incoming record update has a newer timestamp
  - **CUMULUS-2329**
    - Add `write-db-dlq-records-to-s3` lambda.
    - Add terraform config to automatically write db records DLQ messages to an
      s3 archive on the system bucket.
    - Add unit tests and a component spec test for the above.
  - **CUMULUS-2380**
    - Add `process-dead-letter-archive` lambda to pick up and process dead letters in the S3 system bucket dead letter archive.
    - Add `/deadLetterArchive/recoverCumulusMessages` endpoint to trigger an async operation to leverage this capability on demand.
    - Add unit tests and integration test for all of the above.
  - **CUMULUS-2406**
    - Updated parallel write logic to ensure that updatedAt/updated_at
      timestamps are the same in Dynamo/PG on record write for the following
      data types:
      - async operations
      - granules
      - executions
      - PDRs
  - **CUMULUS-2446**
    - Remove schema validation check against DynamoDB table for collections when
      migrating records from DynamoDB to core PostgreSQL database.
  - **CUMULUS-2447**
    - Changed `translateApiAsyncOperationToPostgresAsyncOperation` to call
      `JSON.stringify` and then `JSON.parse` on output.
  - **CUMULUS-2313**
    - Added `postgres-migration-async-operation` lambda to start an ECS task to
      run a the `data-migration2` lambda.
    - Updated `async_operations` table to include `Data Migration 2` as a new
      `operation_type`.
    - Updated `cumulus-tf/variables.tf` to include `optional_dynamo_tables` that
      will be merged with `dynamo_tables`.
  - **CUMULUS-2451**
    - Added summary type file `packages/db/src/types/summary.ts` with
      `MigrationSummary` and `DataMigration1` and `DataMigration2` types.
    - Updated `data-migration1` and `data-migration2` lambdas to return
      `MigrationSummary` objects.
    - Added logging for every batch of 100 records processed for executions,
      granules and files, and PDRs.
    - Removed `RecordAlreadyMigrated` logs in `data-migration1` and
      `data-migration2`
  - **CUMULUS-2452**
    - Added support for only migrating certain granules by specifying the
      `granuleSearchParams.granuleId` or `granuleSearchParams.collectionId`
      properties in the payload for the
      `<prefix>-postgres-migration-async-operation` Lambda
    - Added support for only running certain migrations for data-migration2 by
      specifying the `migrationsList` property in the payload for the
      `<prefix>-postgres-migration-async-operation` Lambda
  - **CUMULUS-2453**
    - Created `storeErrors` function which stores errors in system bucket.
    - Updated `executions` and `granulesAndFiles` data migrations to call `storeErrors` to store migration errors.
    - Added `system_bucket` variable to `data-migration2`.
  - **CUMULUS-2455**
    - Move granules API endpoint records move updates for migrated granule files
      if writing any of the granule files fails.
  - **CUMULUS-2468**
    - Added support for doing [DynamoDB parallel scanning](https://docs.aws.amazon.com/amazondynamodb/latest/developerguide/Scan.html#Scan.ParallelScan) for `executions` and `granules` migrations to improve performance. The behavior of the parallel scanning and writes can be controlled via the following properties on the event input to the `<prefix>-postgres-migration-async-operation` Lambda:
      - `granuleMigrationParams.parallelScanSegments`: How many segments to divide your granules DynamoDB table into for parallel scanning
      - `granuleMigrationParams.parallelScanLimit`: The maximum number of granule records to evaluate for each parallel scanning segment of the DynamoDB table
      - `granuleMigrationParams.writeConcurrency`: The maximum number of concurrent granule/file writes to perform to the PostgreSQL database across all DynamoDB segments
      - `executionMigrationParams.parallelScanSegments`: How many segments to divide your executions DynamoDB table into for parallel scanning
      - `executionMigrationParams.parallelScanLimit`: The maximum number of execution records to evaluate for each parallel scanning segment of the DynamoDB table
      - `executionMigrationParams.writeConcurrency`: The maximum number of concurrent execution writes to perform to the PostgreSQL database across all DynamoDB segments
  - **CUMULUS-2468** - Added `@cumulus/aws-client/DynamoDb.parallelScan` helper to perform [parallel scanning on DynamoDb tables](https://docs.aws.amazon.com/amazondynamodb/latest/developerguide/Scan.html#Scan.ParallelScan)
  - **CUMULUS-2507**
    - Updated granule record write logic to set granule status to `failed` in both Postgres and DynamoDB if any/all of its files fail to write to the database.

### Deprecated

- **CUMULUS-2185** - RDS Migration Epic
  - **CUMULUS-2455**
    - `@cumulus/ingest/moveGranuleFiles`

## [v8.1.0] 2021-04-29

### Added

- **CUMULUS-2348**
  - The `@cumulus/api` `/granules` and `/granules/{granuleId}` endpoints now take `getRecoveryStatus` parameter
  to include recoveryStatus in result granule(s)
  - The `@cumulus/api-client.granules.getGranule` function takes a `query` parameter which can be used to
  request additional granule information.
  - Published `@cumulus/api@7.2.1-alpha.0` for dashboard testing
- **CUMULUS-2469**
  - Added `tf-modules/cumulus_distribution` module to standup a skeleton
    distribution api

## [v8.0.0] 2021-04-08

### BREAKING CHANGES

- **CUMULUS-2428**
  - Changed `/granules/bulk` to use `queueUrl` property instead of a `queueName` property for setting the queue to use for scheduling bulk granule workflows

### Notable changes

- Bulk granule operations endpoint now supports setting a custom queue for scheduling workflows via the `queueUrl` property in the request body. If provided, this value should be the full URL for an SQS queue.

### Added

- **CUMULUS-2374**
  - Add cookbok entry for queueing PostToCmr step
  - Add example workflow to go with cookbook
- **CUMULUS-2421**
  - Added **experimental** `ecs_include_docker_cleanup_cronjob` boolean variable to the Cumulus module to enable cron job to clean up docker root storage blocks in ECS cluster template for non-`device-mapper` storage drivers. Default value is `false`. This fulfills a specific user support request. This feature is otherwise untested and will remain so until we can iterate with a better, more general-purpose solution. Use of this feature is **NOT** recommended unless you are certain you need it.

- **CUMULUS-1808**
  - Add additional error messaging in `deleteSnsTrigger` to give users more context about where to look to resolve ResourceNotFound error when disabling or deleting a rule.

### Fixed

- **CUMULUS-2281**
  - Changed discover-granules task to write discovered granules directly to
    logger, instead of via environment variable. This fixes a problem where a
    large number of found granules prevents this lambda from running as an
    activity with an E2BIG error.

## [v7.2.0] 2021-03-23

### Added

- **CUMULUS-2346**
  - Added orca API endpoint to `@cumulus/api` to get recovery status
  - Add `CopyToGlacier` step to [example IngestAndPublishGranuleWithOrca workflow](https://github.com/nasa/cumulus/blob/master/example/cumulus-tf/ingest_and_publish_granule_with_orca_workflow.tf)

### Changed

- **HYRAX-357**
  - Format of NGAP OPeNDAP URL changed and by default now is referring to concept id and optionally can include short name and version of collection.
  - `addShortnameAndVersionIdToConceptId` field has been added to the config inputs of the `hyrax-metadata-updates` task

## [v7.1.0] 2021-03-12

### Notable changes

- `sync-granule` task will now properly handle syncing 0 byte files to S3
- SQS/Kinesis rules now support scheduling workflows to a custom queue via the `rule.queueUrl` property. If provided, this value should be the full URL for an SQS queue.

### Added

- `tf-modules/cumulus` module now supports a `cmr_custom_host` variable that can
  be used to set to an arbitray  host for making CMR requests (e.g.
  `https://custom-cmr-host.com`).
- Added `buckets` variable to `tf-modules/archive`
- **CUMULUS-2345**
  - Deploy ORCA with Cumulus, see `example/cumulus-tf/orca.tf` and `example/cumulus-tf/terraform.tfvars.example`
  - Add `CopyToGlacier` step to [example IngestAndPublishGranule workflow](https://github.com/nasa/cumulus/blob/master/example/cumulus-tf/ingest_and_publish_granule_workflow.asl.json)
- **CUMULUS-2424**
  - Added `childWorkflowMeta` to `queue-pdrs` config. An object passed to this config value will be merged into a child workflow message's `meta` object. For an example of how this can be used, see `example/cumulus-tf/discover_and_queue_pdrs_with_child_workflow_meta_workflow.asl.json`.
- **CUMULUS-2427**
  - Added support for using a custom queue with SQS and Kinesis rules. Whatever queue URL is set on the `rule.queueUrl` property will be used to schedule workflows for that rule. This change allows SQS/Kinesis rules to use [any throttled queues defined for a deployment](https://nasa.github.io/cumulus/docs/data-cookbooks/throttling-queued-executions).

### Fixed

- **CUMULUS-2394**
  - Updated PDR and Granule writes to check the step function `workflow_start_time` against
      the `createdAt` field  for each record to ensure old records do not
      overwrite newer ones

### Changed

- `<prefix>-lambda-api-gateway` IAM role used by API Gateway Lambda now
  supports accessing all buckets defined in your `buckets` variable except
  "internal" buckets
- Updated the default scroll duration used in ESScrollSearch and part of the
  reconcilation report functions as a result of testing and seeing timeouts
  at its current value of 2min.
- **CUMULUS-2355**
  - Added logic to disable `/s3Credentials` endpoint based upon value for
    environment variable `DISABLE_S3_CREDENTIALS`. If set to "true", the
    endpoint will not dispense S3 credentials and instead return a message
    indicating that the endpoint has been disabled.
- **CUMULUS-2397**
  - Updated `/elasticsearch` endpoint's `reindex` function to prevent
    reindexing when source and destination indices are the same.
- **CUMULUS-2420**
  - Updated test function `waitForAsyncOperationStatus` to take a retryObject
    and use exponential backoff.  Increased the total test duration for both
    AsycOperation specs and the ReconciliationReports tests.
  - Updated the default scroll duration used in ESScrollSearch and part of the
    reconcilation report functions as a result of testing and seeing timeouts
    at its current value of 2min.
- **CUMULUS-2427**
  - Removed `queueUrl` from the parameters object for `@cumulus/message/Build.buildQueueMessageFromTemplate`
  - Removed `queueUrl` from the parameters object for `@cumulus/message/Build.buildCumulusMeta`

### Fixed

- Fixed issue in `@cumulus/ingest/S3ProviderClient.sync()` preventing 0 byte files from being synced to S3.

### Removed

- Removed variables from `tf-modules/archive`:
  - `private_buckets`
  - `protected_buckets`
  - `public_buckets`

## [v7.0.0] 2021-02-22

### BREAKING CHANGES

- **CUMULUS-2362** - Endpoints for the logs (/logs) will now throw an error unless Metrics is set up

### Added

- **CUMULUS-2345**
  - Deploy ORCA with Cumulus, see `example/cumulus-tf/orca.tf` and `example/cumulus-tf/terraform.tfvars.example`
  - Add `CopyToGlacier` step to [example IngestAndPublishGranule workflow](https://github.com/nasa/cumulus/blob/master/example/cumulus-tf/ingest_and_publish_granule_workflow.asl.json)
- **CUMULUS-2376**
  - Added `cmrRevisionId` as an optional parameter to `post-to-cmr` that will be used when publishing metadata to CMR.
- **CUMULUS-2412**
  - Adds function `getCollectionsByShortNameAndVersion` to @cumulus/cmrjs that performs a compound query to CMR to retrieve collection information on a list of collections. This replaces a series of calls to the CMR for each collection with a single call on the `/collections` endpoint and should improve performance when CMR return times are increased.

### Changed

- **CUMULUS-2362**
  - Logs endpoints only work with Metrics set up
- **CUMULUS-2376**
  - Updated `publishUMMGJSON2CMR` to take in an optional `revisionId` parameter.
  - Updated `publishUMMGJSON2CMR` to throw an error if optional `revisionId` does not match resulting revision ID.
  - Updated `publishECHO10XML2CMR` to take in an optional `revisionId` parameter.
  - Updated `publishECHO10XML2CMR` to throw an error if optional `revisionId` does not match resulting revision ID.
  - Updated `publish2CMR` to take in optional `cmrRevisionId`.
  - Updated `getWriteHeaders` to take in an optional CMR Revision ID.
  - Updated `ingestGranule` to take in an optional CMR Revision ID to pass to `getWriteHeaders`.
  - Updated `ingestUMMGranule` to take in an optional CMR Revision ID to pass to `getWriteHeaders`.
- **CUMULUS-2350**
  - Updates the examples on the `/s3credentialsREADME`, to include Python and
    JavaScript code demonstrating how to refrsh  the s3credential for
    programatic access.
- **CUMULUS-2383**
  - PostToCMR task will return CMRInternalError when a `500` status is returned from CMR

## [v6.0.0] 2021-02-16

### MIGRATION NOTES

- **CUMULUS-2255** - Cumulus has upgraded its supported version of Terraform
  from **0.12.12** to **0.13.6**. Please see the [instructions to upgrade your
  deployments](https://github.com/nasa/cumulus/blob/master/docs/upgrade-notes/upgrading-tf-version-0.13.6.md).

- **CUMULUS-2350**
  - If the  `/s3credentialsREADME`, does not appear to be working after
    deploymnt, [manual redeployment](https://docs.aws.amazon.com/apigateway/latest/developerguide/how-to-deploy-api-with-console.html)
    of the API-gateway stage may be necessary to finish the deployment.

### BREAKING CHANGES

- **CUMULUS-2255** - Cumulus has upgraded its supported version of Terraform from **0.12.12** to **0.13.6**.

### Added

- **CUMULUS-2291**
  - Add provider filter to Granule Inventory Report
- **CUMULUS-2300**
  - Added `childWorkflowMeta` to `queue-granules` config. Object passed to this
    value will be merged into a child workflow message's  `meta` object. For an
    example of how this can be used, see
    `example/cumulus-tf/discover_granules_workflow.asl.json`.
- **CUMULUS-2350**
  - Adds an unprotected endpoint, `/s3credentialsREADME`, to the
    s3-credentials-endpoint that displays  information on how to use the
    `/s3credentials` endpoint
- **CUMULUS-2368**
  - Add QueueWorkflow task
- **CUMULUS-2391**
  - Add reportToEms to collections.files file schema
- **CUMULUS-2395**
  - Add Core module parameter `ecs_custom_sg_ids` to Cumulus module to allow for
    custom security group mappings
- **CUMULUS-2402**
  - Officially expose `sftp()` for use in `@cumulus/sftp-client`

### Changed

- **CUMULUS-2323**
  - The sync granules task when used with the s3 provider now uses the
    `source_bucket` key in `granule.files` objects.  If incoming payloads using
    this task have a `source_bucket` value for a file using the s3 provider, the
    task will attempt to sync from the bucket defined in the file's
    `source_bucket` key instead of the `provider`.
    - Updated `S3ProviderClient.sync` to allow for an optional bucket parameter
      in support of the changed behavior.
  - Removed `addBucketToFile` and related code from sync-granules task

- **CUMULUS-2255**
  - Updated Terraform deployment code syntax for compatibility with version 0.13.6
- **CUMULUS-2321**
  - Updated API endpoint GET `/reconciliationReports/{name}` to return the
    pre-signe s3 URL in addition to report data

### Fixed

- Updated `hyrax-metadata-updates` task so the opendap url has Type 'USE SERVICE API'

- **CUMULUS-2310**
  - Use valid filename for reconciliation report
- **CUMULUS-2351**
  - Inventory report no longer includes the File/Granule relation object in the
    okCountByGranules key of a report.  The information is only included when a
    'Granule Not Found' report is run.

### Removed

- **CUMULUS-2364**
  - Remove the internal Cumulus logging lambda (log2elasticsearch)

## [v5.0.1] 2021-01-27

### Changed

- **CUMULUS-2344**
  - Elasticsearch API now allows you to reindex to an index that already exists
  - If using the Change Index operation and the new index doesn't exist, it will be created
  - Regarding instructions for CUMULUS-2020, you can now do a change index
    operation before a reindex operation. This will
    ensure that new data will end up in the new index while Elasticsearch is reindexing.

- **CUMULUS-2351**
  - Inventory report no longer includes the File/Granule relation object in the okCountByGranules key of a report. The information is only included when a 'Granule Not Found' report is run.

### Removed

- **CUMULUS-2367**
  - Removed `execution_cumulus_id` column from granules RDS schema and data type

## [v5.0.0] 2021-01-12

### BREAKING CHANGES

- **CUMULUS-2020**
  - Elasticsearch data mappings have been updated to improve search and the API
    has been update to reflect those changes. See Migration notes on how to
    update the Elasticsearch mappings.

### Migration notes

- **CUMULUS-2020**
  - Elasticsearch data mappings have been updated to improve search. For
    example, case insensitive searching will now work (e.g. 'MOD' and 'mod' will
    return the same granule results). To use the improved Elasticsearch queries,
    [reindex](https://nasa.github.io/cumulus-api/#reindex) to create a new index
    with the correct types. Then perform a [change
    index](https://nasa.github.io/cumulus-api/#change-index) operation to use
    the new index.
- **CUMULUS-2258**
  - Because the `egress_lambda_log_group` and
    `egress_lambda_log_subscription_filter` resource were removed from the
    `cumulus` module, new definitions for these resources must be added to
    `cumulus-tf/main.tf`. For reference on how to define these resources, see
    [`example/cumulus-tf/thin_egress_app.tf`](https://github.com/nasa/cumulus/blob/master/example/cumulus-tf/thin_egress_app.tf).
  - The `tea_stack_name` variable being passed into the `cumulus` module should be removed
- **CUMULUS-2344**
  - Regarding instructions for CUMULUS-2020, you can now do a change index operation before a reindex operation. This will
    ensure that new data will end up in the new index while Elasticsearch is reindexing.

### BREAKING CHANGES

- **CUMULUS-2020**
  - Elasticsearch data mappings have been updated to improve search and the API has been updated to reflect those changes. See Migration notes on how to update the Elasticsearch mappings.

### Added

- **CUMULUS-2318**
  - Added`async_operation_image` as `cumulus` module variable to allow for override of the async_operation container image.  Users can optionally specify a non-default docker image for use with Core async operations.
- **CUMULUS-2219**
  - Added `lzards-backup` Core task to facilitate making LZARDS backup requests in Cumulus ingest workflows
- **CUMULUS-2092**
  - Add documentation for Granule Not Found Reports
- **HYRAX-320**
  - `@cumulus/hyrax-metadata-updates`Add component URI encoding for entry title id and granule ur to allow for values with special characters in them. For example, EntryTitleId 'Sentinel-6A MF/Jason-CS L2 Advanced Microwave Radiometer (AMR-C) NRT Geophysical Parameters' Now, URLs generated from such values will be encoded correctly and parsable by HyraxInTheCloud
- **CUMULUS-1370**
  - Add documentation for Getting Started section including FAQs
- **CUMULUS-2092**
  - Add documentation for Granule Not Found Reports
- **CUMULUS-2219**
  - Added `lzards-backup` Core task to facilitate making LZARDS backup requests in Cumulus ingest workflows
- **CUMULUS-2280**
  - In local api, retry to create tables if they fail to ensure localstack has had time to start fully.
- **CUMULUS-2290**
  - Add `queryFields` to granule schema, and this allows workflow tasks to add queryable data to granule record. For reference on how to add data to `queryFields` field, see [`example/cumulus-tf/kinesis_trigger_test_workflow.tf`](https://github.com/nasa/cumulus/blob/master/example/cumulus-tf/kinesis_trigger_test_workflow.tf).
- **CUMULUS-2318**
  - Added`async_operation_image` as `cumulus` module variable to allow for override of the async_operation container image.  Users can optionally specify a non-default docker image for use with Core async operations.

### Changed

- **CUMULUS-2020**
  - Updated Elasticsearch mappings to support case-insensitive search
- **CUMULUS-2124**
  - cumulus-rds-tf terraform module now takes engine_version as an input variable.
- **CUMULUS-2279**
  - Changed the formatting of granule CMR links: instead of a link to the `/search/granules.json` endpoint, now it is a direct link to `/search/concepts/conceptid.format`
- **CUMULUS-2296**
  - Improved PDR spec compliance of `parse-pdr` by updating `@cumulus/pvl` to parse fields in a manner more consistent with the PDR ICD, with respect to numbers and dates. Anything not matching the ICD expectations, or incompatible with Javascript parsing, will be parsed as a string instead.
- **CUMULUS-2344**
  - Elasticsearch API now allows you to reindex to an index that already exists
  - If using the Change Index operation and the new index doesn't exist, it will be created

### Removed

- **CUMULUS-2258**
  - Removed `tea_stack_name` variable from `tf-modules/distribution/variables.tf` and `tf-modules/cumulus/variables.tf`
  - Removed `egress_lambda_log_group` and `egress_lambda_log_subscription_filter` resources from `tf-modules/distribution/main.tf`

## [v4.0.0] 2020-11-20

### Migration notes

- Update the name of your `cumulus_message_adapter_lambda_layer_arn` variable for the `cumulus` module to `cumulus_message_adapter_lambda_layer_version_arn`. The value of the variable should remain the same (a layer version ARN of a Lambda layer for the [`cumulus-message-adapter`](https://github.com/nasa/cumulus-message-adapter/).
- **CUMULUS-2138** - Update all workflows using the `MoveGranules` step to add `UpdateGranulesCmrMetadataFileLinksStep`that runs after it. See the example [`IngestAndPublishWorkflow`](https://github.com/nasa/cumulus/blob/master/example/cumulus-tf/ingest_and_publish_granule_workflow.asl.json) for reference.
- **CUMULUS-2251**
  - Because it has been removed from the `cumulus` module, a new resource definition for `egress_api_gateway_log_subscription_filter` must be added to `cumulus-tf/main.tf`. For reference on how to define this resource, see [`example/cumulus-tf/main.tf`](https://github.com/nasa/cumulus/blob/master/example/cumulus-tf/main.tf).

### Added

- **CUMULUS-2248**
  - Updates Integration Tests README to point to new fake provider template.
- **CUMULUS-2239**
  - Add resource declaration to create a VPC endpoint in tea-map-cache module if `deploy_to_ngap` is false.
- **CUMULUS-2063**
  - Adds a new, optional query parameter to the `/collections[&getMMT=true]` and `/collections/active[&getMMT=true]` endpoints. When a user provides a value of `true` for `getMMT` in the query parameters, the endpoint will search CMR and update each collection's results with new key `MMTLink` containing a link to the MMT (Metadata Management Tool) if a CMR collection id is found.
- **CUMULUS-2170**
  - Adds ability to filter granule inventory reports
- **CUMULUS-2211**
  - Adds `granules/bulkReingest` endpoint to `@cumulus/api`
- **CUMULUS-2251**
  - Adds `log_api_gateway_to_cloudwatch` variable to `example/cumulus-tf/variables.tf`.
  - Adds `log_api_gateway_to_cloudwatch` variable to `thin_egress_app` module definition.

### Changed

- **CUMULUS-2216**
  - `/collection` and `/collection/active` endpoints now return collections without granule aggregate statistics by default. The original behavior is preserved and can be found by including a query param of `includeStats=true` on the request to the endpoint.
  - The `es/collections` Collection class takes a new parameter includeStats. It no longer appends granule aggregate statistics to the returned results by default. One must set the new parameter to any non-false value.
- **CUMULUS-2201**
  - Update `dbIndexer` lambda to process requests in serial
  - Fixes ingestPdrWithNodeNameSpec parsePdr provider error
- **CUMULUS-2251**
  - Moves Egress Api Gateway Log Group Filter from `tf-modules/distribution/main.tf` to `example/cumulus-tf/main.tf`

### Fixed

- **CUMULUS-2251**
  - This fixes a deployment error caused by depending on the `thin_egress_app` module output for a resource count.

### Removed

- **CUMULUS-2251**
  - Removes `tea_api_egress_log_group` variable from `tf-modules/distribution/variables.tf` and `tf-modules/cumulus/variables.tf`.

### BREAKING CHANGES

- **CUMULUS-2138** - CMR metadata update behavior has been removed from the `move-granules` task into a
new `update-granules-cmr-metadata-file-links` task.
- **CUMULUS-2216**
  - `/collection` and `/collection/active` endpoints now return collections without granule aggregate statistics by default. The original behavior is preserved and can be found by including a query param of `includeStats=true` on the request to the endpoint.  This is likely to affect the dashboard only but included here for the change of behavior.
- **[1956](https://github.com/nasa/cumulus/issues/1956)**
  - Update the name of the `cumulus_message_adapter_lambda_layer_arn` output from the `cumulus-message-adapter` module to `cumulus_message_adapter_lambda_layer_version_arn`. The output value has changed from being the ARN of the Lambda layer **without a version** to the ARN of the Lambda layer **with a version**.
  - Update the variable name in the `cumulus` and `ingest` modules from `cumulus_message_adapter_lambda_layer_arn` to `cumulus_message_adapter_lambda_layer_version_arn`

## [v3.0.1] 2020-10-21

- **CUMULUS-2203**
  - Update Core tasks to use
    [cumulus-message-adapter-js](https://github.com/nasa/cumulus-message-adapter-js)
    v2.0.0 to resolve memory leak/lambda ENOMEM constant failure issue.   This
    issue caused lambdas to slowly use all memory in the run environment and
    prevented AWS from halting/restarting warmed instances when task code was
    throwing consistent errors under load.

- **CUMULUS-2232**
  - Updated versions for `ajv`, `lodash`, `googleapis`, `archiver`, and
    `@cumulus/aws-client` to remediate vulnerabilities found in SNYK scan.

### Fixed

- **CUMULUS-2233**
  - Fixes /s3credentials bug where the expiration time on the cookie was set to a time that is always expired, so authentication was never being recognized as complete by the API. Consequently, the user would end up in a redirect loop and requests to /s3credentials would never complete successfully. The bug was caused by the fact that the code setting the expiration time for the cookie was expecting a time value in milliseconds, but was receiving the expirationTime from the EarthdataLoginClient in seconds. This bug has been fixed by converting seconds into milliseconds. Unit tests were added to test that the expiration time has been converted to milliseconds and checking that the cookie's expiration time is greater than the current time.

## [v3.0.0] 2020-10-7

### MIGRATION STEPS

- **CUMULUS-2099**
  - All references to `meta.queues` in workflow configuration must be replaced with references to queue URLs from Terraform resources. See the updated [data cookbooks](https://nasa.github.io/cumulus/docs/data-cookbooks/about-cookbooks) or example [Discover Granules workflow configuration](https://github.com/nasa/cumulus/blob/master/example/cumulus-tf/discover_granules_workflow.asl.json).
  - The steps for configuring queued execution throttling have changed. See the [updated documentation](https://nasa.github.io/cumulus/docs/data-cookbooks/throttling-queued-executions).
  - In addition to the configuration for execution throttling, the internal mechanism for tracking executions by queue has changed. As a result, you should **disable any rules or workflows scheduling executions via a throttled queue** before upgrading. Otherwise, you may be at risk of having **twice as many executions** as are configured for the queue while the updated tracking is deployed. You can re-enable these rules/workflows once the upgrade is complete.

- **CUMULUS-2111**
  - **Before you re-deploy your `cumulus-tf` module**, note that the [`thin-egress-app`][thin-egress-app] is no longer deployed by default as part of the `cumulus` module, so you must add the TEA module to your deployment and manually modify your Terraform state **to avoid losing your API gateway and impacting any Cloudfront endpoints pointing to those gateways**. If you don't care about losing your API gateway and impacting Cloudfront endpoints, you can ignore the instructions for manually modifying state.

    1. Add the [`thin-egress-app`][thin-egress-app] module to your `cumulus-tf` deployment as shown in the [Cumulus example deployment](https://github.com/nasa/cumulus/tree/master/example/cumulus-tf/main.tf).

         - Note that the values for `tea_stack_name` variable to the `cumulus` module and the `stack_name` variable to the `thin_egress_app` module **must match**
         - Also, if you are specifying the `stage_name` variable to the `thin_egress_app` module, **the value of the `tea_api_gateway_stage` variable to the `cumulus` module must match it**

    2. **If you want to preserve your existing `thin-egress-app` API gateway and avoid having to update your Cloudfront endpoint for distribution, then you must follow these instructions**: <https://nasa.github.io/cumulus/docs/upgrade-notes/migrate_tea_standalone>. Otherwise, you can re-deploy as usual.

  - If you provide your own custom bucket map to TEA as a standalone module, **you must ensure that your custom bucket map includes mappings for the `protected` and `public` buckets specified in your `cumulus-tf/terraform.tfvars`, otherwise Cumulus may not be able to determine the correct distribution URL for ingested files and you may encounter errors**

- **CUMULUS-2197**
  - EMS resources are now optional, and `ems_deploy` is set to `false` by default, which will delete your EMS resources.
  - If you would like to keep any deployed EMS resources, add the `ems_deploy` variable set to `true` in your `cumulus-tf/terraform.tfvars`

### BREAKING CHANGES

- **CUMULUS-2200**
  - Changes return from 303 redirect to 200 success for `Granule Inventory`'s
    `/reconciliationReport` returns.  The user (dashboard) must read the value
    of `url` from the return to get the s3SignedURL and then download the report.
- **CUMULUS-2099**
  - `meta.queues` has been removed from Cumulus core workflow messages.
  - `@cumulus/sf-sqs-report` workflow task no longer reads the reporting queue URL from `input.meta.queues.reporting` on the incoming event. Instead, it requires that the queue URL be set as the `reporting_queue_url` environment variable on the deployed Lambda.
- **CUMULUS-2111**
  - The deployment of the `thin-egress-app` module has be removed from `tf-modules/distribution`, which is a part of the `tf-modules/cumulus` module. Thus, the `thin-egress-app` module is no longer deployed for you by default. See the migration steps for details about how to add deployment for the `thin-egress-app`.
- **CUMULUS-2141**
  - The `parse-pdr` task has been updated to respect the `NODE_NAME` property in
    a PDR's `FILE_GROUP`. If a `NODE_NAME` is present, the task will query the
    Cumulus API for a provider with that host. If a provider is found, the
    output granule from the task will contain a `provider` property containing
    that provider. If `NODE_NAME` is set but a provider with that host cannot be
    found in the API, or if multiple providers are found with that same host,
    the task will fail.
  - The `queue-granules` task has been updated to expect an optional
    `granule.provider` property on each granule. If present, the granule will be
    enqueued using that provider. If not present, the task's `config.provider`
    will be used instead.
- **CUMULUS-2197**
  - EMS resources are now optional and will not be deployed by default. See migration steps for information
    about how to deploy EMS resources.

#### CODE CHANGES

- The `@cumulus/api-client.providers.getProviders` function now takes a
  `queryStringParameters` parameter which can be used to filter the providers
  which are returned
- The `@cumulus/aws-client/S3.getS3ObjectReadStreamAsync` function has been
  removed. It read the entire S3 object into memory before returning a read
  stream, which could cause Lambdas to run out of memory. Use
  `@cumulus/aws-client/S3.getObjectReadStream` instead.
- The `@cumulus/ingest/util.lookupMimeType` function now returns `undefined`
  rather than `null` if the mime type could not be found.
- The `@cumulus/ingest/lock.removeLock` function now returns `undefined`
- The `@cumulus/ingest/granule.generateMoveFileParams` function now returns
  `source: undefined` and `target :undefined` on the response object if either could not be
  determined. Previously, `null` had been returned.
- The `@cumulus/ingest/recursion.recursion` function must now be imported using
  `const { recursion } = require('@cumulus/ingest/recursion');`
- The `@cumulus/ingest/granule.getRenamedS3File` function has been renamed to
  `listVersionedObjects`
- `@cumulus/common.http` has been removed
- `@cumulus/common/http.download` has been removed

### Added

- **CUMULUS-1855**
  - Fixed SyncGranule task to return an empty granules list when given an empty
    (or absent) granules list on input, rather than throwing an exception
- **CUMULUS-1955**
  - Added `@cumulus/aws-client/S3.getObject` to get an AWS S3 object
  - Added `@cumulus/aws-client/S3.waitForObject` to get an AWS S3 object,
    retrying, if necessary
- **CUMULUS-1961**
  - Adds `startTimestamp` and `endTimestamp` parameters to endpoint
    `reconcilationReports`.  Setting these values will filter the returned
    report to cumulus data that falls within the timestamps. It also causes the
    report to be one directional, meaning cumulus is only reconciled with CMR,
    but not the other direction. The Granules will be filtered by their
    `updatedAt` values. Collections are filtered by the updatedAt time of their
    granules, i.e. Collections with granules that are updatedAt a time between
    the time parameters will be returned in the reconciliation reports.
  - Adds `startTimestamp` and `endTimestamp` parameters to create-reconciliation-reports
    lambda function. If either of these params is passed in with a value that can be
    converted to a date object, the inter-platform comparison between Cumulus and CMR will
    be one way.  That is, collections, granules, and files will be filtered by time for
    those found in Cumulus and only those compared to the CMR holdings. For the moment
    there is not enough information to change the internal consistency check, and S3 vs
    Cumulus comparisons are unchanged by the timestamps.
- **CUMULUS-1962**
  - Adds `location` as parameter to `/reconciliationReports` endpoint. Options are `S3`
    resulting in a S3 vs. Cumulus database search or `CMR` resulting in CMR vs. Cumulus database search.
- **CUMULUS-1963**
  - Adds `granuleId` as input parameter to `/reconcilationReports`
    endpoint. Limits inputs parameters to either `collectionId` or `granuleId`
    and will fail to create the report if both are provided.  Adding granuleId
    will find collections in Cumulus by granuleId and compare those one way
    with those in CMR.
  - `/reconciliationReports` now validates any input json before starting the
    async operation and the lambda handler no longer validates input
    parameters.
- **CUMULUS-1964**
  - Reports can now be filtered on provider
- **CUMULUS-1965**
  - Adds `collectionId` parameter to the `/reconcilationReports`
    endpoint. Setting this value will limit the scope of the reconcilation
    report to only the input collectionId when comparing Cumulus and
    CMR. `collectionId` is provided an array of strings e.g. `[shortname___version, shortname2___version2]`
- **CUMULUS-2107**
  - Added a new task, `update-cmr-access-constraints`, that will set access constraints in CMR Metadata.
    Currently supports UMMG-JSON and Echo10XML, where it will configure `AccessConstraints` and
    `RestrictionFlag/RestrictionComment`, respectively.
  - Added an operator doc on how to configure and run the access constraint update workflow, which will update the metadata using the new task, and then publish the updated metadata to CMR.
  - Added an operator doc on bulk operations.
- **CUMULUS-2111**
  - Added variables to `cumulus` module:
    - `tea_api_egress_log_group`
    - `tea_external_api_endpoint`
    - `tea_internal_api_endpoint`
    - `tea_rest_api_id`
    - `tea_rest_api_root_resource_id`
    - `tea_stack_name`
  - Added variables to `distribution` module:
    - `tea_api_egress_log_group`
    - `tea_external_api_endpoint`
    - `tea_internal_api_endpoint`
    - `tea_rest_api_id`
    - `tea_rest_api_root_resource_id`
    - `tea_stack_name`
- **CUMULUS-2112**
  - Added `@cumulus/api/lambdas/internal-reconciliation-report`, so create-reconciliation-report
    lambda can create `Internal` reconciliation report
- **CUMULUS-2116**
  - Added `@cumulus/api/models/granule.unpublishAndDeleteGranule` which
  unpublishes a granule from CMR and deletes it from Cumulus, but does not
  update the record to `published: false` before deletion
- **CUMULUS-2113**
  - Added Granule not found report to reports endpoint
  - Update reports to return breakdown by Granule of files both in DynamoDB and S3
- **CUMULUS-2123**
  - Added `cumulus-rds-tf` DB cluster module to `tf-modules` that adds a
    severless RDS Aurora/ PostgreSQL  database cluster to meet the PostgreSQL
    requirements for future releases.
  - Updated the default Cumulus module to take the following new required variables:
    - rds_user_access_secret_arn:
      AWS Secrets Manager secret ARN containing a JSON string of DB credentials
      (containing at least host, password, port as keys)
    - rds_security_group:
      RDS Security Group that provides connection access to the RDS cluster
  - Updated API lambdas and default ECS cluster to add them to the
    `rds_security_group` for database access
- **CUMULUS-2126**
  - The collections endpoint now writes to the RDS database
- **CUMULUS-2127**
  - Added migration to create collections relation for RDS database
- **CUMULUS-2129**
  - Added `data-migration1` Terraform module and Lambda to migrate data from Dynamo to RDS
    - Added support to Lambda for migrating collections data from Dynamo to RDS
- **CUMULUS-2155**
  - Added `rds_connection_heartbeat` to `cumulus` and `data-migration` tf
    modules.  If set to true, this diagnostic variable instructs Core's database
    code to fire off a connection 'heartbeat' query and log the timing/results
    for diagnostic purposes, and retry certain connection timeouts once.
    This option is disabled by default
- **CUMULUS-2156**
  - Support array inputs parameters for `Internal` reconciliation report
- **CUMULUS-2157**
  - Added support to `data-migration1` Lambda for migrating providers data from Dynamo to RDS
    - The migration process for providers will convert any credentials that are stored unencrypted or encrypted with an S3 keypair provider to be encrypted with a KMS key instead
- **CUMULUS-2161**
  - Rules now support an `executionNamePrefix` property. If set, any executions
    triggered as a result of that rule will use that prefix in the name of the
    execution.
  - The `QueueGranules` task now supports an `executionNamePrefix` property. Any
    executions queued by that task will use that prefix in the name of the
    execution. See the
    [example workflow](./example/cumulus-tf/discover_granules_with_execution_name_prefix_workflow.asl.json)
    for usage.
  - The `QueuePdrs` task now supports an `executionNamePrefix` config property.
    Any executions queued by that task will use that prefix in the name of the
    execution. See the
    [example workflow](./example/cumulus-tf/discover_and_queue_pdrs_with_execution_name_prefix_workflow.asl.json)
    for usage.
- **CUMULUS-2162**
  - Adds new report type to `/reconciliationReport` endpoint.  The new report
    is `Granule Inventory`. This report is a CSV file of all the granules in
    the Cumulus DB. This report will eventually replace the existing
    `granules-csv` endpoint which has been deprecated.
- **CUMULUS-2197**
  - Added `ems_deploy` variable to the `cumulus` module. This is set to false by default, except
    for our example deployment, where it is needed for integration tests.

### Changed

- Upgraded version of [TEA](https://github.com/asfadmin/thin-egress-app/) deployed with Cumulus to build 88.
- **CUMULUS-2107**
  - Updated the `applyWorkflow` functionality on the granules endpoint to take a `meta` property to pass into the workflow message.
  - Updated the `BULK_GRANULE` functionality on the granules endpoint to support the above `applyWorkflow` change.
- **CUMULUS-2111**
  - Changed `distribution_api_gateway_stage` variable for `cumulus` module to `tea_api_gateway_stage`
  - Changed `api_gateway_stage` variable for `distribution` module to `tea_api_gateway_stage`
- **CUMULUS-2224**
  - Updated `/reconciliationReport`'s file reconciliation to include `"EXTENDED METADATA"` as a valid CMR relatedUrls Type.

### Fixed

- **CUMULUS-2168**
  - Fixed issue where large number of documents (generally logs) in the
    `cumulus` elasticsearch index results in the collection granule stats
    queries failing for the collections list api endpoint
- **CUMULUS-1955**
  - Due to AWS's eventual consistency model, it was possible for PostToCMR to
    publish an earlier version of a CMR metadata file, rather than the latest
    version created in a workflow.  This fix guarantees that the latest version
    is published, as expected.
- **CUMULUS-1961**
  - Fixed `activeCollections` query only returning 10 results
- **CUMULUS-2201**
  - Fix Reconciliation Report integration test failures by waiting for collections appear
    in es list and ingesting a fake granule xml file to CMR
- **CUMULUS-2015**
  - Reduced concurrency of `QueueGranules` task. That task now has a
    `config.concurrency` option that defaults to `3`.
- **CUMULUS-2116**
  - Fixed a race condition with bulk granule delete causing deleted granules to still appear in Elasticsearch. Granules removed via bulk delete should now be removed from Elasticsearch.
- **CUMULUS-2163**
  - Remove the `public-read` ACL from the `move-granules` task
- **CUMULUS-2164**
  - Fix issue where `cumulus` index is recreated and attached to an alias if it has been previously deleted
- **CUMULUS-2195**
  - Fixed issue with redirect from `/token` not working when using a Cloudfront endpoint to access the Cumulus API with Launchpad authentication enabled. The redirect should now work properly whether you are using a plain API gateway URL or a Cloudfront endpoint pointing at an API gateway URL.
- **CUMULUS-2200**
  - Fixed issue where __in and __not queries were stripping spaces from values

### Deprecated

- **CUMULUS-1955**
  - `@cumulus/aws-client/S3.getS3Object()`
  - `@cumulus/message/Queue.getQueueNameByUrl()`
  - `@cumulus/message/Queue.getQueueName()`
- **CUMULUS-2162**
  - `@cumulus/api/endpoints/granules-csv/list()`

### Removed

- **CUMULUS-2111**
  - Removed `distribution_url` and `distribution_redirect_uri` outputs from the `cumulus` module
  - Removed variables from the `cumulus` module:
    - `distribution_url`
    - `log_api_gateway_to_cloudwatch`
    - `thin_egress_cookie_domain`
    - `thin_egress_domain_cert_arn`
    - `thin_egress_download_role_in_region_arn`
    - `thin_egress_jwt_algo`
    - `thin_egress_jwt_secret_name`
    - `thin_egress_lambda_code_dependency_archive_key`
    - `thin_egress_stack_name`
  - Removed outputs from the `distribution` module:
    - `distribution_url`
    - `internal_tea_api`
    - `rest_api_id`
    - `thin_egress_app_redirect_uri`
  - Removed variables from the `distribution` module:
    - `bucket_map_key`
    - `distribution_url`
    - `log_api_gateway_to_cloudwatch`
    - `thin_egress_cookie_domain`
    - `thin_egress_domain_cert_arn`
    - `thin_egress_download_role_in_region_arn`
    - `thin_egress_jwt_algo`
    - `thin_egress_jwt_secret_name`
    - `thin_egress_lambda_code_dependency_archive_key`
- **CUMULUS-2157**
  - Removed `providerSecretsMigration` and `verifyProviderSecretsMigration` lambdas
- Removed deprecated `@cumulus/sf-sns-report` task
- Removed code:
  - `@cumulus/aws-client/S3.calculateS3ObjectChecksum`
  - `@cumulus/aws-client/S3.getS3ObjectReadStream`
  - `@cumulus/cmrjs.getFullMetadata`
  - `@cumulus/cmrjs.getMetadata`
  - `@cumulus/common/util.isNil`
  - `@cumulus/common/util.isNull`
  - `@cumulus/common/util.isUndefined`
  - `@cumulus/common/util.lookupMimeType`
  - `@cumulus/common/util.mkdtempSync`
  - `@cumulus/common/util.negate`
  - `@cumulus/common/util.noop`
  - `@cumulus/common/util.omit`
  - `@cumulus/common/util.renameProperty`
  - `@cumulus/common/util.sleep`
  - `@cumulus/common/util.thread`
  - `@cumulus/ingest/granule.copyGranuleFile`
  - `@cumulus/ingest/granule.moveGranuleFile`
  - `@cumulus/integration-tests/api/rules.deleteRule`
  - `@cumulus/integration-tests/api/rules.getRule`
  - `@cumulus/integration-tests/api/rules.listRules`
  - `@cumulus/integration-tests/api/rules.postRule`
  - `@cumulus/integration-tests/api/rules.rerunRule`
  - `@cumulus/integration-tests/api/rules.updateRule`
  - `@cumulus/integration-tests/sfnStep.parseStepMessage`
  - `@cumulus/message/Queue.getQueueName`
  - `@cumulus/message/Queue.getQueueNameByUrl`

## v2.0.2+ Backport releases

Release v2.0.1 was the last release on the 2.0.x release series.

Changes after this version on the 2.0.x release series are limited
security/requested feature patches and will not be ported forward to future
releases unless there is a corresponding CHANGELOG entry.

For up-to-date CHANGELOG for the maintenance release branch see
[CHANGELOG.md](https://github.com/nasa/cumulus/blob/release-2.0.x/CHANGELOG.md)
from the 2.0.x branch.

For the most recent release information for the maintenance branch please see
the [release page](https://github.com/nasa/cumulus/releases)

## [v2.0.7] 2020-10-1 - [BACKPORT]

### Fixed

- CVE-2020-7720
  - Updated common `node-forge` dependency to 0.10.0 to address CVE finding

### [v2.0.6] 2020-09-25 - [BACKPORT]

### Fixed

- **CUMULUS-2168**
  - Fixed issue where large number of documents (generally logs) in the
    `cumulus` elasticsearch index results in the collection granule stats
    queries failing for the collections list api endpoint

### [v2.0.5] 2020-09-15 - [BACKPORT]

#### Added

- Added `thin_egress_stack_name` variable to `cumulus` and `distribution` Terraform modules to allow overriding the default Cloudformation stack name used for the `thin-egress-app`. **Please note that if you change/set this value for an existing deployment, it will destroy and re-create your API gateway for the `thin-egress-app`.**

#### Fixed

- Fix collection list queries. Removed fixes to collection stats, which break queries for a large number of granules.

### [v2.0.4] 2020-09-08 - [BACKPORT]

#### Changed

- Upgraded version of [TEA](https://github.com/asfadmin/thin-egress-app/) deployed with Cumulus to build 88.

### [v2.0.3] 2020-09-02 - [BACKPORT]

#### Fixed

- **CUMULUS-1961**
  - Fixed `activeCollections` query only returning 10 results

- **CUMULUS-2039**
  - Fix issue causing SyncGranules task to run out of memory on large granules

#### CODE CHANGES

- The `@cumulus/aws-client/S3.getS3ObjectReadStreamAsync` function has been
  removed. It read the entire S3 object into memory before returning a read
  stream, which could cause Lambdas to run out of memory. Use
  `@cumulus/aws-client/S3.getObjectReadStream` instead.

### [v2.0.2] 2020-08-17 - [BACKPORT]

#### CODE CHANGES

- The `@cumulus/ingest/util.lookupMimeType` function now returns `undefined`
  rather than `null` if the mime type could not be found.
- The `@cumulus/ingest/lock.removeLock` function now returns `undefined`

#### Added

- **CUMULUS-2116**
  - Added `@cumulus/api/models/granule.unpublishAndDeleteGranule` which
  unpublishes a granule from CMR and deletes it from Cumulus, but does not
  update the record to `published: false` before deletion

### Fixed

- **CUMULUS-2116**
  - Fixed a race condition with bulk granule delete causing deleted granules to still appear in Elasticsearch. Granules removed via bulk delete should now be removed from Elasticsearch.

## [v2.0.1] 2020-07-28

### Added

- **CUMULUS-1886**
  - Added `multiple sort keys` support to `@cumulus/api`
- **CUMULUS-2099**
  - `@cumulus/message/Queue.getQueueUrl` to get the queue URL specified in a Cumulus workflow message, if any.

### Fixed

- **[PR 1790](https://github.com/nasa/cumulus/pull/1790)**
  - Fixed bug with request headers in `@cumulus/launchpad-auth` causing Launchpad token requests to fail

## [v2.0.0] 2020-07-23

### BREAKING CHANGES

- Changes to the `@cumulus/api-client` package
  - The `CumulusApiClientError` class must now be imported using
    `const { CumulusApiClientError } = require('@cumulus/api-client/CumulusApiClientError')`
- The `@cumulus/sftp-client/SftpClient` class must now be imported using
  `const { SftpClient } = require('@cumulus/sftp-client');`
- Instances of `@cumulus/ingest/SftpProviderClient` no longer implicitly connect
  when `download`, `list`, or `sync` are called. You must call `connect` on the
  provider client before issuing one of those calls. Failure to do so will
  result in a "Client not connected" exception being thrown.
- Instances of `@cumulus/ingest/SftpProviderClient` no longer implicitly
  disconnect from the SFTP server when `list` is called.
- Instances of `@cumulus/sftp-client/SftpClient` must now be expclicitly closed
  by calling `.end()`
- Instances of `@cumulus/sftp-client/SftpClient` no longer implicitly connect to
  the server when `download`, `unlink`, `syncToS3`, `syncFromS3`, and `list` are
  called. You must explicitly call `connect` before calling one of those
  methods.
- Changes to the `@cumulus/common` package
  - `cloudwatch-event.getSfEventMessageObject()` now returns `undefined` if the
    message could not be found or could not be parsed. It previously returned
    `null`.
  - `S3KeyPairProvider.decrypt()` now throws an exception if the bucket
    containing the key cannot be determined.
  - `S3KeyPairProvider.decrypt()` now throws an exception if the stack cannot be
    determined.
  - `S3KeyPairProvider.encrypt()` now throws an exception if the bucket
    containing the key cannot be determined.
  - `S3KeyPairProvider.encrypt()` now throws an exception if the stack cannot be
    determined.
  - `sns-event.getSnsEventMessageObject()` now returns `undefined` if it could
    not be parsed. It previously returned `null`.
  - The `aws` module has been removed.
  - The `BucketsConfig.buckets` property is now read-only and private
  - The `test-utils.validateConfig()` function now resolves to `undefined`
    rather than `true`.
  - The `test-utils.validateInput()` function now resolves to `undefined` rather
    than `true`.
  - The `test-utils.validateOutput()` function now resolves to `undefined`
    rather than `true`.
  - The static `S3KeyPairProvider.retrieveKey()` function has been removed.
- Changes to the `@cumulus/cmrjs` package
  - `@cumulus/cmrjs.constructOnlineAccessUrl()` and
    `@cumulus/cmrjs/cmr-utils.constructOnlineAccessUrl()` previously took a
    `buckets` parameter, which was an instance of
    `@cumulus/common/BucketsConfig`. They now take a `bucketTypes` parameter,
    which is a simple object mapping bucket names to bucket types. Example:
    `{ 'private-1': 'private', 'public-1': 'public' }`
  - `@cumulus/cmrjs.reconcileCMRMetadata()` and
    `@cumulus/cmrjs/cmr-utils.reconcileCMRMetadata()` now take a **required**
    `bucketTypes` parameter, which is a simple object mapping bucket names to
    bucket types. Example: `{ 'private-1': 'private', 'public-1': 'public' }`
  - `@cumulus/cmrjs.updateCMRMetadata()` and
    `@cumulus/cmrjs/cmr-utils.updateCMRMetadata()` previously took an optional
    `inBuckets` parameter, which was an instance of
    `@cumulus/common/BucketsConfig`. They now take a **required** `bucketTypes`
    parameter, which is a simple object mapping bucket names to bucket types.
    Example: `{ 'private-1': 'private', 'public-1': 'public' }`
- The minimum supported version of all published Cumulus packages is now Node
  12.18.0
  - Tasks using the `cumuluss/cumulus-ecs-task` Docker image must be updated to
    `cumuluss/cumulus-ecs-task:1.7.0`. This can be done by updating the `image`
    property of any tasks defined using the `cumulus_ecs_service` Terraform
    module.
- Changes to `@cumulus/aws-client/S3`
  - The signature of the `getObjectSize` function has changed. It now takes a
    params object with three properties:
    - **s3**: an instance of an AWS.S3 object
    - **bucket**
    - **key**
  - The `getObjectSize` function will no longer retry if the object does not
    exist
- **CUMULUS-1861**
  - `@cumulus/message/Collections.getCollectionIdFromMessage` now throws a
    `CumulusMessageError` if `collectionName` and `collectionVersion` are missing
    from `meta.collection`.   Previously this method would return
    `'undefined___undefined'` instead
  - `@cumulus/integration-tests/addCollections` now returns an array of collections that
    were added rather than the count of added collections
- **CUMULUS-1930**
  - The `@cumulus/common/util.uuid()` function has been removed
- **CUMULUS-1955**
  - `@cumulus/aws-client/S3.multipartCopyObject` now returns an object with the
    AWS `etag` of the destination object
  - `@cumulus/ingest/S3ProviderClient.list` now sets a file object's `path`
    property to `undefined` instead of `null` when the file is at the top level
    of its bucket
  - The `sync` methods of the following classes in the `@cumulus/ingest` package
    now return an object with the AWS `s3uri` and `etag` of the destination file
    (they previously returned only a string representing the S3 URI)
    - `FtpProviderClient`
    - `HttpProviderClient`
    - `S3ProviderClient`
    - `SftpProviderClient`
- **CUMULUS-1958**
  - The following methods exported from `@cumulus/cmr-js/cmr-utils` were made
    async, and added distributionBucketMap as a parameter:
    - constructOnlineAccessUrl
    - generateFileUrl
    - reconcileCMRMetadata
    - updateCMRMetadata
- **CUMULUS-1969**
  - The `DiscoverPdrs` task now expects `provider_path` to be provided at
    `event.config.provider_path`, not `event.config.collection.provider_path`
  - `event.config.provider_path` is now a required parameter of the
    `DiscoverPdrs` task
  - `event.config.collection` is no longer a parameter to the `DiscoverPdrs`
    task
  - Collections no longer support the `provider_path` property. The tasks that
    relied on that property are now referencing `config.meta.provider_path`.
    Workflows should be updated accordingly.
- **CUMULUS-1977**
  - Moved bulk granule deletion endpoint from `/bulkDelete` to
    `/granules/bulkDelete`
- **CUMULUS-1991**
  - Updated CMR metadata generation to use "Download file.hdf" (where `file.hdf` is the filename of the given resource) as the resource description instead of "File to download"
  - CMR metadata updates now respect changes to resource descriptions (previously only changes to resource URLs were respected)

### MIGRATION STEPS

- Due to an issue with the AWS API Gateway and how the Thin Egress App Cloudformation template applies updates, you may need to redeploy your
  `thin-egress-app-EgressGateway` manually as a one time migration step.    If your deployment fails with an
  error similar to:

  ```bash
  Error: Lambda function (<stack>-tf-TeaCache) returned error: ({"errorType":"HTTPError","errorMessage":"Response code 404 (Not Found)"})
  ```

  Then follow the [AWS
  instructions](https://docs.aws.amazon.com/apigateway/latest/developerguide/how-to-deploy-api-with-console.html)
  to `Redeploy a REST API to a stage` for your egress API and re-run `terraform
  apply`.

### Added

- **CUMULUS-2081**
  - Add Integrator Guide section for onboarding
  - Add helpful tips documentation

- **CUMULUS-1902**
  - Add Common Use Cases section under Operator Docs

- **CUMULUS-2058**
  - Added `lambda_processing_role_name` as an output from the `cumulus` module
    to provide the processing role name
- **CUMULUS-1417**
  - Added a `checksumFor` property to collection `files` config. Set this
    property on a checksum file's definition matching the `regex` of the target
    file. More details in the ['Data Cookbooks
    Setup'](https://nasa.github.io/cumulus/docs/next/data-cookbooks/setup)
    documentation.
  - Added `checksumFor` validation to collections model.
- **CUMULUS-1956**
  - Added `@cumulus/earthata-login-client` package
  - The `/s3credentials` endpoint that is deployed as part of distribution now
    supports authentication using tokens created by a different application. If
    a request contains the `EDL-ClientId` and `EDL-Token` headers,
    authentication will be handled using that token rather than attempting to
    use OAuth.
  - `@cumulus/earthata-login-client.getTokenUsername()` now accepts an
    `xRequestId` argument, which will be included as the `X-Request-Id` header
    when calling Earthdata Login.
  - If the `s3Credentials` endpoint is invoked with an EDL token and an
    `X-Request-Id` header, that `X-Request-Id` header will be forwarded to
    Earthata Login.
- **CUMULUS-1957**
  - If EDL token authentication is being used, and the `EDL-Client-Name` header
    is set, `@the-client-name` will be appended to the end of the Earthdata
    Login username that is used as the `RoleSessionName` of the temporary IAM
    credentials. This value will show up in the AWS S3 server access logs.
- **CUMULUS-1958**
  - Add the ability for users to specify a `bucket_map_key` to the `cumulus`
    terraform module as an override for the default .yaml values that are passed
    to TEA by Core.    Using this option *requires* that each configured
    Cumulus 'distribution' bucket (e.g. public/protected buckets) have a single
    TEA mapping.  Multiple maps per bucket are not supported.
  - Updated Generating a distribution URL, the MoveGranules task and all CMR
    reconciliation functionality to utilize the TEA bucket map override.
  - Updated deploy process to utilize a bootstrap 'tea-map-cache' lambda that
    will, after deployment of Cumulus Core's TEA instance, query TEA for all
    protected/public buckets and generate a mapping configuration used
    internally by Core.  This object is also exposed as an output of the Cumulus
    module as `distribution_bucket_map`.
- **CUMULUS-1961**
  - Replaces DynamoDB for Elasticsearch for reconciliationReportForCumulusCMR
    comparisons between Cumulus and CMR.
- **CUMULUS-1970**
  - Created the `add-missing-file-checksums` workflow task
  - Added `@cumulus/aws-client/S3.calculateObjectHash()` function
  - Added `@cumulus/aws-client/S3.getObjectReadStream()` function
- **CUMULUS-1887**
  - Add additional fields to the granule CSV download file
- **CUMULUS-2019**
  - Add `infix` search to es query builder `@cumulus/api/es/es/queries` to
    support partial matching of the keywords

### Changed

- **CUMULUS-2032**
  - Updated @cumulus/ingest/HttpProviderClient to utilize a configuration key
    `httpListTimeout` to set the default timeout for discovery HTTP/HTTPS
    requests, and updates the default for the provider to 5 minutes (300 seconds).
  - Updated the DiscoverGranules and DiscoverPDRs tasks to utilize the updated
    configuration value if set via workflow config, and updates the default for
    these tasks to 5 minutes (300 seconds).

- **CUMULUS-176**
  - The API will now respond with a 400 status code when a request body contains
    invalid JSON. It had previously returned a 500 status code.
- **CUMULUS-1861**
  - Updates Rule objects to no longer require a collection.
  - Changes the DLQ behavior for `sfEventSqsToDbRecords` and
    `sfEventSqsToDbRecordsInputQueue`. Previously failure to write a database
    record would result in lambda success, and an error log in the CloudWatch
    logs.   The lambda has been updated to manually add a record to
    the `sfEventSqsToDbRecordsDeadLetterQueue` if the granule, execution, *or*
    pdr record fails to write, in addition to the previous error logging.
- **CUMULUS-1956**
  - The `/s3credentials` endpoint that is deployed as part of distribution now
    supports authentication using tokens created by a different application. If
    a request contains the `EDL-ClientId` and `EDL-Token` headers,
    authentication will be handled using that token rather than attempting to
    use OAuth.
- **CUMULUS-1977**
  - API endpoint POST `/granules/bulk` now returns a 202 status on a successful
    response instead of a 200 response
  - API endpoint DELETE `/granules/<granule-id>` now returns a 404 status if the
    granule record was already deleted
  - `@cumulus/api/models/Granule.update()` now returns the updated granule
    record
  - Implemented POST `/granules/bulkDelete` API endpoint to support deleting
    granules specified by ID or returned by the provided query in the request
    body. If the request is successful, the endpoint returns the async operation
    ID that has been started to remove the granules.
    - To use a query in the request body, your deployment must be
      [configured to access the Elasticsearch host for ESDIS metrics](https://nasa.github.io/cumulus/docs/additional-deployment-options/cloudwatch-logs-delivery#esdis-metrics)
      in your environment
  - Added `@cumulus/api/models/Granule.getRecord()` method to return raw record
    from DynamoDB
  - Added `@cumulus/api/models/Granule.delete()` method which handles deleting
    the granule record from DynamoDB and the granule files from S3
- **CUMULUS-1982**
  - The `globalConnectionLimit` property of providers is now optional and
    defaults to "unlimited"
- **CUMULUS-1997**
  - Added optional `launchpad` configuration to `@cumulus/hyrax-metadata-updates` task config schema.
- **CUMULUS-1991**
  - `@cumulus/cmrjs/src/cmr-utils/constructOnlineAccessUrls()` now throws an error if `cmrGranuleUrlType = "distribution"` and no distribution endpoint argument is provided
- **CUMULUS-2011**
  - Reconciliation reports are now generated within an AsyncOperation
- **CUMULUS-2016**
  - Upgrade TEA to version 79

### Fixed

- **CUMULUS-1991**
  - Added missing `DISTRIBUTION_ENDPOINT` environment variable for API lambdas. This environment variable is required for API requests to move granules.

- **CUMULUS-1961**
  - Fixed granules and executions query params not getting sent to API in granule list operation in `@cumulus/api-client`

### Deprecated

- `@cumulus/aws-client/S3.calculateS3ObjectChecksum()`
- `@cumulus/aws-client/S3.getS3ObjectReadStream()`
- `@cumulus/common/log.convertLogLevel()`
- `@cumulus/collection-config-store`
- `@cumulus/common/util.sleep()`

- **CUMULUS-1930**
  - `@cumulus/common/log.convertLogLevel()`
  - `@cumulus/common/util.isNull()`
  - `@cumulus/common/util.isUndefined()`
  - `@cumulus/common/util.negate()`
  - `@cumulus/common/util.noop()`
  - `@cumulus/common/util.isNil()`
  - `@cumulus/common/util.renameProperty()`
  - `@cumulus/common/util.lookupMimeType()`
  - `@cumulus/common/util.thread()`
  - `@cumulus/common/util.mkdtempSync()`

### Removed

- The deprecated `@cumulus/common.bucketsConfigJsonObject` function has been
  removed
- The deprecated `@cumulus/common.CollectionConfigStore` class has been removed
- The deprecated `@cumulus/common.concurrency` module has been removed
- The deprecated `@cumulus/common.constructCollectionId` function has been
  removed
- The deprecated `@cumulus/common.launchpad` module has been removed
- The deprecated `@cumulus/common.LaunchpadToken` class has been removed
- The deprecated `@cumulus/common.Semaphore` class has been removed
- The deprecated `@cumulus/common.stringUtils` module has been removed
- The deprecated `@cumulus/common/aws.cloudwatchlogs` function has been removed
- The deprecated `@cumulus/common/aws.deleteS3Files` function has been removed
- The deprecated `@cumulus/common/aws.deleteS3Object` function has been removed
- The deprecated `@cumulus/common/aws.dynamodb` function has been removed
- The deprecated `@cumulus/common/aws.dynamodbDocClient` function has been
  removed
- The deprecated `@cumulus/common/aws.getExecutionArn` function has been removed
- The deprecated `@cumulus/common/aws.headObject` function has been removed
- The deprecated `@cumulus/common/aws.listS3ObjectsV2` function has been removed
- The deprecated `@cumulus/common/aws.parseS3Uri` function has been removed
- The deprecated `@cumulus/common/aws.promiseS3Upload` function has been removed
- The deprecated `@cumulus/common/aws.recursivelyDeleteS3Bucket` function has
  been removed
- The deprecated `@cumulus/common/aws.s3CopyObject` function has been removed
- The deprecated `@cumulus/common/aws.s3ObjectExists` function has been removed
- The deprecated `@cumulus/common/aws.s3PutObject` function has been removed
- The deprecated `@cumulus/common/bucketsConfigJsonObject` function has been
  removed
- The deprecated `@cumulus/common/CloudWatchLogger` class has been removed
- The deprecated `@cumulus/common/collection-config-store.CollectionConfigStore`
  class has been removed
- The deprecated `@cumulus/common/collection-config-store.constructCollectionId`
  function has been removed
- The deprecated `@cumulus/common/concurrency.limit` function has been removed
- The deprecated `@cumulus/common/concurrency.mapTolerant` function has been
  removed
- The deprecated `@cumulus/common/concurrency.promiseUrl` function has been
  removed
- The deprecated `@cumulus/common/concurrency.toPromise` function has been
  removed
- The deprecated `@cumulus/common/concurrency.unless` function has been removed
- The deprecated `@cumulus/common/config.parseConfig` function has been removed
- The deprecated `@cumulus/common/config.resolveResource` function has been
  removed
- The deprecated `@cumulus/common/DynamoDb.get` function has been removed
- The deprecated `@cumulus/common/DynamoDb.scan` function has been removed
- The deprecated `@cumulus/common/FieldPattern` class has been removed
- The deprecated `@cumulus/common/launchpad.getLaunchpadToken` function has been
  removed
- The deprecated `@cumulus/common/launchpad.validateLaunchpadToken` function has
  been removed
- The deprecated `@cumulus/common/LaunchpadToken` class has been removed
- The deprecated `@cumulus/common/message.buildCumulusMeta` function has been
  removed
- The deprecated `@cumulus/common/message.buildQueueMessageFromTemplate`
  function has been removed
- The deprecated `@cumulus/common/message.getCollectionIdFromMessage` function
  has been removed
- The deprecated `@cumulus/common/message.getMaximumExecutions` function has
  been removed
- The deprecated `@cumulus/common/message.getMessageExecutionArn` function has
  been removed
- The deprecated `@cumulus/common/message.getMessageExecutionName` function has
  been removed
- The deprecated `@cumulus/common/message.getMessageFromTemplate` function has
  been removed
- The deprecated `@cumulus/common/message.getMessageGranules` function has been
  removed
- The deprecated `@cumulus/common/message.getMessageStateMachineArn` function
  has been removed
- The deprecated `@cumulus/common/message.getQueueName` function has been
  removed
- The deprecated `@cumulus/common/message.getQueueNameByUrl` function has been
  removed
- The deprecated `@cumulus/common/message.hasQueueAndExecutionLimit` function
  has been removed
- The deprecated `@cumulus/common/Semaphore` class has been removed
- The deprecated `@cumulus/common/string.globalReplace` functon has been removed
- The deprecated `@cumulus/common/string.isNonEmptyString` functon has been
  removed
- The deprecated `@cumulus/common/string.isValidHostname` functon has been
  removed
- The deprecated `@cumulus/common/string.match` functon has been removed
- The deprecated `@cumulus/common/string.matches` functon has been removed
- The deprecated `@cumulus/common/string.replace` functon has been removed
- The deprecated `@cumulus/common/string.toLower` functon has been removed
- The deprecated `@cumulus/common/string.toUpper` functon has been removed
- The deprecated `@cumulus/common/testUtils.getLocalstackEndpoint` function has been removed
- The deprecated `@cumulus/common/util.setErrorStack` function has been removed
- The `@cumulus/common/util.uuid` function has been removed
- The deprecated `@cumulus/common/workflows.getWorkflowArn` function has been
  removed
- The deprecated `@cumulus/common/workflows.getWorkflowFile` function has been
  removed
- The deprecated `@cumulus/common/workflows.getWorkflowList` function has been
  removed
- The deprecated `@cumulus/common/workflows.getWorkflowTemplate` function has
  been removed
- `@cumulus/aws-client/StepFunctions.toSfnExecutionName()`
- `@cumulus/aws-client/StepFunctions.fromSfnExecutionName()`
- `@cumulus/aws-client/StepFunctions.getExecutionArn()`
- `@cumulus/aws-client/StepFunctions.getExecutionUrl()`
- `@cumulus/aws-client/StepFunctions.getStateMachineArn()`
- `@cumulus/aws-client/StepFunctions.pullStepFunctionEvent()`
- `@cumulus/common/test-utils/throttleOnce()`
- `@cumulus/integration-tests/api/distribution.invokeApiDistributionLambda()`
- `@cumulus/integration-tests/api/distribution.getDistributionApiRedirect()`
- `@cumulus/integration-tests/api/distribution.getDistributionApiFileStream()`

## [v1.24.0] 2020-06-03

### BREAKING CHANGES

- **CUMULUS-1969**
  - The `DiscoverPdrs` task now expects `provider_path` to be provided at
    `event.config.provider_path`, not `event.config.collection.provider_path`
  - `event.config.provider_path` is now a required parameter of the
    `DiscoverPdrs` task
  - `event.config.collection` is no longer a parameter to the `DiscoverPdrs`
    task
  - Collections no longer support the `provider_path` property. The tasks that
    relied on that property are now referencing `config.meta.provider_path`.
    Workflows should be updated accordingly.

- **CUMULUS-1997**
  - `@cumulus/cmr-client/CMRSearchConceptQueue` parameters have been changed to take a `cmrSettings` object containing clientId, provider, and auth information. This can be generated using `@cumulus/cmrjs/cmr-utils/getCmrSettings`. The `cmrEnvironment` variable has been removed.

### Added

- **CUMULUS-1800**
  - Added task configuration setting named `syncChecksumFiles` to the
    SyncGranule task. This setting is `false` by default, but when set to
    `true`, all checksum files associated with data files that are downloaded
    will be downloaded as well.
- **CUMULUS-1952**
  - Updated HTTP(S) provider client to accept username/password for Basic authorization. This change adds support for Basic Authorization such as Earthdata login redirects to ingest (i.e. as implemented in SyncGranule), but not to discovery (i.e. as implemented in DiscoverGranules). Discovery still expects the provider's file system to be publicly accessible, but not the individual files and their contents.
  - **NOTE**: Using this in combination with the HTTP protocol may expose usernames and passwords to intermediary network entities. HTTPS is highly recommended.
- **CUMULUS-1997**
  - Added optional `launchpad` configuration to `@cumulus/hyrax-metadata-updates` task config schema.

### Fixed

- **CUMULUS-1997**
  - Updated all CMR operations to use configured authentication scheme
- **CUMULUS-2010**
  - Updated `@cumulus/api/launchpadSaml` to support multiple userGroup attributes from the SAML response

## [v1.23.2] 2020-05-22

### BREAKING CHANGES

- Updates to the Cumulus archive API:
  - All endpoints now return a `401` response instead of a `403` for any request where the JWT passed as a Bearer token is invalid.
  - POST `/refresh` and DELETE `/token/<token>` endpoints now return a `401` response for requests with expired tokens

- **CUMULUS-1894**
  - `@cumulus/ingest/granule.handleDuplicateFile()`
    - The `copyOptions` parameter has been removed
    - An `ACL` parameter has been added
  - `@cumulus/ingest/granule.renameS3FileWithTimestamp()`
    - Now returns `undefined`

- **CUMULUS-1896**
  Updated all Cumulus core lambdas to utilize the new message adapter streaming interface via [cumulus-message-adapter-js v1.2.0](https://github.com/nasa/cumulus-message-adapter-js/releases/tag/v1.2.0).   Users of this version of Cumulus (or later) must utilize version 1.3.0 or greater of the [cumulus-message-adapter](https://github.com/nasa/cumulus-message-adapter) to support core lambdas.

- **CUMULUS-1912**
  - `@cumulus/api` reconciliationReports list endpoint returns a list of reconciliationReport records instead of S3Uri.

- **CUMULUS-1969**
  - The `DiscoverGranules` task now expects `provider_path` to be provided at
    `event.config.provider_path`, not `event.config.collection.provider_path`
  - `config.provider_path` is now a required parameter of the `DiscoverGranules`
    task

### MIGRATION STEPS

- To take advantage of the new TTL-based access token expiration implemented in CUMULUS-1777 (see notes below) and clear out existing records in your access tokens table, do the following:
  1. Log out of any active dashboard sessions
  2. Use the AWS console or CLI to delete your `<prefix>-AccessTokensTable` DynamoDB table
  3. [Re-deploy your `data-persistence` module](https://nasa.github.io/cumulus/docs/deployment/upgrade-readme#update-data-persistence-resources), which should re-create the `<prefix>-AccessTokensTable` DynamoDB table
  4. Return to using the Cumulus API/dashboard as normal
- This release requires the Cumulus Message Adapter layer deployed with Cumulus Core to be at least 1.3.0, as the core lambdas have updated to [cumulus-message-adapter-js v1.2.0](https://github.com/nasa/cumulus-message-adapter-js/releases/tag/v1.2.0) and the new CMA interface.  As a result, users should:
  1. Follow the [Cumulus Message Adapter (CMA) deployment instructions](https://nasa.github.io/cumulus/docs/deployment/deployment-readme#deploy-the-cumulus-message-adapter-layer) and install a CMA layer version >=1.3.0
  2. If you are using any custom Node.js Lambdas in your workflows **and** the Cumulus CMA layer/`cumulus-message-adapter-js`, you must update your lambda to use [cumulus-message-adapter-js v1.2.0](https://github.com/nasa/cumulus-message-adapter-js/releases/tag/v1.2.0) and follow the migration instructions in the release notes. Prior versions of `cumulus-message-adapter-js` are not compatible with CMA >= 1.3.0.
- Migrate existing s3 reconciliation report records to database (CUMULUS-1911):
  - After update your `data persistence` module and Cumulus resources, run the command:

  ```bash
  ./node_modules/.bin/cumulus-api migrate --stack `<your-terraform-deployment-prefix>` --migrationVersion migration5
  ```

### Added

- Added a limit for concurrent Elasticsearch requests when doing an index from database operation
- Added the `es_request_concurrency` parameter to the archive and cumulus Terraform modules

- **CUMULUS-1995**
  - Added the `es_index_shards` parameter to the archive and cumulus Terraform modules to configure the number of shards for the ES index
    - If you have an existing ES index, you will need to [reindex](https://nasa.github.io/cumulus-api/#reindex) and then [change index](https://nasa.github.io/cumulus-api/#change-index) to take advantage of shard updates

- **CUMULUS-1894**
  - Added `@cumulus/aws-client/S3.moveObject()`

- **CUMULUS-1911**
  - Added ReconciliationReports table
  - Updated CreateReconciliationReport lambda to save Reconciliation Report records to database
  - Updated dbIndexer and IndexFromDatabase lambdas to index Reconciliation Report records to Elasticsearch
  - Added migration_5 to migrate existing s3 reconciliation report records to database and Elasticsearch
  - Updated `@cumulus/api` package, `tf-modules/archive` and `tf-modules/data-persistence` Terraform modules

- **CUMULUS-1916**
  - Added util function for seeding reconciliation reports when running API locally in dashboard

### Changed

- **CUMULUS-1777**
  - The `expirationTime` property is now a **required field** of the access tokens model.
  - Updated the `AccessTokens` table to set a [TTL](https://docs.aws.amazon.com/amazondynamodb/latest/developerguide/howitworks-ttl.html) on the `expirationTime` field in `tf-modules/data-persistence/dynamo.tf`. As a result, access token records in this table whose `expirationTime` has passed should be **automatically deleted by DynamoDB**.
  - Updated all code creating access token records in the Dynamo `AccessTokens` table to set the `expirationTime` field value in seconds from the epoch.
- **CUMULUS-1912**
  - Updated reconciliationReports endpoints to query against Elasticsearch, delete report from both database and s3
  - Added `@cumulus/api-client/reconciliationReports`
- **CUMULUS-1999**
  - Updated `@cumulus/common/util.deprecate()` so that only a single deprecation notice is printed for each name/version combination

### Fixed

- **CUMULUS-1894**
  - The `SyncGranule` task can now handle files larger than 5 GB
- **CUMULUS-1987**
  - `Remove granule from CMR` operation in `@cumulus/api` now passes token to CMR when fetching granule metadata, allowing removal of private granules
- **CUMULUS-1993**
  - For a given queue, the `sqs-message-consumer` Lambda will now only schedule workflows for rules matching the queue **and the collection information in each queue message (if any)**
    - The consumer also now only reads each queue message **once per Lambda invocation**, whereas previously each message was read **once per queue rule per Lambda invocation**
  - Fixed bug preventing the deletion of multiple SNS rules that share the same SNS topic

### Deprecated

- **CUMULUS-1894**
  - `@cumulus/ingest/granule.copyGranuleFile()`
  - `@cumulus/ingest/granule.moveGranuleFile()`

- **CUMULUS-1987** - Deprecated the following functions:
  - `@cumulus/cmrjs/getMetadata(cmrLink)` -> `@cumulus/cmr-client/CMR.getGranuleMetadata(cmrLink)`
  - `@cumulus/cmrjs/getFullMetadata(cmrLink)`

## [v1.22.1] 2020-05-04

**Note**: v1.22.0 was not released as a package due to npm/release concerns.  Users upgrading to 1.22.x should start with 1.22.1

### Added

- **CUMULUS-1894**
  - Added `@cumulus/aws-client/S3.multipartCopyObject()`
- **CUMULUS-408**
  - Added `certificateUri` field to provider schema. This optional field allows operators to specify an S3 uri to a CA bundle to use for HTTPS requests.
- **CUMULUS-1787**
  - Added `collections/active` endpoint for returning collections with active granules in `@cumulus/api`
- **CUMULUS-1799**
  - Added `@cumulus/common/stack.getBucketsConfigKey()` to return the S3 key for the buckets config object
  - Added `@cumulus/common/workflows.getWorkflowFileKey()` to return the S3 key for a workflow definition object
  - Added `@cumulus/common/workflows.getWorkflowsListKeyPrefix()` to return the S3 key prefix for objects containing workflow definitions
  - Added `@cumulus/message` package containing utilities for building and parsing Cumulus messages
- **CUMULUS-1850**
  - Added `@cumulus/aws-client/Kinesis.describeStream()` to get a Kinesis stream description
- **CUMULUS-1853**
  - Added `@cumulus/integration-tests/collections.createCollection()`
  - Added `@cumulus/integration-tests/executions.findExecutionArn()`
  - Added `@cumulus/integration-tests/executions.getExecutionWithStatus()`
  - Added `@cumulus/integration-tests/granules.getGranuleWithStatus()`
  - Added `@cumulus/integration-tests/providers.createProvider()`
  - Added `@cumulus/integration-tests/rules.createOneTimeRule()`

### Changed

- **CUMULUS-1682**
  - Moved all `@cumulus/ingest/parse-pdr` code into the `parse-pdr` task as it had become tightly coupled with that task's handler and was not used anywhere else. Unit tests also restored.
- **CUMULUS-1820**
  - Updated the Thin Egress App module used in `tf-modules/distribution/main.tf` to build 74. [See the release notes](https://github.com/asfadmin/thin-egress-app/releases/tag/tea-build.74).
- **CUMULUS-1852**
  - Updated POST endpoints for `/collections`, `/providers`, and `/rules` to log errors when returning a 500 response
  - Updated POST endpoint for `/collections`:
    - Return a 400 response when the `name` or `version` fields are missing
    - Return a 409 response if the collection already exists
    - Improved error messages to be more explicit
  - Updated POST endpoint for `/providers`:
    - Return a 400 response if the `host` field value is invalid
    - Return a 409 response if the provider already exists
  - Updated POST endpoint for `/rules`:
    - Return a 400 response if rule `name` is invalid
    - Return a 400 response if rule `type` is invalid
- **CUMULUS-1891**
  - Updated the following endpoints using async operations to return a 503 error if the ECS task  cannot be started and a 500 response for a non-specific error:
    - POST `/replays`
    - POST `/bulkDelete`
    - POST `/elasticsearch/index-from-database`
    - POST `/granules/bulk`

### Fixed

- **CUMULUS-408**
  - Fixed HTTPS discovery and ingest.

- **CUMULUS-1850**
  - Fixed a bug in Kinesis event processing where the message consumer would not properly filter available rules based on the collection information in the event and the Kinesis stream ARN

- **CUMULUS-1853**
  - Fixed a bug where attempting to create a rule containing a payload property
    would fail schema validation.

- **CUMULUS-1854**
  - Rule schema is validated before starting workflows or creating event source mappings

- **CUMULUS-1974**
  - Fixed @cumulus/api webpack config for missing underscore object due to underscore update

- **CUMULUS-2210**
  - Fixed `cmr_oauth_provider` variable not being propogated to reconciliation reports

### Deprecated

- **CUMULUS-1799** - Deprecated the following code. For cases where the code was moved into another package, the new code location is noted:
  - `@cumulus/aws-client/StepFunctions.fromSfnExecutionName()`
  - `@cumulus/aws-client/StepFunctions.toSfnExecutionName()`
  - `@cumulus/aws-client/StepFunctions.getExecutionArn()` -> `@cumulus/message/Executions.buildExecutionArn()`
  - `@cumulus/aws-client/StepFunctions.getExecutionUrl()` -> `@cumulus/message/Executions.getExecutionUrlFromArn()`
  - `@cumulus/aws-client/StepFunctions.getStateMachineArn()` -> `@cumulus/message/Executions.getStateMachineArnFromExecutionArn()`
  - `@cumulus/aws-client/StepFunctions.pullStepFunctionEvent()` -> `@cumulus/message/StepFunctions.pullStepFunctionEvent()`
  - `@cumulus/common/bucketsConfigJsonObject()`
  - `@cumulus/common/CloudWatchLogger`
  - `@cumulus/common/collection-config-store/CollectionConfigStore` -> `@cumulus/collection-config-store`
  - `@cumulus/common/collection-config-store.constructCollectionId()` -> `@cumulus/message/Collections.constructCollectionId`
  - `@cumulus/common/concurrency.limit()`
  - `@cumulus/common/concurrency.mapTolerant()`
  - `@cumulus/common/concurrency.promiseUrl()`
  - `@cumulus/common/concurrency.toPromise()`
  - `@cumulus/common/concurrency.unless()`
  - `@cumulus/common/config.buildSchema()`
  - `@cumulus/common/config.parseConfig()`
  - `@cumulus/common/config.resolveResource()`
  - `@cumulus/common/config.resourceToArn()`
  - `@cumulus/common/FieldPattern`
  - `@cumulus/common/launchpad.getLaunchpadToken()` -> `@cumulus/launchpad-auth/index.getLaunchpadToken()`
  - `@cumulus/common/LaunchpadToken` -> `@cumulus/launchpad-auth/LaunchpadToken`
  - `@cumulus/common/launchpad.validateLaunchpadToken()` -> `@cumulus/launchpad-auth/index.validateLaunchpadToken()`
  - `@cumulus/common/message.buildCumulusMeta()` -> `@cumulus/message/Build.buildCumulusMeta()`
  - `@cumulus/common/message.buildQueueMessageFromTemplate()` -> `@cumulus/message/Build.buildQueueMessageFromTemplate()`
  - `@cumulus/common/message.getCollectionIdFromMessage()` -> `@cumulus/message/Collections.getCollectionIdFromMessage()`
  - `@cumulus/common/message.getMessageExecutionArn()` -> `@cumulus/message/Executions.getMessageExecutionArn()`
  - `@cumulus/common/message.getMessageExecutionName()` -> `@cumulus/message/Executions.getMessageExecutionName()`
  - `@cumulus/common/message.getMaximumExecutions()` -> `@cumulus/message/Queue.getMaximumExecutions()`
  - `@cumulus/common/message.getMessageFromTemplate()`
  - `@cumulus/common/message.getMessageStateMachineArn()` -> `@cumulus/message/Executions.getMessageStateMachineArn()`)
  - `@cumulus/common/message.getMessageGranules()` -> `@cumulus/message/Granules.getMessageGranules()`
  - `@cumulus/common/message.getQueueNameByUrl()` -> `@cumulus/message/Queue.getQueueNameByUrl()`
  - `@cumulus/common/message.getQueueName()` -> `@cumulus/message/Queue.getQueueName()`)
  - `@cumulus/common/message.hasQueueAndExecutionLimit()` -> `@cumulus/message/Queue.hasQueueAndExecutionLimit()`
  - `@cumulus/common/Semaphore`
  - `@cumulus/common/test-utils.throttleOnce()`
  - `@cumulus/common/workflows.getWorkflowArn()`
  - `@cumulus/common/workflows.getWorkflowFile()`
  - `@cumulus/common/workflows.getWorkflowList()`
  - `@cumulus/common/workflows.getWorkflowTemplate()`
  - `@cumulus/integration-tests/sfnStep/SfnStep.parseStepMessage()` -> `@cumulus/message/StepFunctions.parseStepMessage()`
- **CUMULUS-1858** - Deprecated the following functions.
  - `@cumulus/common/string.globalReplace()`
  - `@cumulus/common/string.isNonEmptyString()`
  - `@cumulus/common/string.isValidHostname()`
  - `@cumulus/common/string.match()`
  - `@cumulus/common/string.matches()`
  - `@cumulus/common/string.replace()`
  - `@cumulus/common/string.toLower()`
  - `@cumulus/common/string.toUpper()`

### Removed

- **CUMULUS-1799**: Deprecated code removals:
  - Removed from `@cumulus/common/aws`:
    - `pullStepFunctionEvent()`
  - Removed `@cumulus/common/sfnStep`
  - Removed `@cumulus/common/StepFunctions`

## [v1.21.0] 2020-03-30

### PLEASE NOTE

- **CUMULUS-1762**: the `messageConsumer` for `sns` and `kinesis`-type rules now fetches
  the collection information from the message. You should ensure that your rule's collection
  name and version match what is in the message for these ingest messages to be processed.
  If no matching rule is found, an error will be thrown and logged in the
  `messageConsumer` Lambda function's log group.

### Added

- **CUMULUS-1629**`
  - Updates discover-granules task to respect/utilize duplicateHandling configuration such that
    - skip:               Duplicates will be filtered from the granule list
    - error:              Duplicates encountered will result in step failure
    - replace, version:   Duplicates will be ignored and handled as normal.
  - Adds a new copy of the API lambda `PrivateApiLambda()` which is configured to not require authentication. This Lambda is not connected to an API gateway
  - Adds `@cumulus/api-client` with functions for use by workflow lambdas to call the API when needed

- **CUMULUS-1732**
  - Added Python task/activity workflow and integration test (`PythonReferenceSpec`) to test `cumulus-message-adapter-python`and `cumulus-process-py` integration.
- **CUMULUS-1795**
  - Added an IAM policy on the Cumulus EC2 creation to enable SSM when the `deploy_to_ngap` flag is true

### Changed

- **CUMULUS-1762**
  - the `messageConsumer` for `sns` and `kinesis`-type rules now fetches the collection
    information from the message.

### Deprecated

- **CUMULUS-1629**
  - Deprecate `granulesApi`, `rulesApi`, `emsApi`, `executionsAPI` from `@cumulus/integration-test/api` in favor of code moved to `@cumulus/api-client`

### Removed

- **CUMULUS-1799**: Deprecated code removals
  - Removed deprecated method `@cumulus/api/models/Granule.createGranulesFromSns()`
  - Removed deprecated method `@cumulus/api/models/Granule.removeGranuleFromCmr()`
  - Removed from `@cumulus/common/aws`:
    - `apigateway()`
    - `buildS3Uri()`
    - `calculateS3ObjectChecksum()`
    - `cf()`
    - `cloudwatch()`
    - `cloudwatchevents()`
    - `cloudwatchlogs()`
    - `createAndWaitForDynamoDbTable()`
    - `createQueue()`
    - `deleteSQSMessage()`
    - `describeCfStackResources()`
    - `downloadS3File()`
    - `downloadS3Files()`
    - `DynamoDbSearchQueue` class
    - `dynamodbstreams()`
    - `ec2()`
    - `ecs()`
    - `fileExists()`
    - `findResourceArn()`
    - `fromSfnExecutionName()`
    - `getFileBucketAndKey()`
    - `getJsonS3Object()`
    - `getQueueUrl()`
    - `getObjectSize()`
    - `getS3ObjectReadStream()`
    - `getSecretString()`
    - `getStateMachineArn()`
    - `headObject()`
    - `isThrottlingException()`
    - `kinesis()`
    - `lambda()`
    - `listS3Objects()`
    - `promiseS3Upload()`
    - `publishSnsMessage()`
    - `putJsonS3Object()`
    - `receiveSQSMessages()`
    - `s3CopyObject()`
    - `s3GetObjectTagging()`
    - `s3Join()`
    - `S3ListObjectsV2Queue` class
    - `s3TagSetToQueryString()`
    - `s3PutObjectTagging()`
    - `secretsManager()`
    - `sendSQSMessage()`
    - `sfn()`
    - `sns()`
    - `sqs()`
    - `sqsQueueExists()`
    - `toSfnExecutionName()`
    - `uploadS3FileStream()`
    - `uploadS3Files()`
    - `validateS3ObjectChecksum()`
  - Removed `@cumulus/common/CloudFormationGateway` class
  - Removed `@cumulus/common/concurrency/Mutex` class
  - Removed `@cumulus/common/errors`
  - Removed `@cumulus/common/sftp`
  - Removed `@cumulus/common/string.unicodeEscape`
  - Removed `@cumulus/cmrjs/cmr-utils.getGranuleId()`
  - Removed `@cumulus/cmrjs/cmr-utils.getCmrFiles()`
  - Removed `@cumulus/cmrjs/cmr/CMR` class
  - Removed `@cumulus/cmrjs/cmr/CMRSearchConceptQueue` class
  - Removed `@cumulus/cmrjs/utils.getHost()`
  - Removed `@cumulus/cmrjs/utils.getIp()`
  - Removed `@cumulus/cmrjs/utils.hostId()`
  - Removed `@cumulus/cmrjs/utils/ummVersion()`
  - Removed `@cumulus/cmrjs/utils.updateToken()`
  - Removed `@cumulus/cmrjs/utils.validateUMMG()`
  - Removed `@cumulus/ingest/aws.getEndpoint()`
  - Removed `@cumulus/ingest/aws.getExecutionUrl()`
  - Removed `@cumulus/ingest/aws/invoke()`
  - Removed `@cumulus/ingest/aws/CloudWatch` class
  - Removed `@cumulus/ingest/aws/ECS` class
  - Removed `@cumulus/ingest/aws/Events` class
  - Removed `@cumulus/ingest/aws/SQS` class
  - Removed `@cumulus/ingest/aws/StepFunction` class
  - Removed `@cumulus/ingest/util.normalizeProviderPath()`
  - Removed `@cumulus/integration-tests/index.listCollections()`
  - Removed `@cumulus/integration-tests/index.listProviders()`
  - Removed `@cumulus/integration-tests/index.rulesList()`
  - Removed `@cumulus/integration-tests/api/api.addCollectionApi()`

## [v1.20.0] 2020-03-12

### BREAKING CHANGES

- **CUMULUS-1714**
  - Changed the format of the message sent to the granule SNS Topic. Message includes the granule record under `record` and the type of event under `event`. Messages with `deleted` events will have the record that was deleted with a `deletedAt` timestamp. Options for `event` are `Create | Update | Delete`
- **CUMULUS-1769** - `deploy_to_ngap` is now a **required** variable for the `tf-modules/cumulus` module. **For those deploying to NGAP environments, this variable should always be set to `true`.**

### Notable changes

- **CUMULUS-1739** - You can now exclude Elasticsearch from your `tf-modules/data-persistence` deployment (via `include_elasticsearch = false`) and your `tf-modules/cumulus` module will still deploy successfully.

- **CUMULUS-1769** - If you set `deploy_to_ngap = true` for the `tf-modules/archive` Terraform module, **you can only deploy your archive API gateway as `PRIVATE`**, not `EDGE`.

### Added

- Added `@cumulus/aws-client/S3.getS3ObjectReadStreamAsync()` to deal with S3 eventual consistency issues by checking for the existence an S3 object with retries before getting a readable stream for that object.
- **CUMULUS-1769**
  - Added `deploy_to_ngap` boolean variable for the `tf-modules/cumulus` and `tf-modules/archive` Terraform modules. This variable is required. **For those deploying to NGAP environments, this variable should always be set to `true`.**
- **HYRAX-70**
  - Add the hyrax-metadata-update task

### Changed

- [`AccessToken.get()`](https://github.com/nasa/cumulus/blob/master/packages/api/models/access-tokens.js) now enforces [strongly consistent reads from DynamoDB](https://docs.aws.amazon.com/amazondynamodb/latest/developerguide/HowItWorks.ReadConsistency.html)
- **CUMULUS-1739**
  - Updated `tf-modules/data-persistence` to make Elasticsearch alarm resources and outputs conditional on the `include_elasticsearch` variable
  - Updated `@cumulus/aws-client/S3.getObjectSize` to include automatic retries for any failures from `S3.headObject`
- **CUMULUS-1784**
  - Updated `@cumulus/api/lib/DistributionEvent.remoteIP()` to parse the IP address in an S3 access log from the `A-sourceip` query parameter if present, otherwise fallback to the original parsing behavior.
- **CUMULUS-1768**
  - The `stats/summary` endpoint reports the distinct collections for the number of granules reported

### Fixed

- **CUMULUS-1739** - Fixed the `tf-modules/cumulus` and `tf-modules/archive` modules to make these Elasticsearch variables truly optional:
  - `elasticsearch_domain_arn`
  - `elasticsearch_hostname`
  - `elasticsearch_security_group_id`

- **CUMULUS-1768**
  - Fixed the `stats/` endpoint so that data is correctly filtered by timestamp and `processingTime` is calculated correctly.

- **CUMULUS-1769**
  - In the `tf-modules/archive` Terraform module, the `lifecycle` block ignoring changes to the `policy` of the archive API gateway is now only enforced if `deploy_to_ngap = true`. This fixes a bug where users deploying outside of NGAP could not update their API gateway's resource policy when going from `PRIVATE` to `EDGE`, preventing their API from being accessed publicly.

- **CUMULUS-1775**
  - Fix/update api endpoint to use updated google auth endpoints such that it will work with new accounts

### Removed

- **CUMULUS-1768**
  - Removed API endpoints `stats/histogram` and `stats/average`. All advanced stats needs should be acquired from Cloud Metrics or similarly configured ELK stack.

## [v1.19.0] 2020-02-28

### BREAKING CHANGES

- **CUMULUS-1736**
  - The `@cumulus/discover-granules` task now sets the `dataType` of discovered
    granules based on the `name` of the configured collection, not the
    `dataType`.
  - The config schema of the `@cumulus/discover-granules` task now requires that
    collections contain a `version`.
  - The `@cumulus/sync-granule` task will set the `dataType` and `version` of a
    granule based on the configured collection if those fields are not already
    set on the granule. Previously it was using the `dataType` field of the
    configured collection, then falling back to the `name` field of the
    collection. This update will just use the `name` field of the collection to
    set the `dataType` field of the granule.

- **CUMULUS-1446**
  - Update the `@cumulus/integration-tests/api/executions.getExecution()`
    function to parse the response and return the execution, rather than return
    the full API response.

- **CUMULUS-1672**
  - The `cumulus` Terraform module in previous releases set a
    `Deployment = var.prefix` tag on all resources that it managed. In this
    release, a `tags` input variable has been added to the `cumulus` Terraform
    module to allow resource tagging to be customized. No default tags will be
    applied to Cumulus-managed resources. To replicate the previous behavior,
    set `tags = { Deployment: var.prefix }` as an input variable for the
    `cumulus` Terraform module.

- **CUMULUS-1684 Migration Instructions**
  - In previous releases, a provider's username and password were encrypted
    using a custom encryption library. That has now been updated to use KMS.
    This release includes a Lambda function named
    `<prefix>-ProviderSecretsMigration`, which will re-encrypt existing
    provider credentials to use KMS. After this release has been deployed, you
    will need to manually invoke that Lambda function using either the AWS CLI
    or AWS Console. It should only need to be successfully run once.
  - Future releases of Cumulus will invoke a
    `<prefix>-VerifyProviderSecretsMigration` Lambda function as part of the
    deployment, which will cause the deployment to fail if the migration
    Lambda has not been run.

- **CUMULUS-1718**
  - The `@cumulus/sf-sns-report` task for reporting mid-workflow updates has been retired.
  This task was used as the `PdrStatusReport` task in our ParsePdr example workflow.
  If you have a ParsePdr or other workflow using this task, use `@cumulus/sf-sqs-report` instead.
  Trying to deploy the old task will result in an error as the cumulus module no longer exports `sf_sns_report_task`.
  - Migration instruction: In your workflow definition, for each step using the old task change:
  `"Resource": "${module.cumulus.sf_sns_report_task.task_arn}"`
  to
  `"Resource": "${module.cumulus.sf_sqs_report_task.task_arn}"`

- **CUMULUS-1755**
  - The `thin_egress_jwt_secret_name` variable for the `tf-modules/cumulus` Terraform module is now **required**. This variable is passed on to the Thin Egress App in `tf-modules/distribution/main.tf`, which uses the keys stored in the secret to sign JWTs. See the [Thin Egress App documentation on how to create a value for this secret](https://github.com/asfadmin/thin-egress-app#setting-up-the-jwt-cookie-secrets).

### Added

- **CUMULUS-1446**
  - Add `@cumulus/common/FileUtils.readJsonFile()` function
  - Add `@cumulus/common/FileUtils.readTextFile()` function
  - Add `@cumulus/integration-tests/api/collections.createCollection()` function
  - Add `@cumulus/integration-tests/api/collections.deleteCollection()` function
  - Add `@cumulus/integration-tests/api/collections.getCollection()` function
  - Add `@cumulus/integration-tests/api/providers.getProvider()` function
  - Add `@cumulus/integration-tests/index.getExecutionOutput()` function
  - Add `@cumulus/integration-tests/index.loadCollection()` function
  - Add `@cumulus/integration-tests/index.loadProvider()` function
  - Add `@cumulus/integration-tests/index.readJsonFilesFromDir()` function

- **CUMULUS-1672**
  - Add a `tags` input variable to the `archive` Terraform module
  - Add a `tags` input variable to the `cumulus` Terraform module
  - Add a `tags` input variable to the `cumulus_ecs_service` Terraform module
  - Add a `tags` input variable to the `data-persistence` Terraform module
  - Add a `tags` input variable to the `distribution` Terraform module
  - Add a `tags` input variable to the `ingest` Terraform module
  - Add a `tags` input variable to the `s3-replicator` Terraform module

- **CUMULUS-1707**
  - Enable logrotate on ECS cluster

- **CUMULUS-1684**
  - Add a `@cumulus/aws-client/KMS` library of KMS-related functions
  - Add `@cumulus/aws-client/S3.getTextObject()`
  - Add `@cumulus/sftp-client` package
  - Create `ProviderSecretsMigration` Lambda function
  - Create `VerifyProviderSecretsMigration` Lambda function

- **CUMULUS-1548**
  - Add ability to put default Cumulus logs in Metrics' ELK stack
  - Add ability to add custom logs to Metrics' ELK Stack

- **CUMULUS-1702**
  - When logs are sent to Metrics' ELK stack, the logs endpoints will return results from there

- **CUMULUS-1459**
  - Async Operations are indexed in Elasticsearch
  - To index any existing async operations you'll need to perform an index from
    database function.

- **CUMULUS-1717**
  - Add `@cumulus/aws-client/deleteAndWaitForDynamoDbTableNotExists`, which
    deletes a DynamoDB table and waits to ensure the table no longer exists
  - Added `publishGranules` Lambda to handle publishing granule messages to SNS when granule records are written to DynamoDB
  - Added `@cumulus/api/models/Granule.storeGranulesFromCumulusMessage` to store granules from a Cumulus message to DynamoDB

- **CUMULUS-1718**
  - Added `@cumulus/sf-sqs-report` task to allow mid-workflow reporting updates.
  - Added `stepfunction_event_reporter_queue_url` and `sf_sqs_report_task` outputs to the `cumulus` module.
  - Added `publishPdrs` Lambda to handle publishing PDR messages to SNS when PDR records are written to DynamoDB.
  - Added `@cumulus/api/models/Pdr.storePdrFromCumulusMessage` to store PDRs from a Cumulus message to DynamoDB.
  - Added `@cumulus/aws-client/parseSQSMessageBody` to parse an SQS message body string into an object.

- **Ability to set custom backend API url in the archive module**
  - Add `api_url` definition in `tf-modules/cumulus/archive.tf`
  - Add `archive_api_url` variable in `tf-modules/cumulus/variables.tf`

- **CUMULUS-1741**
  - Added an optional `elasticsearch_security_group_ids` variable to the
    `data-persistence` Terraform module to allow additional security groups to
    be assigned to the Elasticsearch Domain.

- **CUMULUS-1752**
  - Added `@cumulus/integration-tests/api/distribution.invokeTEADistributionLambda` to simulate a request to the [Thin Egress App](https://github.com/asfadmin/thin-egress-app) by invoking the Lambda and getting a response payload.
  - Added `@cumulus/integration-tests/api/distribution.getTEARequestHeaders` to generate necessary request headers for a request to the Thin Egress App
  - Added `@cumulus/integration-tests/api/distribution.getTEADistributionApiFileStream` to get a response stream for a file served by Thin Egress App
  - Added `@cumulus/integration-tests/api/distribution.getTEADistributionApiRedirect` to get a redirect response from the Thin Egress App

- **CUMULUS-1755**
  - Added `@cumulus/aws-client/CloudFormation.describeCfStack()` to describe a Cloudformation stack
  - Added `@cumulus/aws-client/CloudFormation.getCfStackParameterValues()` to get multiple parameter values for a Cloudformation stack

### Changed

- **CUMULUS-1725**
  - Moved the logic that updates the granule files cache Dynamo table into its
    own Lambda function called `granuleFilesCacheUpdater`.

- **CUMULUS-1736**
  - The `collections` model in the API package now determines the name of a
    collection based on the `name` property, rather than using `dataType` and
    then falling back to `name`.
  - The `@cumulus/integration-tests.loadCollection()` function no longer appends
    the postfix to the end of the collection's `dataType`.
  - The `@cumulus/integration-tests.addCollections()` function no longer appends
    the postfix to the end of the collection's `dataType`.

- **CUMULUS-1672**
  - Add a `retryOptions` parameter to the `@cumulus/aws-client/S3.headObject`
     function, which will retry if the object being queried does not exist.

- **CUMULUS-1446**
  - Mark the `@cumulus/integration-tests/api.addCollectionApi()` function as
    deprecated
  - Mark the `@cumulus/integration-tests/index.listCollections()` function as
    deprecated
  - Mark the `@cumulus/integration-tests/index.listProviders()` function as
    deprecated
  - Mark the `@cumulus/integration-tests/index.rulesList()` function as
    deprecated

- **CUMULUS-1672**
  - Previously, the `cumulus` module defaulted to setting a
    `Deployment = var.prefix` tag on all resources that it managed. In this
    release, the `cumulus` module will now accept a `tags` input variable that
    defines the tags to be assigned to all resources that it manages.
  - Previously, the `data-persistence` module defaulted to setting a
    `Deployment = var.prefix` tag on all resources that it managed. In this
    release, the `data-persistence` module will now accept a `tags` input
    variable that defines the tags to be assigned to all resources that it
    manages.
  - Previously, the `distribution` module defaulted to setting a
    `Deployment = var.prefix` tag on all resources that it managed. In this
    release, the `distribution` module will now accept a `tags` input variable
    that defines the tags to be assigned to all resources that it manages.
  - Previously, the `ingest` module defaulted to setting a
    `Deployment = var.prefix` tag on all resources that it managed. In this
    release, the `ingest` module will now accept a `tags` input variable that
    defines the tags to be assigned to all resources that it manages.
  - Previously, the `s3-replicator` module defaulted to setting a
    `Deployment = var.prefix` tag on all resources that it managed. In this
    release, the `s3-replicator` module will now accept a `tags` input variable
    that defines the tags to be assigned to all resources that it manages.

- **CUMULUS-1684**
  - Update the API package to encrypt provider credentials using KMS instead of
    using RSA keys stored in S3

- **CUMULUS-1717**
  - Changed name of `cwSfExecutionEventToDb` Lambda to `cwSfEventToDbRecords`
  - Updated `cwSfEventToDbRecords` to write granule records to DynamoDB from the incoming Cumulus message

- **CUMULUS-1718**
  - Renamed `cwSfEventToDbRecords` to `sfEventSqsToDbRecords` due to architecture change to being a consumer of an SQS queue of Step Function Cloudwatch events.
  - Updated `sfEventSqsToDbRecords` to write PDR records to DynamoDB from the incoming Cumulus message
  - Moved `data-cookbooks/sns.md` to `data-cookbooks/ingest-notifications.md` and updated it to reflect recent changes.

- **CUMULUS-1748**
  - (S)FTP discovery tasks now use the provider-path as-is instead of forcing it to a relative path.
  - Improved error handling to catch permission denied FTP errors better and log them properly. Workflows will still fail encountering this error and we intend to consider that approach in a future ticket.

- **CUMULUS-1752**
  - Moved class for parsing distribution events to its own file: `@cumulus/api/lib/DistributionEvent.js`
    - Updated `DistributionEvent` to properly parse S3 access logs generated by requests from the [Thin Egress App](https://github.com/asfadmin/thin-egress-app)

- **CUMULUS-1753** - Changes to `@cumulus/ingest/HttpProviderClient.js`:
  - Removed regex filter in `HttpProviderClient.list()` that was used to return only files with an extension between 1 and 4 characters long. `HttpProviderClient.list()` will now return all files linked from the HTTP provider host.

- **CUMULUS-1755**
  - Updated the Thin Egress App module used in `tf-modules/distribution/main.tf` to build 61. [See the release notes](https://github.com/asfadmin/thin-egress-app/releases/tag/tea-build.61).

- **CUMULUS-1757**
  - Update @cumulus/cmr-client CMRSearchConceptQueue to take optional cmrEnvironment parameter

### Deprecated

- **CUMULUS-1684**
  - Deprecate `@cumulus/common/key-pair-provider/S3KeyPairProvider`
  - Deprecate `@cumulus/common/key-pair-provider/S3KeyPairProvider.encrypt()`
  - Deprecate `@cumulus/common/key-pair-provider/S3KeyPairProvider.decrypt()`
  - Deprecate `@cumulus/common/kms/KMS`
  - Deprecate `@cumulus/common/kms/KMS.encrypt()`
  - Deprecate `@cumulus/common/kms/KMS.decrypt()`
  - Deprecate `@cumulus/common/sftp.Sftp`

- **CUMULUS-1717**
  - Deprecate `@cumulus/api/models/Granule.createGranulesFromSns`

- **CUMULUS-1718**
  - Deprecate `@cumulus/sf-sns-report`.
    - This task has been updated to always throw an error directing the user to use `@cumulus/sf-sqs-report` instead. This was done because there is no longer an SNS topic to which to publish, and no consumers to listen to it.

- **CUMULUS-1748**
  - Deprecate `@cumulus/ingest/util.normalizeProviderPath`

- **CUMULUS-1752**
  - Deprecate `@cumulus/integration-tests/api/distribution.getDistributionApiFileStream`
  - Deprecate `@cumulus/integration-tests/api/distribution.getDistributionApiRedirect`
  - Deprecate `@cumulus/integration-tests/api/distribution.invokeApiDistributionLambda`

### Removed

- **CUMULUS-1684**
  - Remove the deployment script that creates encryption keys and stores them to
    S3

- **CUMULUS-1768**
  - Removed API endpoints `stats/histogram` and `stats/average`. All advanced stats needs should be acquired from Cloud Metrics or similarly configured ELK stack.

### Fixed

- **Fix default values for urs_url in variables.tf files**
  - Remove trailing `/` from default `urs_url` values.

- **CUMULUS-1610** - Add the Elasticsearch security group to the EC2 security groups

- **CUMULUS-1740** - `cumulus_meta.workflow_start_time` is now set in Cumulus
  messages

- **CUMULUS-1753** - Fixed `@cumulus/ingest/HttpProviderClient.js` to properly handle HTTP providers with:
  - Multiple link tags (e.g. `<a>`) per line of source code
  - Link tags in uppercase or lowercase (e.g. `<A>`)
  - Links with filepaths in the link target (e.g. `<a href="/path/to/file.txt">`). These files will be returned from HTTP file discovery **as the file name only** (e.g. `file.txt`).

- **CUMULUS-1768**
  - Fix an issue in the stats endpoints in `@cumulus/api` to send back stats for the correct type

## [v1.18.0] 2020-02-03

### BREAKING CHANGES

- **CUMULUS-1686**

  - `ecs_cluster_instance_image_id` is now a _required_ variable of the `cumulus` module, instead of optional.

- **CUMULUS-1698**

  - Change variable `saml_launchpad_metadata_path` to `saml_launchpad_metadata_url` in the `tf-modules/cumulus` Terraform module.

- **CUMULUS-1703**
  - Remove the unused `forceDownload` option from the `sync-granule` tasks's config
  - Remove the `@cumulus/ingest/granule.Discover` class
  - Remove the `@cumulus/ingest/granule.Granule` class
  - Remove the `@cumulus/ingest/pdr.Discover` class
  - Remove the `@cumulus/ingest/pdr.Granule` class
  - Remove the `@cumulus/ingest/parse-pdr.parsePdr` function

### Added

- **CUMULUS-1040**

  - Added `@cumulus/aws-client` package to provide utilities for working with AWS services and the Node.js AWS SDK
  - Added `@cumulus/errors` package which exports error classes for use in Cumulus workflow code
  - Added `@cumulus/integration-tests/sfnStep` to provide utilities for parsing step function execution histories

- **CUMULUS-1102**

  - Adds functionality to the @cumulus/api package for better local testing.
    - Adds data seeding for @cumulus/api's localAPI.
      - seed functions allow adding collections, executions, granules, pdrs, providers, and rules to a Localstack Elasticsearch and DynamoDB via `addCollections`, `addExecutions`, `addGranules`, `addPdrs`, `addProviders`, and `addRules`.
    - Adds `eraseDataStack` function to local API server code allowing resetting of local datastack for testing (ES and DynamoDB).
    - Adds optional parameters to the @cumulus/api bin serve to allow for launching the api without destroying the current data.

- **CUMULUS-1697**

  - Added the `@cumulus/tf-inventory` package that provides command line utilities for managing Terraform resources in your AWS account

- **CUMULUS-1703**

  - Add `@cumulus/aws-client/S3.createBucket` function
  - Add `@cumulus/aws-client/S3.putFile` function
  - Add `@cumulus/common/string.isNonEmptyString` function
  - Add `@cumulus/ingest/FtpProviderClient` class
  - Add `@cumulus/ingest/HttpProviderClient` class
  - Add `@cumulus/ingest/S3ProviderClient` class
  - Add `@cumulus/ingest/SftpProviderClient` class
  - Add `@cumulus/ingest/providerClientUtils.buildProviderClient` function
  - Add `@cumulus/ingest/providerClientUtils.fetchTextFile` function

- **CUMULUS-1731**

  - Add new optional input variables to the Cumulus Terraform module to support TEA upgrade:
    - `thin_egress_cookie_domain` - Valid domain for Thin Egress App cookie
    - `thin_egress_domain_cert_arn` - Certificate Manager SSL Cert ARN for Thin
      Egress App if deployed outside NGAP/CloudFront
    - `thin_egress_download_role_in_region_arn` - ARN for reading of Thin Egress
      App data buckets for in-region requests
    - `thin_egress_jwt_algo` - Algorithm with which to encode the Thin Egress
      App JWT cookie
    - `thin_egress_jwt_secret_name` - Name of AWS secret where keys for the Thin
      Egress App JWT encode/decode are stored
    - `thin_egress_lambda_code_dependency_archive_key` - Thin Egress App - S3
      Key of packaged python modules for lambda dependency layer

- **CUMULUS-1733**
  - Add `discovery-filtering` operator doc to document previously undocumented functionality.

- **CUMULUS-1737**
  - Added the `cumulus-test-cleanup` module to run a nightly cleanup on resources left over from the integration tests run from the `example/spec` directory.

### Changed

- **CUMULUS-1102**

  - Updates `@cumulus/api/auth/testAuth` to use JWT instead of random tokens.
  - Updates the default AMI for the ecs_cluster_instance_image_id.

- **CUMULUS-1622**

  - Mutex class has been deprecated in `@cumulus/common/concurrency` and will be removed in a future release.

- **CUMULUS-1686**

  - Changed `ecs_cluster_instance_image_id` to be a required variable of the `cumulus` module and removed the default value.
    The default was not available across accounts and regions, nor outside of NGAP and therefore not particularly useful.

- **CUMULUS-1688**

  - Updated `@cumulus/aws.receiveSQSMessages` not to replace `message.Body` with a parsed object. This behavior was undocumented and confusing as received messages appeared to contradict AWS docs that state `message.Body` is always a string.
  - Replaced `sf_watcher` CloudWatch rule from `cloudwatch-events.tf` with an EventSourceMapping on `sqs2sf` mapped to the `start_sf` SQS queue (in `event-sources.tf`).
  - Updated `sqs2sf` with an EventSourceMapping handler and unit test.

- **CUMULUS-1698**

  - Change variable `saml_launchpad_metadata_path` to `saml_launchpad_metadata_url` in the `tf-modules/cumulus` Terraform module.
  - Updated `@cumulus/api/launchpadSaml` to download launchpad IDP metadata from configured location when the metadata in s3 is not valid, and to work with updated IDP metadata and SAML response.

- **CUMULUS-1731**
  - Upgrade the version of the Thin Egress App deployed by Cumulus to v48
    - Note: New variables available, see the 'Added' section of this changelog.

### Fixed

- **CUMULUS-1664**

  - Updated `dbIndexer` Lambda to remove hardcoded references to DynamoDB table names.

- **CUMULUS-1733**
  - Fixed granule discovery recursion algorithm used in S/FTP protocols.

### Removed

- **CUMULUS-1481**
  - removed `process` config and output from PostToCmr as it was not required by the task nor downstream steps, and should still be in the output message's `meta` regardless.

### Deprecated

- **CUMULUS-1040**
  - Deprecated the following code. For cases where the code was moved into another package, the new code location is noted:
    - `@cumulus/common/CloudFormationGateway` -> `@cumulus/aws-client/CloudFormationGateway`
    - `@cumulus/common/DynamoDb` -> `@cumulus/aws-client/DynamoDb`
    - `@cumulus/common/errors` -> `@cumulus/errors`
    - `@cumulus/common/StepFunctions` -> `@cumulus/aws-client/StepFunctions`
    - All of the exported functions in `@cumulus/commmon/aws` (moved into `@cumulus/aws-client`), except:
      - `@cumulus/common/aws/isThrottlingException` -> `@cumulus/errors/isThrottlingException`
      - `@cumulus/common/aws/improveStackTrace` (not deprecated)
      - `@cumulus/common/aws/retryOnThrottlingException` (not deprecated)
    - `@cumulus/common/sfnStep/SfnStep.parseStepMessage` -> `@cumulus/integration-tests/sfnStep/SfnStep.parseStepMessage`
    - `@cumulus/common/sfnStep/ActivityStep` -> `@cumulus/integration-tests/sfnStep/ActivityStep`
    - `@cumulus/common/sfnStep/LambdaStep` -> `@cumulus/integration-tests/sfnStep/LambdaStep`
    - `@cumulus/common/string/unicodeEscape` -> `@cumulus/aws-client/StepFunctions.unicodeEscape`
    - `@cumulus/common/util/setErrorStack` -> `@cumulus/aws-client/util/setErrorStack`
    - `@cumulus/ingest/aws/invoke` -> `@cumulus/aws-client/Lambda/invoke`
    - `@cumulus/ingest/aws/CloudWatch.bucketSize`
    - `@cumulus/ingest/aws/CloudWatch.cw`
    - `@cumulus/ingest/aws/ECS.ecs`
    - `@cumulus/ingest/aws/ECS`
    - `@cumulus/ingest/aws/Events.putEvent` -> `@cumulus/aws-client/CloudwatchEvents.putEvent`
    - `@cumulus/ingest/aws/Events.deleteEvent` -> `@cumulus/aws-client/CloudwatchEvents.deleteEvent`
    - `@cumulus/ingest/aws/Events.deleteTarget` -> `@cumulus/aws-client/CloudwatchEvents.deleteTarget`
    - `@cumulus/ingest/aws/Events.putTarget` -> `@cumulus/aws-client/CloudwatchEvents.putTarget`
    - `@cumulus/ingest/aws/SQS.attributes` -> `@cumulus/aws-client/SQS.getQueueAttributes`
    - `@cumulus/ingest/aws/SQS.deleteMessage` -> `@cumulus/aws-client/SQS.deleteSQSMessage`
    - `@cumulus/ingest/aws/SQS.deleteQueue` -> `@cumulus/aws-client/SQS.deleteQueue`
    - `@cumulus/ingest/aws/SQS.getUrl` -> `@cumulus/aws-client/SQS.getQueueUrlByName`
    - `@cumulus/ingest/aws/SQS.receiveMessage` -> `@cumulus/aws-client/SQS.receiveSQSMessages`
    - `@cumulus/ingest/aws/SQS.sendMessage` -> `@cumulus/aws-client/SQS.sendSQSMessage`
    - `@cumulus/ingest/aws/StepFunction.getExecutionStatus` -> `@cumulus/aws-client/StepFunction.getExecutionStatus`
    - `@cumulus/ingest/aws/StepFunction.getExecutionUrl` -> `@cumulus/aws-client/StepFunction.getExecutionUrl`

## [v1.17.0] - 2019-12-31

### BREAKING CHANGES

- **CUMULUS-1498**
  - The `@cumulus/cmrjs.publish2CMR` function expects that the value of its
    `creds.password` parameter is a plaintext password.
  - Rather than using an encrypted password from the `cmr_password` environment
    variable, the `@cumulus/cmrjs.updateCMRMetadata` function now looks for an
    environment variable called `cmr_password_secret_name` and fetches the CMR
    password from that secret in AWS Secrets Manager.
  - The `@cumulus/post-to-cmr` task now expects a
    `config.cmr.passwordSecretName` value, rather than `config.cmr.password`.
    The CMR password will be fetched from that secret in AWS Secrets Manager.

### Added

- **CUMULUS-630**

  - Added support for replaying Kinesis records on a stream into the Cumulus Kinesis workflow triggering mechanism: either all the records, or some time slice delimited by start and end timestamps.
  - Added `/replays` endpoint to the operator API for triggering replays.
  - Added `Replay Kinesis Messages` documentation to Operator Docs.
  - Added `manualConsumer` lambda function to consume a Kinesis stream. Used by the replay AsyncOperation.

- **CUMULUS-1687**
  - Added new API endpoint for listing async operations at `/asyncOperations`
  - All asyncOperations now include the fields `description` and `operationType`. `operationType` can be one of the following. [`Bulk Delete`, `Bulk Granules`, `ES Index`, `Kinesis Replay`]

### Changed

- **CUMULUS-1626**

  - Updates Cumulus to use node10/CMA 1.1.2 for all of its internal lambdas in prep for AWS node 8 EOL

- **CUMULUS-1498**
  - Remove the DynamoDB Users table. The list of OAuth users who are allowed to
    use the API is now stored in S3.
  - The CMR password and Launchpad passphrase are now stored in Secrets Manager

## [v1.16.1] - 2019-12-6

**Please note**:

- The `region` argument to the `cumulus` Terraform module has been removed. You may see a warning or error if you have that variable populated.
- Your workflow tasks should use the following versions of the CMA libraries to utilize new granule, parentArn, asyncOperationId, and stackName fields on the logs:
  - `cumulus-message-adapter-js` version 1.0.10+
  - `cumulus-message-adapter-python` version 1.1.1+
  - `cumulus-message-adapter-java` version 1.2.11+
- The `data-persistence` module no longer manages the creation of an Elasticsearch service-linked role for deploying Elasticsearch to a VPC. Follow the [deployment instructions on preparing your VPC](https://nasa.github.io/cumulus/docs/deployment/deployment-readme#vpc-subnets-and-security-group) for guidance on how to create the Elasticsearch service-linked role manually.
- There is now a `distribution_api_gateway_stage` variable for the `tf-modules/cumulus` Terraform module that will be used as the API gateway stage name used for the distribution API (Thin Egress App)
- Default value for the `urs_url` variable is now `https://uat.urs.earthdata.nasa.gov/` in the `tf-modules/cumulus` and `tf-modules/archive` Terraform modules. So deploying the `cumulus` module without a `urs_url` variable set will integrate your Cumulus deployment with the UAT URS environment.

### Added

- **CUMULUS-1563**

  - Added `custom_domain_name` variable to `tf-modules/data-persistence` module

- **CUMULUS-1654**
  - Added new helpers to `@cumulus/common/execution-history`:
    - `getStepExitedEvent()` returns the `TaskStateExited` event in a workflow execution history after the given step completion/failure event
    - `getTaskExitedEventOutput()` returns the output message for a `TaskStateExited` event in a workflow execution history

### Changed

- **CUMULUS-1578**

  - Updates SAML launchpad configuration to authorize via configured userGroup.
    [See the NASA specific documentation (protected)](https://wiki.earthdata.nasa.gov/display/CUMULUS/Cumulus+SAML+Launchpad+Integration)

- **CUMULUS-1579**

  - Elasticsearch list queries use `match` instead of `term`. `term` had been analyzing the terms and not supporting `-` in the field values.

- **CUMULUS-1619**

  - Adds 4 new keys to `@cumulus/logger` to display granules, parentArn, asyncOperationId, and stackName.
  - Depends on `cumulus-message-adapter-js` version 1.0.10+. Cumulus tasks updated to use this version.

- **CUMULUS-1654**

  - Changed `@cumulus/common/SfnStep.parseStepMessage()` to a static class method

- **CUMULUS-1641**
  - Added `meta.retries` and `meta.visibilityTimeout` properties to sqs-type rule. To create sqs-type rule, you're required to configure a dead-letter queue on your queue.
  - Added `sqsMessageRemover` lambda which removes the message from SQS queue upon successful workflow execution.
  - Updated `sqsMessageConsumer` lambda to not delete message from SQS queue, and to retry the SQS message for configured number of times.

### Removed

- Removed `create_service_linked_role` variable from `tf-modules/data-persistence` module.

- **CUMULUS-1321**
  - The `region` argument to the `cumulus` Terraform module has been removed

### Fixed

- **CUMULUS-1668** - Fixed a race condition where executions may not have been
  added to the database correctly
- **CUMULUS-1654** - Fixed issue with `publishReports` Lambda not including workflow execution error information for failed workflows with a single step
- Fixed `tf-modules/cumulus` module so that the `urs_url` variable is passed on to its invocation of the `tf-modules/archive` module

## [v1.16.0] - 2019-11-15

### Added

- **CUMULUS-1321**

  - A `deploy_distribution_s3_credentials_endpoint` variable has been added to
    the `cumulus` Terraform module. If true, the NGAP-backed S3 credentials
    endpoint will be added to the Thin Egress App's API. Default: true

- **CUMULUS-1544**

  - Updated the `/granules/bulk` endpoint to correctly query Elasticsearch when
    granule ids are not provided.

- **CUMULUS-1580**
  - Added `/granules/bulk` endpoint to `@cumulus/api` to perform bulk actions on granules given either a list of granule ids or an Elasticsearch query and the workflow to perform.

### Changed

- **CUMULUS-1561**

  - Fix the way that we are handling Terraform provider version requirements
  - Pass provider configs into child modules using the method that the
    [Terraform documentation](https://www.terraform.io/docs/configuration/modules.html#providers-within-modules)
    suggests
  - Remove the `region` input variable from the `s3_access_test` Terraform module
  - Remove the `aws_profile` and `aws_region` input variables from the
    `s3-replicator` Terraform module

- **CUMULUS-1639**
  - Because of
    [S3's Data Consistency Model](https://docs.aws.amazon.com/AmazonS3/latest/dev/Introduction.html#BasicsObjects),
    there may be situations where a GET operation for an object can temporarily
    return a `NoSuchKey` response even if that object _has_ been created. The
    `@cumulus/common/aws.getS3Object()` function has been updated to support
    retries if a `NoSuchKey` response is returned by S3. This behavior can be
    enabled by passing a `retryOptions` object to that function. Supported
    values for that object can be found here:
    <https://github.com/tim-kos/node-retry#retryoperationoptions>

### Removed

- **CUMULUS-1559**
  - `logToSharedDestination` has been migrated to the Terraform deployment as `log_api_gateway_to_cloudwatch` and will ONLY apply to egress lambdas.
    Due to the differences in the Terraform deployment model, we cannot support a global log subscription toggle for a configurable subset of lambdas.
    However, setting up your own log forwarding for a Lambda with Terraform is fairly simple, as you will only need to add SubscriptionFilters to your Terraform configuration, one per log group.
    See [the Terraform documentation](https://www.terraform.io/docs/providers/aws/r/cloudwatch_log_subscription_filter.html) for details on how to do this.
    An empty FilterPattern ("") will capture all logs in a group.

## [v1.15.0] - 2019-11-04

### BREAKING CHANGES

- **CUMULUS-1644** - When a workflow execution begins or ends, the workflow
  payload is parsed and any new or updated PDRs or granules referenced in that
  workflow are stored to the Cumulus archive. The defined interface says that a
  PDR in `payload.pdr` will be added to the archive, and any granules in
  `payload.granules` will also be added to the archive. In previous releases,
  PDRs found in `meta.pdr` and granules found in `meta.input_granules` were also
  added to the archive. This caused unexpected behavior and has been removed.
  Only PDRs from `payload.pdr` and granules from `payload.granules` will now be
  added to the Cumulus archive.

- **CUMULUS-1449** - Cumulus now uses a universal workflow template when
  starting a workflow that contains general information specific to the
  deployment, but not specific to the workflow. Workflow task configs must be
  defined using AWS step function parameters. As part of this change,
  `CumulusConfig` has been retired and task configs must now be defined under
  the `cma.task_config` key in the Parameters section of a step function
  definition.

  **Migration instructions**:

  NOTE: These instructions require the use of Cumulus Message Adapter v1.1.x+.
  Please ensure you are using a compatible version before attempting to migrate
  workflow configurations. When defining workflow steps, remove any
  `CumulusConfig` section, as shown below:

  ```yaml
  ParsePdr:
    CumulusConfig:
      provider: "{$.meta.provider}"
      bucket: "{$.meta.buckets.internal.name}"
      stack: "{$.meta.stack}"
  ```

  Instead, use AWS Parameters to pass `task_config` for the task directly into
  the Cumulus Message Adapter:

  ```yaml
  ParsePdr:
    Parameters:
      cma:
        event.$: "$"
        task_config:
          provider: "{$.meta.provider}"
          bucket: "{$.meta.buckets.internal.name}"
          stack: "{$.meta.stack}"
  ```

  In this example, the `cma` key is used to pass parameters to the message
  adapter. Using `task_config` in combination with `event.$: '$'` allows the
  message adapter to process `task_config` as the `config` passed to the Cumulus
  task. See `example/workflows/sips.yml` in the core repository for further
  examples of how to set the Parameters.

  Additionally, workflow configurations for the `QueueGranules` and `QueuePdrs`
  tasks need to be updated:

  - `queue-pdrs` config changes:
    - `parsePdrMessageTemplateUri` replaced with `parsePdrWorkflow`, which is
      the workflow name (i.e. top-level name in `config.yml`, e.g. 'ParsePdr').
    - `internalBucket` and `stackName` configs now required to look up
      configuration from the deployment. Brings the task config in line with
      that of `queue-granules`.
  - `queue-granules` config change: `ingestGranuleMessageTemplateUri` replaced
    with `ingestGranuleWorkflow`, which is the workflow name (e.g.
    'IngestGranule').

- **CUMULUS-1396** - **Workflow steps at the beginning and end of a workflow
  using the `SfSnsReport` Lambda have now been deprecated (e.g. `StartStatus`,
  `StopStatus`) and should be removed from your workflow definitions**. These
  steps were used for publishing ingest notifications and have been replaced by
  an implementation using Cloudwatch events for Step Functions to trigger a
  Lambda that publishes ingest notifications. For further detail on how ingest
  notifications are published, see the notes below on **CUMULUS-1394**. For
  examples of how to update your workflow definitions, see our
  [example workflow definitions](https://github.com/nasa/cumulus/blob/master/example/workflows/).

- **CUMULUS-1470**
  - Remove Cumulus-defined ECS service autoscaling, allowing integrators to
    better customize autoscaling to meet their needs. In order to use
    autoscaling with ECS services, appropriate
    `AWS::ApplicationAutoScaling::ScalableTarget`,
    `AWS::ApplicationAutoScaling::ScalingPolicy`, and `AWS::CloudWatch::Alarm`
    resources should be defined in a kes overrides file. See
    [this example](https://github.com/nasa/cumulus/blob/release-1.15.x/example/overrides/app/cloudformation.template.yml)
    for an example.
  - The following config parameters are no longer used:
    - ecs.services.\<NAME\>.minTasks
    - ecs.services.\<NAME\>.maxTasks
    - ecs.services.\<NAME\>.scaleInActivityScheduleTime
    - ecs.services.\<NAME\>.scaleInAdjustmentPercent
    - ecs.services.\<NAME\>.scaleOutActivityScheduleTime
    - ecs.services.\<NAME\>.scaleOutAdjustmentPercent
    - ecs.services.\<NAME\>.activityName

### Added

- **CUMULUS-1100**

  - Added 30-day retention properties to all log groups that were missing those policies.

- **CUMULUS-1396**

  - Added `@cumulus/common/sfnStep`:
    - `LambdaStep` - A class for retrieving and parsing input and output to Lambda steps in AWS Step Functions
    - `ActivityStep` - A class for retrieving and parsing input and output to ECS activity steps in AWS Step Functions

- **CUMULUS-1574**

  - Added `GET /token` endpoint for SAML authorization when cumulus is protected by Launchpad.
    This lets a user retieve a token by hand that can be presented to the API.

- **CUMULUS-1625**

  - Added `sf_start_rate` variable to the `ingest` Terraform module, equivalent to `sqs_consumer_rate` in the old model, but will not be automatically applied to custom queues as that was.

- **CUMULUS-1513**
  - Added `sqs`-type rule support in the Cumulus API `@cumulus/api`
  - Added `sqsMessageConsumer` lambda which processes messages from the SQS queues configured in the `sqs` rules.

### Changed

- **CUMULUS-1639**

  - Because of
    [S3's Data Consistency Model](https://docs.aws.amazon.com/AmazonS3/latest/dev/Introduction.html#BasicsObjects),
    there may be situations where a GET operation for an object can temporarily
    return a `NoSuchKey` response even if that object _has_ been created. The
    `@cumulus/common/aws.getS3Object()` function will now retry up to 10 times
    if a `NoSuchKey` response is returned by S3. This can behavior can be
    overridden by passing `{ retries: 0 }` as the `retryOptions` argument.

- **CUMULUS-1449**

  - `queue-pdrs` & `queue-granules` config changes. Details in breaking changes section.
  - Cumulus now uses a universal workflow template when starting workflow that contains general information specific to the deployment, but not specific to the workflow.
  - Changed the way workflow configs are defined, from `CumulusConfig` to a `task_config` AWS Parameter.

- **CUMULUS-1452**

  - Changed the default ECS docker storage drive to `devicemapper`

- **CUMULUS-1453**
  - Removed config schema for `@cumulus/sf-sns-report` task
  - Updated `@cumulus/sf-sns-report` to always assume that it is running as an intermediate step in a workflow, not as the first or last step

### Removed

- **CUMULUS-1449**
  - Retired `CumulusConfig` as part of step function definitions, as this is an artifact of the way Kes parses workflow definitions that was not possible to migrate to Terraform. Use AWS Parameters and the `task_config` key instead. See change note above.
  - Removed individual workflow templates.

### Fixed

- **CUMULUS-1620** - Fixed bug where `message_adapter_version` does not correctly inject the CMA

- **CUMULUS-1396** - Updated `@cumulus/common/StepFunctions.getExecutionHistory()` to recursively fetch execution history when `nextToken` is returned in response

- **CUMULUS-1571** - Updated `@cumulus/common/DynamoDb.get()` to throw any errors encountered when trying to get a record and the record does exist

- **CUMULUS-1452**
  - Updated the EC2 initialization scripts to use full volume size for docker storage
  - Changed the default ECS docker storage drive to `devicemapper`

## [v1.14.5] - 2019-12-30 - [BACKPORT]

### Updated

- **CUMULUS-1626**
  - Updates Cumulus to use node10/CMA 1.1.2 for all of its internal lambdas in prep for AWS node 8 EOL

## [v1.14.4] - 2019-10-28

### Fixed

- **CUMULUS-1632** - Pinned `aws-elasticsearch-connector` package in `@cumulus/api` to version `8.1.3`, since `8.2.0` includes breaking changes

## [v1.14.3] - 2019-10-18

### Fixed

- **CUMULUS-1620** - Fixed bug where `message_adapter_version` does not correctly inject the CMA

- **CUMULUS-1572** - A granule is now included in discovery results even when
  none of its files has a matching file type in the associated collection
  configuration. Previously, if all files for a granule were unmatched by a file
  type configuration, the granule was excluded from the discovery results.
  Further, added support for a `boolean` property
  `ignoreFilesConfigForDiscovery`, which controls how a granule's files are
  filtered at discovery time.

## [v1.14.2] - 2019-10-08

### BREAKING CHANGES

Your Cumulus Message Adapter version should be pinned to `v1.0.13` or lower in your `app/config.yml` using `message_adapter_version: v1.0.13` OR you should use the workflow migration steps below to work with CMA v1.1.1+.

- **CUMULUS-1394** - The implementation of the `SfSnsReport` Lambda requires additional environment variables for integration with the new ingest notification SNS topics. Therefore, **you must update the definition of `SfSnsReport` in your `lambdas.yml` like so**:

```yaml
SfSnsReport:
  handler: index.handler
  timeout: 300
  source: node_modules/@cumulus/sf-sns-report/dist
  tables:
    - ExecutionsTable
  envs:
    execution_sns_topic_arn:
      function: Ref
      value: reportExecutionsSns
    granule_sns_topic_arn:
      function: Ref
      value: reportGranulesSns
    pdr_sns_topic_arn:
      function: Ref
      value: reportPdrsSns
```

- **CUMULUS-1447** -
  The newest release of the Cumulus Message Adapter (v1.1.1) requires that parameterized configuration be used for remote message functionality. Once released, Kes will automatically bring in CMA v1.1.1 without additional configuration.

  **Migration instructions**
  Oversized messages are no longer written to S3 automatically. In order to utilize remote messaging functionality, configure a `ReplaceConfig` AWS Step Function parameter on your CMA task:

  ```yaml
  ParsePdr:
    Parameters:
      cma:
        event.$: "$"
        ReplaceConfig:
          FullMessage: true
  ```

  Accepted fields in `ReplaceConfig` include `MaxSize`, `FullMessage`, `Path` and `TargetPath`.
  See https://github.com/nasa/cumulus-message-adapter/blob/master/CONTRACT.md#remote-message-configuration for full details.

  As this change is backward compatible in Cumulus Core, users wishing to utilize the previous version of the CMA may opt to transition to using a CMA lambda layer, or set `message_adapter_version` in their configuration to a version prior to v1.1.0.

### PLEASE NOTE

- **CUMULUS-1394** - Ingest notifications are now provided via 3 separate SNS topics for executions, granules, and PDRs, instead of a single `sftracker` SNS topic. Whereas the `sftracker` SNS topic received a full Cumulus execution message, the new topics all receive generated records for the given object. The new topics are only published to if the given object exists for the current execution. For a given execution/granule/PDR, **two messages will be received by each topic**: one message indicating that ingest is running and another message indicating that ingest has completed or failed. The new SNS topics are:

  - `reportExecutions` - Receives 1 message per execution
  - `reportGranules` - Receives 1 message per granule in an execution
  - `reportPdrs` - Receives 1 message per PDR

### Added

- **CUMULUS-639**

  - Adds SAML JWT and launchpad token authentication to Cumulus API (configurable)
    - **NOTE** to authenticate with Launchpad ensure your launchpad user_id is in the `<prefix>-UsersTable`
    - when Cumulus configured to protect API via Launchpad:
      - New endpoints
        - `GET /saml/login` - starting point for SAML SSO creates the login request url and redirects to the SAML Identity Provider Service (IDP)
        - `POST /saml/auth` - SAML Assertion Consumer Service. POST receiver from SAML IDP. Validates response, logs the user in, and returnes a SAML-based JWT.
    - Disabled endpoints
      - `POST /refresh`
      - Changes authorization worklow:
      - `ensureAuthorized` now presumes the bearer token is a JWT and tries to validate. If the token is malformed, it attempts to validate the token against Launchpad. This allows users to bring their own token as described here https://wiki.earthdata.nasa.gov/display/CUMULUS/Cumulus+API+with+Launchpad+Authentication. But it also allows dashboard users to manually authenticate via Launchpad SAML to receive a Launchpad-based JWT.

- **CUMULUS-1394**
  - Added `Granule.generateGranuleRecord()` method to granules model to generate a granule database record from a Cumulus execution message
  - Added `Pdr.generatePdrRecord()` method to PDRs model to generate a granule database record from a Cumulus execution message
  - Added helpers to `@cumulus/common/message`:
    - `getMessageExecutionName()` - Get the execution name from a Cumulus execution message
    - `getMessageStateMachineArn()` - Get the state machine ARN from a Cumulus execution message
    - `getMessageExecutionArn()` - Get the execution ARN for a Cumulus execution message
    - `getMessageGranules()` - Get the granules from a Cumulus execution message, if any.
  - Added `@cumulus/common/cloudwatch-event/isFailedSfStatus()` to determine if a Step Function status from a Cloudwatch event is a failed status

### Changed

- **CUMULUS-1308**

  - HTTP PUT of a Collection, Provider, or Rule via the Cumulus API now
    performs full replacement of the existing object with the object supplied
    in the request payload. Previous behavior was to perform a modification
    (partial update) by merging the existing object with the (possibly partial)
    object in the payload, but this did not conform to the HTTP standard, which
    specifies PATCH as the means for modifications rather than replacements.

- **CUMULUS-1375**

  - Migrate Cumulus from deprecated Elasticsearch JS client to new, supported one in `@cumulus/api`

- **CUMULUS-1485** Update `@cumulus/cmr-client` to return error message from CMR for validation failures.

- **CUMULUS-1394**

  - Renamed `Execution.generateDocFromPayload()` to `Execution.generateRecord()` on executions model. The method generates an execution database record from a Cumulus execution message.

- **CUMULUS-1432**

  - `logs` endpoint takes the level parameter as a string and not a number
  - Elasticsearch term query generation no longer converts numbers to boolean

- **CUMULUS-1447**

  - Consolidated all remote message handling code into @common/aws
  - Update remote message code to handle updated CMA remote message flags
  - Update example SIPS workflows to utilize Parameterized CMA configuration

- **CUMULUS-1448** Refactor workflows that are mutating cumulus_meta to utilize meta field

- **CUMULUS-1451**

  - Elasticsearch cluster setting `auto_create_index` will be set to false. This had been causing issues in the bootstrap lambda on deploy.

- **CUMULUS-1456**
  - `@cumulus/api` endpoints default error handler uses `boom` package to format errors, which is consistent with other API endpoint errors.

### Fixed

- **CUMULUS-1432** `logs` endpoint filter correctly filters logs by level
- **CUMULUS-1484** `useMessageAdapter` now does not set CUMULUS_MESSAGE_ADAPTER_DIR when `true`

### Removed

- **CUMULUS-1394**
  - Removed `sfTracker` SNS topic. Replaced by three new SNS topics for granule, execution, and PDR ingest notifications.
  - Removed unused functions from `@cumulus/common/aws`:
    - `getGranuleS3Params()`
    - `setGranuleStatus()`

## [v1.14.1] - 2019-08-29

### Fixed

- **CUMULUS-1455**

  - CMR token links updated to point to CMR legacy services rather than echo

- **CUMULUS-1211**
  - Errors thrown during granule discovery are no longer swallowed and ignored.
    Rather, errors are propagated to allow for proper error-handling and
    meaningful messaging.

## [v1.14.0] - 2019-08-22

### PLEASE NOTE

- We have encountered transient lambda service errors in our integration testing. Please handle transient service errors following [these guidelines](https://docs.aws.amazon.com/step-functions/latest/dg/bp-lambda-serviceexception.html). The workflows in the `example/workflows` folder have been updated with retries configured for these errors.

- **CUMULUS-799** added additional IAM permissions to support reading CloudWatch and API Gateway, so **you will have to redeploy your IAM stack.**

- **CUMULUS-800** Several items:

  - **Delete existing API Gateway stages**: To allow enabling of API Gateway logging, Cumulus now creates and manages a Stage resource during deployment. Before upgrading Cumulus, it is necessary to delete the API Gateway stages on both the Backend API and the Distribution API. Instructions are included in the documenation under [Delete API Gateway Stages](https://nasa.github.io/cumulus/docs/additional-deployment-options/delete-api-gateway-stages).

  - **Set up account permissions for API Gateway to write to CloudWatch**: In a one time operation for your AWS account, to enable CloudWatch Logs for API Gateway, you must first grant the API Gateway permission to read and write logs to CloudWatch for your account. The `AmazonAPIGatewayPushToCloudWatchLogs` managed policy (with an ARN of `arn:aws:iam::aws:policy/service-role/AmazonAPIGatewayPushToCloudWatchLogs`) has all the required permissions. You can find a simple how to in the documentation under [Enable API Gateway Logging.](https://nasa.github.io/cumulus/docs/additional-deployment-options/enable-gateway-logging-permissions)

  - **Configure API Gateway to write logs to CloudWatch** To enable execution logging for the distribution API set `config.yaml` `apiConfigs.distribution.logApigatewayToCloudwatch` value to `true`. More information [Enable API Gateway Logs](https://nasa.github.io/cumulus/docs/additional-deployment-options/enable-api-logs)

  - **Configure CloudWatch log delivery**: It is possible to deliver CloudWatch API execution and access logs to a cross-account shared AWS::Logs::Destination. An operator does this by adding the key `logToSharedDestination` to the `config.yml` at the default level with a value of a writable log destination. More information in the documenation under [Configure CloudWatch Logs Delivery.](https://nasa.github.io/cumulus/docs/additional-deployment-options/configure-cloudwatch-logs-delivery)

  - **Additional Lambda Logging**: It is now possible to configure any lambda to deliver logs to a shared subscriptions by setting `logToSharedDestination` to the ARN of a writable location (either an AWS::Logs::Destination or a Kinesis Stream) on any lambda config. Documentation for [Lambda Log Subscriptions](https://nasa.github.io/cumulus/docs/additional-deployment-options/additional-lambda-logging)

  - **Configure S3 Server Access Logs**: If you are running Cumulus in an NGAP environment you may [configure S3 Server Access Logs](https://nasa.github.io/cumulus/docs/next/deployment/server_access_logging) to be delivered to a shared bucket where the Metrics Team will ingest the logs into their ELK stack. Contact the Metrics team for permission and location.

- **CUMULUS-1368** The Cumulus distribution API has been deprecated and is being replaced by ASF's Thin Egress App. By default, the distribution API will not deploy. Please follow [the instructions for deploying and configuring Thin Egress](https://nasa.github.io/cumulus/docs/deployment/thin_egress_app).

To instead continue to deploy and use the legacy Cumulus distribution app, add the following to your `config.yml`:

```yaml
deployDistributionApi: true
```

If you deploy with no distribution app your deployment will succeed but you may encounter errors in your workflows, particularly in the `MoveGranule` task.

- **CUMULUS-1418** Users who are packaging the CMA in their Lambdas outside of Cumulus may need to update their Lambda configuration. Please see `BREAKING CHANGES` below for details.

### Added

- **CUMULUS-642**
  - Adds Launchpad as an authentication option for the Cumulus API.
  - Updated deployment documentation and added [instructions to setup Cumulus API Launchpad authentication](https://wiki.earthdata.nasa.gov/display/CUMULUS/Cumulus+API+with+Launchpad+Authentication)
- **CUMULUS-1418**
  - Adds usage docs/testing of lambda layers (introduced in PR1125), updates Core example tasks to use the updated `cumulus-ecs-task` and a CMA layer instead of kes CMA injection.
  - Added Terraform module to publish CMA as layer to user account.
- **PR1125** - Adds `layers` config option to support deploying Lambdas with layers
- **PR1128** - Added `useXRay` config option to enable AWS X-Ray for Lambdas.
- **CUMULUS-1345**
  - Adds new variables to the app deployment under `cmr`.
  - `cmrEnvironment` values are `SIT`, `UAT`, or `OPS` with `UAT` as the default.
  - `cmrLimit` and `cmrPageSize` have been added as configurable options.
- **CUMULUS-1273**
  - Added lambda function EmsProductMetadataReport to generate EMS Product Metadata report
- **CUMULUS-1226**
  - Added API endpoint `elasticsearch/index-from-database` to index to an Elasticsearch index from the database for recovery purposes and `elasticsearch/indices-status` to check the status of Elasticsearch indices via the API.
- **CUMULUS-824**
  - Added new Collection parameter `reportToEms` to configure whether the collection is reported to EMS
- **CUMULUS-1357**
  - Added new BackendApi endpoint `ems` that generates EMS reports.
- **CUMULUS-1241**
  - Added information about queues with maximum execution limits defined to default workflow templates (`meta.queueExecutionLimits`)
- **CUMULUS-1311**
  - Added `@cumulus/common/message` with various message parsing/preparation helpers
- **CUMULUS-812**

  - Added support for limiting the number of concurrent executions started from a queue. [See the data cookbook](https://nasa.github.io/cumulus/docs/data-cookbooks/throttling-queued-executions) for more information.

- **CUMULUS-1337**

  - Adds `cumulus.stackName` value to the `instanceMetadata` endpoint.

- **CUMULUS-1368**

  - Added `cmrGranuleUrlType` to the `@cumulus/move-granules` task. This determines what kind of links go in the CMR files. The options are `distribution`, `s3`, or `none`, with the default being distribution. If there is no distribution API being used with Cumulus, you must set the value to `s3` or `none`.

- Added `packages/s3-replicator` Terraform module to allow same-region s3 replication to metrics bucket.

- **CUMULUS-1392**

  - Added `tf-modules/report-granules` Terraform module which processes granule ingest notifications received via SNS and stores granule data to a database. The module includes:
    - SNS topic for publishing granule ingest notifications
    - Lambda to process granule notifications and store data
    - IAM permissions for the Lambda
    - Subscription for the Lambda to the SNS topic

- **CUMULUS-1393**

  - Added `tf-modules/report-pdrs` Terraform module which processes PDR ingest notifications received via SNS and stores PDR data to a database. The module includes:
    - SNS topic for publishing PDR ingest notifications
    - Lambda to process PDR notifications and store data
    - IAM permissions for the Lambda
    - Subscription for the Lambda to the SNS topic
  - Added unit tests for `@cumulus/api/models/pdrs.createPdrFromSns()`

- **CUMULUS-1400**

  - Added `tf-modules/report-executions` Terraform module which processes workflow execution information received via SNS and stores it to a database. The module includes:
    - SNS topic for publishing execution data
    - Lambda to process and store execution data
    - IAM permissions for the Lambda
    - Subscription for the Lambda to the SNS topic
  - Added `@cumulus/common/sns-event` which contains helpers for SNS events:
    - `isSnsEvent()` returns true if event is from SNS
    - `getSnsEventMessage()` extracts and parses the message from an SNS event
    - `getSnsEventMessageObject()` extracts and parses message object from an SNS event
  - Added `@cumulus/common/cloudwatch-event` which contains helpers for Cloudwatch events:
    - `isSfExecutionEvent()` returns true if event is from Step Functions
    - `isTerminalSfStatus()` determines if a Step Function status from a Cloudwatch event is a terminal status
    - `getSfEventStatus()` gets the Step Function status from a Cloudwatch event
    - `getSfEventDetailValue()` extracts a Step Function event detail field from a Cloudwatch event
    - `getSfEventMessageObject()` extracts and parses Step Function detail object from a Cloudwatch event

- **CUMULUS-1429**

  - Added `tf-modules/data-persistence` Terraform module which includes resources for data persistence in Cumulus:
    - DynamoDB tables
    - Elasticsearch with optional support for VPC
    - Cloudwatch alarm for number of Elasticsearch nodes

- **CUMULUS-1379** CMR Launchpad Authentication
  - Added `launchpad` configuration to `@cumulus/deployment/app/config.yml`, and cloudformation templates, workflow message, lambda configuration, api endpoint configuration
  - Added `@cumulus/common/LaunchpadToken` and `@cumulus/common/launchpad` to provide methods to get token and validate token
  - Updated lambdas to use Launchpad token for CMR actions (ingest and delete granules)
  - Updated deployment documentation and added [instructions to setup CMR client for Launchpad authentication](https://wiki.earthdata.nasa.gov/display/CUMULUS/CMR+Launchpad+Authentication)

## Changed

- **CUMULUS-1232**

  - Added retries to update `@cumulus/cmr-client` `updateToken()`

- **CUMULUS-1245 CUMULUS-795**

  - Added additional `ems` configuration parameters for sending the ingest reports to EMS
  - Added functionality to send daily ingest reports to EMS

- **CUMULUS-1241**

  - Removed the concept of "priority levels" and added ability to define a number of maximum concurrent executions per SQS queue
  - Changed mapping of Cumulus message properties for the `sqs2sfThrottle` lambda:
    - Queue name is read from `cumulus_meta.queueName`
    - Maximum executions for the queue is read from `meta.queueExecutionLimits[queueName]`, where `queueName` is `cumulus_meta.queueName`
  - Changed `sfSemaphoreDown` lambda to only attempt decrementing semaphores when:
    - the message is for a completed/failed/aborted/timed out workflow AND
    - `cumulus_meta.queueName` exists on the Cumulus message AND
    - An entry for the queue name (`cumulus_meta.queueName`) exists in the the object `meta.queueExecutionLimits` on the Cumulus message

- **CUMULUS-1338**

  - Updated `sfSemaphoreDown` lambda to be triggered via AWS Step Function Cloudwatch events instead of subscription to `sfTracker` SNS topic

- **CUMULUS-1311**

  - Updated `@cumulus/queue-granules` to set `cumulus_meta.queueName` for queued execution messages
  - Updated `@cumulus/queue-pdrs` to set `cumulus_meta.queueName` for queued execution messages
  - Updated `sqs2sfThrottle` lambda to immediately decrement queue semaphore value if dispatching Step Function execution throws an error

- **CUMULUS-1362**

  - Granule `processingStartTime` and `processingEndTime` will be set to the execution start time and end time respectively when there is no sync granule or post to cmr task present in the workflow

- **CUMULUS-1400**
  - Deprecated `@cumulus/ingest/aws/getExecutionArn`. Use `@cumulus/common/aws/getExecutionArn` instead.

### Fixed

- **CUMULUS-1439**

  - Fix bug with rule.logEventArn deletion on Kinesis rule update and fix unit test to verify

- **CUMULUS-796**

  - Added production information (collection ShortName and Version, granuleId) to EMS distribution report
  - Added functionality to send daily distribution reports to EMS

- **CUMULUS-1319**

  - Fixed a bug where granule ingest times were not being stored to the database

- **CUMULUS-1356**

  - The `Collection` model's `delete` method now _removes_ the specified item
    from the collection config store that was inserted by the `create` method.
    Previously, this behavior was missing.

- **CUMULUS-1374**
  - Addressed audit concerns (https://www.npmjs.com/advisories/782) in api package

### BREAKING CHANGES

### Changed

- **CUMULUS-1418**
  - Adding a default `cmaDir` key to configuration will cause `CUMULUS_MESSAGE_ADAPTER_DIR` to be set by default to `/opt` for any Lambda not setting `useCma` to true, or explicitly setting the CMA environment variable. In lambdas that package the CMA independently of the Cumulus packaging. Lambdas manually packaging the CMA should have their Lambda configuration updated to set the CMA path, or alternately if not using the CMA as a Lambda layer in this deployment set `cmaDir` to `./cumulus-message-adapter`.

### Removed

- **CUMULUS-1337**

  - Removes the S3 Access Metrics package added in CUMULUS-799

- **PR1130**
  - Removed code deprecated since v1.11.1:
    - Removed `@cumulus/common/step-functions`. Use `@cumulus/common/StepFunctions` instead.
    - Removed `@cumulus/api/lib/testUtils.fakeFilesFactory`. Use `@cumulus/api/lib/testUtils.fakeFileFactory` instead.
    - Removed `@cumulus/cmrjs/cmr` functions: `searchConcept`, `ingestConcept`, `deleteConcept`. Use the functions in `@cumulus/cmr-client` instead.
    - Removed `@cumulus/ingest/aws.getExecutionHistory`. Use `@cumulus/common/StepFunctions.getExecutionHistory` instead.

## [v1.13.5] - 2019-08-29 - [BACKPORT]

### Fixed

- **CUMULUS-1455** - CMR token links updated to point to CMR legacy services rather than echo

## [v1.13.4] - 2019-07-29

- **CUMULUS-1411** - Fix deployment issue when using a template override

## [v1.13.3] - 2019-07-26

- **CUMULUS-1345** Full backport of CUMULUS-1345 features - Adds new variables to the app deployment under `cmr`.
  - `cmrEnvironment` values are `SIT`, `UAT`, or `OPS` with `UAT` as the default.
  - `cmrLimit` and `cmrPageSize` have been added as configurable options.

## [v1.13.2] - 2019-07-25

- Re-release of v1.13.1 to fix broken npm packages.

## [v1.13.1] - 2019-07-22

- **CUMULUS-1374** - Resolve audit compliance with lodash version for api package subdependency
- **CUMULUS-1412** - Resolve audit compliance with googleapi package
- **CUMULUS-1345** - Backported CMR environment setting in getUrl to address immediate user need. CMR_ENVIRONMENT can now be used to set the CMR environment to OPS/SIT

## [v1.13.0] - 2019-5-20

### PLEASE NOTE

**CUMULUS-802** added some additional IAM permissions to support ECS autoscaling, so **you will have to redeploy your IAM stack.**
As a result of the changes for **CUMULUS-1193**, **CUMULUS-1264**, and **CUMULUS-1310**, **you must delete your existing stacks (except IAM) before deploying this version of Cumulus.**
If running Cumulus within a VPC and extended downtime is acceptable, we recommend doing this at the end of the day to allow AWS backend resources and network interfaces to be cleaned up overnight.

### BREAKING CHANGES

- **CUMULUS-1228**

  - The default AMI used by ECS instances is now an NGAP-compliant AMI. This
    will be a breaking change for non-NGAP deployments. If you do not deploy to
    NGAP, you will need to find the AMI ID of the
    [most recent Amazon ECS-optimized AMI](https://docs.aws.amazon.com/AmazonECS/latest/developerguide/ecs-optimized_AMI.html),
    and set the `ecs.amiid` property in your config. Instructions for finding
    the most recent NGAP AMI can be found using
    [these instructions](https://wiki.earthdata.nasa.gov/display/ESKB/Select+an+NGAP+Created+AMI).

- **CUMULUS-1310**

  - Database resources (DynamoDB, ElasticSearch) have been moved to an independent `db` stack.
    Migrations for this version will need to be user-managed. (e.g. [elasticsearch](https://docs.aws.amazon.com/elasticsearch-service/latest/developerguide/es-version-migration.html#snapshot-based-migration) and [dynamoDB](https://docs.aws.amazon.com/datapipeline/latest/DeveloperGuide/dp-template-exports3toddb.html)).
    Order of stack deployment is `iam` -> `db` -> `app`.
  - All stacks can now be deployed using a single `config.yml` file, i.e.: `kes cf deploy --kes-folder app --template node_modules/@cumulus/deployment/[iam|db|app] [...]`
    Backwards-compatible. For development, please re-run `npm run bootstrap` to build new `kes` overrides.
    Deployment docs have been updated to show how to deploy a single-config Cumulus instance.
  - `params` have been moved: Nest `params` fields under `app`, `db` or `iam` to override all Parameters for a particular stack's cloudformation template. Backwards-compatible with multi-config setups.
  - `stackName` and `stackNameNoDash` have been retired. Use `prefix` and `prefixNoDash` instead.
  - The `iams` section in `app/config.yml` IAM roles has been deprecated as a user-facing parameter,
    _unless_ your IAM role ARNs do not match the convention shown in `@cumulus/deployment/app/config.yml`
  - The `vpc.securityGroup` will need to be set with a pre-existing security group ID to use Cumulus in a VPC. Must allow inbound HTTP(S) (Port 443).

- **CUMULUS-1212**

  - `@cumulus/post-to-cmr` will now fail if any granules being processed are missing a metadata file. You can set the new config option `skipMetaCheck` to `true` to pass post-to-cmr without a metadata file.

- **CUMULUS-1232**

  - `@cumulus/sync-granule` will no longer silently pass if no checksum data is provided. It will use input
    from the granule object to:
    - Verify checksum if `checksumType` and `checksumValue` are in the file record OR a checksum file is provided
      (throws `InvalidChecksum` on fail), else log warning that no checksum is available.
    - Then, verify synced S3 file size if `file.size` is in the file record (throws `UnexpectedFileSize` on fail),
      else log warning that no file size is available.
    - Pass the step.

- **CUMULUS-1264**

  - The Cloudformation templating and deployment configuration has been substantially refactored.
    - `CumulusApiDefault` nested stack resource has been renamed to `CumulusApiDistribution`
    - `CumulusApiV1` nested stack resource has been renamed to `CumulusApiBackend`
  - The `urs: true` config option for when defining your lambdas (e.g. in `lambdas.yml`) has been deprecated. There are two new options to replace it:
    - `urs_redirect: 'token'`: This will expose a `TOKEN_REDIRECT_ENDPOINT` environment variable to your lambda that references the `/token` endpoint on the Cumulus backend API
    - `urs_redirect: 'distribution'`: This will expose a `DISTRIBUTION_REDIRECT_ENDPOINT` environment variable to your lambda that references the `/redirect` endpoint on the Cumulus distribution API

- **CUMULUS-1193**

  - The elasticsearch instance is moved behind the VPC.
  - Your account will need an Elasticsearch Service Linked role. This is a one-time setup for the account. You can follow the instructions to use the AWS console or AWS CLI [here](https://docs.aws.amazon.com/IAM/latest/UserGuide/using-service-linked-roles.html) or use the following AWS CLI command: `aws iam create-service-linked-role --aws-service-name es.amazonaws.com`

- **CUMULUS-802**

  - ECS `maxInstances` must be greater than `minInstances`. If you use defaults, no change is required.

- **CUMULUS-1269**
  - Brought Cumulus data models in line with CNM JSON schema:
    - Renamed file object `fileType` field to `type`
    - Renamed file object `fileSize` field to `size`
    - Renamed file object `checksumValue` field to `checksum` where not already done.
    - Added `ancillary` and `linkage` type support to file objects.

### Added

- **CUMULUS-799**

  - Added an S3 Access Metrics package which will take S3 Server Access Logs and
    write access metrics to CloudWatch

- **CUMULUS-1242** - Added `sqs2sfThrottle` lambda. The lambda reads SQS messages for queued executions and uses semaphores to only start new executions if the maximum number of executions defined for the priority key (`cumulus_meta.priorityKey`) has not been reached. Any SQS messages that are read but not used to start executions remain in the queue.

- **CUMULUS-1240**

  - Added `sfSemaphoreDown` lambda. This lambda receives SNS messages and for each message it decrements the semaphore used to track the number of running executions if:
    - the message is for a completed/failed workflow AND
    - the message contains a level of priority (`cumulus_meta.priorityKey`)
  - Added `sfSemaphoreDown` lambda as a subscriber to the `sfTracker` SNS topic

- **CUMULUS-1265**

  - Added `apiConfigs` configuration option to configure API Gateway to be private
  - All internal lambdas configured to run inside the VPC by default
  - Removed references to `NoVpc` lambdas from documentation and `example` folder.

- **CUMULUS-802**
  - Adds autoscaling of ECS clusters
  - Adds autoscaling of ECS services that are handling StepFunction activities

## Changed

- Updated `@cumulus/ingest/http/httpMixin.list()` to trim trailing spaces on discovered filenames

- **CUMULUS-1310**

  - Database resources (DynamoDB, ElasticSearch) have been moved to an independent `db` stack.
    This will enable future updates to avoid affecting database resources or requiring migrations.
    Migrations for this version will need to be user-managed.
    (e.g. [elasticsearch](https://docs.aws.amazon.com/elasticsearch-service/latest/developerguide/es-version-migration.html#snapshot-based-migration) and [dynamoDB](https://docs.aws.amazon.com/datapipeline/latest/DeveloperGuide/dp-template-exports3toddb.html)).
    Order of stack deployment is `iam` -> `db` -> `app`.
  - All stacks can now be deployed using a single `config.yml` file, i.e.: `kes cf deploy --kes-folder app --template node_modules/@cumulus/deployment/[iam|db|app] [...]`
    Backwards-compatible. Please re-run `npm run bootstrap` to build new `kes` overrides.
    Deployment docs have been updated to show how to deploy a single-config Cumulus instance.
  - `params` fields should now be nested under the stack key (i.e. `app`, `db` or `iam`) to provide Parameters for a particular stack's cloudformation template,
    for use with single-config instances. Keys _must_ match the name of the deployment package folder (`app`, `db`, or `iam`).
    Backwards-compatible with multi-config setups.
  - `stackName` and `stackNameNoDash` have been retired as user-facing config parameters. Use `prefix` and `prefixNoDash` instead.
    This will be used to create stack names for all stacks in a single-config use case.
    `stackName` may still be used as an override in multi-config usage, although this is discouraged.
    Warning: overriding the `db` stack's `stackName` will require you to set `dbStackName` in your `app/config.yml`.
    This parameter is required to fetch outputs from the `db` stack to reference in the `app` stack.
  - The `iams` section in `app/config.yml` IAM roles has been retired as a user-facing parameter,
    _unless_ your IAM role ARNs do not match the convention shown in `@cumulus/deployment/app/config.yml`
    In that case, overriding `iams` in your own config is recommended.
  - `iam` and `db` `cloudformation.yml` file names will have respective prefixes (e.g `iam.cloudformation.yml`).
  - Cumulus will now only attempt to create reconciliation reports for buckets of the `private`, `public` and `protected` types.
  - Cumulus will no longer set up its own security group.
    To pass a pre-existing security group for in-VPC deployments as a parameter to the Cumulus template, populate `vpc.securityGroup` in `config.yml`.
    This security group must allow inbound HTTP(S) traffic (Port 443). SSH traffic (Port 22) must be permitted for SSH access to ECS instances.
  - Deployment docs have been updated with examples for the new deployment model.

- **CUMULUS-1236**

  - Moves access to public files behind the distribution endpoint. Authentication is not required, but direct http access has been disallowed.

- **CUMULUS-1223**

  - Adds unauthenticated access for public bucket files to the Distribution API. Public files should be requested the same way as protected files, but for public files a redirect to a self-signed S3 URL will happen without requiring authentication with Earthdata login.

- **CUMULUS-1232**

  - Unifies duplicate handling in `ingest/granule.handleDuplicateFile` for maintainability.
  - Changed `ingest/granule.ingestFile` and `move-granules/index.moveFileRequest` to use new function.
  - Moved file versioning code to `ingest/granule.moveGranuleFileWithVersioning`
  - `ingest/granule.verifyFile` now also tests `file.size` for verification if it is in the file record and throws
    `UnexpectedFileSize` error for file size not matching input.
  - `ingest/granule.verifyFile` logs warnings if checksum and/or file size are not available.

- **CUMULUS-1193**

  - Moved reindex CLI functionality to an API endpoint. See [API docs](https://nasa.github.io/cumulus-api/#elasticsearch-1)

- **CUMULUS-1207**
  - No longer disable lambda event source mappings when disabling a rule

### Fixed

- Updated Lerna publish script so that published Cumulus packages will pin their dependencies on other Cumulus packages to exact versions (e.g. `1.12.1` instead of `^1.12.1`)

- **CUMULUS-1203**

  - Fixes IAM template's use of intrinsic functions such that IAM template overrides now work with kes

- **CUMULUS-1268**
  - Deployment will not fail if there are no ES alarms or ECS services

## [v1.12.1] - 2019-4-8

## [v1.12.0] - 2019-4-4

Note: There was an issue publishing 1.12.0. Upgrade to 1.12.1.

### BREAKING CHANGES

- **CUMULUS-1139**

  - `granule.applyWorkflow` uses the new-style granule record as input to workflows.

- **CUMULUS-1171**

  - Fixed provider handling in the API to make it consistent between protocols.
    NOTE: This is a breaking change. When applying this upgrade, users will need to:
    1. Disable all workflow rules
    2. Update any `http` or `https` providers so that the host field only
       contains a valid hostname or IP address, and the port field contains the
       provider port.
    3. Perform the deployment
    4. Re-enable workflow rules

- **CUMULUS-1176**:

  - `@cumulus/move-granules` input expectations have changed. `@cumulus/files-to-granules` is a new intermediate task to perform input translation in the old style.
    See the Added and Changed sections of this release changelog for more information.

- **CUMULUS-670**

  - The behavior of ParsePDR and related code has changed in this release. PDRs with FILE_TYPEs that do not conform to the PDR ICD (+ TGZ) (https://cdn.earthdata.nasa.gov/conduit/upload/6376/ESDS-RFC-030v1.0.pdf) will fail to parse.

- **CUMULUS-1208**
  - The granule object input to `@cumulus/queue-granules` will now be added to ingest workflow messages **as is**. In practice, this means that if you are using `@cumulus/queue-granules` to trigger ingest workflows and your granule objects input have invalid properties, then your ingest workflows will fail due to schema validation errors.

### Added

- **CUMULUS-777**
  - Added new cookbook entry on configuring Cumulus to track ancillary files.
- **CUMULUS-1183**
  - Kes overrides will now abort with a warning if a workflow step is configured without a corresponding
    lambda configuration
- **CUMULUS-1223**

  - Adds convenience function `@cumulus/common/bucketsConfigJsonObject` for fetching stack's bucket configuration as an object.

- **CUMULUS-853**
  - Updated FakeProcessing example lambda to include option to generate fake browse
  - Added feature documentation for ancillary metadata export, a new cookbook entry describing a workflow with ancillary metadata generation(browse), and related task definition documentation
- **CUMULUS-805**
  - Added a CloudWatch alarm to check running ElasticSearch instances, and a CloudWatch dashboard to view the health of ElasticSearch
  - Specify `AWS_REGION` in `.env` to be used by deployment script
- **CUMULUS-803**
  - Added CloudWatch alarms to check running tasks of each ECS service, and add the alarms to CloudWatch dashboard
- **CUMULUS-670**
  - Added Ancillary Metadata Export feature (see https://nasa.github.io/cumulus/docs/features/ancillary_metadata for more information)
  - Added new Collection file parameter "fileType" that allows configuration of workflow granule file fileType
- **CUMULUS-1184** - Added kes logging output to ensure we always see the state machine reference before failures due to configuration
- **CUMULUS-1105** - Added a dashboard endpoint to serve the dashboard from an S3 bucket
- **CUMULUS-1199** - Moves `s3credentials` endpoint from the backend to the distribution API.
- **CUMULUS-666**
  - Added `@api/endpoints/s3credentials` to allow EarthData Login authorized users to retrieve temporary security credentials for same-region direct S3 access.
- **CUMULUS-671**
  - Added `@packages/integration-tests/api/distribution/getDistributionApiS3SignedUrl()` to return the S3 signed URL for a file protected by the distribution API
- **CUMULUS-672**
  - Added `cmrMetadataFormat` and `cmrConceptId` to output for individual granules from `@cumulus/post-to-cmr`. `cmrMetadataFormat` will be read from the `cmrMetadataFormat` generated for each granule in `@cumulus/cmrjs/publish2CMR()`
  - Added helpers to `@packages/integration-tests/api/distribution`:
    - `getDistributionApiFileStream()` returns a stream to download files protected by the distribution API
    - `getDistributionFileUrl()` constructs URLs for requesting files from the distribution API
- **CUMULUS-1185** `@cumulus/api/models/Granule.removeGranuleFromCmrByGranule` to replace `@cumulus/api/models/Granule.removeGranuleFromCmr` and use the Granule UR from the CMR metadata to remove the granule from CMR

- **CUMULUS-1101**

  - Added new `@cumulus/checksum` package. This package provides functions to calculate and validate checksums.
  - Added new checksumming functions to `@cumulus/common/aws`: `calculateS3ObjectChecksum` and `validateS3ObjectChecksum`, which depend on the `checksum` package.

- CUMULUS-1171

  - Added `@cumulus/common` API documentation to `packages/common/docs/API.md`
  - Added an `npm run build-docs` task to `@cumulus/common`
  - Added `@cumulus/common/string#isValidHostname()`
  - Added `@cumulus/common/string#match()`
  - Added `@cumulus/common/string#matches()`
  - Added `@cumulus/common/string#toLower()`
  - Added `@cumulus/common/string#toUpper()`
  - Added `@cumulus/common/URLUtils#buildURL()`
  - Added `@cumulus/common/util#isNil()`
  - Added `@cumulus/common/util#isNull()`
  - Added `@cumulus/common/util#isUndefined()`
  - Added `@cumulus/common/util#negate()`

- **CUMULUS-1176**

  - Added new `@cumulus/files-to-granules` task to handle converting file array output from `cumulus-process` tasks into granule objects.
    Allows simplification of `@cumulus/move-granules` and `@cumulus/post-to-cmr`, see Changed section for more details.

- CUMULUS-1151 Compare the granule holdings in CMR with Cumulus' internal data store
- CUMULUS-1152 Compare the granule file holdings in CMR with Cumulus' internal data store

### Changed

- **CUMULUS-1216** - Updated `@cumulus/ingest/granule/ingestFile` to download files to expected staging location.
- **CUMULUS-1208** - Updated `@cumulus/ingest/queue/enqueueGranuleIngestMessage()` to not transform granule object passed to it when building an ingest message
- **CUMULUS-1198** - `@cumulus/ingest` no longer enforces any expectations about whether `provider_path` contains a leading slash or not.
- **CUMULUS-1170**
  - Update scripts and docs to use `npm` instead of `yarn`
  - Use `package-lock.json` files to ensure matching versions of npm packages
  - Update CI builds to use `npm ci` instead of `npm install`
- **CUMULUS-670**
  - Updated ParsePDR task to read standard PDR types+ (+ tgz as an external customer requirement) and add a fileType to granule-files on Granule discovery
  - Updated ParsePDR to fail if unrecognized type is used
  - Updated all relevant task schemas to include granule->files->filetype as a string value
  - Updated tests/test fixtures to include the fileType in the step function/task inputs and output validations as needed
  - Updated MoveGranules task to handle incoming configuration with new "fileType" values and to add them as appropriate to the lambda output.
  - Updated DiscoverGranules step/related workflows to read new Collection file parameter fileType that will map a discovered file to a workflow fileType
  - Updated CNM parser to add the fileType to the defined granule file fileType on ingest and updated integration tests to verify/validate that behavior
  - Updated generateEcho10XMLString in cmr-utils.js to use a map/related library to ensure order as CMR requires ordering for their online resources.
  - Updated post-to-cmr task to appropriately export CNM filetypes to CMR in echo10/UMM exports
- **CUMULUS-1139** - Granules stored in the API contain a `files` property. That schema has been greatly
  simplified and now better matches the CNM format.
  - The `name` property has been renamed to `fileName`.
  - The `filepath` property has been renamed to `key`.
  - The `checksumValue` property has been renamed to `checksum`.
  - The `path` property has been removed.
  - The `url_path` property has been removed.
  - The `filename` property (which contained an `s3://` URL) has been removed, and the `bucket`
    and `key` properties should be used instead. Any requests sent to the API containing a `granule.files[].filename`
    property will be rejected, and any responses coming back from the API will not contain that
    `filename` property.
  - A `source` property has been added, which is a URL indicating the original source of the file.
  - `@cumulus/ingest/granule.moveGranuleFiles()` no longer includes a `filename` field in its
    output. The `bucket` and `key` fields should be used instead.
- **CUMULUS-672**

  - Changed `@cumulus/integration-tests/api/EarthdataLogin.getEarthdataLoginRedirectResponse` to `@cumulus/integration-tests/api/EarthdataLogin.getEarthdataAccessToken`. The new function returns an access response from Earthdata login, if successful.
  - `@cumulus/integration-tests/cmr/getOnlineResources` now accepts an object of options, including `cmrMetadataFormat`. Based on the `cmrMetadataFormat`, the function will correctly retrieve the online resources for each metadata format (ECHO10, UMM-G)

- **CUMULUS-1101**

  - Moved `@cumulus/common/file/getFileChecksumFromStream` into `@cumulus/checksum`, and renamed it to `generateChecksumFromStream`.
    This is a breaking change for users relying on `@cumulus/common/file/getFileChecksumFromStream`.
  - Refactored `@cumulus/ingest/Granule` to depend on new `common/aws` checksum functions and remove significantly present checksumming code.
    - Deprecated `@cumulus/ingest/granule.validateChecksum`. Replaced with `@cumulus/ingest/granule.verifyFile`.
    - Renamed `granule.getChecksumFromFile` to `granule.retrieveSuppliedFileChecksumInformation` to be more accurate.
  - Deprecated `@cumulus/common/aws.checksumS3Objects`. Use `@cumulus/common/aws.calculateS3ObjectChecksum` instead.

- CUMULUS-1171

  - Fixed provider handling in the API to make it consistent between protocols.
    Before this change, FTP providers were configured using the `host` and
    `port` properties. HTTP providers ignored `port` and `protocol`, and stored
    an entire URL in the `host` property. Updated the API to only accept valid
    hostnames or IP addresses in the `provider.host` field. Updated ingest code
    to properly build HTTP and HTTPS URLs from `provider.protocol`,
    `provider.host`, and `provider.port`.
  - The default provider port was being set to 21, no matter what protocol was
    being used. Removed that default.

- **CUMULUS-1176**

  - `@cumulus/move-granules` breaking change:
    Input to `move-granules` is now expected to be in the form of a granules object (i.e. `{ granules: [ { ... }, { ... } ] }`);
    For backwards compatibility with array-of-files outputs from processing steps, use the new `@cumulus/files-to-granules` task as an intermediate step.
    This task will perform the input translation. This change allows `move-granules` to be simpler and behave more predictably.
    `config.granuleIdExtraction` and `config.input_granules` are no longer needed/used by `move-granules`.
  - `@cumulus/post-to-cmr`: `config.granuleIdExtraction` is no longer needed/used by `post-to-cmr`.

- CUMULUS-1174
  - Better error message and stacktrace for S3KeyPairProvider error reporting.

### Fixed

- **CUMULUS-1218** Reconciliation report will now scan only completed granules.
- `@cumulus/api` files and granules were not getting indexed correctly because files indexing was failing in `db-indexer`
- `@cumulus/deployment` A bug in the Cloudformation template was preventing the API from being able to be launched in a VPC, updated the IAM template to give the permissions to be able to run the API in a VPC

### Deprecated

- `@cumulus/api/models/Granule.removeGranuleFromCmr`, instead use `@cumulus/api/models/Granule.removeGranuleFromCmrByGranule`
- `@cumulus/ingest/granule.validateChecksum`, instead use `@cumulus/ingest/granule.verifyFile`
- `@cumulus/common/aws.checksumS3Objects`, instead use `@cumulus/common/aws.calculateS3ObjectChecksum`
- `@cumulus/cmrjs`: `getGranuleId` and `getCmrFiles` are deprecated due to changes in input handling.

## [v1.11.3] - 2019-3-5

### Added

- **CUMULUS-1187** - Added `@cumulus/ingest/granule/duplicateHandlingType()` to determine how duplicate files should be handled in an ingest workflow

### Fixed

- **CUMULUS-1187** - workflows not respecting the duplicate handling value specified in the collection
- Removed refreshToken schema requirement for OAuth

## [v1.11.2] - 2019-2-15

### Added

- CUMULUS-1169
  - Added a `@cumulus/common/StepFunctions` module. It contains functions for querying the AWS
    StepFunctions API. These functions have the ability to retry when a ThrottlingException occurs.
  - Added `@cumulus/common/aws.retryOnThrottlingException()`, which will wrap a function in code to
    retry on ThrottlingExceptions.
  - Added `@cumulus/common/test-utils.throttleOnce()`, which will cause a function to return a
    ThrottlingException the first time it is called, then return its normal result after that.
- CUMULUS-1103 Compare the collection holdings in CMR with Cumulus' internal data store
- CUMULUS-1099 Add support for UMMG JSON metadata versions > 1.4.
  - If a version is found in the metadata object, that version is used for processing and publishing to CMR otherwise, version 1.4 is assumed.
- CUMULUS-678
  - Added support for UMMG json v1.4 metadata files.
    `reconcileCMRMetadata` added to `@cumulus/cmrjs` to update metadata record with new file locations.
    `@cumulus/common/errors` adds two new error types `CMRMetaFileNotFound` and `InvalidArgument`.
    `@cumulus/common/test-utils` adds new function `randomId` to create a random string with id to help in debugging.
    `@cumulus/common/BucketsConfig` adds a new helper class `BucketsConfig` for working with bucket stack configuration and bucket names.
    `@cumulus/common/aws` adds new function `s3PutObjectTagging` as a convenience for the aws [s3().putObjectTagging](https://docs.aws.amazon.com/AWSJavaScriptSDK/latest/AWS/S3.html#putObjectTagging-property) function.
    `@cumulus/cmrjs` Adds: - `isCMRFile` - Identify an echo10(xml) or UMMG(json) metadata file. - `metadataObjectFromCMRFile` Read and parse CMR XML file from s3. - `updateCMRMetadata` Modify a cmr metadata (xml/json) file with updated information. - `publish2CMR` Posts XML or UMMG CMR data to CMR service. - `reconcileCMRMetadata` Reconciles cmr metadata file after a file moves.
- Adds some ECS and other permissions to StepRole to enable running ECS tasks from a workflow
- Added Apache logs to cumulus api and distribution lambdas
- **CUMULUS-1119** - Added `@cumulus/integration-tests/api/EarthdataLogin.getEarthdataLoginRedirectResponse` helper for integration tests to handle login with Earthdata and to return response from redirect to Cumulus API
- **CUMULUS-673** Added `@cumulus/common/file/getFileChecksumFromStream` to get file checksum from a readable stream

### Fixed

- CUMULUS-1123
  - Cloudformation template overrides now work as expected

### Changed

- CUMULUS-1169
  - Deprecated the `@cumulus/common/step-functions` module.
  - Updated code that queries the StepFunctions API to use the retry-enabled functions from
    `@cumulus/common/StepFunctions`
- CUMULUS-1121
  - Schema validation is now strongly enforced when writing to the database.
    Additional properties are not allowed and will result in a validation error.
- CUMULUS-678
  `tasks/move-granules` simplified and refactored to use functionality from cmrjs.
  `ingest/granules.moveGranuleFiles` now just moves granule files and returns a list of the updated files. Updating metadata now handled by `@cumulus/cmrjs/reconcileCMRMetadata`.
  `move-granules.updateGranuleMetadata` refactored and bugs fixed in the case of a file matching multiple collection.files.regexps.
  `getCmrXmlFiles` simplified and now only returns an object with the cmrfilename and the granuleId.
  `@cumulus/test-processing` - test processing task updated to generate UMM-G metadata

- CUMULUS-1043

  - `@cumulus/api` now uses [express](http://expressjs.com/) as the API engine.
  - All `@cumulus/api` endpoints on ApiGateway are consolidated to a single endpoint the uses `{proxy+}` definition.
  - All files under `packages/api/endpoints` along with associated tests are updated to support express's request and response objects.
  - Replaced environment variables `internal`, `bucket` and `systemBucket` with `system_bucket`.
  - Update `@cumulus/integration-tests` to work with updated cumulus-api express endpoints

- `@cumulus/integration-tests` - `buildAndExecuteWorkflow` and `buildWorkflow` updated to take a `meta` param to allow for additional fields to be added to the workflow `meta`

- **CUMULUS-1049** Updated `Retrieve Execution Status API` in `@cumulus/api`: If the execution doesn't exist in Step Function API, Cumulus API returns the execution status information from the database.

- **CUMULUS-1119**
  - Renamed `DISTRIBUTION_URL` environment variable to `DISTRIBUTION_ENDPOINT`
  - Renamed `DEPLOYMENT_ENDPOINT` environment variable to `DISTRIBUTION_REDIRECT_ENDPOINT`
  - Renamed `API_ENDPOINT` environment variable to `TOKEN_REDIRECT_ENDPOINT`

### Removed

- Functions deprecated before 1.11.0:
  - @cumulus/api/models/base: static Manager.createTable() and static Manager.deleteTable()
  - @cumulus/ingest/aws/S3
  - @cumulus/ingest/aws/StepFunction.getExecution()
  - @cumulus/ingest/aws/StepFunction.pullEvent()
  - @cumulus/ingest/consumer.Consume
  - @cumulus/ingest/granule/Ingest.getBucket()

### Deprecated

`@cmrjs/ingestConcept`, instead use the CMR object methods. `@cmrjs/CMR.ingestGranule` or `@cmrjs/CMR.ingestCollection`
`@cmrjs/searchConcept`, instead use the CMR object methods. `@cmrjs/CMR.searchGranules` or `@cmrjs/CMR.searchCollections`
`@cmrjs/deleteConcept`, instead use the CMR object methods. `@cmrjs/CMR.deleteGranule` or `@cmrjs/CMR.deleteCollection`

## [v1.11.1] - 2018-12-18

**Please Note**

- Ensure your `app/config.yml` has a `clientId` specified in the `cmr` section. This will allow CMR to identify your requests for better support and metrics.
  - For an example, please see [the example config](https://github.com/nasa/cumulus/blob/1c7e2bf41b75da9f87004c4e40fbcf0f39f56794/example/app/config.yml#L128).

### Added

- Added a `/tokenDelete` endpoint in `@cumulus/api` to delete access token records

### Changed

- CUMULUS-678
  `@cumulus/ingest/crypto` moved and renamed to `@cumulus/common/key-pair-provider`
  `@cumulus/ingest/aws` function: `KMSDecryptionFailed` and class: `KMS` extracted and moved to `@cumulus/common` and `KMS` is exported as `KMSProvider` from `@cumulus/common/key-pair-provider`
  `@cumulus/ingest/granule` functions: `publish`, `getGranuleId`, `getXMLMetadataAsString`, `getMetadataBodyAndTags`, `parseXmlString`, `getCmrXMLFiles`, `postS3Object`, `contructOnlineAccessUrls`, `updateMetadata`, extracted and moved to `@cumulus/cmrjs`
  `getGranuleId`, `getCmrXMLFiles`, `publish`, `updateMetadata` removed from `@cumulus/ingest/granule` and added to `@cumulus/cmrjs`;
  `updateMetadata` renamed `updateCMRMetadata`.
  `@cumulus/ingest` test files renamed.
- **CUMULUS-1070**
  - Add `'Client-Id'` header to all `@cumulus/cmrjs` requests (made via `searchConcept`, `ingestConcept`, and `deleteConcept`).
  - Updated `cumulus/example/app/config.yml` entry for `cmr.clientId` to use stackName for easier CMR-side identification.

## [v1.11.0] - 2018-11-30

**Please Note**

- Redeploy IAM roles:
  - CUMULUS-817 includes a migration that requires reconfiguration/redeployment of IAM roles. Please see the [upgrade instructions](https://nasa.github.io/cumulus/docs/upgrade/1.11.0) for more information.
  - CUMULUS-977 includes a few new SNS-related permissions added to the IAM roles that will require redeployment of IAM roles.
- `cumulus-message-adapter` v1.0.13+ is required for `@cumulus/api` granule reingest API to work properly. The latest version should be downloaded automatically by kes.
- A `TOKEN_SECRET` value (preferably 256-bit for security) must be added to `.env` to securely sign JWTs used for authorization in `@cumulus/api`

### Changed

- **CUUMULUS-1000** - Distribution endpoint now persists logins, instead of
  redirecting to Earthdata Login on every request
- **CUMULUS-783 CUMULUS-790** - Updated `@cumulus/sync-granule` and `@cumulus/move-granules` tasks to always overwrite existing files for manually-triggered reingest.
- **CUMULUS-906** - Updated `@cumulus/api` granule reingest API to
  - add `reingestGranule: true` and `forceDuplicateOverwrite: true` to Cumulus message `cumulus_meta.cumulus_context` field to indicate that the workflow is a manually triggered re-ingest.
  - return warning message to operator when duplicateHandling is not `replace`
  - `cumulus-message-adapter` v1.0.13+ is required.
- **CUMULUS-793** - Updated the granule move PUT request in `@cumulus/api` to reject the move with a 409 status code if one or more of the files already exist at the destination location
- Updated `@cumulus/helloworld` to use S3 to store state for pass on retry tests
- Updated `@cumulus/ingest`:
  - [Required for MAAP] `http.js#list` will now find links with a trailing whitespace
  - Removed code from `granule.js` which looked for files in S3 using `{ Bucket: discoveredFile.bucket, Key: discoveredFile.name }`. This is obsolete since `@cumulus/ingest` uses a `file-staging` and `constructCollectionId()` directory prefixes by default.
- **CUMULUS-989**
  - Updated `@cumulus/api` to use [JWT (JSON Web Token)](https://jwt.io/introduction/) as the transport format for API authorization tokens and to use JWT verification in the request authorization
  - Updated `/token` endpoint in `@cumulus/api` to return tokens as JWTs
  - Added a `/refresh` endpoint in `@cumulus/api` to request new access tokens from the OAuth provider using the refresh token
  - Added `refreshAccessToken` to `@cumulus/api/lib/EarthdataLogin` to manage refresh token requests with the Earthdata OAuth provider

### Added

- **CUMULUS-1050**
  - Separated configuration flags for originalPayload/finalPayload cleanup such that they can be set to different retention times
- **CUMULUS-798**
  - Added daily Executions cleanup CloudWatch event that triggers cleanExecutions lambda
  - Added cleanExecutions lambda that removes finalPayload/originalPayload field entries for records older than configured timeout value (execution_payload_retention_period), with a default of 30 days
- **CUMULUS-815/816**
  - Added 'originalPayload' and 'finalPayload' fields to Executions table
  - Updated Execution model to populate originalPayload with the execution payload on record creation
  - Updated Execution model code to populate finalPayload field with the execution payload on execution completion
  - Execution API now exposes the above fields
- **CUMULUS-977**
  - Rename `kinesisConsumer` to `messageConsumer` as it handles both Kinesis streams and SNS topics as of this version.
  - Add `sns`-type rule support. These rules create a subscription between an SNS topic and the `messageConsumer`.
    When a message is received, `messageConsumer` is triggered and passes the SNS message (JSON format expected) in
    its entirety to the workflow in the `payload` field of the Cumulus message. For more information on sns-type rules,
    see the [documentation](https://nasa.github.io/cumulus/docs/data-cookbooks/setup#rules).
- **CUMULUS-975**
  - Add `KinesisInboundEventLogger` and `KinesisOutboundEventLogger` API lambdas. These lambdas
    are utilized to dump incoming and outgoing ingest workflow kinesis streams
    to cloudwatch for analytics in case of AWS/stream failure.
  - Update rules model to allow tracking of log_event ARNs related to
    Rule event logging. Kinesis rule types will now automatically log
    incoming events via a Kinesis event triggered lambda.
    CUMULUS-975-migration-4
  - Update migration code to require explicit migration names per run
  - Added migration_4 to migrate/update exisitng Kinesis rules to have a log event mapping
  - Added new IAM policy for migration lambda
- **CUMULUS-775**
  - Adds a instance metadata endpoint to the `@cumulus/api` package.
  - Adds a new convenience function `hostId` to the `@cumulus/cmrjs` to help build environment specific cmr urls.
  - Fixed `@cumulus/cmrjs.searchConcept` to search and return CMR results.
  - Modified `@cumulus/cmrjs.CMR.searchGranule` and `@cumulus/cmrjs.CMR.searchCollection` to include CMR's provider as a default parameter to searches.
- **CUMULUS-965**
  - Add `@cumulus/test-data.loadJSONTestData()`,
    `@cumulus/test-data.loadTestData()`, and
    `@cumulus/test-data.streamTestData()` to safely load test data. These
    functions should be used instead of using `require()` to load test data,
    which could lead to tests interferring with each other.
  - Add a `@cumulus/common/util/deprecate()` function to mark a piece of code as
    deprecated
- **CUMULUS-986**
  - Added `waitForTestExecutionStart` to `@cumulus/integration-tests`
- **CUMULUS-919**
  - In `@cumulus/deployment`, added support for NGAP permissions boundaries for IAM roles with `useNgapPermissionBoundary` flag in `iam/config.yml`. Defaults to false.

### Fixed

- Fixed a bug where FTP sockets were not closed after an error, keeping the Lambda function active until it timed out [CUMULUS-972]
- **CUMULUS-656**
  - The API will no longer allow the deletion of a provider if that provider is
    referenced by a rule
  - The API will no longer allow the deletion of a collection if that collection
    is referenced by a rule
- Fixed a bug where `@cumulus/sf-sns-report` was not pulling large messages from S3 correctly.

### Deprecated

- `@cumulus/ingest/aws/StepFunction.pullEvent()`. Use `@cumulus/common/aws.pullStepFunctionEvent()`.
- `@cumulus/ingest/consumer.Consume` due to unpredictable implementation. Use `@cumulus/ingest/consumer.Consumer`.
  Call `Consumer.consume()` instead of `Consume.read()`.

## [v1.10.4] - 2018-11-28

### Added

- **CUMULUS-1008**
  - New `config.yml` parameter for SQS consumers: `sqs_consumer_rate: (default 500)`, which is the maximum number of
    messages the consumer will attempt to process per execution. Currently this is only used by the sf-starter consumer,
    which runs every minute by default, making this a messages-per-minute upper bound. SQS does not guarantee the number
    of messages returned per call, so this is not a fixed rate of consumption, only attempted number of messages received.

### Deprecated

- `@cumulus/ingest/consumer.Consume` due to unpredictable implementation. Use `@cumulus/ingest/consumer.Consumer`.

### Changed

- Backported update of `packages/api` dependency `@mapbox/dyno` to `1.4.2` to mitigate `event-stream` vulnerability.

## [v1.10.3] - 2018-10-31

### Added

- **CUMULUS-817**
  - Added AWS Dead Letter Queues for lambdas that are scheduled asynchronously/such that failures show up only in cloudwatch logs.
- **CUMULUS-956**
  - Migrated developer documentation and data-cookbooks to Docusaurus
    - supports versioning of documentation
  - Added `docs/docs-how-to.md` to outline how to do things like add new docs or locally install for testing.
  - Deployment/CI scripts have been updated to work with the new format
- **CUMULUS-811**
  - Added new S3 functions to `@cumulus/common/aws`:
    - `aws.s3TagSetToQueryString`: converts S3 TagSet array to querystring (for use with upload()).
    - `aws.s3PutObject`: Returns promise of S3 `putObject`, which puts an object on S3
    - `aws.s3CopyObject`: Returns promise of S3 `copyObject`, which copies an object in S3 to a new S3 location
    - `aws.s3GetObjectTagging`: Returns promise of S3 `getObjectTagging`, which returns an object containing an S3 TagSet.
  - `@/cumulus/common/aws.s3PutObject` defaults to an explicit `ACL` of 'private' if not overridden.
  - `@/cumulus/common/aws.s3CopyObject` defaults to an explicit `TaggingDirective` of 'COPY' if not overridden.

### Deprecated

- **CUMULUS-811**
  - Deprecated `@cumulus/ingest/aws.S3`. Member functions of this class will now
    log warnings pointing to similar functionality in `@cumulus/common/aws`.

## [v1.10.2] - 2018-10-24

### Added

- **CUMULUS-965**
  - Added a `@cumulus/logger` package
- **CUMULUS-885**
  - Added 'human readable' version identifiers to Lambda Versioning lambda aliases
- **CUMULUS-705**
  - Note: Make sure to update the IAM stack when deploying this update.
  - Adds an AsyncOperations model and associated DynamoDB table to the
    `@cumulus/api` package
  - Adds an /asyncOperations endpoint to the `@cumulus/api` package, which can
    be used to fetch the status of an AsyncOperation.
  - Adds a /bulkDelete endpoint to the `@cumulus/api` package, which performs an
    asynchronous bulk-delete operation. This is a stub right now which is only
    intended to demonstration how AsyncOperations work.
  - Adds an AsyncOperation ECS task to the `@cumulus/api` package, which will
    fetch an Lambda function, run it in ECS, and then store the result to the
    AsyncOperations table in DynamoDB.
- **CUMULUS-851** - Added workflow lambda versioning feature to allow in-flight workflows to use lambda versions that were in place when a workflow was initiated

  - Updated Kes custom code to remove logic that used the CMA file key to determine template compilation logic. Instead, utilize a `customCompilation` template configuration flag to indicate a template should use Cumulus's kes customized methods instead of 'core'.
  - Added `useWorkflowLambdaVersions` configuration option to enable the lambdaVersioning feature set. **This option is set to true by default** and should be set to false to disable the feature.
  - Added uniqueIdentifier configuration key to S3 sourced lambdas to optionally support S3 lambda resource versioning within this scheme. This key must be unique for each modified version of the lambda package and must be updated in configuration each time the source changes.
  - Added a new nested stack template that will create a `LambdaVersions` stack that will take lambda parameters from the base template, generate lambda versions/aliases and return outputs with references to the most 'current' lambda alias reference, and updated 'core' template to utilize these outputs (if `useWorkflowLambdaVersions` is enabled).

- Created a `@cumulus/api/lib/OAuth2` interface, which is implemented by the
  `@cumulus/api/lib/EarthdataLogin` and `@cumulus/api/lib/GoogleOAuth2` classes.
  Endpoints that need to handle authentication will determine which class to use
  based on environment variables. This also greatly simplifies testing.
- Added `@cumulus/api/lib/assertions`, containing more complex AVA test assertions
- Added PublishGranule workflow to publish a granule to CMR without full reingest. (ingest-in-place capability)

- `@cumulus/integration-tests` new functionality:
  - `listCollections` to list collections from a provided data directory
  - `deleteCollection` to delete list of collections from a deployed stack
  - `cleanUpCollections` combines the above in one function.
  - `listProviders` to list providers from a provided data directory
  - `deleteProviders` to delete list of providers from a deployed stack
  - `cleanUpProviders` combines the above in one function.
  - `@cumulus/integrations-tests/api.js`: `deleteGranule` and `deletePdr` functions to make `DELETE` requests to Cumulus API
  - `rules` API functionality for posting and deleting a rule and listing all rules
  - `wait-for-deploy` lambda for use in the redeployment tests
- `@cumulus/ingest/granule.js`: `ingestFile` inserts new `duplicate_found: true` field in the file's record if a duplicate file already exists on S3.
- `@cumulus/api`: `/execution-status` endpoint requests and returns complete execution output if execution output is stored in S3 due to size.
- Added option to use environment variable to set CMR host in `@cumulus/cmrjs`.
- **CUMULUS-781** - Added integration tests for `@cumulus/sync-granule` when `duplicateHandling` is set to `replace` or `skip`
- **CUMULUS-791** - `@cumulus/move-granules`: `moveFileRequest` inserts new `duplicate_found: true` field in the file's record if a duplicate file already exists on S3. Updated output schema to document new `duplicate_found` field.

### Removed

- Removed `@cumulus/common/fake-earthdata-login-server`. Tests can now create a
  service stub based on `@cumulus/api/lib/OAuth2` if testing requires handling
  authentication.

### Changed

- **CUMULUS-940** - modified `@cumulus/common/aws` `receiveSQSMessages` to take a parameter object instead of positional parameters. All defaults remain the same, but now access to long polling is available through `options.waitTimeSeconds`.
- **CUMULUS-948** - Update lambda functions `CNMToCMA` and `CnmResponse` in the `cumulus-data-shared` bucket and point the default stack to them.
- **CUMULUS-782** - Updated `@cumulus/sync-granule` task and `Granule.ingestFile` in `@cumulus/ingest` to keep both old and new data when a destination file with different checksum already exists and `duplicateHandling` is `version`
- Updated the config schema in `@cumulus/move-granules` to include the `moveStagedFiles` param.
- **CUMULUS-778** - Updated config schema and documentation in `@cumulus/sync-granule` to include `duplicateHandling` parameter for specifying how duplicate filenames should be handled
- **CUMULUS-779** - Updated `@cumulus/sync-granule` to throw `DuplicateFile` error when destination files already exist and `duplicateHandling` is `error`
- **CUMULUS-780** - Updated `@cumulus/sync-granule` to use `error` as the default for `duplicateHandling` when it is not specified
- **CUMULUS-780** - Updated `@cumulus/api` to use `error` as the default value for `duplicateHandling` in the `Collection` model
- **CUMULUS-785** - Updated the config schema and documentation in `@cumulus/move-granules` to include `duplicateHandling` parameter for specifying how duplicate filenames should be handled
- **CUMULUS-786, CUMULUS-787** - Updated `@cumulus/move-granules` to throw `DuplicateFile` error when destination files already exist and `duplicateHandling` is `error` or not specified
- **CUMULUS-789** - Updated `@cumulus/move-granules` to keep both old and new data when a destination file with different checksum already exists and `duplicateHandling` is `version`

### Fixed

- `getGranuleId` in `@cumulus/ingest` bug: `getGranuleId` was constructing an error using `filename` which was undefined. The fix replaces `filename` with the `uri` argument.
- Fixes to `del` in `@cumulus/api/endpoints/granules.js` to not error/fail when not all files exist in S3 (e.g. delete granule which has only 2 of 3 files ingested).
- `@cumulus/deployment/lib/crypto.js` now checks for private key existence properly.

## [v1.10.1] - 2018-09-4

### Fixed

- Fixed cloudformation template errors in `@cumulus/deployment/`
  - Replaced references to Fn::Ref: with Ref:
  - Moved long form template references to a newline

## [v1.10.0] - 2018-08-31

### Removed

- Removed unused and broken code from `@cumulus/common`
  - Removed `@cumulus/common/test-helpers`
  - Removed `@cumulus/common/task`
  - Removed `@cumulus/common/message-source`
  - Removed the `getPossiblyRemote` function from `@cumulus/common/aws`
  - Removed the `startPromisedSfnExecution` function from `@cumulus/common/aws`
  - Removed the `getCurrentSfnTask` function from `@cumulus/common/aws`

### Changed

- **CUMULUS-839** - In `@cumulus/sync-granule`, 'collection' is now an optional config parameter

### Fixed

- **CUMULUS-859** Moved duplicate code in `@cumulus/move-granules` and `@cumulus/post-to-cmr` to `@cumulus/ingest`. Fixed imports making assumptions about directory structure.
- `@cumulus/ingest/consumer` correctly limits the number of messages being received and processed from SQS. Details:
  - **Background:** `@cumulus/api` includes a lambda `<stack-name>-sqs2sf` which processes messages from the `<stack-name>-startSF` SQS queue every minute. The `sqs2sf` lambda uses `@cumulus/ingest/consumer` to receive and process messages from SQS.
  - **Bug:** More than `messageLimit` number of messages were being consumed and processed from the `<stack-name>-startSF` SQS queue. Many step functions were being triggered simultaneously by the lambda `<stack-name>-sqs2sf` (which consumes every minute from the `startSF` queue) and resulting in step function failure with the error: `An error occurred (ThrottlingException) when calling the GetExecutionHistory`.
  - **Fix:** `@cumulus/ingest/consumer#processMessages` now processes messages until `timeLimit` has passed _OR_ once it receives up to `messageLimit` messages. `sqs2sf` is deployed with a [default `messageLimit` of 10](https://github.com/nasa/cumulus/blob/670000c8a821ff37ae162385f921c40956e293f7/packages/deployment/app/config.yml#L147).
  - **IMPORTANT NOTE:** `consumer` will actually process up to `messageLimit * 2 - 1` messages. This is because sometimes `receiveSQSMessages` will return less than `messageLimit` messages and thus the consumer will continue to make calls to `receiveSQSMessages`. For example, given a `messageLimit` of 10 and subsequent calls to `receiveSQSMessages` returns up to 9 messages, the loop will continue and a final call could return up to 10 messages.

## [v1.9.1] - 2018-08-22

**Please Note** To take advantage of the added granule tracking API functionality, updates are required for the message adapter and its libraries. You should be on the following versions:

- `cumulus-message-adapter` 1.0.9+
- `cumulus-message-adapter-js` 1.0.4+
- `cumulus-message-adapter-java` 1.2.7+
- `cumulus-message-adapter-python` 1.0.5+

### Added

- **CUMULUS-687** Added logs endpoint to search for logs from a specific workflow execution in `@cumulus/api`. Added integration test.
- **CUMULUS-836** - `@cumulus/deployment` supports a configurable docker storage driver for ECS. ECS can be configured with either `devicemapper` (the default storage driver for AWS ECS-optimized AMIs) or `overlay2` (the storage driver used by the NGAP 2.0 AMI). The storage driver can be configured in `app/config.yml` with `ecs.docker.storageDriver: overlay2 | devicemapper`. The default is `overlay2`.
  - To support this configuration, a [Handlebars](https://handlebarsjs.com/) helper `ifEquals` was added to `packages/deployment/lib/kes.js`.
- **CUMULUS-836** - `@cumulus/api` added IAM roles required by the NGAP 2.0 AMI. The NGAP 2.0 AMI runs a script `register_instances_with_ssm.py` which requires the ECS IAM role to include `ec2:DescribeInstances` and `ssm:GetParameter` permissions.

### Fixed

- **CUMULUS-836** - `@cumulus/deployment` uses `overlay2` driver by default and does not attempt to write `--storage-opt dm.basesize` to fix [this error](https://github.com/moby/moby/issues/37039).
- **CUMULUS-413** Kinesis processing now captures all errrors.
  - Added kinesis fallback mechanism when errors occur during record processing.
  - Adds FallbackTopicArn to `@cumulus/api/lambdas.yml`
  - Adds fallbackConsumer lambda to `@cumulus/api`
  - Adds fallbackqueue option to lambda definitions capture lambda failures after three retries.
  - Adds kinesisFallback SNS topic to signal incoming errors from kinesis stream.
  - Adds kinesisFailureSQS to capture fully failed events from all retries.
- **CUMULUS-855** Adds integration test for kinesis' error path.
- **CUMULUS-686** Added workflow task name and version tracking via `@cumulus/api` executions endpoint under new `tasks` property, and under `workflow_tasks` in step input/output.
  - Depends on `cumulus-message-adapter` 1.0.9+, `cumulus-message-adapter-js` 1.0.4+, `cumulus-message-adapter-java` 1.2.7+ and `cumulus-message-adapter-python` 1.0.5+
- **CUMULUS-771**
  - Updated sync-granule to stream the remote file to s3
  - Added integration test for ingesting granules from ftp provider
  - Updated http/https integration tests for ingesting granules from http/https providers
- **CUMULUS-862** Updated `@cumulus/integration-tests` to handle remote lambda output
- **CUMULUS-856** Set the rule `state` to have default value `ENABLED`

### Changed

- In `@cumulus/deployment`, changed the example app config.yml to have additional IAM roles

## [v1.9.0] - 2018-08-06

**Please note** additional information and upgrade instructions [here](https://nasa.github.io/cumulus/docs/upgrade/1.9.0)

### Added

- **CUMULUS-712** - Added integration tests verifying expected behavior in workflows
- **GITC-776-2** - Add support for versioned collections

### Fixed

- **CUMULUS-832**
  - Fixed indentation in example config.yml in `@cumulus/deployment`
  - Fixed issue with new deployment using the default distribution endpoint in `@cumulus/deployment` and `@cumulus/api`

## [v1.8.1] - 2018-08-01

**Note** IAM roles should be re-deployed with this release.

- **Cumulus-726**
  - Added function to `@cumulus/integration-tests`: `sfnStep` includes `getStepInput` which returns the input to the schedule event of a given step function step.
  - Added IAM policy `@cumulus/deployment`: Lambda processing IAM role includes `kinesis::PutRecord` so step function lambdas can write to kinesis streams.
- **Cumulus Community Edition**
  - Added Google OAuth authentication token logic to `@cumulus/api`. Refactored token endpoint to use environment variable flag `OAUTH_PROVIDER` when determining with authentication method to use.
  - Added API Lambda memory configuration variable `api_lambda_memory` to `@cumulus/api` and `@cumulus/deployment`.

### Changed

- **Cumulus-726**
  - Changed function in `@cumulus/api`: `models/rules.js#addKinesisEventSource` was modified to call to `deleteKinesisEventSource` with all required parameters (rule's name, arn and type).
  - Changed function in `@cumulus/integration-tests`: `getStepOutput` can now be used to return output of failed steps. If users of this function want the output of a failed event, they can pass a third parameter `eventType` as `'failure'`. This function will work as always for steps which completed successfully.

### Removed

- **Cumulus-726**

  - Configuration change to `@cumulus/deployment`: Removed default auto scaling configuration for Granules and Files DynamoDB tables.

- **CUMULUS-688**
  - Add integration test for ExecutionStatus
  - Function addition to `@cumulus/integration-tests`: `api` includes `getExecutionStatus` which returns the execution status from the Cumulus API

## [v1.8.0] - 2018-07-23

### Added

- **CUMULUS-718** Adds integration test for Kinesis triggering a workflow.

- **GITC-776-3** Added more flexibility for rules. You can now edit all fields on the rule's record
  We may need to update the api documentation to reflect this.

- **CUMULUS-681** - Add ingest-in-place action to granules endpoint

  - new applyWorkflow action at PUT /granules/{granuleid} Applying a workflow starts an execution of the provided workflow and passes the granule record as payload.
    Parameter(s):
    - workflow - the workflow name

- **CUMULUS-685** - Add parent exeuction arn to the execution which is triggered from a parent step function

### Changed

- **CUMULUS-768** - Integration tests get S3 provider data from shared data folder

### Fixed

- **CUMULUS-746** - Move granule API correctly updates record in dynamo DB and cmr xml file
- **CUMULUS-766** - Populate database fileSize field from S3 if value not present in Ingest payload

## [v1.7.1] - 2018-07-27 - [BACKPORT]

### Fixed

- **CUMULUS-766** - Backport from 1.8.0 - Populate database fileSize field from S3 if value not present in Ingest payload

## [v1.7.0] - 2018-07-02

### Please note: [Upgrade Instructions](https://nasa.github.io/cumulus/docs/upgrade/1.7.0)

### Added

- **GITC-776-2** - Add support for versioned collectons
- **CUMULUS-491** - Add granule reconciliation API endpoints.
- **CUMULUS-480** Add suport for backup and recovery:
  - Add DynamoDB tables for granules, executions and pdrs
  - Add ability to write all records to S3
  - Add ability to download all DynamoDB records in form json files
  - Add ability to upload records to DynamoDB
  - Add migration scripts for copying granule, pdr and execution records from ElasticSearch to DynamoDB
  - Add IAM support for batchWrite on dynamoDB
-
- **CUMULUS-508** - `@cumulus/deployment` cloudformation template allows for lambdas and ECS clusters to have multiple AZ availability.
  - `@cumulus/deployment` also ensures docker uses `devicemapper` storage driver.
- **CUMULUS-755** - `@cumulus/deployment` Add DynamoDB autoscaling support.
  - Application developers can add autoscaling and override default values in their deployment's `app/config.yml` file using a `{TableName}Table:` key.

### Fixed

- **CUMULUS-747** - Delete granule API doesn't delete granule files in s3 and granule in elasticsearch
  - update the StreamSpecification DynamoDB tables to have StreamViewType: "NEW_AND_OLD_IMAGES"
  - delete granule files in s3
- **CUMULUS-398** - Fix not able to filter executions by workflow
- **CUMULUS-748** - Fix invalid lambda .zip files being validated/uploaded to AWS
- **CUMULUS-544** - Post to CMR task has UAT URL hard-coded
  - Made configurable: PostToCmr now requires CMR_ENVIRONMENT env to be set to 'SIT' or 'OPS' for those CMR environments. Default is UAT.

### Changed

- **GITC-776-4** - Changed Discover-pdrs to not rely on collection but use provider_path in config. It also has an optional filterPdrs regex configuration parameter

- **CUMULUS-710** - In the integration test suite, `getStepOutput` returns the output of the first successful step execution or last failed, if none exists

## [v1.6.0] - 2018-06-06

### Please note: [Upgrade Instructions](https://nasa.github.io/cumulus/docs/upgrade/1.6.0)

### Fixed

- **CUMULUS-602** - Format all logs sent to Elastic Search.
  - Extract cumulus log message and index it to Elastic Search.

### Added

- **CUMULUS-556** - add a mechanism for creating and running migration scripts on deployment.
- **CUMULUS-461** Support use of metadata date and other components in `url_path` property

### Changed

- **CUMULUS-477** Update bucket configuration to support multiple buckets of the same type:
  - Change the structure of the buckets to allow for more than one bucket of each type. The bucket structure is now:
    bucket-key:
    name: <bucket-name>
    type: <type> i.e. internal, public, etc.
  - Change IAM and app deployment configuration to support new bucket structure
  - Update tasks and workflows to support new bucket structure
  - Replace instances where buckets.internal is relied upon to either use the system bucket or a configured bucket
  - Move IAM template to the deployment package. NOTE: You now have to specify '--template node_modules/@cumulus/deployment/iam' in your IAM deployment
  - Add IAM cloudformation template support to filter buckets by type

## [v1.5.5] - 2018-05-30

### Added

- **CUMULUS-530** - PDR tracking through Queue-granules
  - Add optional `pdr` property to the sync-granule task's input config and output payload.
- **CUMULUS-548** - Create a Lambda task that generates EMS distribution reports
  - In order to supply EMS Distribution Reports, you must enable S3 Server
    Access Logging on any S3 buckets used for distribution. See [How Do I Enable Server Access Logging for an S3 Bucket?](https://docs.aws.amazon.com/AmazonS3/latest/user-guide/server-access-logging.html)
    The "Target bucket" setting should point at the Cumulus internal bucket.
    The "Target prefix" should be
    "<STACK_NAME>/ems-distribution/s3-server-access-logs/", where "STACK_NAME"
    is replaced with the name of your Cumulus stack.

### Fixed

- **CUMULUS-546 - Kinesis Consumer should catch and log invalid JSON**
  - Kinesis Consumer lambda catches and logs errors so that consumer doesn't get stuck in a loop re-processing bad json records.
- EMS report filenames are now based on their start time instead of the time
  instead of the time that the report was generated
- **CUMULUS-552 - Cumulus API returns different results for the same collection depending on query**
  - The collection, provider and rule records in elasticsearch are now replaced with records from dynamo db when the dynamo db records are updated.

### Added

- `@cumulus/deployment`'s default cloudformation template now configures storage for Docker to match the configured ECS Volume. The template defines Docker's devicemapper basesize (`dm.basesize`) using `ecs.volumeSize`. This addresses ECS default of limiting Docker containers to 10GB of storage ([Read more](https://aws.amazon.com/premiumsupport/knowledge-center/increase-default-ecs-docker-limit/)).

## [v1.5.4] - 2018-05-21

### Added

- **CUMULUS-535** - EMS Ingest, Archive, Archive Delete reports
  - Add lambda EmsReport to create daily EMS Ingest, Archive, Archive Delete reports
  - ems.provider property added to `@cumulus/deployment/app/config.yml`.
    To change the provider name, please add `ems: provider` property to `app/config.yml`.
- **CUMULUS-480** Use DynamoDB to store granules, pdrs and execution records
  - Activate PointInTime feature on DynamoDB tables
  - Increase test coverage on api package
  - Add ability to restore metadata records from json files to DynamoDB
- **CUMULUS-459** provide API endpoint for moving granules from one location on s3 to another

## [v1.5.3] - 2018-05-18

### Fixed

- **CUMULUS-557 - "Add dataType to DiscoverGranules output"**
  - Granules discovered by the DiscoverGranules task now include dataType
  - dataType is now a required property for granules used as input to the
    QueueGranules task
- **CUMULUS-550** Update deployment app/config.yml to force elasticsearch updates for deleted granules

## [v1.5.2] - 2018-05-15

### Fixed

- **CUMULUS-514 - "Unable to Delete the Granules"**
  - updated cmrjs.deleteConcept to return success if the record is not found
    in CMR.

### Added

- **CUMULUS-547** - The distribution API now includes an
  "earthdataLoginUsername" query parameter when it returns a signed S3 URL
- **CUMULUS-527 - "parse-pdr queues up all granules and ignores regex"**
  - Add an optional config property to the ParsePdr task called
    "granuleIdFilter". This property is a regular expression that is applied
    against the filename of the first file of each granule contained in the
    PDR. If the regular expression matches, then the granule is included in
    the output. Defaults to '.', which will match all granules in the PDR.
- File checksums in PDRs now support MD5
- Deployment support to subscribe to an SNS topic that already exists
- **CUMULUS-470, CUMULUS-471** In-region S3 Policy lambda added to API to update bucket policy for in-region access.
- **CUMULUS-533** Added fields to granule indexer to support EMS ingest and archive record creation
- **CUMULUS-534** Track deleted granules
  - added `deletedgranule` type to `cumulus` index.
  - **Important Note:** Force custom bootstrap to re-run by adding this to
    app/config.yml `es: elasticSearchMapping: 7`
- You can now deploy cumulus without ElasticSearch. Just add `es: null` to your `app/config.yml` file. This is only useful for debugging purposes. Cumulus still requires ElasticSearch to properly operate.
- `@cumulus/integration-tests` includes and exports the `addRules` function, which seeds rules into the DynamoDB table.
- Added capability to support EFS in cloud formation template. Also added
  optional capability to ssh to your instance and privileged lambda functions.
- Added support to force discovery of PDRs that have already been processed
  and filtering of selected data types
- `@cumulus/cmrjs` uses an environment variable `USER_IP_ADDRESS` or fallback
  IP address of `10.0.0.0` when a public IP address is not available. This
  supports lambda functions deployed into a VPC's private subnet, where no
  public IP address is available.

### Changed

- **CUMULUS-550** Custom bootstrap automatically adds new types to index on
  deployment

## [v1.5.1] - 2018-04-23

### Fixed

- add the missing dist folder to the hello-world task
- disable uglifyjs on the built version of the pdr-status-check (read: https://github.com/webpack-contrib/uglifyjs-webpack-plugin/issues/264)

## [v1.5.0] - 2018-04-23

### Changed

- Removed babel from all tasks and packages and increased minimum node requirements to version 8.10
- Lambda functions created by @cumulus/deployment will use node8.10 by default
- Moved [cumulus-integration-tests](https://github.com/nasa/cumulus-integration-tests) to the `example` folder CUMULUS-512
- Streamlined all packages dependencies (e.g. remove redundant dependencies and make sure versions are the same across packages)
- **CUMULUS-352:** Update Cumulus Elasticsearch indices to use [index aliases](https://www.elastic.co/guide/en/elasticsearch/reference/current/indices-aliases.html).
- **CUMULUS-519:** ECS tasks are no longer restarted after each CF deployment unless `ecs.restartTasksOnDeploy` is set to true
- **CUMULUS-298:** Updated log filterPattern to include all CloudWatch logs in ElasticSearch
- **CUMULUS-518:** Updates to the SyncGranule config schema
  - `granuleIdExtraction` is no longer a property
  - `process` is now an optional property
  - `provider_path` is no longer a property

### Fixed

- **CUMULUS-455 "Kes deployments using only an updated message adapter do not get automatically deployed"**
  - prepended the hash value of cumulus-message-adapter.zip file to the zip file name of lambda which uses message adapter.
  - the lambda function will be redeployed when message adapter or lambda function are updated
- Fixed a bug in the bootstrap lambda function where it stuck during update process
- Fixed a bug where the sf-sns-report task did not return the payload of the incoming message as the output of the task [CUMULUS-441]

### Added

- **CUMULUS-352:** Add reindex CLI to the API package.
- **CUMULUS-465:** Added mock http/ftp/sftp servers to the integration tests
- Added a `delete` method to the `@common/CollectionConfigStore` class
- **CUMULUS-467 "@cumulus/integration-tests or cumulus-integration-tests should seed provider and collection in deployed DynamoDB"**
  - `example` integration-tests populates providers and collections to database
  - `example` workflow messages are populated from workflow templates in s3, provider and collection information in database, and input payloads. Input templates are removed.
  - added `https` protocol to provider schema

## [v1.4.1] - 2018-04-11

### Fixed

- Sync-granule install

## [v1.4.0] - 2018-04-09

### Fixed

- **CUMULUS-392 "queue-granules not returning the sfn-execution-arns queued"**
  - updated queue-granules to return the sfn-execution-arns queued and pdr if exists.
  - added pdr to ingest message meta.pdr instead of payload, so the pdr information doesn't get lost in the ingest workflow, and ingested granule in elasticsearch has pdr name.
  - fixed sf-sns-report schema, remove the invalid part
  - fixed pdr-status-check schema, the failed execution contains arn and reason
- **CUMULUS-206** make sure homepage and repository urls exist in package.json files of tasks and packages

### Added

- Example folder with a cumulus deployment example

### Changed

- [CUMULUS-450](https://bugs.earthdata.nasa.gov/browse/CUMULUS-450) - Updated
  the config schema of the **queue-granules** task
  - The config no longer takes a "collection" property
  - The config now takes an "internalBucket" property
  - The config now takes a "stackName" property
- [CUMULUS-450](https://bugs.earthdata.nasa.gov/browse/CUMULUS-450) - Updated
  the config schema of the **parse-pdr** task
  - The config no longer takes a "collection" property
  - The "stack", "provider", and "bucket" config properties are now
    required
- **CUMULUS-469** Added a lambda to the API package to prototype creating an S3 bucket policy for direct, in-region S3 access for the prototype bucket

### Removed

- Removed the `findTmpTestDataDirectory()` function from
  `@cumulus/common/test-utils`

### Fixed

- [CUMULUS-450](https://bugs.earthdata.nasa.gov/browse/CUMULUS-450)
  - The **queue-granules** task now enqueues a **sync-granule** task with the
    correct collection config for that granule based on the granule's
    data-type. It had previously been using the collection config from the
    config of the **queue-granules** task, which was a problem if the granules
    being queued belonged to different data-types.
  - The **parse-pdr** task now handles the case where a PDR contains granules
    with different data types, and uses the correct granuleIdExtraction for
    each granule.

### Added

- **CUMULUS-448** Add code coverage checking using [nyc](https://github.com/istanbuljs/nyc).

## [v1.3.0] - 2018-03-29

### Deprecated

- discover-s3-granules is deprecated. The functionality is provided by the discover-granules task

### Fixed

- **CUMULUS-331:** Fix aws.downloadS3File to handle non-existent key
- Using test ftp provider for discover-granules testing [CUMULUS-427]
- **CUMULUS-304: "Add AWS API throttling to pdr-status-check task"** Added concurrency limit on SFN API calls. The default concurrency is 10 and is configurable through Lambda environment variable CONCURRENCY.
- **CUMULUS-414: "Schema validation not being performed on many tasks"** revised npm build scripts of tasks that use cumulus-message-adapter to place schema directories into dist directories.
- **CUMULUS-301:** Update all tests to use test-data package for testing data.
- **CUMULUS-271: "Empty response body from rules PUT endpoint"** Added the updated rule to response body.
- Increased memory allotment for `CustomBootstrap` lambda function. Resolves failed deployments where `CustomBootstrap` lambda function was failing with error `Process exited before completing request`. This was causing deployments to stall, fail to update and fail to rollback. This error is thrown when the lambda function tries to use more memory than it is allotted.
- Cumulus repository folders structure updated:
  - removed the `cumulus` folder altogether
  - moved `cumulus/tasks` to `tasks` folder at the root level
  - moved the tasks that are not converted to use CMA to `tasks/.not_CMA_compliant`
  - updated paths where necessary

### Added

- `@cumulus/integration-tests` - Added support for testing the output of an ECS activity as well as a Lambda function.

## [v1.2.0] - 2018-03-20

### Fixed

- Update vulnerable npm packages [CUMULUS-425]
- `@cumulus/api`: `kinesis-consumer.js` uses `sf-scheduler.js#schedule` instead of placing a message directly on the `startSF` SQS queue. This is a fix for [CUMULUS-359](https://bugs.earthdata.nasa.gov/browse/CUMULUS-359) because `sf-scheduler.js#schedule` looks up the provider and collection data in DynamoDB and adds it to the `meta` object of the enqueued message payload.
- `@cumulus/api`: `kinesis-consumer.js` catches and logs errors instead of doing an error callback. Before this change, `kinesis-consumer` was failing to process new records when an existing record caused an error because it would call back with an error and stop processing additional records. It keeps trying to process the record causing the error because it's "position" in the stream is unchanged. Catching and logging the errors is part 1 of the fix. Proposed part 2 is to enqueue the error and the message on a "dead-letter" queue so it can be processed later ([CUMULUS-413](https://bugs.earthdata.nasa.gov/browse/CUMULUS-413)).
- **CUMULUS-260: "PDR page on dashboard only shows zeros."** The PDR stats in LPDAAC are all 0s, even if the dashboard has been fixed to retrieve the correct fields. The current version of pdr-status-check has a few issues.
  - pdr is not included in the input/output schema. It's available from the input event. So the pdr status and stats are not updated when the ParsePdr workflow is complete. Adding the pdr to the input/output of the task will fix this.
  - pdr-status-check doesn't update pdr stats which prevent the real time pdr progress from showing up in the dashboard. To solve this, added lambda function sf-sns-report which is copied from @cumulus/api/lambdas/sf-sns-broadcast with modification, sf-sns-report can be used to report step function status anywhere inside a step function. So add step sf-sns-report after each pdr-status-check, we will get the PDR status progress at real time.
  - It's possible an execution is still in the queue and doesn't exist in sfn yet. Added code to handle 'ExecutionDoesNotExist' error when checking the execution status.
- Fixed `aws.cloudwatchevents()` typo in `packages/ingest/aws.js`. This typo was the root cause of the error: `Error: Could not process scheduled_ingest, Error: : aws.cloudwatchevents is not a constructor` seen when trying to update a rule.

### Removed

- `@cumulus/ingest/aws`: Remove queueWorkflowMessage which is no longer being used by `@cumulus/api`'s `kinesis-consumer.js`.

## [v1.1.4] - 2018-03-15

### Added

- added flag `useList` to parse-pdr [CUMULUS-404]

### Fixed

- Pass encrypted password to the ApiGranule Lambda function [CUMULUS-424]

## [v1.1.3] - 2018-03-14

### Fixed

- Changed @cumulus/deployment package install behavior. The build process will happen after installation

## [v1.1.2] - 2018-03-14

### Added

- added tools to @cumulus/integration-tests for local integration testing
- added end to end testing for discovering and parsing of PDRs
- `yarn e2e` command is available for end to end testing

### Fixed

- **CUMULUS-326: "Occasionally encounter "Too Many Requests" on deployment"** The api gateway calls will handle throttling errors
- **CUMULUS-175: "Dashboard providers not in sync with AWS providers."** The root cause of this bug - DynamoDB operations not showing up in Elasticsearch - was shared by collections and rules. The fix was to update providers', collections' and rules; POST, PUT and DELETE endpoints to operate on DynamoDB and using DynamoDB streams to update Elasticsearch. The following packages were made:
  - `@cumulus/deployment` deploys DynamoDB streams for the Collections, Providers and Rules tables as well as a new lambda function called `dbIndexer`. The `dbIndexer` lambda has an event source mapping which listens to each of the DynamoDB streams. The dbIndexer lambda receives events referencing operations on the DynamoDB table and updates the elasticsearch cluster accordingly.
  - The `@cumulus/api` endpoints for collections, providers and rules _only_ query DynamoDB, with the exception of LIST endpoints and the collections' GET endpoint.

### Updated

- Broke up `kes.override.js` of @cumulus/deployment to multiple modules and moved to a new location
- Expanded @cumulus/deployment test coverage
- all tasks were updated to use cumulus-message-adapter-js 1.0.1
- added build process to integration-tests package to babelify it before publication
- Update @cumulus/integration-tests lambda.js `getLambdaOutput` to return the entire lambda output. Previously `getLambdaOutput` returned only the payload.

## [v1.1.1] - 2018-03-08

### Removed

- Unused queue lambda in api/lambdas [CUMULUS-359]

### Fixed

- Kinesis message content is passed to the triggered workflow [CUMULUS-359]
- Kinesis message queues a workflow message and does not write to rules table [CUMULUS-359]

## [v1.1.0] - 2018-03-05

### Added

- Added a `jlog` function to `common/test-utils` to aid in test debugging
- Integration test package with command line tool [CUMULUS-200] by @laurenfrederick
- Test for FTP `useList` flag [CUMULUS-334] by @kkelly51

### Updated

- The `queue-pdrs` task now uses the [cumulus-message-adapter-js](https://github.com/nasa/cumulus-message-adapter-js)
  library
- Updated the `queue-pdrs` JSON schemas
- The test-utils schema validation functions now throw an error if validation
  fails
- The `queue-granules` task now uses the [cumulus-message-adapter-js](https://github.com/nasa/cumulus-message-adapter-js)
  library
- Updated the `queue-granules` JSON schemas

### Removed

- Removed the `getSfnExecutionByName` function from `common/aws`
- Removed the `getGranuleStatus` function from `common/aws`

## [v1.0.1] - 2018-02-27

### Added

- More tests for discover-pdrs, dicover-granules by @yjpa7145
- Schema validation utility for tests by @yjpa7145

### Changed

- Fix an FTP listing bug for servers that do not support STAT [CUMULUS-334] by @kkelly51

## [v1.0.0] - 2018-02-23

[unreleased]: https://github.com/nasa/cumulus/compare/v9.1.0...HEAD
[v9.1.0]: https://github.com/nasa/cumulus/compare/v9.0.1...v9.1.0
[v9.0.1]: https://github.com/nasa/cumulus/compare/v9.0.0...v9.0.1
[v9.0.0]: https://github.com/nasa/cumulus/compare/v8.1.0...v9.0.0
[v8.1.0]: https://github.com/nasa/cumulus/compare/v8.0.0...v8.1.0
[v8.0.0]: https://github.com/nasa/cumulus/compare/v7.2.0...v8.0.0
[v7.2.0]: https://github.com/nasa/cumulus/compare/v7.1.0...v7.2.0
[v7.1.0]: https://github.com/nasa/cumulus/compare/v7.0.0...v7.1.0
[v7.0.0]: https://github.com/nasa/cumulus/compare/v6.0.0...v7.0.0
[v6.0.0]: https://github.com/nasa/cumulus/compare/v5.0.1...v6.0.0
[v5.0.1]: https://github.com/nasa/cumulus/compare/v5.0.0...v5.0.1
[v5.0.0]: https://github.com/nasa/cumulus/compare/v4.0.0...v5.0.0
[v4.0.0]: https://github.com/nasa/cumulus/compare/v3.0.1...v4.0.0
[v3.0.1]: https://github.com/nasa/cumulus/compare/v3.0.0...v3.0.1
[v3.0.0]: https://github.com/nasa/cumulus/compare/v2.0.1...v3.0.0
[v2.0.7]: https://github.com/nasa/cumulus/compare/v2.0.6...v2.0.7
[v2.0.6]: https://github.com/nasa/cumulus/compare/v2.0.5...v2.0.6
[v2.0.5]: https://github.com/nasa/cumulus/compare/v2.0.4...v2.0.5
[v2.0.4]: https://github.com/nasa/cumulus/compare/v2.0.3...v2.0.4
[v2.0.3]: https://github.com/nasa/cumulus/compare/v2.0.2...v2.0.3
[v2.0.2]: https://github.com/nasa/cumulus/compare/v2.0.1...v2.0.2
[v2.0.1]: https://github.com/nasa/cumulus/compare/v1.24.0...v2.0.1
[v2.0.0]: https://github.com/nasa/cumulus/compare/v1.24.0...v2.0.0
[v1.24.0]: https://github.com/nasa/cumulus/compare/v1.23.2...v1.24.0
[v1.23.2]: https://github.com/nasa/cumulus/compare/v1.22.1...v1.23.2
[v1.22.1]: https://github.com/nasa/cumulus/compare/v1.21.0...v1.22.1
[v1.21.0]: https://github.com/nasa/cumulus/compare/v1.20.0...v1.21.0
[v1.20.0]: https://github.com/nasa/cumulus/compare/v1.19.0...v1.20.0
[v1.19.0]: https://github.com/nasa/cumulus/compare/v1.18.0...v1.19.0
[v1.18.0]: https://github.com/nasa/cumulus/compare/v1.17.0...v1.18.0
[v1.17.0]: https://github.com/nasa/cumulus/compare/v1.16.1...v1.17.0
[v1.16.1]: https://github.com/nasa/cumulus/compare/v1.16.0...v1.16.1
[v1.16.0]: https://github.com/nasa/cumulus/compare/v1.15.0...v1.16.0
[v1.15.0]: https://github.com/nasa/cumulus/compare/v1.14.5...v1.15.0
[v1.14.5]: https://github.com/nasa/cumulus/compare/v1.14.4...v1.14.5
[v1.14.4]: https://github.com/nasa/cumulus/compare/v1.14.3...v1.14.4
[v1.14.3]: https://github.com/nasa/cumulus/compare/v1.14.2...v1.14.3
[v1.14.2]: https://github.com/nasa/cumulus/compare/v1.14.1...v1.14.2
[v1.14.1]: https://github.com/nasa/cumulus/compare/v1.14.0...v1.14.1
[v1.14.0]: https://github.com/nasa/cumulus/compare/v1.13.5...v1.14.0
[v1.13.5]: https://github.com/nasa/cumulus/compare/v1.13.4...v1.13.5
[v1.13.4]: https://github.com/nasa/cumulus/compare/v1.13.3...v1.13.4
[v1.13.3]: https://github.com/nasa/cumulus/compare/v1.13.2...v1.13.3
[v1.13.2]: https://github.com/nasa/cumulus/compare/v1.13.1...v1.13.2
[v1.13.1]: https://github.com/nasa/cumulus/compare/v1.13.0...v1.13.1
[v1.13.0]: https://github.com/nasa/cumulus/compare/v1.12.1...v1.13.0
[v1.12.1]: https://github.com/nasa/cumulus/compare/v1.12.0...v1.12.1
[v1.12.0]: https://github.com/nasa/cumulus/compare/v1.11.3...v1.12.0
[v1.11.3]: https://github.com/nasa/cumulus/compare/v1.11.2...v1.11.3
[v1.11.2]: https://github.com/nasa/cumulus/compare/v1.11.1...v1.11.2
[v1.11.1]: https://github.com/nasa/cumulus/compare/v1.11.0...v1.11.1
[v1.11.0]: https://github.com/nasa/cumulus/compare/v1.10.4...v1.11.0
[v1.10.4]: https://github.com/nasa/cumulus/compare/v1.10.3...v1.10.4
[v1.10.3]: https://github.com/nasa/cumulus/compare/v1.10.2...v1.10.3
[v1.10.2]: https://github.com/nasa/cumulus/compare/v1.10.1...v1.10.2
[v1.10.1]: https://github.com/nasa/cumulus/compare/v1.10.0...v1.10.1
[v1.10.0]: https://github.com/nasa/cumulus/compare/v1.9.1...v1.10.0
[v1.9.1]: https://github.com/nasa/cumulus/compare/v1.9.0...v1.9.1
[v1.9.0]: https://github.com/nasa/cumulus/compare/v1.8.1...v1.9.0
[v1.8.1]: https://github.com/nasa/cumulus/compare/v1.8.0...v1.8.1
[v1.8.0]: https://github.com/nasa/cumulus/compare/v1.7.0...v1.8.0
[v1.7.0]: https://github.com/nasa/cumulus/compare/v1.6.0...v1.7.0
[v1.6.0]: https://github.com/nasa/cumulus/compare/v1.5.5...v1.6.0
[v1.5.5]: https://github.com/nasa/cumulus/compare/v1.5.4...v1.5.5
[v1.5.4]: https://github.com/nasa/cumulus/compare/v1.5.3...v1.5.4
[v1.5.3]: https://github.com/nasa/cumulus/compare/v1.5.2...v1.5.3
[v1.5.2]: https://github.com/nasa/cumulus/compare/v1.5.1...v1.5.2
[v1.5.1]: https://github.com/nasa/cumulus/compare/v1.5.0...v1.5.1
[v1.5.0]: https://github.com/nasa/cumulus/compare/v1.4.1...v1.5.0
[v1.4.1]: https://github.com/nasa/cumulus/compare/v1.4.0...v1.4.1
[v1.4.0]: https://github.com/nasa/cumulus/compare/v1.3.0...v1.4.0
[v1.3.0]: https://github.com/nasa/cumulus/compare/v1.2.0...v1.3.0
[v1.2.0]: https://github.com/nasa/cumulus/compare/v1.1.4...v1.2.0
[v1.1.4]: https://github.com/nasa/cumulus/compare/v1.1.3...v1.1.4
[v1.1.3]: https://github.com/nasa/cumulus/compare/v1.1.2...v1.1.3
[v1.1.2]: https://github.com/nasa/cumulus/compare/v1.1.1...v1.1.2
[v1.1.1]: https://github.com/nasa/cumulus/compare/v1.0.1...v1.1.1
[v1.1.0]: https://github.com/nasa/cumulus/compare/v1.0.1...v1.1.0
[v1.0.1]: https://github.com/nasa/cumulus/compare/v1.0.0...v1.0.1
[v1.0.0]: https://github.com/nasa/cumulus/compare/pre-v1-release...v1.0.0

[thin-egress-app]: <https://github.com/asfadmin/thin-egress-app> "Thin Egress App"<|MERGE_RESOLUTION|>--- conflicted
+++ resolved
@@ -24,13 +24,17 @@
 
 - `@cumulus/api-client/granules.getGranuleResponse` to return the raw endpoint response from the GET `/granules/<granuleId>` endpoint
 - **CUMULUS-2311** - RDS Migration Epic Phase 2
+  - **CUMULUS-2303**
+    - Add translatePostgresProviderToApiProvider method to `@cumulus/db/translate/providers`
   - **CUMULUS-2306**
     - Updated API execution GET endpoint to read individual execution records
       from PostgreSQL database instead of DynamoDB
     - Updated API execution-status endpoint to read execution records from
       PostgreSQL database instead of DynamoDB
-   - **CUMULUS-2303**
-    - Add translatePostgresProviderToApiProvider method to `@cumulus/db/translate/providers`
+  - **CUMULUS-2307**
+    - Updated API PDR GET endpoint to read individual PDR records from
+      PostgreSQL database instead of DynamoDB
+    - Added `deletePdr` to `@cumulus/api-client/pdrs`
 
 ### Changed
 
@@ -91,19 +95,6 @@
 
 ### Added
 
-<<<<<<< HEAD
-- **CUMULUS-2311** - RDS Migration Epic Phase 2
-  - **CUMULUS-2306**
-    - Updated API execution GET endpoint to read individual execution records
-      from PostgreSQL database instead of DynamoDB
-    - Updated API execution-status endpoint to read execution records from
-      PostgreSQL database instead of DynamoDB
-  - **CUMULUS-2307**
-    - Updated API PDR GET endpoint to read individual PDR records from
-      PostgreSQL database instead of DynamoDB
-    - Added `deletePdr` to `@cumulus/api-client/pdrs`
-=======
->>>>>>> ef09c2fb
 - **HYRAX-439** - Corrected README.md according to a new Hyrax URL format.
 - **CUMULUS-2354**
   - Adds configuration options to allow `/s3credentials` endpoint to distribute
