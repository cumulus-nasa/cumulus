# Changelog

All notable changes to this project will be documented in this file.

The format is based on [Keep a Changelog](http://keepachangelog.com/en/1.0.0/)
and this project adheres to [Semantic Versioning](http://semver.org/spec/v2.0.0.html).

## [Unreleased]

## [v1.13.0] - 2019-5-20

### PLEASE NOTE

**CUMULUS-802** added some additional IAM permissions to support ECS autoscaling and changes were needed to run all lambdas in the VPC, so **you will have to redeploy your IAM stack.**

As a result of the changes for **CUMULUS-1193**, **CUMULUS-1264**, and **CUMULUS-1310**, **you must delete your existing stacks (except IAM) before deploying this version of Cumulus.**
If running Cumulus within a VPC and extended downtime is acceptable, we recommend doing this at the end of the day to allow AWS backend resources and network interfaces to be cleaned up overnight.

### BREAKING CHANGES

- **CUMULUS-1228**
  - The default AMI used by ECS instances is now an NGAP-compliant AMI. This
    will be a breaking change for non-NGAP deployments. If you do not deploy to
    NGAP, you will need to find the AMI ID of the
    [most recent Amazon ECS-optimized AMI](https://docs.aws.amazon.com/AmazonECS/latest/developerguide/ecs-optimized_AMI.html),
    and set the `ecs.amiid` property in your config. Instructions for finding
    the most recent NGAP AMI can be found using
    [these instructions](https://wiki.earthdata.nasa.gov/display/ESKB/Select+an+NGAP+Created+AMI).

- **CUMULUS-1310**
  - Database resources (DynamoDB, ElasticSearch) have been moved to an independent `db` stack.
    Migrations for this version will need to be user-managed. (e.g. [elasticsearch](https://docs.aws.amazon.com/elasticsearch-service/latest/developerguide/es-version-migration.html#snapshot-based-migration) and [dynamoDB](https://docs.aws.amazon.com/datapipeline/latest/DeveloperGuide/dp-template-exports3toddb.html)).
    Order of stack deployment is `iam` -> `db` -> `app`.
  - All stacks can now be deployed using a single `config.yml` file, i.e.: `kes cf deploy --kes-folder app --template node_modules/@cumulus/deployment/[iam|db|app] [...]`
    Backwards-compatible. For development, please re-run `npm run bootstrap` to build new `kes` overrides.
    Deployment docs have been updated to show how to deploy a single-config Cumulus instance.
  - `params` have been moved: Nest `params` fields under `app`, `db` or `iam` to override all Parameters for a particular stack's cloudformation template. Backwards-compatible with multi-config setups.
  - `stackName` and `stackNameNoDash` have been retired. Use `prefix` and `prefixNoDash` instead.
  - The `iams` section in `app/config.yml` IAM roles has been deprecated as a user-facing parameter,
    *unless* your IAM role ARNs do not match the convention shown in `@cumulus/deployment/app/config.yml`
  - The `vpc.securityGroup` will need to be set with a pre-existing security group ID to use Cumulus in a VPC. Must allow inbound HTTP(S) (Port 443).

- **CUMULUS-1212**
  - `@cumulus/post-to-cmr` will now fail if any granules being processed are missing a metadata file. You can set the new config option `skipMetaCheck` to `true` to pass post-to-cmr without a metadata file.

- **CUMULUS-1232**
  - `@cumulus/sync-granule` will no longer silently pass if no checksum data is provided. It will use input
  from the granule object to:
    - Verify checksum if `checksumType` and `checksumValue` are in the file record OR a checksum file is provided
      (throws `InvalidChecksum` on fail), else log warning that no checksum is available.
    - Then, verify synced S3 file size if `file.size` is in the file record (throws `UnexpectedFileSize` on fail),
      else log warning that no file size is available.
    - Pass the step.

- **CUMULUS-1264**
  - The Cloudformation templating and deployment configuration has been substantially refactored.
    - `CumulusApiDefault` nested stack resource has been renamed to `CumulusApiDistribution`
    - `CumulusApiV1` nested stack resource has been renamed to `CumulusApiBackend`
  - The `urs: true` config option for when defining your lambdas (e.g. in `lambdas.yml`) has been deprecated. There are two new options to replace it:
    - `urs_redirect: 'token'`: This will expose a `TOKEN_REDIRECT_ENDPOINT` environment variable to your lambda that references the `/token` endpoint on the Cumulus backend API
    - `urs_redirect: 'distribution'`: This will expose a `DISTRIBUTION_REDIRECT_ENDPOINT` environment variable to your lambda that references the `/redirect` endpoint on the Cumulus distribution API

- **CUMULUS-1193**
  - The elasticsearch instance is moved behind the VPC.
  - Your account will need an Elasticsearch Service Linked role. This is a one-time setup for the account. You can follow the instructions to use the AWS console or AWS CLI [here](https://docs.aws.amazon.com/IAM/latest/UserGuide/using-service-linked-roles.html) or use the following AWS CLI command: `aws iam create-service-linked-role --aws-service-name es.amazonaws.com`

- **CUMULUS-802**
  - ECS `maxInstances` must be greater than `minInstances`. If you use defaults, no change is required.

- **CUMULUS-1269**
  - Brought Cumulus data models in line with CNM JSON schema:
    - Renamed file object `fileType` field to `type`
    - Renamed file object `fileSize` field to `size`
    - Renamed file object `checksumValue` field to `checksum` where not already done.
    - Added `ancillary` and `linkage` type support to file objects.

## Added

<<<<<<< HEAD
- **CUMULUS-799**
  - Added an S3 Access Metrics package which will take S3 Server Access Logs and
    write access metrics to CloudWatch
=======
- **CUMULUS-1242** - Added `sqs2sfThrottle` lambda. The lambda reads SQS messages for queued executions and uses semaphores to only start new executions if the maximum number of executions defined for the priority key (`cumulus_meta.priorityKey`) has not been reached. Any SQS messages that are read but not used to start executions remain in the queue.

- **CUMULUS-1240**
  - Added `sfSemaphoreDown` lambda. This lambda receives SNS messages and for each message it decrements the semaphore used to track the number of running executions if:
    - the message is for a completed/failed workflow AND
    - the message contains a level of priority (`cumulus_meta.priorityKey`)
  - Added `sfSemaphoreDown` lambda as a subscriber to the `sfTracker` SNS topic
>>>>>>> 9b6c2519

- **CUMULUS-1265**
  - Added `apiConfigs` configuration option to configure API Gateway to be private
  - All internal lambdas configured to run inside the VPC by default
  - Removed references to `NoVpc` lambdas from documentation and `example` folder.

- **CUMULUS-802**
  - Adds autoscaling of ECS clusters
  - Adds autoscaling of ECS services that are handling StepFunction activities

## Changed

- Updated `@cumulus/ingest/http/httpMixin.list()` to trim trailing spaces on discovered filenames

- **CUMULUS-1310**
  - Database resources (DynamoDB, ElasticSearch) have been moved to an independent `db` stack.
    This will enable future updates to avoid affecting database resources or requiring migrations.
    Migrations for this version will need to be user-managed.
    (e.g. [elasticsearch](https://docs.aws.amazon.com/elasticsearch-service/latest/developerguide/es-version-migration.html#snapshot-based-migration) and [dynamoDB](https://docs.aws.amazon.com/datapipeline/latest/DeveloperGuide/dp-template-exports3toddb.html)).
    Order of stack deployment is `iam` -> `db` -> `app`.
  - All stacks can now be deployed using a single `config.yml` file, i.e.: `kes cf deploy --kes-folder app --template node_modules/@cumulus/deployment/[iam|db|app] [...]`
    Backwards-compatible. Please re-run `npm run bootstrap` to build new `kes` overrides.
    Deployment docs have been updated to show how to deploy a single-config Cumulus instance.
  - `params` fields should now be nested under the stack key (i.e. `app`, `db` or `iam`) to provide Parameters for a particular stack's cloudformation template,
    for use with single-config instances. Keys *must* match the name of the deployment package folder (`app`, `db`, or `iam`).
    Backwards-compatible with multi-config setups.
  - `stackName` and `stackNameNoDash` have been retired as user-facing config parameters. Use `prefix` and `prefixNoDash` instead.
    This will be used to create stack names for all stacks in a single-config use case.
    `stackName` may still be used as an override in multi-config usage, although this is discouraged.
    Warning: overriding the `db` stack's `stackName` will require you to set `dbStackName` in your `app/config.yml`.
    This parameter is required to fetch outputs from the `db` stack to reference in the `app` stack.
  - The `iams` section in `app/config.yml` IAM roles has been retired as a user-facing parameter,
    *unless* your IAM role ARNs do not match the convention shown in `@cumulus/deployment/app/config.yml`
    In that case, overriding `iams` in your own config is recommended.
  - `iam` and `db` `cloudformation.yml` file names will have respective prefixes (e.g `iam.cloudformation.yml`).
  - Cumulus will now only attempt to create reconciliation reports for buckets of the `private`, `public` and `protected` types.
  - Cumulus will no longer set up its own security group.
    To pass a pre-existing security group for in-VPC deployments as a parameter to the Cumulus template, populate `vpc.securityGroup` in `config.yml`.
    This security group must allow inbound HTTP(S) traffic (Port 443). SSH traffic (Port 22) must be permitted for SSH access to ECS instances.
  - Deployment docs have been updated with examples for the new deployment model.

- **CUMULUS-1236**
  - Moves access to public files behind the distribution endpoint.  Authentication is not required, but direct http access has been disallowed.

- **CUMULUS-1223**
  - Adds unauthenticated access for public bucket files to the Distribution API.  Public files should be requested the same way as protected files, but for public files a redirect to a self-signed S3 URL will happen without requiring authentication with Earthdata login.

- **CUMULUS-1232**
  - Unifies duplicate handling in `ingest/granule.handleDuplicateFile` for maintainability.
  - Changed `ingest/granule.ingestFile` and `move-granules/index.moveFileRequest` to use new function.
  - Moved file versioning code to `ingest/granule.moveGranuleFileWithVersioning`
  - `ingest/granule.verifyFile` now also tests `file.size` for verification if it is in the file record and throws
    `UnexpectedFileSize` error for file size not matching input.
  - `ingest/granule.verifyFile` logs warnings if checksum and/or file size are not available.

- **CUMULUS-1193**
  - Moved reindex CLI functionality to an API endpoint. See [API docs](https://nasa.github.io/cumulus-api/#elasticsearch-1)

- **CUMULUS-1207**
  - No longer disable lambda event source mappings when disabling a rule

### Fixed

- Updated Lerna publish script so that published Cumulus packages will pin their dependencies on other Cumulus packages to exact versions (e.g. `1.12.1` instead of `^1.12.1`)

- **CUMULUS-1203**
  - Fixes IAM template's use of intrinsic functions such that IAM template overrides now work with kes

- **CUMULUS-1268**
  - Deployment will not fail if there are no ES alarms or ECS services

## [v1.12.1] - 2019-4-8

## [v1.12.0] - 2019-4-4

Note: There was an issue publishing 1.12.0. Upgrade to 1.12.1.

### BREAKING CHANGES

- **CUMULUS-1139**
  - `granule.applyWorkflow`  uses the new-style granule record as input to workflows.

- **CUMULUS-1171**
  - Fixed provider handling in the API to make it consistent between protocols.
    NOTE: This is a breaking change. When applying this upgrade, users will need to:
    1. Disable all workflow rules
    2. Update any `http` or `https` providers so that the host field only
       contains a valid hostname or IP address, and the port field contains the
       provider port.
    3. Perform the deployment
    4. Re-enable workflow rules

- **CUMULUS-1176**:
  - `@cumulus/move-granules` input expectations have changed. `@cumulus/files-to-granules` is a new intermediate task to perform input translation in the old style.
    See the Added and Changed sections of this release changelog for more information.

- **CUMULUS-670**
  - The behavior of ParsePDR and related code has changed in this release.  PDRs with FILE_TYPEs that do not conform to the PDR ICD (+ TGZ) (https://cdn.earthdata.nasa.gov/conduit/upload/6376/ESDS-RFC-030v1.0.pdf) will fail to parse.

- **CUMULUS-1208**
  - The granule object input to `@cumulus/queue-granules` will now be added to ingest workflow messages **as is**. In practice, this means that if you are using `@cumulus/queue-granules` to trigger ingest workflows and your granule objects input have invalid properties, then your ingest workflows will fail due to schema validation errors.

### Added

- **CUMULUS-777**
  - Added new cookbook entry on configuring Cumulus to track ancillary files.
- **CUMULUS-1183**
  - Kes overrides will now abort with a warning if a workflow step is configured without a corresponding
    lambda configuration
- **CUMULUS-1223**
  - Adds convenience function `@cumulus/common/bucketsConfigJsonObject` for fetching stack's bucket configuration as an object.

- **CUMULUS-853**
  - Updated FakeProcessing example lambda to include option to generate fake browse
  - Added feature documentation for ancillary metadata export, a new cookbook entry describing a workflow with ancillary metadata generation(browse), and related task definition documentation
- **CUMULUS-805**
  - Added a CloudWatch alarm to check running ElasticSearch instances, and a CloudWatch dashboard to view the health of ElasticSearch
  - Specify `AWS_REGION` in `.env` to be used by deployment script
- **CUMULUS-803**
  - Added CloudWatch alarms to check running tasks of each ECS service, and add the alarms to CloudWatch dashboard
- **CUMULUS-670**
  - Added Ancillary Metadata Export feature (see https://nasa.github.io/cumulus/docs/features/ancillary_metadata for more information)
  - Added new Collection file parameter "fileType" that allows configuration of workflow granule file fileType
- **CUMULUS-1184** - Added kes logging output to ensure we always see the state machine reference before failures due to configuration
- **CUMULUS-1105** - Added a dashboard endpoint to serve the dashboard from an S3 bucket
- **CUMULUS-1199** - Moves `s3credentials` endpoint from the backend to the distribution API.
- **CUMULUS-666**
  - Added `@api/endpoints/s3credentials` to allow EarthData Login authorized users to retrieve temporary security credentials for same-region direct S3 access.
- **CUMULUS-671**
  - Added `@packages/integration-tests/api/distribution/getDistributionApiS3SignedUrl()` to return the S3 signed URL for a file protected by the distribution API
- **CUMULUS-672**
  - Added `cmrMetadataFormat` and `cmrConceptId` to output for individual granules from `@cumulus/post-to-cmr`. `cmrMetadataFormat` will be read from the `cmrMetadataFormat` generated for each granule in `@cumulus/cmrjs/publish2CMR()`
  - Added helpers to `@packages/integration-tests/api/distribution`:
    - `getDistributionApiFileStream()` returns a stream to download files protected by the distribution API
    - `getDistributionFileUrl()` constructs URLs for requesting files from the distribution API
- **CUMULUS-1185** `@cumulus/api/models/Granule.removeGranuleFromCmrByGranule` to replace `@cumulus/api/models/Granule.removeGranuleFromCmr` and use the Granule UR from the CMR metadata to remove the granule from CMR

- **CUMULUS-1101**
  - Added new `@cumulus/checksum` package. This package provides functions to calculate and validate checksums.
  - Added new checksumming functions to `@cumulus/common/aws`: `calculateS3ObjectChecksum` and `validateS3ObjectChecksum`, which depend on the `checksum` package.

- CUMULUS-1171
  - Added `@cumulus/common` API documentation to `packages/common/docs/API.md`
  - Added an `npm run build-docs` task to `@cumulus/common`
  - Added `@cumulus/common/string#isValidHostname()`
  - Added `@cumulus/common/string#match()`
  - Added `@cumulus/common/string#matches()`
  - Added `@cumulus/common/string#toLower()`
  - Added `@cumulus/common/string#toUpper()`
  - Added `@cumulus/common/URLUtils#buildURL()`
  - Added `@cumulus/common/util#isNil()`
  - Added `@cumulus/common/util#isNull()`
  - Added `@cumulus/common/util#isUndefined()`
  - Added `@cumulus/common/util#negate()`

- **CUMULUS-1176**
  - Added new `@cumulus/files-to-granules` task to handle converting file array output from `cumulus-process` tasks into granule objects.
    Allows simplification of `@cumulus/move-granules` and `@cumulus/post-to-cmr`, see Changed section for more details.

- CUMULUS-1151 Compare the granule holdings in CMR with Cumulus' internal data store
- CUMULUS-1152 Compare the granule file holdings in CMR with Cumulus' internal data store

### Changed

- **CUMULUS-1216** - Updated `@cumulus/ingest/granule/ingestFile` to download files to expected staging location.
- **CUMULUS-1208** - Updated `@cumulus/ingest/queue/enqueueGranuleIngestMessage()` to not transform granule object passed to it when building an ingest message
- **CUMULUS-1198** - `@cumulus/ingest` no longer enforces any expectations about whether `provider_path` contains a leading slash or not.
- **CUMULUS-1170**
  - Update scripts and docs to use `npm` instead of `yarn`
  - Use `package-lock.json` files to ensure matching versions of npm packages
  - Update CI builds to use `npm ci` instead of `npm install`
- **CUMULUS-670**
  - Updated ParsePDR task to read standard PDR types+ (+ tgz as an external customer requirement) and add a fileType to granule-files on Granule discovery
  - Updated ParsePDR to fail if unrecognized type is used
  - Updated all relevant task schemas to include granule->files->filetype as a string value
  - Updated tests/test fixtures to include the fileType in the step function/task inputs and output validations as needed
  - Updated MoveGranules task to handle incoming configuration with new "fileType" values and to add them as appropriate to the lambda output.
  - Updated DiscoverGranules step/related workflows to read new Collection file parameter fileType that will map a discovered file to a workflow fileType
  - Updated CNM parser to add the fileType to the defined granule file fileType on ingest and updated integration tests to verify/validate that behavior
  - Updated generateEcho10XMLString in cmr-utils.js to use a map/related library to ensure order as CMR requires ordering for their online resources.
  - Updated post-to-cmr task to appropriately export CNM filetypes to CMR in echo10/UMM exports
- **CUMULUS-1139** - Granules stored in the API contain a `files` property. That schema has been greatly
  simplified and now better matches the CNM format.
  - The `name` property has been renamed to `fileName`.
  - The `filepath` property has been renamed to `key`.
  - The `checksumValue` property has been renamed to `checksum`.
  - The `path` property has been removed.
  - The `url_path` property has been removed.
  - The `filename` property (which contained an `s3://` URL) has been removed, and the `bucket`
    and `key` properties should be used instead. Any requests sent to the API containing a `granule.files[].filename`
    property will be rejected, and any responses coming back from the API will not contain that
    `filename` property.
  - A `source` property has been added, which is a URL indicating the original source of the file.
  - `@cumulus/ingest/granule.moveGranuleFiles()` no longer includes a `filename` field in its
    output. The `bucket` and `key` fields should be used instead.
- **CUMULUS-672**
  - Changed `@cumulus/integration-tests/api/EarthdataLogin.getEarthdataLoginRedirectResponse` to `@cumulus/integration-tests/api/EarthdataLogin.getEarthdataAccessToken`. The new function returns an access response from Earthdata login, if successful.
  - `@cumulus/integration-tests/cmr/getOnlineResources` now accepts an object of options, including `cmrMetadataFormat`. Based on the `cmrMetadataFormat`, the function will correctly retrieve the online resources for each metadata format (ECHO10, UMM-G)

- **CUMULUS-1101**
  - Moved `@cumulus/common/file/getFileChecksumFromStream` into `@cumulus/checksum`, and renamed it to `generateChecksumFromStream`.
    This is a breaking change for users relying on `@cumulus/common/file/getFileChecksumFromStream`.
  - Refactored `@cumulus/ingest/Granule` to depend on new `common/aws` checksum functions and remove significantly present checksumming code.
    - Deprecated `@cumulus/ingest/granule.validateChecksum`. Replaced with `@cumulus/ingest/granule.verifyFile`.
    - Renamed `granule.getChecksumFromFile` to `granule.retrieveSuppliedFileChecksumInformation` to be more accurate.
  - Deprecated `@cumulus/common/aws.checksumS3Objects`. Use `@cumulus/common/aws.calculateS3ObjectChecksum` instead.

- CUMULUS-1171
  - Fixed provider handling in the API to make it consistent between protocols.
    Before this change, FTP providers were configured using the `host` and
    `port` properties. HTTP providers ignored `port` and `protocol`, and stored
    an entire URL in the `host` property. Updated the API to only accept valid
    hostnames or IP addresses in the `provider.host` field. Updated ingest code
    to properly build HTTP and HTTPS URLs from `provider.protocol`,
    `provider.host`, and `provider.port`.
  - The default provider port was being set to 21, no matter what protocol was
    being used. Removed that default.

- **CUMULUS-1176**
  - `@cumulus/move-granules` breaking change:
    Input to `move-granules` is now expected to be in the form of a granules object (i.e. `{ granules: [ { ... }, { ... } ] }`);
    For backwards compatibility with array-of-files outputs from processing steps, use the new `@cumulus/files-to-granules` task as an intermediate step.
    This task will perform the input translation. This change allows `move-granules` to be simpler and behave more predictably.
     `config.granuleIdExtraction` and `config.input_granules` are no longer needed/used by `move-granules`.
  - `@cumulus/post-to-cmr`: `config.granuleIdExtraction` is no longer needed/used by `post-to-cmr`.

- CUMULUS-1174
  - Better error message and stacktrace for S3KeyPairProvider error reporting.

### Fixed

- **CUMULUS-1218** Reconciliation report will now scan only completed granules.
- `@cumulus/api` files and granules were not getting indexed correctly because files indexing was failing in `db-indexer`
- `@cumulus/deployment` A bug in the Cloudformation template was preventing the API from being able to be launched in a VPC, updated the IAM template to give the permissions to be able to run the API in a VPC

### Deprecated

- `@cumulus/api/models/Granule.removeGranuleFromCmr`, instead use `@cumulus/api/models/Granule.removeGranuleFromCmrByGranule`
- `@cumulus/ingest/granule.validateChecksum`, instead use `@cumulus/ingest/granule.verifyFile`
- `@cumulus/common/aws.checksumS3Objects`, instead use `@cumulus/common/aws.calculateS3ObjectChecksum`
- `@cumulus/cmrjs`: `getGranuleId` and `getCmrFiles` are deprecated due to changes in input handling.

## [v1.11.3] - 2019-3-5

### Added

- **CUMULUS-1187** - Added `@cumulus/ingest/granule/duplicateHandlingType()` to determine how duplicate files should be handled in an ingest workflow

### Fixed

- **CUMULUS-1187** - workflows not respecting the duplicate handling value specified in the collection
- Removed refreshToken schema requirement for OAuth

## [v1.11.2] - 2019-2-15

### Added
- CUMULUS-1169
  - Added a `@cumulus/common/StepFunctions` module. It contains functions for querying the AWS
    StepFunctions API. These functions have the ability to retry when a ThrottlingException occurs.
  - Added `@cumulus/common/aws.retryOnThrottlingException()`, which will wrap a function in code to
    retry on ThrottlingExceptions.
  - Added `@cumulus/common/test-utils.throttleOnce()`, which will cause a function to return a
    ThrottlingException the first time it is called, then return its normal result after that.
- CUMULUS-1103 Compare the collection holdings in CMR with Cumulus' internal data store
- CUMULUS-1099 Add support for UMMG JSON metadata versions > 1.4.
    - If a version is found in the metadata object, that version is used for processing and publishing to CMR otherwise, version 1.4 is assumed.
- CUMULUS-678
    - Added support for UMMG json v1.4 metadata files.
  `reconcileCMRMetadata` added to `@cumulus/cmrjs` to update metadata record with new file locations.
  `@cumulus/common/errors` adds two new error types `CMRMetaFileNotFound` and `InvalidArgument`.
  `@cumulus/common/test-utils` adds new function `randomId` to create a random string with id to help in debugging.
  `@cumulus/common/BucketsConfig` adds a new helper class `BucketsConfig` for working with bucket stack configuration and bucket names.
  `@cumulus/common/aws` adds new function `s3PutObjectTagging` as a convenience for the aws  [s3().putObjectTagging](https://docs.aws.amazon.com/AWSJavaScriptSDK/latest/AWS/S3.html#putObjectTagging-property) function.
  `@cumulus/cmrjs` Adds:
        - `isCMRFile` - Identify an echo10(xml) or UMMG(json) metadata file.
        - `metadataObjectFromCMRFile` Read and parse CMR XML file from s3.
        - `updateCMRMetadata` Modify a cmr metadata (xml/json) file with updated information.
        - `publish2CMR` Posts XML or UMMG CMR data to CMR service.
        - `reconcileCMRMetadata` Reconciles cmr metadata file after a file moves.
- Adds some ECS and other permissions to StepRole to enable running ECS tasks from a workflow
- Added Apache logs to cumulus api and distribution lambdas
- **CUMULUS-1119** - Added `@cumulus/integration-tests/api/EarthdataLogin.getEarthdataLoginRedirectResponse` helper for integration tests to handle login with Earthdata and to return response from redirect to Cumulus API
- **CUMULUS-673** Added `@cumulus/common/file/getFileChecksumFromStream` to get file checksum from a readable stream

### Fixed
- CUMULUS-1123
  - Cloudformation template overrides now work as expected

### Changed
- CUMULUS-1169
  - Deprecated the `@cumulus/common/step-functions` module.
  - Updated code that queries the StepFunctions API to use the retry-enabled functions from
    `@cumulus/common/StepFunctions`
- CUMULUS-1121
  - Schema validation is now strongly enforced when writing to the database.
    Additional properties are not allowed and will result in a validation error.
- CUMULUS-678
  `tasks/move-granules` simplified and refactored to use functionality from cmrjs.
  `ingest/granules.moveGranuleFiles` now just moves granule files and returns a list of the updated files. Updating metadata now handled by `@cumulus/cmrjs/reconcileCMRMetadata`.
  `move-granules.updateGranuleMetadata` refactored and bugs fixed in the case of a file matching multiple collection.files.regexps.
  `getCmrXmlFiles` simplified and now only returns an object with the cmrfilename and the granuleId.
  `@cumulus/test-processing` - test processing task updated to generate UMM-G metadata

- CUMULUS-1043
  - `@cumulus/api` now uses [express](http://expressjs.com/) as the API engine.
  - All `@cumulus/api` endpoints on ApiGateway are consolidated to a single endpoint the uses `{proxy+}` definition.
  - All files under `packages/api/endpoints` along with associated tests are updated to support express's request and response objects.
  - Replaced environment variables `internal`, `bucket` and `systemBucket` with `system_bucket`.
  - Update `@cumulus/integration-tests` to work with updated cumulus-api express endpoints

- `@cumulus/integration-tests` - `buildAndExecuteWorkflow` and `buildWorkflow` updated to take a `meta` param to allow for additional fields to be added to the workflow `meta`

- **CUMULUS-1049** Updated `Retrieve Execution Status API` in `@cumulus/api`: If the execution doesn't exist in Step Function API, Cumulus API returns the execution status information from the database.

- **CUMULUS-1119**
  - Renamed `DISTRIBUTION_URL` environment variable to `DISTRIBUTION_ENDPOINT`
  - Renamed `DEPLOYMENT_ENDPOINT` environment variable to `DISTRIBUTION_REDIRECT_ENDPOINT`
  - Renamed `API_ENDPOINT` environment variable to `TOKEN_REDIRECT_ENDPOINT`

### Removed
- Functions deprecated before 1.11.0:
  - @cumulus/api/models/base: static Manager.createTable() and static Manager.deleteTable()
  - @cumulus/ingest/aws/S3
  - @cumulus/ingest/aws/StepFunction.getExecution()
  - @cumulus/ingest/aws/StepFunction.pullEvent()
  - @cumulus/ingest/consumer.Consume
  - @cumulus/ingest/granule/Ingest.getBucket()

### Deprecated
`@cmrjs/ingestConcept`, instead use the CMR object methods. `@cmrjs/CMR.ingestGranule` or `@cmrjs/CMR.ingestCollection`
`@cmrjs/searchConcept`, instead use the CMR object methods. `@cmrjs/CMR.searchGranules` or `@cmrjs/CMR.searchCollections`
`@cmrjs/deleteConcept`, instead use the CMR object methods. `@cmrjs/CMR.deleteGranule` or `@cmrjs/CMR.deleteCollection`



## [v1.11.1] - 2018-12-18

**Please Note**
- Ensure your `app/config.yml` has a `clientId` specified in the `cmr` section. This will allow CMR to identify your requests for better support and metrics.
  - For an example, please see [the example config](https://github.com/nasa/cumulus/blob/1c7e2bf41b75da9f87004c4e40fbcf0f39f56794/example/app/config.yml#L128).

### Added

- Added a `/tokenDelete` endpoint in `@cumulus/api` to delete access token records

### Changed

- CUMULUS-678
`@cumulus/ingest/crypto` moved and renamed to `@cumulus/common/key-pair-provider`
`@cumulus/ingest/aws` function:  `KMSDecryptionFailed` and class: `KMS` extracted and moved to `@cumulus/common` and `KMS` is exported as `KMSProvider` from `@cumulus/common/key-pair-provider`
`@cumulus/ingest/granule` functions: `publish`, `getGranuleId`, `getXMLMetadataAsString`, `getMetadataBodyAndTags`, `parseXmlString`, `getCmrXMLFiles`, `postS3Object`, `contructOnlineAccessUrls`, `updateMetadata`, extracted and moved to `@cumulus/cmrjs`
`getGranuleId`, `getCmrXMLFiles`, `publish`, `updateMetadata` removed from `@cumulus/ingest/granule` and added to `@cumulus/cmrjs`;
`updateMetadata` renamed `updateCMRMetadata`.
`@cumulus/ingest` test files renamed.
- **CUMULUS-1070**
  - Add `'Client-Id'` header to all `@cumulus/cmrjs` requests (made via `searchConcept`, `ingestConcept`, and `deleteConcept`).
  - Updated `cumulus/example/app/config.yml` entry for `cmr.clientId` to use stackName for easier CMR-side identification.

## [v1.11.0] - 2018-11-30

**Please Note**
- Redeploy IAM roles:
  - CUMULUS-817 includes a migration that requires reconfiguration/redeployment of IAM roles.  Please see the [upgrade instructions](https://nasa.github.io/cumulus/docs/upgrade/1.11.0) for more information.
  - CUMULUS-977 includes a few new SNS-related permissions added to the IAM roles that will require redeployment of IAM roles.
- `cumulus-message-adapter` v1.0.13+ is required for `@cumulus/api` granule reingest API to work properly.  The latest version should be downloaded automatically by kes.
- A `TOKEN_SECRET` value (preferably 256-bit for security) must be added to `.env` to securely sign JWTs used for authorization in `@cumulus/api`

### Changed

- **CUUMULUS-1000** - Distribution endpoint now persists logins, instead of
  redirecting to Earthdata Login on every request
- **CUMULUS-783 CUMULUS-790** - Updated `@cumulus/sync-granule` and `@cumulus/move-granules` tasks to always overwrite existing files for manually-triggered reingest.
- **CUMULUS-906** - Updated `@cumulus/api` granule reingest API to
  - add `reingestGranule: true` and `forceDuplicateOverwrite: true` to Cumulus message `cumulus_meta.cumulus_context` field to indicate that the workflow is a manually triggered re-ingest.
  - return warning message to operator when duplicateHandling is not `replace`
  - `cumulus-message-adapter` v1.0.13+ is required.
- **CUMULUS-793** - Updated the granule move PUT request in `@cumulus/api` to reject the move with a 409 status code if one or more of the files already exist at the destination location
- Updated `@cumulus/helloworld` to use S3 to store state for pass on retry tests
- Updated `@cumulus/ingest`:
  - [Required for MAAP] `http.js#list` will now find links with a trailing whitespace
  - Removed code from `granule.js` which looked for files in S3 using `{ Bucket: discoveredFile.bucket, Key: discoveredFile.name }`. This is obsolete since `@cumulus/ingest` uses a `file-staging` and `constructCollectionId()` directory prefixes by default.
- **CUMULUS-989**
  - Updated `@cumulus/api` to use [JWT (JSON Web Token)](https://jwt.io/introduction/) as the transport format for API authorization tokens and to use JWT verification in the request authorization
  - Updated `/token` endpoint in `@cumulus/api` to return tokens as JWTs
  - Added a `/refresh` endpoint in `@cumulus/api` to request new access tokens from the OAuth provider using the refresh token
  - Added `refreshAccessToken` to `@cumulus/api/lib/EarthdataLogin` to manage refresh token requests with the Earthdata OAuth provider

### Added
- **CUMULUS-1050**
  - Separated configuration flags for originalPayload/finalPayload cleanup such that they can be set to different retention times
- **CUMULUS-798**
  - Added daily Executions cleanup CloudWatch event that triggers cleanExecutions lambda
  - Added cleanExecutions lambda that removes finalPayload/originalPayload field entries for records older than configured timeout value (execution_payload_retention_period), with a default of 30 days
- **CUMULUS-815/816**
  - Added 'originalPayload' and 'finalPayload' fields to Executions table
  - Updated Execution model to populate originalPayload with the execution payload on record creation
  - Updated Execution model code to populate finalPayload field with the execution payload on execution completion
  - Execution API now exposes the above fields
- **CUMULUS-977**
  - Rename `kinesisConsumer` to `messageConsumer` as it handles both Kinesis streams and SNS topics as of this version.
  - Add `sns`-type rule support. These rules create a subscription between an SNS topic and the `messageConsumer`.
    When a message is received, `messageConsumer` is triggered and passes the SNS message (JSON format expected) in
    its entirety to the workflow in the `payload` field of the Cumulus message. For more information on sns-type rules,
    see the [documentation](https://nasa.github.io/cumulus/docs/data-cookbooks/setup#rules).
- **CUMULUS-975**
  - Add `KinesisInboundEventLogger` and `KinesisOutboundEventLogger` API lambdas.  These lambdas
    are utilized to dump incoming and outgoing ingest workflow kinesis streams
    to cloudwatch for analytics in case of AWS/stream failure.
  - Update rules model to allow tracking of log_event ARNs related to
    Rule event logging.    Kinesis rule types will now automatically log
    incoming events via a Kinesis event triggered lambda.
 CUMULUS-975-migration-4
  - Update migration code to require explicit migration names per run
  - Added migration_4 to migrate/update exisitng Kinesis rules to have a log event mapping
  - Added new IAM policy for migration lambda
- **CUMULUS-775**
  - Adds a instance metadata endpoint to the `@cumulus/api` package.
  - Adds a new convenience function `hostId` to the `@cumulus/cmrjs` to help build environment specific cmr urls.
  - Fixed `@cumulus/cmrjs.searchConcept` to search and return CMR results.
  - Modified `@cumulus/cmrjs.CMR.searchGranule` and `@cumulus/cmrjs.CMR.searchCollection` to include CMR's provider as a default parameter to searches.
- **CUMULUS-965**
  - Add `@cumulus/test-data.loadJSONTestData()`,
    `@cumulus/test-data.loadTestData()`, and
    `@cumulus/test-data.streamTestData()` to safely load test data. These
    functions should be used instead of using `require()` to load test data,
    which could lead to tests interferring with each other.
  - Add a `@cumulus/common/util/deprecate()` function to mark a piece of code as
    deprecated
- **CUMULUS-986**
  - Added `waitForTestExecutionStart` to `@cumulus/integration-tests`
- **CUMULUS-919**
  - In `@cumulus/deployment`, added support for NGAP permissions boundaries for IAM roles with `useNgapPermissionBoundary` flag in `iam/config.yml`. Defaults to false.

### Fixed
- Fixed a bug where FTP sockets were not closed after an error, keeping the Lambda function active until it timed out [CUMULUS-972]
- **CUMULUS-656**
  - The API will no longer allow the deletion of a provider if that provider is
    referenced by a rule
  - The API will no longer allow the deletion of a collection if that collection
    is referenced by a rule
- Fixed a bug where `@cumulus/sf-sns-report` was not pulling large messages from S3 correctly.

### Deprecated
- `@cumulus/ingest/aws/StepFunction.pullEvent()`. Use `@cumulus/common/aws.pullStepFunctionEvent()`.
- `@cumulus/ingest/consumer.Consume` due to unpredictable implementation. Use `@cumulus/ingest/consumer.Consumer`.
Call `Consumer.consume()` instead of `Consume.read()`.

## [v1.10.4] - 2018-11-28

### Added
- **CUMULUS-1008**
  - New `config.yml` parameter for SQS consumers: `sqs_consumer_rate: (default 500)`, which is the maximum number of
  messages the consumer will attempt to process per execution. Currently this is only used by the sf-starter consumer,
  which runs every minute by default, making this a messages-per-minute upper bound. SQS does not guarantee the number
  of messages returned per call, so this is not a fixed rate of consumption, only attempted number of messages received.

### Deprecated
- `@cumulus/ingest/consumer.Consume` due to unpredictable implementation. Use `@cumulus/ingest/consumer.Consumer`.

### Changed
- Backported update of `packages/api` dependency `@mapbox/dyno` to `1.4.2` to mitigate `event-stream` vulnerability.

## [v1.10.3] - 2018-10-31

### Added
- **CUMULUS-817**
  - Added AWS Dead Letter Queues for lambdas that are scheduled asynchronously/such that failures show up only in cloudwatch logs.
- **CUMULUS-956**
  - Migrated developer documentation and data-cookbooks to Docusaurus
    - supports versioning of documentation
  - Added `docs/docs-how-to.md` to outline how to do things like add new docs or locally install for testing.
  - Deployment/CI scripts have been updated to work with the new format
- **CUMULUS-811**
  - Added new S3 functions to `@cumulus/common/aws`:
    - `aws.s3TagSetToQueryString`: converts S3 TagSet array to querystring (for use with upload()).
    - `aws.s3PutObject`: Returns promise of S3 `putObject`, which puts an object on S3
    - `aws.s3CopyObject`: Returns promise of S3 `copyObject`, which copies an object in S3 to a new S3 location
    - `aws.s3GetObjectTagging`: Returns promise of S3 `getObjectTagging`, which returns an object containing an S3 TagSet.
  - `@/cumulus/common/aws.s3PutObject` defaults to an explicit `ACL` of 'private' if not overridden.
  - `@/cumulus/common/aws.s3CopyObject` defaults to an explicit `TaggingDirective` of 'COPY' if not overridden.

### Deprecated
- **CUMULUS-811**
  - Deprecated `@cumulus/ingest/aws.S3`. Member functions of this class will now
    log warnings pointing to similar functionality in `@cumulus/common/aws`.

## [v1.10.2] - 2018-10-24

### Added
- **CUMULUS-965**
  - Added a `@cumulus/logger` package
- **CUMULUS-885**
  - Added 'human readable' version identifiers to Lambda Versioning lambda aliases
- **CUMULUS-705**
  - Note: Make sure to update the IAM stack when deploying this update.
  - Adds an AsyncOperations model and associated DynamoDB table to the
    `@cumulus/api` package
  - Adds an /asyncOperations endpoint to the `@cumulus/api` package, which can
    be used to fetch the status of an AsyncOperation.
  - Adds a /bulkDelete endpoint to the `@cumulus/api` package, which performs an
    asynchronous bulk-delete operation. This is a stub right now which is only
    intended to demonstration how AsyncOperations work.
  - Adds an AsyncOperation ECS task to the `@cumulus/api` package, which will
    fetch an Lambda function, run it in ECS, and then store the result to the
    AsyncOperations table in DynamoDB.
- **CUMULUS-851** - Added workflow lambda versioning feature to allow in-flight workflows to use lambda versions that were in place when a workflow was initiated
    - Updated Kes custom code to remove logic that used the CMA file key to determine template compilation logic.  Instead, utilize a `customCompilation` template configuration flag to indicate a template should use Cumulus's kes customized methods instead of 'core'.
    - Added `useWorkflowLambdaVersions` configuration option to enable the lambdaVersioning feature set.   **This option is set to true by default** and should be set to false to disable the feature.
    - Added uniqueIdentifier configuration key to S3 sourced lambdas to optionally support S3 lambda resource versioning within this scheme. This key must be unique for each modified version of the lambda package and must be updated in configuration each time the source changes.
    - Added a new nested stack template that will create a `LambdaVersions` stack that will take lambda parameters from the base template, generate lambda versions/aliases and return outputs with references to the most 'current' lambda alias reference, and updated 'core' template to utilize these outputs (if `useWorkflowLambdaVersions` is enabled).

- Created a `@cumulus/api/lib/OAuth2` interface, which is implemented by the
  `@cumulus/api/lib/EarthdataLogin` and `@cumulus/api/lib/GoogleOAuth2` classes.
  Endpoints that need to handle authentication will determine which class to use
  based on environment variables. This also greatly simplifies testing.
- Added `@cumulus/api/lib/assertions`, containing more complex AVA test assertions
- Added PublishGranule workflow to publish a granule to CMR without full reingest. (ingest-in-place capability)

- `@cumulus/integration-tests` new functionality:
  - `listCollections` to list collections from a provided data directory
  - `deleteCollection` to delete list of collections from a deployed stack
  - `cleanUpCollections` combines the above in one function.
  - `listProviders` to list providers from a provided data directory
  - `deleteProviders` to delete list of providers from a deployed stack
  - `cleanUpProviders` combines the above in one function.
  - `@cumulus/integrations-tests/api.js`: `deleteGranule` and `deletePdr` functions to make `DELETE` requests to Cumulus API
  - `rules` API functionality for posting and deleting a rule and listing all rules
  - `wait-for-deploy` lambda for use in the redeployment tests
- `@cumulus/ingest/granule.js`: `ingestFile` inserts new `duplicate_found: true` field in the file's record if a duplicate file already exists on S3.
- `@cumulus/api`: `/execution-status` endpoint requests and returns complete execution output if  execution output is stored in S3 due to size.
- Added option to use environment variable to set CMR host in `@cumulus/cmrjs`.
- **CUMULUS-781** - Added integration tests for `@cumulus/sync-granule` when `duplicateHandling` is set to `replace` or `skip`
- **CUMULUS-791** - `@cumulus/move-granules`: `moveFileRequest` inserts new `duplicate_found: true` field in the file's record if a duplicate file already exists on S3. Updated output schema to document new `duplicate_found` field.

### Removed

- Removed `@cumulus/common/fake-earthdata-login-server`. Tests can now create a
  service stub based on `@cumulus/api/lib/OAuth2` if testing requires handling
  authentication.

### Changed

- **CUMULUS-940** - modified `@cumulus/common/aws` `receiveSQSMessages` to take a parameter object instead of positional parameters.  All defaults remain the same, but now access to long polling is available through `options.waitTimeSeconds`.
- **CUMULUS-948** - Update lambda functions `CNMToCMA` and `CnmResponse` in the `cumulus-data-shared` bucket and point the default stack to them.
- **CUMULUS-782** - Updated `@cumulus/sync-granule` task and `Granule.ingestFile` in `@cumulus/ingest` to keep both old and new data when a destination file with different checksum already exists and `duplicateHandling` is `version`
- Updated the config schema in `@cumulus/move-granules` to include the `moveStagedFiles` param.
- **CUMULUS-778** - Updated config schema and documentation in `@cumulus/sync-granule` to include `duplicateHandling` parameter for specifying how duplicate filenames should be handled
- **CUMULUS-779** - Updated `@cumulus/sync-granule` to throw `DuplicateFile` error when destination files already exist and `duplicateHandling` is `error`
- **CUMULUS-780** - Updated `@cumulus/sync-granule` to use `error` as the default for `duplicateHandling` when it is not specified
- **CUMULUS-780** - Updated `@cumulus/api` to use `error` as the default value for `duplicateHandling` in the `Collection` model
- **CUMULUS-785** - Updated the config schema and documentation in `@cumulus/move-granules` to include `duplicateHandling` parameter for specifying how duplicate filenames should be handled
- **CUMULUS-786, CUMULUS-787** - Updated `@cumulus/move-granules` to throw `DuplicateFile` error when destination files already exist and `duplicateHandling` is `error` or not specified
- **CUMULUS-789** - Updated `@cumulus/move-granules` to keep both old and new data when a destination file with different checksum already exists and `duplicateHandling` is `version`

### Fixed

- `getGranuleId` in `@cumulus/ingest` bug: `getGranuleId` was constructing an error using `filename` which was undefined. The fix replaces `filename` with the `uri` argument.
- Fixes to `del` in `@cumulus/api/endpoints/granules.js` to not error/fail when not all files exist in S3 (e.g. delete granule which has only 2 of 3 files ingested).
- `@cumulus/deployment/lib/crypto.js` now checks for private key existence properly.

## [v1.10.1] - 2018-09-4

### Fixed

- Fixed cloudformation template errors in `@cumulus/deployment/`
  - Replaced references to Fn::Ref: with Ref:
  - Moved long form template references to a newline

## [v1.10.0] - 2018-08-31

### Removed

- Removed unused and broken code from `@cumulus/common`
  - Removed `@cumulus/common/test-helpers`
  - Removed `@cumulus/common/task`
  - Removed `@cumulus/common/message-source`
  - Removed the `getPossiblyRemote` function from `@cumulus/common/aws`
  - Removed the `startPromisedSfnExecution` function from `@cumulus/common/aws`
  - Removed the `getCurrentSfnTask` function from `@cumulus/common/aws`

### Changed

- **CUMULUS-839** - In `@cumulus/sync-granule`, 'collection' is now an optional config parameter

### Fixed

- **CUMULUS-859** Moved duplicate code in `@cumulus/move-granules` and `@cumulus/post-to-cmr` to `@cumulus/ingest`. Fixed imports making assumptions about directory structure.
- `@cumulus/ingest/consumer` correctly limits the number of messages being received and processed from SQS. Details:
  - **Background:** `@cumulus/api` includes a lambda `<stack-name>-sqs2sf` which processes messages from the `<stack-name>-startSF` SQS queue every minute. The `sqs2sf` lambda uses `@cumulus/ingest/consumer` to receive and process messages from SQS.
  - **Bug:** More than `messageLimit` number of messages were being consumed and processed from the `<stack-name>-startSF` SQS queue. Many step functions were being triggered simultaneously by the lambda `<stack-name>-sqs2sf` (which consumes every minute from the `startSF` queue) and resulting in step function failure with the error: `An error occurred (ThrottlingException) when calling the GetExecutionHistory`.
  - **Fix:** `@cumulus/ingest/consumer#processMessages` now processes messages until `timeLimit` has passed _OR_ once it receives up to `messageLimit` messages. `sqs2sf` is deployed with a [default `messageLimit` of 10](https://github.com/nasa/cumulus/blob/670000c8a821ff37ae162385f921c40956e293f7/packages/deployment/app/config.yml#L147).
  - **IMPORTANT NOTE:** `consumer` will actually process up to `messageLimit * 2 - 1` messages. This is because sometimes `receiveSQSMessages` will return less than `messageLimit` messages and thus the consumer will continue to make calls to `receiveSQSMessages`. For example, given a `messageLimit` of 10 and subsequent calls to `receiveSQSMessages` returns up to 9 messages, the loop will continue and a final call could return up to 10 messages.


## [v1.9.1] - 2018-08-22

**Please Note** To take advantage of the added granule tracking API functionality, updates are required for the message adapter and its libraries. You should be on the following versions:
- `cumulus-message-adapter` 1.0.9+
- `cumulus-message-adapter-js` 1.0.4+
- `cumulus-message-adapter-java` 1.2.7+
- `cumulus-message-adapter-python` 1.0.5+

### Added

- **CUMULUS-687** Added logs endpoint to search for logs from a specific workflow execution in `@cumulus/api`. Added integration test.
- **CUMULUS-836** - `@cumulus/deployment` supports a configurable docker storage driver for ECS. ECS can be configured with either `devicemapper` (the default storage driver for AWS ECS-optimized AMIs) or `overlay2` (the storage driver used by the NGAP 2.0 AMI). The storage driver can be configured in `app/config.yml` with `ecs.docker.storageDriver: overlay2 | devicemapper`. The default is `overlay2`.
  - To support this configuration, a [Handlebars](https://handlebarsjs.com/) helper `ifEquals` was added to `packages/deployment/lib/kes.js`.
- **CUMULUS-836** - `@cumulus/api` added IAM roles required by the NGAP 2.0 AMI. The NGAP 2.0 AMI runs a script `register_instances_with_ssm.py` which requires the ECS IAM role to include `ec2:DescribeInstances` and `ssm:GetParameter` permissions.

### Fixed
- **CUMULUS-836** - `@cumulus/deployment` uses `overlay2` driver by default and does not attempt to write `--storage-opt dm.basesize` to fix [this error](https://github.com/moby/moby/issues/37039).
- **CUMULUS-413** Kinesis processing now captures all errrors.
  - Added kinesis fallback mechanism when errors occur during record processing.
  - Adds FallbackTopicArn to `@cumulus/api/lambdas.yml`
  - Adds fallbackConsumer lambda to `@cumulus/api`
  - Adds fallbackqueue option to lambda definitions capture lambda failures after three retries.
  - Adds kinesisFallback SNS topic to signal incoming errors from kinesis stream.
  - Adds kinesisFailureSQS to capture fully failed events from all retries.
- **CUMULUS-855** Adds integration test for kinesis' error path.
- **CUMULUS-686** Added workflow task name and version tracking via `@cumulus/api` executions endpoint under new `tasks` property, and under `workflow_tasks` in step input/output.
  - Depends on `cumulus-message-adapter` 1.0.9+, `cumulus-message-adapter-js` 1.0.4+, `cumulus-message-adapter-java` 1.2.7+ and `cumulus-message-adapter-python` 1.0.5+
- **CUMULUS-771**
  - Updated sync-granule to stream the remote file to s3
  - Added integration test for ingesting granules from ftp provider
  - Updated http/https integration tests for ingesting granules from http/https providers
- **CUMULUS-862** Updated `@cumulus/integration-tests` to handle remote lambda output
- **CUMULUS-856** Set the rule `state` to have default value `ENABLED`

### Changed

- In `@cumulus/deployment`, changed the example app config.yml to have additional IAM roles

## [v1.9.0] - 2018-08-06

**Please note** additional information and upgrade instructions [here](https://nasa.github.io/cumulus/docs/upgrade/1.9.0)

### Added
- **CUMULUS-712** - Added integration tests verifying expected behavior in workflows
- **GITC-776-2** - Add support for versioned collections

### Fixed
- **CUMULUS-832**
  - Fixed indentation in example config.yml in `@cumulus/deployment`
  - Fixed issue with new deployment using the default distribution endpoint in `@cumulus/deployment` and `@cumulus/api`

## [v1.8.1] - 2018-08-01

**Note** IAM roles should be re-deployed with this release.

- **Cumulus-726**
  - Added function to `@cumulus/integration-tests`: `sfnStep` includes `getStepInput` which returns the input to the schedule event of a given step function step.
  - Added IAM policy `@cumulus/deployment`: Lambda processing IAM role includes `kinesis::PutRecord` so step function lambdas can write to kinesis streams.
- **Cumulus Community Edition**
  - Added Google OAuth authentication token logic to `@cumulus/api`. Refactored token endpoint to use environment variable flag `OAUTH_PROVIDER` when determining with authentication method to use.
  - Added API Lambda memory configuration variable `api_lambda_memory` to `@cumulus/api` and `@cumulus/deployment`.

### Changed

- **Cumulus-726**
  - Changed function in `@cumulus/api`: `models/rules.js#addKinesisEventSource` was modified to call to `deleteKinesisEventSource` with all required parameters (rule's name, arn and type).
  - Changed function in `@cumulus/integration-tests`: `getStepOutput` can now be used to return output of failed steps. If users of this function want the output of a failed event, they can pass a third parameter `eventType` as `'failure'`. This function will work as always for steps which completed successfully.

### Removed

- **Cumulus-726**
  - Configuration change to `@cumulus/deployment`: Removed default auto scaling configuration for Granules and Files DynamoDB tables.

- **CUMULUS-688**
  - Add integration test for ExecutionStatus
  - Function addition to `@cumulus/integration-tests`: `api` includes `getExecutionStatus` which returns the execution status from the Cumulus API

## [v1.8.0] - 2018-07-23

### Added

- **CUMULUS-718** Adds integration test for Kinesis triggering a workflow.

- **GITC-776-3** Added more flexibility for rules.  You can now edit all fields on the rule's record
We may need to update the api documentation to reflect this.

- **CUMULUS-681** - Add ingest-in-place action to granules endpoint
    - new applyWorkflow action at PUT /granules/{granuleid} Applying a workflow starts an execution of the provided workflow and passes the granule record as payload.
      Parameter(s):
        - workflow - the workflow name

- **CUMULUS-685** - Add parent exeuction arn to the execution which is triggered from a parent step function

### Changed
- **CUMULUS-768** - Integration tests get S3 provider data from shared data folder

### Fixed
- **CUMULUS-746** - Move granule API correctly updates record in dynamo DB and cmr xml file
- **CUMULUS-766** - Populate database fileSize field from S3 if value not present in Ingest payload

## [v1.7.1] - 2018-07-27

### Fixed
- **CUMULUS-766** - Backport from 1.8.0 - Populate database fileSize field from S3 if value not present in Ingest payload

## [v1.7.0] - 2018-07-02

### Please note: [Upgrade Instructions](https://nasa.github.io/cumulus/docs/upgrade/1.7.0)

### Added
- **GITC-776-2** - Add support for versioned collectons
- **CUMULUS-491** - Add granule reconciliation API endpoints.
- **CUMULUS-480** Add suport for backup and recovery:
  - Add DynamoDB tables for granules, executions and pdrs
  - Add ability to write all records to S3
  - Add ability to download all DynamoDB records in form json files
  - Add ability to upload records to DynamoDB
  - Add migration scripts for copying granule, pdr and execution records from ElasticSearch to DynamoDB
  - Add IAM support for batchWrite on dynamoDB
-
- **CUMULUS-508** - `@cumulus/deployment` cloudformation template allows for lambdas and ECS clusters to have multiple AZ availability.
    - `@cumulus/deployment` also ensures docker uses `devicemapper` storage driver.
- **CUMULUS-755** - `@cumulus/deployment` Add DynamoDB autoscaling support.
    - Application developers can add autoscaling and override default values in their deployment's `app/config.yml` file using a `{TableName}Table:` key.

### Fixed
- **CUMULUS-747** - Delete granule API doesn't delete granule files in s3 and granule in elasticsearch
    - update the StreamSpecification DynamoDB tables to have StreamViewType: "NEW_AND_OLD_IMAGES"
    - delete granule files in s3
- **CUMULUS-398** - Fix not able to filter executions by workflow
- **CUMULUS-748** - Fix invalid lambda .zip files being validated/uploaded to AWS
- **CUMULUS-544** - Post to CMR task has UAT URL hard-coded
  - Made configurable: PostToCmr now requires CMR_ENVIRONMENT env to be set to 'SIT' or 'OPS' for those CMR environments. Default is UAT.

### Changed
- **GITC-776-4** - Changed Discover-pdrs to not rely on collection but use provider_path in config. It also has an optional filterPdrs regex configuration parameter

- **CUMULUS-710** - In the integration test suite, `getStepOutput` returns the output of the first successful step execution or last failed, if none exists

## [v1.6.0] - 2018-06-06

### Please note: [Upgrade Instructions](https://nasa.github.io/cumulus/docs/upgrade/1.6.0)

### Fixed
- **CUMULUS-602** - Format all logs sent to Elastic Search.
  - Extract cumulus log message and index it to Elastic Search.

### Added
- **CUMULUS-556** - add a mechanism for creating and running migration scripts on deployment.
- **CUMULUS-461** Support use of metadata date and other components in `url_path` property

### Changed
- **CUMULUS-477** Update bucket configuration to support multiple buckets of the same type:
  - Change the structure of the buckets to allow for  more than one bucket of each type. The bucket structure is now:
    bucket-key:
      name: <bucket-name>
      type: <type> i.e. internal, public, etc.
  - Change IAM and app deployment configuration to support new bucket structure
  - Update tasks and workflows to support new bucket structure
  - Replace instances where buckets.internal is relied upon to either use the system bucket or a configured bucket
  - Move IAM template to the deployment package. NOTE: You now have to specify '--template node_modules/@cumulus/deployment/iam' in your IAM deployment
  - Add IAM cloudformation template support to filter buckets by type

## [v1.5.5] - 2018-05-30

### Added
- **CUMULUS-530** - PDR tracking through Queue-granules
  - Add optional `pdr` property to the sync-granule task's input config and output payload.
- **CUMULUS-548** - Create a Lambda task that generates EMS distribution reports
  - In order to supply EMS Distribution Reports, you must enable S3 Server
    Access Logging on any S3 buckets used for distribution. See [How Do I Enable Server Access Logging for an S3 Bucket?](https://docs.aws.amazon.com/AmazonS3/latest/user-guide/server-access-logging.html)
    The "Target bucket" setting should point at the Cumulus internal bucket.
    The "Target prefix" should be
    "<STACK_NAME>/ems-distribution/s3-server-access-logs/", where "STACK_NAME"
    is replaced with the name of your Cumulus stack.

### Fixed
- **CUMULUS-546 - Kinesis Consumer should catch and log invalid JSON**
  - Kinesis Consumer lambda catches and logs errors so that consumer doesn't get stuck in a loop re-processing bad json records.
- EMS report filenames are now based on their start time instead of the time
  instead of the time that the report was generated
- **CUMULUS-552 - Cumulus API returns different results for the same collection depending on query**
  - The collection, provider and rule records in elasticsearch are now replaced with records from dynamo db when the dynamo db records are updated.

### Added
- `@cumulus/deployment`'s default cloudformation template now configures storage for Docker to match the configured ECS Volume. The template defines Docker's devicemapper basesize (`dm.basesize`) using `ecs.volumeSize`. This addresses ECS default of limiting Docker containers to 10GB of storage ([Read more](https://aws.amazon.com/premiumsupport/knowledge-center/increase-default-ecs-docker-limit/)).

## [v1.5.4] - 2018-05-21

### Added
- **CUMULUS-535** - EMS Ingest, Archive, Archive Delete reports
  - Add lambda EmsReport to create daily EMS Ingest, Archive, Archive Delete reports
  - ems.provider property added to `@cumulus/deployment/app/config.yml`.
    To change the provider name, please add `ems: provider` property to `app/config.yml`.
- **CUMULUS-480** Use DynamoDB to store granules, pdrs and execution records
  - Activate PointInTime feature on DynamoDB tables
  - Increase test coverage on api package
  - Add ability to restore metadata records from json files to DynamoDB
- **CUMULUS-459** provide API endpoint for moving granules from one location on s3 to another

## [v1.5.3] - 2018-05-18

### Fixed
- **CUMULUS-557 - "Add dataType to DiscoverGranules output"**
  - Granules discovered by the DiscoverGranules task now include dataType
  - dataType is now a required property for granules used as input to the
    QueueGranules task
- **CUMULUS-550** Update deployment app/config.yml to force elasticsearch updates for deleted granules

## [v1.5.2] - 2018-05-15

### Fixed
- **CUMULUS-514 - "Unable to Delete the Granules"**
  - updated cmrjs.deleteConcept to return success if the record is not found
    in CMR.

### Added
- **CUMULUS-547** - The distribution API now includes an
  "earthdataLoginUsername" query parameter when it returns a signed S3 URL
- **CUMULUS-527 - "parse-pdr queues up all granules and ignores regex"**
  - Add an optional config property to the ParsePdr task called
    "granuleIdFilter". This property is a regular expression that is applied
    against the filename of the first file of each granule contained in the
    PDR. If the regular expression matches, then the granule is included in
    the output. Defaults to '.', which will match all granules in the PDR.
- File checksums in PDRs now support MD5
- Deployment support to subscribe to an SNS topic that already exists
- **CUMULUS-470, CUMULUS-471** In-region S3 Policy lambda added to API to update bucket policy for in-region access.
- **CUMULUS-533** Added fields to granule indexer to support EMS ingest and archive record creation
- **CUMULUS-534** Track deleted granules
  - added `deletedgranule` type to `cumulus` index.
  - **Important Note:** Force custom bootstrap to re-run by adding this to
    app/config.yml `es: elasticSearchMapping: 7`
- You can now deploy cumulus without ElasticSearch. Just add `es: null` to your `app/config.yml` file. This is only useful for debugging purposes. Cumulus still requires ElasticSearch to properly operate.
- `@cumulus/integration-tests` includes and exports the `addRules` function, which seeds rules into the DynamoDB table.
- Added capability to support EFS in cloud formation template. Also added
  optional capability to ssh to your instance and privileged lambda functions.
- Added support to force discovery of PDRs that have already been processed
  and filtering of selected data types
- `@cumulus/cmrjs` uses an environment variable `USER_IP_ADDRESS` or fallback
  IP address of `10.0.0.0` when a public IP address is not available. This
  supports lambda functions deployed into a VPC's private subnet, where no
  public IP address is available.

### Changed
- **CUMULUS-550** Custom bootstrap automatically adds new types to index on
  deployment

## [v1.5.1] - 2018-04-23
### Fixed
- add the missing dist folder to the hello-world task
- disable uglifyjs on the built version of the pdr-status-check (read: https://github.com/webpack-contrib/uglifyjs-webpack-plugin/issues/264)

## [v1.5.0] - 2018-04-23
### Changed
- Removed babel from all tasks and packages and increased minimum node requirements to version 8.10
- Lambda functions created by @cumulus/deployment will use node8.10 by default
- Moved [cumulus-integration-tests](https://github.com/nasa/cumulus-integration-tests) to the `example` folder CUMULUS-512
- Streamlined all packages dependencies (e.g. remove redundant dependencies and make sure versions are the same across packages)
- **CUMULUS-352:** Update Cumulus Elasticsearch indices to use [index aliases](https://www.elastic.co/guide/en/elasticsearch/reference/current/indices-aliases.html).
- **CUMULUS-519:** ECS tasks are no longer restarted after each CF deployment unless `ecs.restartTasksOnDeploy` is set to true
- **CUMULUS-298:** Updated log filterPattern to include all CloudWatch logs in ElasticSearch
- **CUMULUS-518:** Updates to the SyncGranule config schema
  - `granuleIdExtraction` is no longer a property
  - `process` is now an optional property
  - `provider_path` is no longer a property

### Fixed
- **CUMULUS-455 "Kes deployments using only an updated message adapter do not get automatically deployed"**
  - prepended the hash value of cumulus-message-adapter.zip file to the zip file name of lambda which uses message adapter.
  - the lambda function will be redeployed when message adapter or lambda function are updated
- Fixed a bug in the bootstrap lambda function where it stuck during update process
- Fixed a bug where the sf-sns-report task did not return the payload of the incoming message as the output of the task [CUMULUS-441]

### Added
- **CUMULUS-352:** Add reindex CLI to the API package.
- **CUMULUS-465:** Added mock http/ftp/sftp servers to the integration tests
- Added a `delete` method to the `@common/CollectionConfigStore` class
- **CUMULUS-467 "@cumulus/integration-tests or cumulus-integration-tests should seed provider and collection in deployed DynamoDB"**
  - `example` integration-tests populates providers and collections to database
  - `example` workflow messages are populated from workflow templates in s3, provider and collection information in database, and input payloads.  Input templates are removed.
  - added `https` protocol to provider schema

## [v1.4.1] - 2018-04-11

### Fixed
- Sync-granule install

## [v1.4.0] - 2018-04-09

### Fixed
- **CUMULUS-392 "queue-granules not returning the sfn-execution-arns queued"**
  - updated queue-granules to return the sfn-execution-arns queued and pdr if exists.
  - added pdr to ingest message meta.pdr instead of payload, so the pdr information doesn't get lost in the ingest workflow, and ingested granule in elasticsearch has pdr name.
  - fixed sf-sns-report schema, remove the invalid part
  - fixed pdr-status-check schema, the failed execution contains arn and reason
- **CUMULUS-206** make sure homepage and repository urls exist in package.json files of tasks and packages

### Added
- Example folder with a cumulus deployment example

### Changed
- [CUMULUS-450](https://bugs.earthdata.nasa.gov/browse/CUMULUS-450) - Updated
  the config schema of the **queue-granules** task
  - The config no longer takes a "collection" property
  - The config now takes an "internalBucket" property
  - The config now takes a "stackName" property
- [CUMULUS-450](https://bugs.earthdata.nasa.gov/browse/CUMULUS-450) - Updated
  the config schema of the **parse-pdr** task
  - The config no longer takes a "collection" property
  - The "stack", "provider", and "bucket" config properties are now
    required
- **CUMULUS-469** Added a lambda to the API package to prototype creating an S3 bucket policy for direct, in-region S3 access for the prototype bucket

### Removed
- Removed the `findTmpTestDataDirectory()` function from
  `@cumulus/common/test-utils`

### Fixed
- [CUMULUS-450](https://bugs.earthdata.nasa.gov/browse/CUMULUS-450)
  - The **queue-granules** task now enqueues a **sync-granule** task with the
    correct collection config for that granule based on the granule's
    data-type. It had previously been using the collection config from the
    config of the **queue-granules** task, which was a problem if the granules
    being queued belonged to different data-types.
  - The **parse-pdr** task now handles the case where a PDR contains granules
    with different data types, and uses the correct granuleIdExtraction for
    each granule.

### Added
- **CUMULUS-448** Add code coverage checking using [nyc](https://github.com/istanbuljs/nyc).

## [v1.3.0] - 2018-03-29

### Deprecated
- discover-s3-granules is deprecated. The functionality is provided by the discover-granules task
### Fixed
- **CUMULUS-331:** Fix aws.downloadS3File to handle non-existent key
- Using test ftp provider for discover-granules testing [CUMULUS-427]
- **CUMULUS-304: "Add AWS API throttling to pdr-status-check task"** Added concurrency limit on SFN API calls.  The default concurrency is 10 and is configurable through Lambda environment variable CONCURRENCY.
- **CUMULUS-414: "Schema validation not being performed on many tasks"** revised npm build scripts of tasks that use cumulus-message-adapter to place schema directories into dist directories.
- **CUMULUS-301:** Update all tests to use test-data package for testing data.
- **CUMULUS-271: "Empty response body from rules PUT endpoint"** Added the updated rule to response body.
- Increased memory allotment for `CustomBootstrap` lambda function. Resolves failed deployments where `CustomBootstrap` lambda function was failing with error `Process exited before completing request`. This was causing deployments to stall, fail to update and fail to rollback. This error is thrown when the lambda function tries to use more memory than it is allotted.
- Cumulus repository folders structure updated:
  - removed the `cumulus` folder altogether
  - moved `cumulus/tasks` to `tasks` folder at the root level
  - moved the tasks that are not converted to use CMA to `tasks/.not_CMA_compliant`
  - updated paths where necessary

### Added
- `@cumulus/integration-tests` - Added support for testing the output of an ECS activity as well as a Lambda function.

## [v1.2.0] - 2018-03-20

### Fixed
- Update vulnerable npm packages [CUMULUS-425]
- `@cumulus/api`: `kinesis-consumer.js` uses `sf-scheduler.js#schedule` instead of placing a message directly on the `startSF` SQS queue. This is a fix for [CUMULUS-359](https://bugs.earthdata.nasa.gov/browse/CUMULUS-359) because `sf-scheduler.js#schedule` looks up the provider and collection data in DynamoDB and adds it to the `meta` object of the enqueued message payload.
- `@cumulus/api`: `kinesis-consumer.js` catches and logs errors instead of doing an error callback. Before this change, `kinesis-consumer` was failing to process new records when an existing record caused an error because it would call back with an error and stop processing additional records. It keeps trying to process the record causing the error because it's "position" in the stream is unchanged. Catching and logging the errors is part 1 of the fix. Proposed part 2 is to enqueue the error and the message on a "dead-letter" queue so it can be processed later ([CUMULUS-413](https://bugs.earthdata.nasa.gov/browse/CUMULUS-413)).
- **CUMULUS-260: "PDR page on dashboard only shows zeros."** The PDR stats in LPDAAC are all 0s, even if the dashboard has been fixed to retrieve the correct fields.  The current version of pdr-status-check has a few issues.
  - pdr is not included in the input/output schema.  It's available from the input event.  So the pdr status and stats are not updated when the ParsePdr workflow is complete.  Adding the pdr to the input/output of the task will fix this.
  - pdr-status-check doesn't update pdr stats which prevent the real time pdr progress from showing up in the dashboard. To solve this, added lambda function sf-sns-report which is copied from @cumulus/api/lambdas/sf-sns-broadcast with modification, sf-sns-report can be used to report step function status anywhere inside a step function.  So add step sf-sns-report after each pdr-status-check, we will get the PDR status progress at real time.
  - It's possible an execution is still in the queue and doesn't exist in sfn yet.  Added code to handle 'ExecutionDoesNotExist' error when checking the execution status.
- Fixed `aws.cloudwatchevents()` typo in `packages/ingest/aws.js`. This typo was the root cause of the error: `Error: Could not process scheduled_ingest, Error: : aws.cloudwatchevents is not a constructor` seen when trying to update a rule.


### Removed

- `@cumulus/ingest/aws`: Remove queueWorkflowMessage which is no longer being used by `@cumulus/api`'s `kinesis-consumer.js`.

## [v1.1.4] - 2018-03-15

### Added
- added flag `useList` to parse-pdr [CUMULUS-404]

### Fixed

- Pass encrypted password to the ApiGranule Lambda function [CUMULUS-424]


## [v1.1.3] - 2018-03-14
### Fixed
- Changed @cumulus/deployment package install behavior. The build process will happen after installation

## [v1.1.2] - 2018-03-14

### Added
- added tools to @cumulus/integration-tests for local integration testing
- added end to end testing for discovering and parsing of PDRs
- `yarn e2e` command is available for end to end testing
### Fixed

- **CUMULUS-326: "Occasionally encounter "Too Many Requests" on deployment"** The api gateway calls will handle throttling errors
- **CUMULUS-175: "Dashboard providers not in sync with AWS providers."** The root cause of this bug - DynamoDB operations not showing up in Elasticsearch - was shared by collections and rules. The fix was to update providers', collections' and rules; POST, PUT and DELETE endpoints to operate on DynamoDB and using DynamoDB streams to update Elasticsearch. The following packages were made:
  - `@cumulus/deployment` deploys DynamoDB streams for the Collections, Providers and Rules tables as well as a new lambda function called `dbIndexer`. The `dbIndexer` lambda has an event source mapping which listens to each of the DynamoDB streams. The dbIndexer lambda receives events referencing operations on the DynamoDB table and updates the elasticsearch cluster accordingly.
  - The `@cumulus/api` endpoints for collections, providers and rules _only_ query DynamoDB, with the exception of LIST endpoints and the collections' GET endpoint.

### Updated
- Broke up `kes.override.js` of @cumulus/deployment to multiple modules and moved to a new location
- Expanded @cumulus/deployment test coverage
- all tasks were updated to use cumulus-message-adapter-js 1.0.1
- added build process to integration-tests package to babelify it before publication
- Update @cumulus/integration-tests lambda.js `getLambdaOutput` to return the entire lambda output. Previously `getLambdaOutput` returned only the payload.

## [v1.1.1] - 2018-03-08

### Removed
- Unused queue lambda in api/lambdas [CUMULUS-359]

### Fixed
- Kinesis message content is passed to the triggered workflow [CUMULUS-359]
- Kinesis message queues a workflow message and does not write to rules table [CUMULUS-359]

## [v1.1.0] - 2018-03-05

### Added

- Added a `jlog` function to `common/test-utils` to aid in test debugging
- Integration test package with command line tool [CUMULUS-200] by @laurenfrederick
- Test for FTP `useList` flag [CUMULUS-334] by @kkelly51

### Updated
- The `queue-pdrs` task now uses the [cumulus-message-adapter-js](https://github.com/nasa/cumulus-message-adapter-js)
  library
- Updated the `queue-pdrs` JSON schemas
- The test-utils schema validation functions now throw an error if validation
  fails
- The `queue-granules` task now uses the [cumulus-message-adapter-js](https://github.com/nasa/cumulus-message-adapter-js)
  library
- Updated the `queue-granules` JSON schemas

### Removed
- Removed the `getSfnExecutionByName` function from `common/aws`
- Removed the `getGranuleStatus` function from `common/aws`

## [v1.0.1] - 2018-02-27

### Added
- More tests for discover-pdrs, dicover-granules by @yjpa7145
- Schema validation utility for tests by @yjpa7145

### Changed
- Fix an FTP listing bug for servers that do not support STAT [CUMULUS-334] by @kkelly51

## [v1.0.0] - 2018-02-23

[Unreleased]: https://github.com/nasa/cumulus/compare/v1.13.0...HEAD
[v1.13.0]: https://github.com/nasa/cumulus/compare/v1.12.1...v1.13.0
[v1.12.1]: https://github.com/nasa/cumulus/compare/v1.12.0...v1.12.1
[v1.12.0]: https://github.com/nasa/cumulus/compare/v1.11.3...v1.12.0
[v1.11.3]: https://github.com/nasa/cumulus/compare/v1.11.2...v1.11.3
[v1.11.2]: https://github.com/nasa/cumulus/compare/v1.11.1...v1.11.2
[v1.11.1]: https://github.com/nasa/cumulus/compare/v1.11.0...v1.11.1
[v1.11.0]: https://github.com/nasa/cumulus/compare/v1.10.4...v1.11.0
[v1.10.4]: https://github.com/nasa/cumulus/compare/v1.10.3...v1.10.4
[v1.10.3]: https://github.com/nasa/cumulus/compare/v1.10.2...v1.10.3
[v1.10.2]: https://github.com/nasa/cumulus/compare/v1.10.1...v1.10.2
[v1.10.1]: https://github.com/nasa/cumulus/compare/v1.10.0...v1.10.1
[v1.10.0]: https://github.com/nasa/cumulus/compare/v1.9.1...v1.10.0
[v1.9.1]: https://github.com/nasa/cumulus/compare/v1.9.0...v1.9.1
[v1.9.0]: https://github.com/nasa/cumulus/compare/v1.8.1...v1.9.0
[v1.8.1]: https://github.com/nasa/cumulus/compare/v1.8.0...v1.8.1
[v1.8.0]: https://github.com/nasa/cumulus/compare/v1.7.0...v1.8.0
[v1.7.0]: https://github.com/nasa/cumulus/compare/v1.6.0...v1.7.0
[v1.6.0]: https://github.com/nasa/cumulus/compare/v1.5.5...v1.6.0
[v1.5.5]: https://github.com/nasa/cumulus/compare/v1.5.4...v1.5.5
[v1.5.4]: https://github.com/nasa/cumulus/compare/v1.5.3...v1.5.4
[v1.5.3]: https://github.com/nasa/cumulus/compare/v1.5.2...v1.5.3
[v1.5.2]: https://github.com/nasa/cumulus/compare/v1.5.1...v1.5.2
[v1.5.1]: https://github.com/nasa/cumulus/compare/v1.5.0...v1.5.1
[v1.5.0]: https://github.com/nasa/cumulus/compare/v1.4.1...v1.5.0
[v1.4.1]: https://github.com/nasa/cumulus/compare/v1.4.0...v1.4.1
[v1.4.0]: https://github.com/nasa/cumulus/compare/v1.3.0...v1.4.0
[v1.3.0]: https://github.com/nasa/cumulus/compare/v1.2.0...v1.3.0
[v1.2.0]: https://github.com/nasa/cumulus/compare/v1.1.4...v1.2.0
[v1.1.4]: https://github.com/nasa/cumulus/compare/v1.1.3...v1.1.4
[v1.1.3]: https://github.com/nasa/cumulus/compare/v1.1.2...v1.1.3
[v1.1.2]: https://github.com/nasa/cumulus/compare/v1.1.1...v1.1.2
[v1.1.1]: https://github.com/nasa/cumulus/compare/v1.0.1...v1.1.1
[v1.1.0]: https://github.com/nasa/cumulus/compare/v1.0.1...v1.1.0
[v1.0.1]: https://github.com/nasa/cumulus/compare/v1.0.0...v1.0.1
[v1.0.0]: https://github.com/nasa/cumulus/compare/pre-v1-release...v1.0.0<|MERGE_RESOLUTION|>--- conflicted
+++ resolved
@@ -76,11 +76,10 @@
 
 ## Added
 
-<<<<<<< HEAD
 - **CUMULUS-799**
   - Added an S3 Access Metrics package which will take S3 Server Access Logs and
     write access metrics to CloudWatch
-=======
+
 - **CUMULUS-1242** - Added `sqs2sfThrottle` lambda. The lambda reads SQS messages for queued executions and uses semaphores to only start new executions if the maximum number of executions defined for the priority key (`cumulus_meta.priorityKey`) has not been reached. Any SQS messages that are read but not used to start executions remain in the queue.
 
 - **CUMULUS-1240**
@@ -88,7 +87,6 @@
     - the message is for a completed/failed workflow AND
     - the message contains a level of priority (`cumulus_meta.priorityKey`)
   - Added `sfSemaphoreDown` lambda as a subscriber to the `sfTracker` SNS topic
->>>>>>> 9b6c2519
 
 - **CUMULUS-1265**
   - Added `apiConfigs` configuration option to configure API Gateway to be private
