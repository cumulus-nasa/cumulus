--- conflicted
+++ resolved
@@ -181,14 +181,11 @@
     is published, as expected.
 - **CUMULUS-1961**
   - Fixed `activeCollections` query only returning 10 results
-<<<<<<< HEAD
-- **CUMULUS-2116**
-  - Fixed a race condition with bulk granule delete causing deleted granules to still appear in Elasticsearch. Granules removed via bulk delete should now be removed from Elasticsearch.
-=======
 - **CUMULUS-2015**
   - Reduced concurrency of `QueueGranules` task. That task now has a
     `config.concurrency` option that defaults to `3`.
->>>>>>> 4d965a2a
+- **CUMULUS-2116**
+  - Fixed a race condition with bulk granule delete causing deleted granules to still appear in Elasticsearch. Granules removed via bulk delete should now be removed from Elasticsearch.
 - **CUMULUS-2163**
   - Remove the `public-read` ACL from the `move-granules` task
 
