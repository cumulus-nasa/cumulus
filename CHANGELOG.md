# Changelog

All notable changes to this project will be documented in this file.

The format is based on [Keep a Changelog](http://keepachangelog.com/en/1.0.0/)
and this project adheres to [Semantic Versioning](http://semver.org/spec/v2.0.0.html).

## [Unreleased]

<<<<<<< HEAD
## [v1.14.2] - 2019-10-08

### BREAKING CHANGES

Your Cumulus Message Adapter version should be pinned to `v1.0.13` or lower in your `app/config.yml` using `message_adapter_version: v1.0.13` OR you should use the workflow migration steps below to work with CMA v1.1.1+.

- **CUMULUS-1447** -
  The newest release of the Cumulus Message Adapter (v1.1.1) requires that parameterized configuration be used for remote message functionality. Once released, Kes will automatically bring in CMA v1.1.1 without additional configuration.

=======
### BREAKING CHANGES

- **CUMULUS-1447** -
  The newest release of the Cumulus Message Adapter (v1.1.0) requires that parameterized configuration be used for remote message functionality. Once released, Kes will automatically bring in CMA v1.1.0 without additional configuration.
  
>>>>>>> 0d9e258e
  **Migration instructions**
  Oversized messages are no longer written to S3 automatically. In order to utilize remote messaging functionality, configure a `ReplaceConfig` AWS Step Function parameter on your CMA task:

  ```yaml
  ParsePdr:
    Parameters:
      cma:
        event.$: '$'
        ReplaceConfig:
          FullMessage: true
  ```
<<<<<<< HEAD

=======
  
>>>>>>> 0d9e258e
  Accepted fields in `ReplaceConfig` include `MaxSize`, `FullMessage`, `Path` and `TargetPath`.
  See https://github.com/nasa/cumulus-message-adapter/blob/master/CONTRACT.md#remote-message-configuration for full details.

  As this change is backward compatible in Cumulus Core, users wishing to utilize the previous version of the CMA may opt to transition to using a CMA lambda layer, or set `message_adapter_version` in their configuration to a version prior to v1.1.0.

### PLEASE NOTE

- **CUMULUS-1394** - Ingest notifications are now provided via 3 separate SNS topics for executions, granules, and PDRs, instead of a single `sftracker` SNS topic. Whereas the `sftracker` SNS topic received a full Cumulus execution message, the new topics all receive generated records for the given object. The new topics are only published to if the given object exists for the current execution. For a given execution/granule/PDR, two messages will be received by each topic: one message indicating that ingest is running and another message indicating that ingest has completed or failed. The new SNS topics are:

  - `reportExecutions` - Receives 1 message per execution
  - `reportGranules` - Receives 1 message per granule in an execution
  - `reportPdrs` - Receives 1 message per PDR

### Added

<<<<<<< HEAD
=======
- **CUMULUS-1574**
  - Added `GET /token` endpoint for SAML authorization when cumulus is protected by Launchpad.
    This lets a user retieve a token by hand that can be presented to the API.

>>>>>>> 0d9e258e
- **CUMULUS-1394**
  - Added `Granule.generateGranuleRecord()` method to granules model to generate a granule database record from a Cumulus execution message
  - Added `Pdr.generatePdrRecord()` method to PDRs model to generate a granule database record from a Cumulus execution message
  - Added helpers to `@cumulus/common/message`:
    - `getMessageExecutionName()` - Get the execution name from a Cumulus execution message
    - `getMessageStateMachineArn()` - Get the state machine ARN from a Cumulus execution message
    - `getMessageExecutionArn()` - Get the execution ARN for a Cumulus execution message
    - `getMessageGranules()` - Get the granules from a Cumulus execution message, if any.
  - Added `@cumulus/common/cloudwatch-event/isFailedSfStatus()` to determine if a Step Function status from a Cloudwatch event is a failed status

- **CUMULUS-639**
  - Adds SAML JWT and launchpad token authentication to Cumulus API (configurable)
    - **NOTE** to authenticate with Launchpad ensure your launchpad user_id is in the `<prefix>-UsersTable`
    - when Cumulus configured to protect API via Launchpad:
         - New endpoints
            - `GET /saml/login` - starting point for SAML SSO creates the login request url and redirects to the SAML Identity Provider Service (IDP)
            - `POST /saml/auth` - SAML Assertion Consumer Service.  POST receiver from SAML IDP.  Validates response, logs the user in, and returnes a SAML-based JWT.
         - Disabled endpoints
<<<<<<< HEAD
            - `GET /token`
=======
>>>>>>> 0d9e258e
            - `POST /refresh`
          - Changes authorization worklow:
           - `ensureAuthorized` now presumes the bearer token is a JWT and tries to validate.  If the token is malformed, it attempts to validate the token against Launchpad.  This allows users to bring their own token as described here https://wiki.earthdata.nasa.gov/display/CUMULUS/Cumulus+API+with+Launchpad+Authentication.  But it also allows dashboard users to manually authenticate via Launchpad SAML to receive a Launchpad-based JWT.


### Changed

- **CUMULUS-1485** Update `@cumulus/cmr-client` to return error message from CMR for validation failures.

- **CUMULUS-1394**
  - Renamed `Execution.generateDocFromPayload()` to `Execution.generateRecord()` on executions model. The method generates an execution database record from a Cumulus execution message.

- **CUMULUS-1432**
  - `logs` endpoint takes the level parameter as a string and not a number
  - Elasticsearch term query generation no longer converts numbers to boolean

- **CUMULUS-1447**
  - Consolidated all remote message handling code into @common/aws
  - Update remote message code to handle updated CMA remote message flags
  - Update example SIPS workflows to utilize Parameterized CMA configuration

- **CUMULUS-1448** Refactor workflows that are mutating cumulus_meta to utilize meta field

- **CUMULUS-1375**
  - Migrate Cumulus from deprecated Elasticsearch JS client to new, supported one in `@cumulus/api`

- **CUMULUS-1451**
  - Elasticsearch cluster setting `auto_create_index` will be set to false. This had been causing issues in the bootstrap lambda on deploy.

- **CUMULUS-1456**
  - `@cumulus/api` endpoints default error handler uses `boom` package to format errors, which is consistent with other API endpoint errors.

### Fixed

- **CUMULUS-1432** `logs` endpoint filter correctly filters logs by level
- **CUMULUS-1484**  `useMessageAdapter` now does not set CUMULUS_MESSAGE_ADAPTER_DIR when `true`

### Removed

- **CUMULUS-1394**
  - Removed `sfTracker` SNS topic. Replaced by three new SNS topics for granule, execution, and PDR ingest notifications.
  - Removed unused functions from `@cumulus/common/aws`:
    - `getGranuleS3Params()`
    - `setGranuleStatus()`

## [v1.14.1] - 2019-08-29

### Fixed

- **CUMULUS-1455**
  - CMR token links updated to point to CMR legacy services rather than echo

- **CUMULUS-1211**
  - Errors thrown during granule discovery are no longer swallowed and ignored.
    Rather, errors are propagated to allow for proper error-handling and
    meaningful messaging.

## [v1.14.0] - 2019-08-22

### PLEASE NOTE

- We have encountered transient lambda service errors in our integration testing. Please handle transient service errors following [these guidelines](https://docs.aws.amazon.com/step-functions/latest/dg/bp-lambda-serviceexception.html). The workflows in the `example/workflows` folder have been updated with retries configured for these errors.

- **CUMULUS-799** added additional IAM permissions to support reading CloudWatch and API Gateway, so **you will have to redeploy your IAM stack.**

- **CUMULUS-800** Several items:

  - **Delete existing API Gateway stages**: To allow enabling of API Gateway logging, Cumulus now creates and manages a Stage resource during deployment. Before upgrading Cumulus, it is necessary to delete the API Gateway stages on both the Backend API and the Distribution API.  Instructions are included in the documenation under [Delete API Gateway Stages](https://nasa.github.io/cumulus/docs/additional-deployment-options/delete-api-gateway-stages).

  - **Set up account permissions for API Gateway to write to CloudWatch**: In a one time operation for your AWS account, to enable CloudWatch Logs for API Gateway, you must first grant the API Gateway permission to read and write logs to CloudWatch for your account. The `AmazonAPIGatewayPushToCloudWatchLogs` managed policy (with an ARN of `arn:aws:iam::aws:policy/service-role/AmazonAPIGatewayPushToCloudWatchLogs`) has all the required permissions. You can find a simple how to in the documentation under [Enable API Gateway Logging.](https://nasa.github.io/cumulus/docs/additional-deployment-options/enable-gateway-logging-permissions)

  - **Configure API Gateway to write logs to CloudWatch** To enable execution logging for the distribution API set `config.yaml` `apiConfigs.distribution.logApigatewayToCloudwatch` value to `true`.  More information [Enable API Gateway Logs](https://nasa.github.io/cumulus/docs/additional-deployment-options/enable-api-logs)

  - **Configure CloudWatch log delivery**: It is possible to deliver CloudWatch API execution and access logs to a cross-account shared AWS::Logs::Destination. An operator does this by adding the key `logToSharedDestination` to the `config.yml` at the default level with a value of a writable log destination.  More information in the documenation under [Configure CloudWatch Logs Delivery.](https://nasa.github.io/cumulus/docs/additional-deployment-options/configure-cloudwatch-logs-delivery)

  - **Additional Lambda Logging**: It is now possible to configure any lambda to deliver logs to a shared subscriptions by setting  `logToSharedDestination` to the ARN of a writable location (either an AWS::Logs::Destination or a Kinesis Stream) on any lambda config. Documentation for [Lambda Log Subscriptions](https://nasa.github.io/cumulus/docs/additional-deployment-options/additional-lambda-logging)

  - **Configure S3 Server Access Logs**:  If you are running Cumulus in an NGAP environment you may [configure S3 Server Access Logs](https://nasa.github.io/cumulus/docs/next/deployment/server_access_logging) to be delivered to a shared bucket where the Metrics Team will ingest the logs into their ELK stack.  Contact the Metrics team for permission and location.

- **CUMULUS-1368** The Cumulus distribution API has been deprecated and is being replaced by ASF's Thin Egress App. By default, the distribution API will not deploy. Please follow [the instructions for deploying and configuring Thin Egress](https://nasa.github.io/cumulus/docs/deployment/thin_egress_app).

To instead continue to deploy and use the legacy Cumulus distribution app, add the following to your `config.yml`:

```yaml
deployDistributionApi: true
```

If you deploy with no distribution app your deployment will succeed but you may encounter errors in your workflows, particularly in the `MoveGranule` task.

- **CUMULUS-1418** Users who are packaging the CMA in their Lambdas outside of Cumulus may need to update their Lambda configuration.    Please see `BREAKING CHANGES` below for details.

### Added

- **CUMULUS-642**
  - Adds Launchpad as an authentication option for the Cumulus API.
  - Updated deployment documentation and added [instructions to setup Cumulus API Launchpad authentication](https://wiki.earthdata.nasa.gov/display/CUMULUS/Cumulus+API+with+Launchpad+Authentication)
- **CUMULUS-1418**
  - Adds usage docs/testing of lambda layers (introduced in PR1125), updates Core example tasks to use the updated `cumulus-ecs-task` and a CMA layer instead of kes CMA injection.
  - Added Terraform module to publish CMA as layer to user account.
- **PR1125** - Adds `layers` config option to support deploying Lambdas with layers
- **PR1128** - Added `useXRay` config option to enable AWS X-Ray for Lambdas.
- **CUMULUS-1345**
  - Adds new variables to the app deployment under `cmr`.
  - `cmrEnvironment` values are `SIT`, `UAT`, or `OPS` with `UAT` as the default.
  - `cmrLimit` and `cmrPageSize` have been added as configurable options.
- **CUMULUS-1273**
  - Added lambda function EmsProductMetadataReport to generate EMS Product Metadata report
- **CUMULUS-1226**
  - Added API endpoint `elasticsearch/index-from-database` to index to an Elasticsearch index from the database for recovery purposes and `elasticsearch/indices-status` to check the status of Elasticsearch indices via the API.
- **CUMULUS-824**
  - Added new Collection parameter `reportToEms` to configure whether the collection is reported to EMS
- **CUMULUS-1357**
  - Added new BackendApi endpoint `ems` that generates EMS reports.
- **CUMULUS-1241**
  - Added information about queues with maximum execution limits defined to default workflow templates (`meta.queueExecutionLimits`)
- **CUMULUS-1311**
  - Added `@cumulus/common/message` with various message parsing/preparation helpers
- **CUMULUS-812**
  - Added support for limiting the number of concurrent executions started from a queue. [See the data cookbook](https://nasa.github.io/cumulus/docs/data-cookbooks/throttling-queued-executions) for more information.

- **CUMULUS-1337**
  - Adds `cumulus.stackName` value to the `instanceMetadata` endpoint.

- **CUMULUS-1368**
  - Added `cmrGranuleUrlType` to the `@cumulus/move-granules` task. This determines what kind of links go in the CMR files. The options are `distribution`, `s3`, or `none`, with the default being distribution. If there is no distribution API being used with Cumulus, you must set the value to `s3` or `none`.

- Added `packages/s3-replicator` Terraform module to allow same-region s3 replication to metrics bucket.

- **CUMULUS-1392**
  - Added `tf-modules/report-granules` Terraform module which processes granule ingest notifications received via SNS and stores granule data to a database. The module includes:
    - SNS topic for publishing granule ingest notifications
    - Lambda to process granule notifications and store data
    - IAM permissions for the Lambda
    - Subscription for the Lambda to the SNS topic

- **CUMULUS-1393**
  - Added `tf-modules/report-pdrs` Terraform module which processes PDR ingest notifications received via SNS and stores PDR data to a database. The module includes:
    - SNS topic for publishing PDR ingest notifications
    - Lambda to process PDR notifications and store data
    - IAM permissions for the Lambda
    - Subscription for the Lambda to the SNS topic
  - Added unit tests for `@cumulus/api/models/pdrs.createPdrFromSns()`

- **CUMULUS-1400**
  - Added `tf-modules/report-executions` Terraform module which processes workflow execution information received via SNS and stores it to a database. The module includes:
    - SNS topic for publishing execution data
    - Lambda to process and store execution data
    - IAM permissions for the Lambda
    - Subscription for the Lambda to the SNS topic
  - Added `@cumulus/common/sns-event` which contains helpers for SNS events:
    - `isSnsEvent()` returns true if event is from SNS
    - `getSnsEventMessage()` extracts and parses the message from an SNS event
    - `getSnsEventMessageObject()` extracts and parses message object from an SNS event
  - Added `@cumulus/common/cloudwatch-event` which contains helpers for Cloudwatch events:
    - `isSfExecutionEvent()` returns true if event is from Step Functions
    - `isTerminalSfStatus()` determines if a Step Function status from a Cloudwatch event is a terminal status
    - `getSfEventStatus()` gets the Step Function status from a Cloudwatch event
    - `getSfEventDetailValue()` extracts a Step Function event detail field from a Cloudwatch event
    - `getSfEventMessageObject()` extracts and parses Step Function detail object from a Cloudwatch event

- **CUMULUS-1429**
  - Added `tf-modules/data-persistence` Terraform module which includes resources for data persistence in Cumulus:
    - DynamoDB tables
    - Elasticsearch with optional support for VPC
    - Cloudwatch alarm for number of Elasticsearch nodes

- **CUMULUS-1379** CMR Launchpad Authentication
  - Added `launchpad` configuration to `@cumulus/deployment/app/config.yml`, and cloudformation templates, workflow message, lambda configuration, api endpoint configuration
  - Added `@cumulus/common/LaunchpadToken` and `@cumulus/common/launchpad` to provide methods to get token and validate token
  - Updated lambdas to use Launchpad token for CMR actions (ingest and delete granules)
  - Updated deployment documentation and added [instructions to setup CMR client for Launchpad authentication] (https://wiki.earthdata.nasa.gov/display/CUMULUS/CMR+Launchpad+Authentication)

## Changed

- **CUMULUS-1232**
  - Added retries to update `@cumulus/cmr-client` `updateToken()`

- **CUMULUS-1245 CUMULUS-795**
  - Added additional `ems` configuration parameters for sending the ingest reports to EMS
  - Added functionality to send daily ingest reports to EMS

- **CUMULUS-1241**
  - Removed the concept of "priority levels" and added ability to define a number of maximum concurrent executions per SQS queue
  - Changed mapping of Cumulus message properties for the `sqs2sfThrottle` lambda:
    - Queue name is read from `cumulus_meta.queueName`
    - Maximum executions for the queue is read from `meta.queueExecutionLimits[queueName]`, where `queueName` is `cumulus_meta.queueName`
  - Changed `sfSemaphoreDown` lambda to only attempt decrementing semaphores when:
    - the message is for a completed/failed/aborted/timed out workflow AND
    - `cumulus_meta.queueName` exists on the Cumulus message AND
    - An entry for the queue name (`cumulus_meta.queueName`) exists in the the object `meta.queueExecutionLimits` on the Cumulus message

- **CUMULUS-1338**
  - Updated `sfSemaphoreDown` lambda to be triggered via AWS Step Function Cloudwatch events instead of subscription to `sfTracker` SNS topic

- **CUMULUS-1311**
  - Updated `@cumulus/queue-granules` to set `cumulus_meta.queueName` for queued execution messages
  - Updated `@cumulus/queue-pdrs` to set `cumulus_meta.queueName` for queued execution messages
  - Updated `sqs2sfThrottle` lambda to immediately decrement queue semaphore value if dispatching Step Function execution throws an error

- **CUMULUS-1362**
  - Granule `processingStartTime` and `processingEndTime` will be set to the execution start time and end time respectively when there is no sync granule or post to cmr task present in the workflow

- **CUMULUS-1400**
  - Deprecated `@cumulus/ingest/aws/getExecutionArn`. Use `@cumulus/common/aws/getExecutionArn` instead.

### Fixed

- **CUMULUS-1439**
  - Fix bug with rule.logEventArn deletion on Kinesis rule update and fix unit test to verify

- **CUMULUS-796**
  - Added production information (collection ShortName and Version, granuleId) to EMS distribution report
  - Added functionality to send daily distribution reports to EMS

- **CUMULUS-1319**
  - Fixed a bug where granule ingest times were not being stored to the database

- **CUMULUS-1356**
  - The `Collection` model's `delete` method now _removes_ the specified item
    from the collection config store that was inserted by the `create` method.
    Previously, this behavior was missing.

- **CUMULUS-1374**
  - Addressed audit concerns (https://www.npmjs.com/advisories/782) in api package

### BREAKING CHANGES

### Changed

- **CUMULUS-1418**
  - Adding a default `cmaDir` key to configuration will cause `CUMULUS_MESSAGE_ADAPTER_DIR` to be set by default to `/opt` for any Lambda not setting `useCma` to true, or explicitly setting the CMA environment variable.  In lambdas that package the CMA independently of the Cumulus packaging.    Lambdas manually packaging the CMA should have their  Lambda configuration updated to set the CMA path, or alternately if not using the CMA as a Lambda layer in this deployment set `cmaDir` to `./cumulus-message-adapter`.

### Removed

- **CUMULUS-1337**
  - Removes the S3 Access Metrics package added in CUMULUS-799

- **PR1130**
  - Removed code deprecated since v1.11.1:
    - Removed `@cumulus/common/step-functions`. Use `@cumulus/common/StepFunctions` instead.
    - Removed `@cumulus/api/lib/testUtils.fakeFilesFactory`. Use `@cumulus/api/lib/testUtils.fakeFileFactory` instead.
    - Removed `@cumulus/cmrjs/cmr` functions: `searchConcept`, `ingestConcept`, `deleteConcept`. Use the functions in `@cumulus/cmr-client` instead.
    - Removed `@cumulus/ingest/aws.getExecutionHistory`. Use `@cumulus/common/StepFunctions.getExecutionHistory` instead.

## [v1.13.5] - 2019-08-29

### Fixed

- **CUMULUS-1455** - CMR token links updated to point to CMR legacy services rather than echo

## [v1.13.4] - 2019-07-29

- **CUMULUS-1411** - Fix deployment issue when using a template override

## [v1.13.3] - 2019-07-26

- **CUMULUS-1345** Full backport of CUMULUS-1345 features
	  - Adds new variables to the app deployment under `cmr`.
    - `cmrEnvironment` values are `SIT`, `UAT`, or `OPS` with `UAT` as the default.
    - `cmrLimit` and `cmrPageSize` have been added as configurable options.

## [v1.13.2] - 2019-07-25

- Re-release of v1.13.1 to fix broken npm packages.

## [v1.13.1] - 2019-07-22

- **CUMULUS-1374** - Resolve audit compliance with lodash version for api package subdependency
- **CUMULUS-1412** - Resolve audit compliance with googleapi package
- **CUMULUS-1345** - Backported CMR environment setting in getUrl to address immediate user need.   CMR_ENVIRONMENT can now be used to set the CMR environment to OPS/SIT

## [v1.13.0] - 2019-5-20

### PLEASE NOTE

**CUMULUS-802** added some additional IAM permissions to support ECS autoscaling, so **you will have to redeploy your IAM stack.**
As a result of the changes for **CUMULUS-1193**, **CUMULUS-1264**, and **CUMULUS-1310**, **you must delete your existing stacks (except IAM) before deploying this version of Cumulus.**
If running Cumulus within a VPC and extended downtime is acceptable, we recommend doing this at the end of the day to allow AWS backend resources and network interfaces to be cleaned up overnight.

### BREAKING CHANGES

- **CUMULUS-1228**
  - The default AMI used by ECS instances is now an NGAP-compliant AMI. This
    will be a breaking change for non-NGAP deployments. If you do not deploy to
    NGAP, you will need to find the AMI ID of the
    [most recent Amazon ECS-optimized AMI](https://docs.aws.amazon.com/AmazonECS/latest/developerguide/ecs-optimized_AMI.html),
    and set the `ecs.amiid` property in your config. Instructions for finding
    the most recent NGAP AMI can be found using
    [these instructions](https://wiki.earthdata.nasa.gov/display/ESKB/Select+an+NGAP+Created+AMI).

- **CUMULUS-1310**
  - Database resources (DynamoDB, ElasticSearch) have been moved to an independent `db` stack.
    Migrations for this version will need to be user-managed. (e.g. [elasticsearch](https://docs.aws.amazon.com/elasticsearch-service/latest/developerguide/es-version-migration.html#snapshot-based-migration) and [dynamoDB](https://docs.aws.amazon.com/datapipeline/latest/DeveloperGuide/dp-template-exports3toddb.html)).
    Order of stack deployment is `iam` -> `db` -> `app`.
  - All stacks can now be deployed using a single `config.yml` file, i.e.: `kes cf deploy --kes-folder app --template node_modules/@cumulus/deployment/[iam|db|app] [...]`
    Backwards-compatible. For development, please re-run `npm run bootstrap` to build new `kes` overrides.
    Deployment docs have been updated to show how to deploy a single-config Cumulus instance.
  - `params` have been moved: Nest `params` fields under `app`, `db` or `iam` to override all Parameters for a particular stack's cloudformation template. Backwards-compatible with multi-config setups.
  - `stackName` and `stackNameNoDash` have been retired. Use `prefix` and `prefixNoDash` instead.
  - The `iams` section in `app/config.yml` IAM roles has been deprecated as a user-facing parameter,
    *unless* your IAM role ARNs do not match the convention shown in `@cumulus/deployment/app/config.yml`
  - The `vpc.securityGroup` will need to be set with a pre-existing security group ID to use Cumulus in a VPC. Must allow inbound HTTP(S) (Port 443).

- **CUMULUS-1212**
  - `@cumulus/post-to-cmr` will now fail if any granules being processed are missing a metadata file. You can set the new config option `skipMetaCheck` to `true` to pass post-to-cmr without a metadata file.

- **CUMULUS-1232**
  - `@cumulus/sync-granule` will no longer silently pass if no checksum data is provided. It will use input
  from the granule object to:
    - Verify checksum if `checksumType` and `checksumValue` are in the file record OR a checksum file is provided
      (throws `InvalidChecksum` on fail), else log warning that no checksum is available.
    - Then, verify synced S3 file size if `file.size` is in the file record (throws `UnexpectedFileSize` on fail),
      else log warning that no file size is available.
    - Pass the step.

- **CUMULUS-1264**
  - The Cloudformation templating and deployment configuration has been substantially refactored.
    - `CumulusApiDefault` nested stack resource has been renamed to `CumulusApiDistribution`
    - `CumulusApiV1` nested stack resource has been renamed to `CumulusApiBackend`
  - The `urs: true` config option for when defining your lambdas (e.g. in `lambdas.yml`) has been deprecated. There are two new options to replace it:
    - `urs_redirect: 'token'`: This will expose a `TOKEN_REDIRECT_ENDPOINT` environment variable to your lambda that references the `/token` endpoint on the Cumulus backend API
    - `urs_redirect: 'distribution'`: This will expose a `DISTRIBUTION_REDIRECT_ENDPOINT` environment variable to your lambda that references the `/redirect` endpoint on the Cumulus distribution API

- **CUMULUS-1193**
  - The elasticsearch instance is moved behind the VPC.
  - Your account will need an Elasticsearch Service Linked role. This is a one-time setup for the account. You can follow the instructions to use the AWS console or AWS CLI [here](https://docs.aws.amazon.com/IAM/latest/UserGuide/using-service-linked-roles.html) or use the following AWS CLI command: `aws iam create-service-linked-role --aws-service-name es.amazonaws.com`

- **CUMULUS-802**
  - ECS `maxInstances` must be greater than `minInstances`. If you use defaults, no change is required.

- **CUMULUS-1269**
  - Brought Cumulus data models in line with CNM JSON schema:
    - Renamed file object `fileType` field to `type`
    - Renamed file object `fileSize` field to `size`
    - Renamed file object `checksumValue` field to `checksum` where not already done.
    - Added `ancillary` and `linkage` type support to file objects.

### Added

- **CUMULUS-799**
  - Added an S3 Access Metrics package which will take S3 Server Access Logs and
    write access metrics to CloudWatch

- **CUMULUS-1242** - Added `sqs2sfThrottle` lambda. The lambda reads SQS messages for queued executions and uses semaphores to only start new executions if the maximum number of executions defined for the priority key (`cumulus_meta.priorityKey`) has not been reached. Any SQS messages that are read but not used to start executions remain in the queue.

- **CUMULUS-1240**
  - Added `sfSemaphoreDown` lambda. This lambda receives SNS messages and for each message it decrements the semaphore used to track the number of running executions if:
    - the message is for a completed/failed workflow AND
    - the message contains a level of priority (`cumulus_meta.priorityKey`)
  - Added `sfSemaphoreDown` lambda as a subscriber to the `sfTracker` SNS topic

- **CUMULUS-1265**
  - Added `apiConfigs` configuration option to configure API Gateway to be private
  - All internal lambdas configured to run inside the VPC by default
  - Removed references to `NoVpc` lambdas from documentation and `example` folder.

- **CUMULUS-802**
  - Adds autoscaling of ECS clusters
  - Adds autoscaling of ECS services that are handling StepFunction activities

## Changed

- Updated `@cumulus/ingest/http/httpMixin.list()` to trim trailing spaces on discovered filenames

- **CUMULUS-1310**
  - Database resources (DynamoDB, ElasticSearch) have been moved to an independent `db` stack.
    This will enable future updates to avoid affecting database resources or requiring migrations.
    Migrations for this version will need to be user-managed.
    (e.g. [elasticsearch](https://docs.aws.amazon.com/elasticsearch-service/latest/developerguide/es-version-migration.html#snapshot-based-migration) and [dynamoDB](https://docs.aws.amazon.com/datapipeline/latest/DeveloperGuide/dp-template-exports3toddb.html)).
    Order of stack deployment is `iam` -> `db` -> `app`.
  - All stacks can now be deployed using a single `config.yml` file, i.e.: `kes cf deploy --kes-folder app --template node_modules/@cumulus/deployment/[iam|db|app] [...]`
    Backwards-compatible. Please re-run `npm run bootstrap` to build new `kes` overrides.
    Deployment docs have been updated to show how to deploy a single-config Cumulus instance.
  - `params` fields should now be nested under the stack key (i.e. `app`, `db` or `iam`) to provide Parameters for a particular stack's cloudformation template,
    for use with single-config instances. Keys *must* match the name of the deployment package folder (`app`, `db`, or `iam`).
    Backwards-compatible with multi-config setups.
  - `stackName` and `stackNameNoDash` have been retired as user-facing config parameters. Use `prefix` and `prefixNoDash` instead.
    This will be used to create stack names for all stacks in a single-config use case.
    `stackName` may still be used as an override in multi-config usage, although this is discouraged.
    Warning: overriding the `db` stack's `stackName` will require you to set `dbStackName` in your `app/config.yml`.
    This parameter is required to fetch outputs from the `db` stack to reference in the `app` stack.
  - The `iams` section in `app/config.yml` IAM roles has been retired as a user-facing parameter,
    *unless* your IAM role ARNs do not match the convention shown in `@cumulus/deployment/app/config.yml`
    In that case, overriding `iams` in your own config is recommended.
  - `iam` and `db` `cloudformation.yml` file names will have respective prefixes (e.g `iam.cloudformation.yml`).
  - Cumulus will now only attempt to create reconciliation reports for buckets of the `private`, `public` and `protected` types.
  - Cumulus will no longer set up its own security group.
    To pass a pre-existing security group for in-VPC deployments as a parameter to the Cumulus template, populate `vpc.securityGroup` in `config.yml`.
    This security group must allow inbound HTTP(S) traffic (Port 443). SSH traffic (Port 22) must be permitted for SSH access to ECS instances.
  - Deployment docs have been updated with examples for the new deployment model.

- **CUMULUS-1236**
  - Moves access to public files behind the distribution endpoint.  Authentication is not required, but direct http access has been disallowed.

- **CUMULUS-1223**
  - Adds unauthenticated access for public bucket files to the Distribution API.  Public files should be requested the same way as protected files, but for public files a redirect to a self-signed S3 URL will happen without requiring authentication with Earthdata login.

- **CUMULUS-1232**
  - Unifies duplicate handling in `ingest/granule.handleDuplicateFile` for maintainability.
  - Changed `ingest/granule.ingestFile` and `move-granules/index.moveFileRequest` to use new function.
  - Moved file versioning code to `ingest/granule.moveGranuleFileWithVersioning`
  - `ingest/granule.verifyFile` now also tests `file.size` for verification if it is in the file record and throws
    `UnexpectedFileSize` error for file size not matching input.
  - `ingest/granule.verifyFile` logs warnings if checksum and/or file size are not available.

- **CUMULUS-1193**
  - Moved reindex CLI functionality to an API endpoint. See [API docs](https://nasa.github.io/cumulus-api/#elasticsearch-1)

- **CUMULUS-1207**
  - No longer disable lambda event source mappings when disabling a rule

### Fixed

- Updated Lerna publish script so that published Cumulus packages will pin their dependencies on other Cumulus packages to exact versions (e.g. `1.12.1` instead of `^1.12.1`)

- **CUMULUS-1203**
  - Fixes IAM template's use of intrinsic functions such that IAM template overrides now work with kes

- **CUMULUS-1268**
  - Deployment will not fail if there are no ES alarms or ECS services

## [v1.12.1] - 2019-4-8

## [v1.12.0] - 2019-4-4

Note: There was an issue publishing 1.12.0. Upgrade to 1.12.1.

### BREAKING CHANGES

- **CUMULUS-1139**
  - `granule.applyWorkflow`  uses the new-style granule record as input to workflows.

- **CUMULUS-1171**
  - Fixed provider handling in the API to make it consistent between protocols.
    NOTE: This is a breaking change. When applying this upgrade, users will need to:
    1. Disable all workflow rules
    2. Update any `http` or `https` providers so that the host field only
       contains a valid hostname or IP address, and the port field contains the
       provider port.
    3. Perform the deployment
    4. Re-enable workflow rules

- **CUMULUS-1176**:
  - `@cumulus/move-granules` input expectations have changed. `@cumulus/files-to-granules` is a new intermediate task to perform input translation in the old style.
    See the Added and Changed sections of this release changelog for more information.

- **CUMULUS-670**
  - The behavior of ParsePDR and related code has changed in this release.  PDRs with FILE_TYPEs that do not conform to the PDR ICD (+ TGZ) (https://cdn.earthdata.nasa.gov/conduit/upload/6376/ESDS-RFC-030v1.0.pdf) will fail to parse.

- **CUMULUS-1208**
  - The granule object input to `@cumulus/queue-granules` will now be added to ingest workflow messages **as is**. In practice, this means that if you are using `@cumulus/queue-granules` to trigger ingest workflows and your granule objects input have invalid properties, then your ingest workflows will fail due to schema validation errors.

### Added

- **CUMULUS-777**
  - Added new cookbook entry on configuring Cumulus to track ancillary files.
- **CUMULUS-1183**
  - Kes overrides will now abort with a warning if a workflow step is configured without a corresponding
    lambda configuration
- **CUMULUS-1223**
  - Adds convenience function `@cumulus/common/bucketsConfigJsonObject` for fetching stack's bucket configuration as an object.

- **CUMULUS-853**
  - Updated FakeProcessing example lambda to include option to generate fake browse
  - Added feature documentation for ancillary metadata export, a new cookbook entry describing a workflow with ancillary metadata generation(browse), and related task definition documentation
- **CUMULUS-805**
  - Added a CloudWatch alarm to check running ElasticSearch instances, and a CloudWatch dashboard to view the health of ElasticSearch
  - Specify `AWS_REGION` in `.env` to be used by deployment script
- **CUMULUS-803**
  - Added CloudWatch alarms to check running tasks of each ECS service, and add the alarms to CloudWatch dashboard
- **CUMULUS-670**
  - Added Ancillary Metadata Export feature (see https://nasa.github.io/cumulus/docs/features/ancillary_metadata for more information)
  - Added new Collection file parameter "fileType" that allows configuration of workflow granule file fileType
- **CUMULUS-1184** - Added kes logging output to ensure we always see the state machine reference before failures due to configuration
- **CUMULUS-1105** - Added a dashboard endpoint to serve the dashboard from an S3 bucket
- **CUMULUS-1199** - Moves `s3credentials` endpoint from the backend to the distribution API.
- **CUMULUS-666**
  - Added `@api/endpoints/s3credentials` to allow EarthData Login authorized users to retrieve temporary security credentials for same-region direct S3 access.
- **CUMULUS-671**
  - Added `@packages/integration-tests/api/distribution/getDistributionApiS3SignedUrl()` to return the S3 signed URL for a file protected by the distribution API
- **CUMULUS-672**
  - Added `cmrMetadataFormat` and `cmrConceptId` to output for individual granules from `@cumulus/post-to-cmr`. `cmrMetadataFormat` will be read from the `cmrMetadataFormat` generated for each granule in `@cumulus/cmrjs/publish2CMR()`
  - Added helpers to `@packages/integration-tests/api/distribution`:
    - `getDistributionApiFileStream()` returns a stream to download files protected by the distribution API
    - `getDistributionFileUrl()` constructs URLs for requesting files from the distribution API
- **CUMULUS-1185** `@cumulus/api/models/Granule.removeGranuleFromCmrByGranule` to replace `@cumulus/api/models/Granule.removeGranuleFromCmr` and use the Granule UR from the CMR metadata to remove the granule from CMR

- **CUMULUS-1101**
  - Added new `@cumulus/checksum` package. This package provides functions to calculate and validate checksums.
  - Added new checksumming functions to `@cumulus/common/aws`: `calculateS3ObjectChecksum` and `validateS3ObjectChecksum`, which depend on the `checksum` package.

- CUMULUS-1171
  - Added `@cumulus/common` API documentation to `packages/common/docs/API.md`
  - Added an `npm run build-docs` task to `@cumulus/common`
  - Added `@cumulus/common/string#isValidHostname()`
  - Added `@cumulus/common/string#match()`
  - Added `@cumulus/common/string#matches()`
  - Added `@cumulus/common/string#toLower()`
  - Added `@cumulus/common/string#toUpper()`
  - Added `@cumulus/common/URLUtils#buildURL()`
  - Added `@cumulus/common/util#isNil()`
  - Added `@cumulus/common/util#isNull()`
  - Added `@cumulus/common/util#isUndefined()`
  - Added `@cumulus/common/util#negate()`

- **CUMULUS-1176**
  - Added new `@cumulus/files-to-granules` task to handle converting file array output from `cumulus-process` tasks into granule objects.
    Allows simplification of `@cumulus/move-granules` and `@cumulus/post-to-cmr`, see Changed section for more details.

- CUMULUS-1151 Compare the granule holdings in CMR with Cumulus' internal data store
- CUMULUS-1152 Compare the granule file holdings in CMR with Cumulus' internal data store

### Changed

- **CUMULUS-1216** - Updated `@cumulus/ingest/granule/ingestFile` to download files to expected staging location.
- **CUMULUS-1208** - Updated `@cumulus/ingest/queue/enqueueGranuleIngestMessage()` to not transform granule object passed to it when building an ingest message
- **CUMULUS-1198** - `@cumulus/ingest` no longer enforces any expectations about whether `provider_path` contains a leading slash or not.
- **CUMULUS-1170**
  - Update scripts and docs to use `npm` instead of `yarn`
  - Use `package-lock.json` files to ensure matching versions of npm packages
  - Update CI builds to use `npm ci` instead of `npm install`
- **CUMULUS-670**
  - Updated ParsePDR task to read standard PDR types+ (+ tgz as an external customer requirement) and add a fileType to granule-files on Granule discovery
  - Updated ParsePDR to fail if unrecognized type is used
  - Updated all relevant task schemas to include granule->files->filetype as a string value
  - Updated tests/test fixtures to include the fileType in the step function/task inputs and output validations as needed
  - Updated MoveGranules task to handle incoming configuration with new "fileType" values and to add them as appropriate to the lambda output.
  - Updated DiscoverGranules step/related workflows to read new Collection file parameter fileType that will map a discovered file to a workflow fileType
  - Updated CNM parser to add the fileType to the defined granule file fileType on ingest and updated integration tests to verify/validate that behavior
  - Updated generateEcho10XMLString in cmr-utils.js to use a map/related library to ensure order as CMR requires ordering for their online resources.
  - Updated post-to-cmr task to appropriately export CNM filetypes to CMR in echo10/UMM exports
- **CUMULUS-1139** - Granules stored in the API contain a `files` property. That schema has been greatly
  simplified and now better matches the CNM format.
  - The `name` property has been renamed to `fileName`.
  - The `filepath` property has been renamed to `key`.
  - The `checksumValue` property has been renamed to `checksum`.
  - The `path` property has been removed.
  - The `url_path` property has been removed.
  - The `filename` property (which contained an `s3://` URL) has been removed, and the `bucket`
    and `key` properties should be used instead. Any requests sent to the API containing a `granule.files[].filename`
    property will be rejected, and any responses coming back from the API will not contain that
    `filename` property.
  - A `source` property has been added, which is a URL indicating the original source of the file.
  - `@cumulus/ingest/granule.moveGranuleFiles()` no longer includes a `filename` field in its
    output. The `bucket` and `key` fields should be used instead.
- **CUMULUS-672**
  - Changed `@cumulus/integration-tests/api/EarthdataLogin.getEarthdataLoginRedirectResponse` to `@cumulus/integration-tests/api/EarthdataLogin.getEarthdataAccessToken`. The new function returns an access response from Earthdata login, if successful.
  - `@cumulus/integration-tests/cmr/getOnlineResources` now accepts an object of options, including `cmrMetadataFormat`. Based on the `cmrMetadataFormat`, the function will correctly retrieve the online resources for each metadata format (ECHO10, UMM-G)

- **CUMULUS-1101**
  - Moved `@cumulus/common/file/getFileChecksumFromStream` into `@cumulus/checksum`, and renamed it to `generateChecksumFromStream`.
    This is a breaking change for users relying on `@cumulus/common/file/getFileChecksumFromStream`.
  - Refactored `@cumulus/ingest/Granule` to depend on new `common/aws` checksum functions and remove significantly present checksumming code.
    - Deprecated `@cumulus/ingest/granule.validateChecksum`. Replaced with `@cumulus/ingest/granule.verifyFile`.
    - Renamed `granule.getChecksumFromFile` to `granule.retrieveSuppliedFileChecksumInformation` to be more accurate.
  - Deprecated `@cumulus/common/aws.checksumS3Objects`. Use `@cumulus/common/aws.calculateS3ObjectChecksum` instead.

- CUMULUS-1171
  - Fixed provider handling in the API to make it consistent between protocols.
    Before this change, FTP providers were configured using the `host` and
    `port` properties. HTTP providers ignored `port` and `protocol`, and stored
    an entire URL in the `host` property. Updated the API to only accept valid
    hostnames or IP addresses in the `provider.host` field. Updated ingest code
    to properly build HTTP and HTTPS URLs from `provider.protocol`,
    `provider.host`, and `provider.port`.
  - The default provider port was being set to 21, no matter what protocol was
    being used. Removed that default.

- **CUMULUS-1176**
  - `@cumulus/move-granules` breaking change:
    Input to `move-granules` is now expected to be in the form of a granules object (i.e. `{ granules: [ { ... }, { ... } ] }`);
    For backwards compatibility with array-of-files outputs from processing steps, use the new `@cumulus/files-to-granules` task as an intermediate step.
    This task will perform the input translation. This change allows `move-granules` to be simpler and behave more predictably.
     `config.granuleIdExtraction` and `config.input_granules` are no longer needed/used by `move-granules`.
  - `@cumulus/post-to-cmr`: `config.granuleIdExtraction` is no longer needed/used by `post-to-cmr`.

- CUMULUS-1174
  - Better error message and stacktrace for S3KeyPairProvider error reporting.

### Fixed

- **CUMULUS-1218** Reconciliation report will now scan only completed granules.
- `@cumulus/api` files and granules were not getting indexed correctly because files indexing was failing in `db-indexer`
- `@cumulus/deployment` A bug in the Cloudformation template was preventing the API from being able to be launched in a VPC, updated the IAM template to give the permissions to be able to run the API in a VPC

### Deprecated

- `@cumulus/api/models/Granule.removeGranuleFromCmr`, instead use `@cumulus/api/models/Granule.removeGranuleFromCmrByGranule`
- `@cumulus/ingest/granule.validateChecksum`, instead use `@cumulus/ingest/granule.verifyFile`
- `@cumulus/common/aws.checksumS3Objects`, instead use `@cumulus/common/aws.calculateS3ObjectChecksum`
- `@cumulus/cmrjs`: `getGranuleId` and `getCmrFiles` are deprecated due to changes in input handling.

## [v1.11.3] - 2019-3-5

### Added

- **CUMULUS-1187** - Added `@cumulus/ingest/granule/duplicateHandlingType()` to determine how duplicate files should be handled in an ingest workflow

### Fixed

- **CUMULUS-1187** - workflows not respecting the duplicate handling value specified in the collection
- Removed refreshToken schema requirement for OAuth

## [v1.11.2] - 2019-2-15

### Added

- CUMULUS-1169
  - Added a `@cumulus/common/StepFunctions` module. It contains functions for querying the AWS
    StepFunctions API. These functions have the ability to retry when a ThrottlingException occurs.
  - Added `@cumulus/common/aws.retryOnThrottlingException()`, which will wrap a function in code to
    retry on ThrottlingExceptions.
  - Added `@cumulus/common/test-utils.throttleOnce()`, which will cause a function to return a
    ThrottlingException the first time it is called, then return its normal result after that.
- CUMULUS-1103 Compare the collection holdings in CMR with Cumulus' internal data store
- CUMULUS-1099 Add support for UMMG JSON metadata versions > 1.4.
    - If a version is found in the metadata object, that version is used for processing and publishing to CMR otherwise, version 1.4 is assumed.
- CUMULUS-678
    - Added support for UMMG json v1.4 metadata files.
  `reconcileCMRMetadata` added to `@cumulus/cmrjs` to update metadata record with new file locations.
  `@cumulus/common/errors` adds two new error types `CMRMetaFileNotFound` and `InvalidArgument`.
  `@cumulus/common/test-utils` adds new function `randomId` to create a random string with id to help in debugging.
  `@cumulus/common/BucketsConfig` adds a new helper class `BucketsConfig` for working with bucket stack configuration and bucket names.
  `@cumulus/common/aws` adds new function `s3PutObjectTagging` as a convenience for the aws  [s3().putObjectTagging](https://docs.aws.amazon.com/AWSJavaScriptSDK/latest/AWS/S3.html#putObjectTagging-property) function.
  `@cumulus/cmrjs` Adds:
        - `isCMRFile` - Identify an echo10(xml) or UMMG(json) metadata file.
        - `metadataObjectFromCMRFile` Read and parse CMR XML file from s3.
        - `updateCMRMetadata` Modify a cmr metadata (xml/json) file with updated information.
        - `publish2CMR` Posts XML or UMMG CMR data to CMR service.
        - `reconcileCMRMetadata` Reconciles cmr metadata file after a file moves.
- Adds some ECS and other permissions to StepRole to enable running ECS tasks from a workflow
- Added Apache logs to cumulus api and distribution lambdas
- **CUMULUS-1119** - Added `@cumulus/integration-tests/api/EarthdataLogin.getEarthdataLoginRedirectResponse` helper for integration tests to handle login with Earthdata and to return response from redirect to Cumulus API
- **CUMULUS-673** Added `@cumulus/common/file/getFileChecksumFromStream` to get file checksum from a readable stream

### Fixed

- CUMULUS-1123
  - Cloudformation template overrides now work as expected

### Changed

- CUMULUS-1169
  - Deprecated the `@cumulus/common/step-functions` module.
  - Updated code that queries the StepFunctions API to use the retry-enabled functions from
    `@cumulus/common/StepFunctions`
- CUMULUS-1121
  - Schema validation is now strongly enforced when writing to the database.
    Additional properties are not allowed and will result in a validation error.
- CUMULUS-678
  `tasks/move-granules` simplified and refactored to use functionality from cmrjs.
  `ingest/granules.moveGranuleFiles` now just moves granule files and returns a list of the updated files. Updating metadata now handled by `@cumulus/cmrjs/reconcileCMRMetadata`.
  `move-granules.updateGranuleMetadata` refactored and bugs fixed in the case of a file matching multiple collection.files.regexps.
  `getCmrXmlFiles` simplified and now only returns an object with the cmrfilename and the granuleId.
  `@cumulus/test-processing` - test processing task updated to generate UMM-G metadata

- CUMULUS-1043
  - `@cumulus/api` now uses [express](http://expressjs.com/) as the API engine.
  - All `@cumulus/api` endpoints on ApiGateway are consolidated to a single endpoint the uses `{proxy+}` definition.
  - All files under `packages/api/endpoints` along with associated tests are updated to support express's request and response objects.
  - Replaced environment variables `internal`, `bucket` and `systemBucket` with `system_bucket`.
  - Update `@cumulus/integration-tests` to work with updated cumulus-api express endpoints

- `@cumulus/integration-tests` - `buildAndExecuteWorkflow` and `buildWorkflow` updated to take a `meta` param to allow for additional fields to be added to the workflow `meta`

- **CUMULUS-1049** Updated `Retrieve Execution Status API` in `@cumulus/api`: If the execution doesn't exist in Step Function API, Cumulus API returns the execution status information from the database.

- **CUMULUS-1119**
  - Renamed `DISTRIBUTION_URL` environment variable to `DISTRIBUTION_ENDPOINT`
  - Renamed `DEPLOYMENT_ENDPOINT` environment variable to `DISTRIBUTION_REDIRECT_ENDPOINT`
  - Renamed `API_ENDPOINT` environment variable to `TOKEN_REDIRECT_ENDPOINT`

### Removed

- Functions deprecated before 1.11.0:
  - @cumulus/api/models/base: static Manager.createTable() and static Manager.deleteTable()
  - @cumulus/ingest/aws/S3
  - @cumulus/ingest/aws/StepFunction.getExecution()
  - @cumulus/ingest/aws/StepFunction.pullEvent()
  - @cumulus/ingest/consumer.Consume
  - @cumulus/ingest/granule/Ingest.getBucket()

### Deprecated

`@cmrjs/ingestConcept`, instead use the CMR object methods. `@cmrjs/CMR.ingestGranule` or `@cmrjs/CMR.ingestCollection`
`@cmrjs/searchConcept`, instead use the CMR object methods. `@cmrjs/CMR.searchGranules` or `@cmrjs/CMR.searchCollections`
`@cmrjs/deleteConcept`, instead use the CMR object methods. `@cmrjs/CMR.deleteGranule` or `@cmrjs/CMR.deleteCollection`

## [v1.11.1] - 2018-12-18

**Please Note**
- Ensure your `app/config.yml` has a `clientId` specified in the `cmr` section. This will allow CMR to identify your requests for better support and metrics.
  - For an example, please see [the example config](https://github.com/nasa/cumulus/blob/1c7e2bf41b75da9f87004c4e40fbcf0f39f56794/example/app/config.yml#L128).

### Added

- Added a `/tokenDelete` endpoint in `@cumulus/api` to delete access token records

### Changed

- CUMULUS-678
`@cumulus/ingest/crypto` moved and renamed to `@cumulus/common/key-pair-provider`
`@cumulus/ingest/aws` function:  `KMSDecryptionFailed` and class: `KMS` extracted and moved to `@cumulus/common` and `KMS` is exported as `KMSProvider` from `@cumulus/common/key-pair-provider`
`@cumulus/ingest/granule` functions: `publish`, `getGranuleId`, `getXMLMetadataAsString`, `getMetadataBodyAndTags`, `parseXmlString`, `getCmrXMLFiles`, `postS3Object`, `contructOnlineAccessUrls`, `updateMetadata`, extracted and moved to `@cumulus/cmrjs`
`getGranuleId`, `getCmrXMLFiles`, `publish`, `updateMetadata` removed from `@cumulus/ingest/granule` and added to `@cumulus/cmrjs`;
`updateMetadata` renamed `updateCMRMetadata`.
`@cumulus/ingest` test files renamed.
- **CUMULUS-1070**
  - Add `'Client-Id'` header to all `@cumulus/cmrjs` requests (made via `searchConcept`, `ingestConcept`, and `deleteConcept`).
  - Updated `cumulus/example/app/config.yml` entry for `cmr.clientId` to use stackName for easier CMR-side identification.

## [v1.11.0] - 2018-11-30

**Please Note**
- Redeploy IAM roles:
  - CUMULUS-817 includes a migration that requires reconfiguration/redeployment of IAM roles.  Please see the [upgrade instructions](https://nasa.github.io/cumulus/docs/upgrade/1.11.0) for more information.
  - CUMULUS-977 includes a few new SNS-related permissions added to the IAM roles that will require redeployment of IAM roles.
- `cumulus-message-adapter` v1.0.13+ is required for `@cumulus/api` granule reingest API to work properly.  The latest version should be downloaded automatically by kes.
- A `TOKEN_SECRET` value (preferably 256-bit for security) must be added to `.env` to securely sign JWTs used for authorization in `@cumulus/api`

### Changed

- **CUUMULUS-1000** - Distribution endpoint now persists logins, instead of
  redirecting to Earthdata Login on every request
- **CUMULUS-783 CUMULUS-790** - Updated `@cumulus/sync-granule` and `@cumulus/move-granules` tasks to always overwrite existing files for manually-triggered reingest.
- **CUMULUS-906** - Updated `@cumulus/api` granule reingest API to
  - add `reingestGranule: true` and `forceDuplicateOverwrite: true` to Cumulus message `cumulus_meta.cumulus_context` field to indicate that the workflow is a manually triggered re-ingest.
  - return warning message to operator when duplicateHandling is not `replace`
  - `cumulus-message-adapter` v1.0.13+ is required.
- **CUMULUS-793** - Updated the granule move PUT request in `@cumulus/api` to reject the move with a 409 status code if one or more of the files already exist at the destination location
- Updated `@cumulus/helloworld` to use S3 to store state for pass on retry tests
- Updated `@cumulus/ingest`:
  - [Required for MAAP] `http.js#list` will now find links with a trailing whitespace
  - Removed code from `granule.js` which looked for files in S3 using `{ Bucket: discoveredFile.bucket, Key: discoveredFile.name }`. This is obsolete since `@cumulus/ingest` uses a `file-staging` and `constructCollectionId()` directory prefixes by default.
- **CUMULUS-989**
  - Updated `@cumulus/api` to use [JWT (JSON Web Token)](https://jwt.io/introduction/) as the transport format for API authorization tokens and to use JWT verification in the request authorization
  - Updated `/token` endpoint in `@cumulus/api` to return tokens as JWTs
  - Added a `/refresh` endpoint in `@cumulus/api` to request new access tokens from the OAuth provider using the refresh token
  - Added `refreshAccessToken` to `@cumulus/api/lib/EarthdataLogin` to manage refresh token requests with the Earthdata OAuth provider

### Added
- **CUMULUS-1050**
  - Separated configuration flags for originalPayload/finalPayload cleanup such that they can be set to different retention times
- **CUMULUS-798**
  - Added daily Executions cleanup CloudWatch event that triggers cleanExecutions lambda
  - Added cleanExecutions lambda that removes finalPayload/originalPayload field entries for records older than configured timeout value (execution_payload_retention_period), with a default of 30 days
- **CUMULUS-815/816**
  - Added 'originalPayload' and 'finalPayload' fields to Executions table
  - Updated Execution model to populate originalPayload with the execution payload on record creation
  - Updated Execution model code to populate finalPayload field with the execution payload on execution completion
  - Execution API now exposes the above fields
- **CUMULUS-977**
  - Rename `kinesisConsumer` to `messageConsumer` as it handles both Kinesis streams and SNS topics as of this version.
  - Add `sns`-type rule support. These rules create a subscription between an SNS topic and the `messageConsumer`.
    When a message is received, `messageConsumer` is triggered and passes the SNS message (JSON format expected) in
    its entirety to the workflow in the `payload` field of the Cumulus message. For more information on sns-type rules,
    see the [documentation](https://nasa.github.io/cumulus/docs/data-cookbooks/setup#rules).
- **CUMULUS-975**
  - Add `KinesisInboundEventLogger` and `KinesisOutboundEventLogger` API lambdas.  These lambdas
    are utilized to dump incoming and outgoing ingest workflow kinesis streams
    to cloudwatch for analytics in case of AWS/stream failure.
  - Update rules model to allow tracking of log_event ARNs related to
    Rule event logging.    Kinesis rule types will now automatically log
    incoming events via a Kinesis event triggered lambda.
 CUMULUS-975-migration-4
  - Update migration code to require explicit migration names per run
  - Added migration_4 to migrate/update exisitng Kinesis rules to have a log event mapping
  - Added new IAM policy for migration lambda
- **CUMULUS-775**
  - Adds a instance metadata endpoint to the `@cumulus/api` package.
  - Adds a new convenience function `hostId` to the `@cumulus/cmrjs` to help build environment specific cmr urls.
  - Fixed `@cumulus/cmrjs.searchConcept` to search and return CMR results.
  - Modified `@cumulus/cmrjs.CMR.searchGranule` and `@cumulus/cmrjs.CMR.searchCollection` to include CMR's provider as a default parameter to searches.
- **CUMULUS-965**
  - Add `@cumulus/test-data.loadJSONTestData()`,
    `@cumulus/test-data.loadTestData()`, and
    `@cumulus/test-data.streamTestData()` to safely load test data. These
    functions should be used instead of using `require()` to load test data,
    which could lead to tests interferring with each other.
  - Add a `@cumulus/common/util/deprecate()` function to mark a piece of code as
    deprecated
- **CUMULUS-986**
  - Added `waitForTestExecutionStart` to `@cumulus/integration-tests`
- **CUMULUS-919**
  - In `@cumulus/deployment`, added support for NGAP permissions boundaries for IAM roles with `useNgapPermissionBoundary` flag in `iam/config.yml`. Defaults to false.

### Fixed
- Fixed a bug where FTP sockets were not closed after an error, keeping the Lambda function active until it timed out [CUMULUS-972]
- **CUMULUS-656**
  - The API will no longer allow the deletion of a provider if that provider is
    referenced by a rule
  - The API will no longer allow the deletion of a collection if that collection
    is referenced by a rule
- Fixed a bug where `@cumulus/sf-sns-report` was not pulling large messages from S3 correctly.

### Deprecated
- `@cumulus/ingest/aws/StepFunction.pullEvent()`. Use `@cumulus/common/aws.pullStepFunctionEvent()`.
- `@cumulus/ingest/consumer.Consume` due to unpredictable implementation. Use `@cumulus/ingest/consumer.Consumer`.
Call `Consumer.consume()` instead of `Consume.read()`.

## [v1.10.4] - 2018-11-28

### Added
- **CUMULUS-1008**
  - New `config.yml` parameter for SQS consumers: `sqs_consumer_rate: (default 500)`, which is the maximum number of
  messages the consumer will attempt to process per execution. Currently this is only used by the sf-starter consumer,
  which runs every minute by default, making this a messages-per-minute upper bound. SQS does not guarantee the number
  of messages returned per call, so this is not a fixed rate of consumption, only attempted number of messages received.

### Deprecated
- `@cumulus/ingest/consumer.Consume` due to unpredictable implementation. Use `@cumulus/ingest/consumer.Consumer`.

### Changed
- Backported update of `packages/api` dependency `@mapbox/dyno` to `1.4.2` to mitigate `event-stream` vulnerability.

## [v1.10.3] - 2018-10-31

### Added
- **CUMULUS-817**
  - Added AWS Dead Letter Queues for lambdas that are scheduled asynchronously/such that failures show up only in cloudwatch logs.
- **CUMULUS-956**
  - Migrated developer documentation and data-cookbooks to Docusaurus
    - supports versioning of documentation
  - Added `docs/docs-how-to.md` to outline how to do things like add new docs or locally install for testing.
  - Deployment/CI scripts have been updated to work with the new format
- **CUMULUS-811**
  - Added new S3 functions to `@cumulus/common/aws`:
    - `aws.s3TagSetToQueryString`: converts S3 TagSet array to querystring (for use with upload()).
    - `aws.s3PutObject`: Returns promise of S3 `putObject`, which puts an object on S3
    - `aws.s3CopyObject`: Returns promise of S3 `copyObject`, which copies an object in S3 to a new S3 location
    - `aws.s3GetObjectTagging`: Returns promise of S3 `getObjectTagging`, which returns an object containing an S3 TagSet.
  - `@/cumulus/common/aws.s3PutObject` defaults to an explicit `ACL` of 'private' if not overridden.
  - `@/cumulus/common/aws.s3CopyObject` defaults to an explicit `TaggingDirective` of 'COPY' if not overridden.

### Deprecated
- **CUMULUS-811**
  - Deprecated `@cumulus/ingest/aws.S3`. Member functions of this class will now
    log warnings pointing to similar functionality in `@cumulus/common/aws`.

## [v1.10.2] - 2018-10-24

### Added
- **CUMULUS-965**
  - Added a `@cumulus/logger` package
- **CUMULUS-885**
  - Added 'human readable' version identifiers to Lambda Versioning lambda aliases
- **CUMULUS-705**
  - Note: Make sure to update the IAM stack when deploying this update.
  - Adds an AsyncOperations model and associated DynamoDB table to the
    `@cumulus/api` package
  - Adds an /asyncOperations endpoint to the `@cumulus/api` package, which can
    be used to fetch the status of an AsyncOperation.
  - Adds a /bulkDelete endpoint to the `@cumulus/api` package, which performs an
    asynchronous bulk-delete operation. This is a stub right now which is only
    intended to demonstration how AsyncOperations work.
  - Adds an AsyncOperation ECS task to the `@cumulus/api` package, which will
    fetch an Lambda function, run it in ECS, and then store the result to the
    AsyncOperations table in DynamoDB.
- **CUMULUS-851** - Added workflow lambda versioning feature to allow in-flight workflows to use lambda versions that were in place when a workflow was initiated
    - Updated Kes custom code to remove logic that used the CMA file key to determine template compilation logic.  Instead, utilize a `customCompilation` template configuration flag to indicate a template should use Cumulus's kes customized methods instead of 'core'.
    - Added `useWorkflowLambdaVersions` configuration option to enable the lambdaVersioning feature set.   **This option is set to true by default** and should be set to false to disable the feature.
    - Added uniqueIdentifier configuration key to S3 sourced lambdas to optionally support S3 lambda resource versioning within this scheme. This key must be unique for each modified version of the lambda package and must be updated in configuration each time the source changes.
    - Added a new nested stack template that will create a `LambdaVersions` stack that will take lambda parameters from the base template, generate lambda versions/aliases and return outputs with references to the most 'current' lambda alias reference, and updated 'core' template to utilize these outputs (if `useWorkflowLambdaVersions` is enabled).

- Created a `@cumulus/api/lib/OAuth2` interface, which is implemented by the
  `@cumulus/api/lib/EarthdataLogin` and `@cumulus/api/lib/GoogleOAuth2` classes.
  Endpoints that need to handle authentication will determine which class to use
  based on environment variables. This also greatly simplifies testing.
- Added `@cumulus/api/lib/assertions`, containing more complex AVA test assertions
- Added PublishGranule workflow to publish a granule to CMR without full reingest. (ingest-in-place capability)

- `@cumulus/integration-tests` new functionality:
  - `listCollections` to list collections from a provided data directory
  - `deleteCollection` to delete list of collections from a deployed stack
  - `cleanUpCollections` combines the above in one function.
  - `listProviders` to list providers from a provided data directory
  - `deleteProviders` to delete list of providers from a deployed stack
  - `cleanUpProviders` combines the above in one function.
  - `@cumulus/integrations-tests/api.js`: `deleteGranule` and `deletePdr` functions to make `DELETE` requests to Cumulus API
  - `rules` API functionality for posting and deleting a rule and listing all rules
  - `wait-for-deploy` lambda for use in the redeployment tests
- `@cumulus/ingest/granule.js`: `ingestFile` inserts new `duplicate_found: true` field in the file's record if a duplicate file already exists on S3.
- `@cumulus/api`: `/execution-status` endpoint requests and returns complete execution output if  execution output is stored in S3 due to size.
- Added option to use environment variable to set CMR host in `@cumulus/cmrjs`.
- **CUMULUS-781** - Added integration tests for `@cumulus/sync-granule` when `duplicateHandling` is set to `replace` or `skip`
- **CUMULUS-791** - `@cumulus/move-granules`: `moveFileRequest` inserts new `duplicate_found: true` field in the file's record if a duplicate file already exists on S3. Updated output schema to document new `duplicate_found` field.

### Removed

- Removed `@cumulus/common/fake-earthdata-login-server`. Tests can now create a
  service stub based on `@cumulus/api/lib/OAuth2` if testing requires handling
  authentication.

### Changed

- **CUMULUS-940** - modified `@cumulus/common/aws` `receiveSQSMessages` to take a parameter object instead of positional parameters.  All defaults remain the same, but now access to long polling is available through `options.waitTimeSeconds`.
- **CUMULUS-948** - Update lambda functions `CNMToCMA` and `CnmResponse` in the `cumulus-data-shared` bucket and point the default stack to them.
- **CUMULUS-782** - Updated `@cumulus/sync-granule` task and `Granule.ingestFile` in `@cumulus/ingest` to keep both old and new data when a destination file with different checksum already exists and `duplicateHandling` is `version`
- Updated the config schema in `@cumulus/move-granules` to include the `moveStagedFiles` param.
- **CUMULUS-778** - Updated config schema and documentation in `@cumulus/sync-granule` to include `duplicateHandling` parameter for specifying how duplicate filenames should be handled
- **CUMULUS-779** - Updated `@cumulus/sync-granule` to throw `DuplicateFile` error when destination files already exist and `duplicateHandling` is `error`
- **CUMULUS-780** - Updated `@cumulus/sync-granule` to use `error` as the default for `duplicateHandling` when it is not specified
- **CUMULUS-780** - Updated `@cumulus/api` to use `error` as the default value for `duplicateHandling` in the `Collection` model
- **CUMULUS-785** - Updated the config schema and documentation in `@cumulus/move-granules` to include `duplicateHandling` parameter for specifying how duplicate filenames should be handled
- **CUMULUS-786, CUMULUS-787** - Updated `@cumulus/move-granules` to throw `DuplicateFile` error when destination files already exist and `duplicateHandling` is `error` or not specified
- **CUMULUS-789** - Updated `@cumulus/move-granules` to keep both old and new data when a destination file with different checksum already exists and `duplicateHandling` is `version`

### Fixed

- `getGranuleId` in `@cumulus/ingest` bug: `getGranuleId` was constructing an error using `filename` which was undefined. The fix replaces `filename` with the `uri` argument.
- Fixes to `del` in `@cumulus/api/endpoints/granules.js` to not error/fail when not all files exist in S3 (e.g. delete granule which has only 2 of 3 files ingested).
- `@cumulus/deployment/lib/crypto.js` now checks for private key existence properly.

## [v1.10.1] - 2018-09-4

### Fixed

- Fixed cloudformation template errors in `@cumulus/deployment/`
  - Replaced references to Fn::Ref: with Ref:
  - Moved long form template references to a newline

## [v1.10.0] - 2018-08-31

### Removed

- Removed unused and broken code from `@cumulus/common`
  - Removed `@cumulus/common/test-helpers`
  - Removed `@cumulus/common/task`
  - Removed `@cumulus/common/message-source`
  - Removed the `getPossiblyRemote` function from `@cumulus/common/aws`
  - Removed the `startPromisedSfnExecution` function from `@cumulus/common/aws`
  - Removed the `getCurrentSfnTask` function from `@cumulus/common/aws`

### Changed

- **CUMULUS-839** - In `@cumulus/sync-granule`, 'collection' is now an optional config parameter

### Fixed

- **CUMULUS-859** Moved duplicate code in `@cumulus/move-granules` and `@cumulus/post-to-cmr` to `@cumulus/ingest`. Fixed imports making assumptions about directory structure.
- `@cumulus/ingest/consumer` correctly limits the number of messages being received and processed from SQS. Details:
  - **Background:** `@cumulus/api` includes a lambda `<stack-name>-sqs2sf` which processes messages from the `<stack-name>-startSF` SQS queue every minute. The `sqs2sf` lambda uses `@cumulus/ingest/consumer` to receive and process messages from SQS.
  - **Bug:** More than `messageLimit` number of messages were being consumed and processed from the `<stack-name>-startSF` SQS queue. Many step functions were being triggered simultaneously by the lambda `<stack-name>-sqs2sf` (which consumes every minute from the `startSF` queue) and resulting in step function failure with the error: `An error occurred (ThrottlingException) when calling the GetExecutionHistory`.
  - **Fix:** `@cumulus/ingest/consumer#processMessages` now processes messages until `timeLimit` has passed _OR_ once it receives up to `messageLimit` messages. `sqs2sf` is deployed with a [default `messageLimit` of 10](https://github.com/nasa/cumulus/blob/670000c8a821ff37ae162385f921c40956e293f7/packages/deployment/app/config.yml#L147).
  - **IMPORTANT NOTE:** `consumer` will actually process up to `messageLimit * 2 - 1` messages. This is because sometimes `receiveSQSMessages` will return less than `messageLimit` messages and thus the consumer will continue to make calls to `receiveSQSMessages`. For example, given a `messageLimit` of 10 and subsequent calls to `receiveSQSMessages` returns up to 9 messages, the loop will continue and a final call could return up to 10 messages.


## [v1.9.1] - 2018-08-22

**Please Note** To take advantage of the added granule tracking API functionality, updates are required for the message adapter and its libraries. You should be on the following versions:
- `cumulus-message-adapter` 1.0.9+
- `cumulus-message-adapter-js` 1.0.4+
- `cumulus-message-adapter-java` 1.2.7+
- `cumulus-message-adapter-python` 1.0.5+

### Added

- **CUMULUS-687** Added logs endpoint to search for logs from a specific workflow execution in `@cumulus/api`. Added integration test.
- **CUMULUS-836** - `@cumulus/deployment` supports a configurable docker storage driver for ECS. ECS can be configured with either `devicemapper` (the default storage driver for AWS ECS-optimized AMIs) or `overlay2` (the storage driver used by the NGAP 2.0 AMI). The storage driver can be configured in `app/config.yml` with `ecs.docker.storageDriver: overlay2 | devicemapper`. The default is `overlay2`.
  - To support this configuration, a [Handlebars](https://handlebarsjs.com/) helper `ifEquals` was added to `packages/deployment/lib/kes.js`.
- **CUMULUS-836** - `@cumulus/api` added IAM roles required by the NGAP 2.0 AMI. The NGAP 2.0 AMI runs a script `register_instances_with_ssm.py` which requires the ECS IAM role to include `ec2:DescribeInstances` and `ssm:GetParameter` permissions.

### Fixed
- **CUMULUS-836** - `@cumulus/deployment` uses `overlay2` driver by default and does not attempt to write `--storage-opt dm.basesize` to fix [this error](https://github.com/moby/moby/issues/37039).
- **CUMULUS-413** Kinesis processing now captures all errrors.
  - Added kinesis fallback mechanism when errors occur during record processing.
  - Adds FallbackTopicArn to `@cumulus/api/lambdas.yml`
  - Adds fallbackConsumer lambda to `@cumulus/api`
  - Adds fallbackqueue option to lambda definitions capture lambda failures after three retries.
  - Adds kinesisFallback SNS topic to signal incoming errors from kinesis stream.
  - Adds kinesisFailureSQS to capture fully failed events from all retries.
- **CUMULUS-855** Adds integration test for kinesis' error path.
- **CUMULUS-686** Added workflow task name and version tracking via `@cumulus/api` executions endpoint under new `tasks` property, and under `workflow_tasks` in step input/output.
  - Depends on `cumulus-message-adapter` 1.0.9+, `cumulus-message-adapter-js` 1.0.4+, `cumulus-message-adapter-java` 1.2.7+ and `cumulus-message-adapter-python` 1.0.5+
- **CUMULUS-771**
  - Updated sync-granule to stream the remote file to s3
  - Added integration test for ingesting granules from ftp provider
  - Updated http/https integration tests for ingesting granules from http/https providers
- **CUMULUS-862** Updated `@cumulus/integration-tests` to handle remote lambda output
- **CUMULUS-856** Set the rule `state` to have default value `ENABLED`

### Changed

- In `@cumulus/deployment`, changed the example app config.yml to have additional IAM roles

## [v1.9.0] - 2018-08-06

**Please note** additional information and upgrade instructions [here](https://nasa.github.io/cumulus/docs/upgrade/1.9.0)

### Added
- **CUMULUS-712** - Added integration tests verifying expected behavior in workflows
- **GITC-776-2** - Add support for versioned collections

### Fixed
- **CUMULUS-832**
  - Fixed indentation in example config.yml in `@cumulus/deployment`
  - Fixed issue with new deployment using the default distribution endpoint in `@cumulus/deployment` and `@cumulus/api`

## [v1.8.1] - 2018-08-01

**Note** IAM roles should be re-deployed with this release.

- **Cumulus-726**
  - Added function to `@cumulus/integration-tests`: `sfnStep` includes `getStepInput` which returns the input to the schedule event of a given step function step.
  - Added IAM policy `@cumulus/deployment`: Lambda processing IAM role includes `kinesis::PutRecord` so step function lambdas can write to kinesis streams.
- **Cumulus Community Edition**
  - Added Google OAuth authentication token logic to `@cumulus/api`. Refactored token endpoint to use environment variable flag `OAUTH_PROVIDER` when determining with authentication method to use.
  - Added API Lambda memory configuration variable `api_lambda_memory` to `@cumulus/api` and `@cumulus/deployment`.

### Changed

- **Cumulus-726**
  - Changed function in `@cumulus/api`: `models/rules.js#addKinesisEventSource` was modified to call to `deleteKinesisEventSource` with all required parameters (rule's name, arn and type).
  - Changed function in `@cumulus/integration-tests`: `getStepOutput` can now be used to return output of failed steps. If users of this function want the output of a failed event, they can pass a third parameter `eventType` as `'failure'`. This function will work as always for steps which completed successfully.

### Removed

- **Cumulus-726**
  - Configuration change to `@cumulus/deployment`: Removed default auto scaling configuration for Granules and Files DynamoDB tables.

- **CUMULUS-688**
  - Add integration test for ExecutionStatus
  - Function addition to `@cumulus/integration-tests`: `api` includes `getExecutionStatus` which returns the execution status from the Cumulus API

## [v1.8.0] - 2018-07-23

### Added

- **CUMULUS-718** Adds integration test for Kinesis triggering a workflow.

- **GITC-776-3** Added more flexibility for rules.  You can now edit all fields on the rule's record
We may need to update the api documentation to reflect this.

- **CUMULUS-681** - Add ingest-in-place action to granules endpoint
    - new applyWorkflow action at PUT /granules/{granuleid} Applying a workflow starts an execution of the provided workflow and passes the granule record as payload.
      Parameter(s):
        - workflow - the workflow name

- **CUMULUS-685** - Add parent exeuction arn to the execution which is triggered from a parent step function

### Changed
- **CUMULUS-768** - Integration tests get S3 provider data from shared data folder

### Fixed
- **CUMULUS-746** - Move granule API correctly updates record in dynamo DB and cmr xml file
- **CUMULUS-766** - Populate database fileSize field from S3 if value not present in Ingest payload

## [v1.7.1] - 2018-07-27

### Fixed
- **CUMULUS-766** - Backport from 1.8.0 - Populate database fileSize field from S3 if value not present in Ingest payload

## [v1.7.0] - 2018-07-02

### Please note: [Upgrade Instructions](https://nasa.github.io/cumulus/docs/upgrade/1.7.0)

### Added
- **GITC-776-2** - Add support for versioned collectons
- **CUMULUS-491** - Add granule reconciliation API endpoints.
- **CUMULUS-480** Add suport for backup and recovery:
  - Add DynamoDB tables for granules, executions and pdrs
  - Add ability to write all records to S3
  - Add ability to download all DynamoDB records in form json files
  - Add ability to upload records to DynamoDB
  - Add migration scripts for copying granule, pdr and execution records from ElasticSearch to DynamoDB
  - Add IAM support for batchWrite on dynamoDB
-
- **CUMULUS-508** - `@cumulus/deployment` cloudformation template allows for lambdas and ECS clusters to have multiple AZ availability.
    - `@cumulus/deployment` also ensures docker uses `devicemapper` storage driver.
- **CUMULUS-755** - `@cumulus/deployment` Add DynamoDB autoscaling support.
    - Application developers can add autoscaling and override default values in their deployment's `app/config.yml` file using a `{TableName}Table:` key.

### Fixed
- **CUMULUS-747** - Delete granule API doesn't delete granule files in s3 and granule in elasticsearch
    - update the StreamSpecification DynamoDB tables to have StreamViewType: "NEW_AND_OLD_IMAGES"
    - delete granule files in s3
- **CUMULUS-398** - Fix not able to filter executions by workflow
- **CUMULUS-748** - Fix invalid lambda .zip files being validated/uploaded to AWS
- **CUMULUS-544** - Post to CMR task has UAT URL hard-coded
  - Made configurable: PostToCmr now requires CMR_ENVIRONMENT env to be set to 'SIT' or 'OPS' for those CMR environments. Default is UAT.

### Changed
- **GITC-776-4** - Changed Discover-pdrs to not rely on collection but use provider_path in config. It also has an optional filterPdrs regex configuration parameter

- **CUMULUS-710** - In the integration test suite, `getStepOutput` returns the output of the first successful step execution or last failed, if none exists

## [v1.6.0] - 2018-06-06

### Please note: [Upgrade Instructions](https://nasa.github.io/cumulus/docs/upgrade/1.6.0)

### Fixed
- **CUMULUS-602** - Format all logs sent to Elastic Search.
  - Extract cumulus log message and index it to Elastic Search.

### Added
- **CUMULUS-556** - add a mechanism for creating and running migration scripts on deployment.
- **CUMULUS-461** Support use of metadata date and other components in `url_path` property

### Changed
- **CUMULUS-477** Update bucket configuration to support multiple buckets of the same type:
  - Change the structure of the buckets to allow for  more than one bucket of each type. The bucket structure is now:
    bucket-key:
      name: <bucket-name>
      type: <type> i.e. internal, public, etc.
  - Change IAM and app deployment configuration to support new bucket structure
  - Update tasks and workflows to support new bucket structure
  - Replace instances where buckets.internal is relied upon to either use the system bucket or a configured bucket
  - Move IAM template to the deployment package. NOTE: You now have to specify '--template node_modules/@cumulus/deployment/iam' in your IAM deployment
  - Add IAM cloudformation template support to filter buckets by type

## [v1.5.5] - 2018-05-30

### Added
- **CUMULUS-530** - PDR tracking through Queue-granules
  - Add optional `pdr` property to the sync-granule task's input config and output payload.
- **CUMULUS-548** - Create a Lambda task that generates EMS distribution reports
  - In order to supply EMS Distribution Reports, you must enable S3 Server
    Access Logging on any S3 buckets used for distribution. See [How Do I Enable Server Access Logging for an S3 Bucket?](https://docs.aws.amazon.com/AmazonS3/latest/user-guide/server-access-logging.html)
    The "Target bucket" setting should point at the Cumulus internal bucket.
    The "Target prefix" should be
    "<STACK_NAME>/ems-distribution/s3-server-access-logs/", where "STACK_NAME"
    is replaced with the name of your Cumulus stack.

### Fixed
- **CUMULUS-546 - Kinesis Consumer should catch and log invalid JSON**
  - Kinesis Consumer lambda catches and logs errors so that consumer doesn't get stuck in a loop re-processing bad json records.
- EMS report filenames are now based on their start time instead of the time
  instead of the time that the report was generated
- **CUMULUS-552 - Cumulus API returns different results for the same collection depending on query**
  - The collection, provider and rule records in elasticsearch are now replaced with records from dynamo db when the dynamo db records are updated.

### Added
- `@cumulus/deployment`'s default cloudformation template now configures storage for Docker to match the configured ECS Volume. The template defines Docker's devicemapper basesize (`dm.basesize`) using `ecs.volumeSize`. This addresses ECS default of limiting Docker containers to 10GB of storage ([Read more](https://aws.amazon.com/premiumsupport/knowledge-center/increase-default-ecs-docker-limit/)).

## [v1.5.4] - 2018-05-21

### Added
- **CUMULUS-535** - EMS Ingest, Archive, Archive Delete reports
  - Add lambda EmsReport to create daily EMS Ingest, Archive, Archive Delete reports
  - ems.provider property added to `@cumulus/deployment/app/config.yml`.
    To change the provider name, please add `ems: provider` property to `app/config.yml`.
- **CUMULUS-480** Use DynamoDB to store granules, pdrs and execution records
  - Activate PointInTime feature on DynamoDB tables
  - Increase test coverage on api package
  - Add ability to restore metadata records from json files to DynamoDB
- **CUMULUS-459** provide API endpoint for moving granules from one location on s3 to another

## [v1.5.3] - 2018-05-18

### Fixed
- **CUMULUS-557 - "Add dataType to DiscoverGranules output"**
  - Granules discovered by the DiscoverGranules task now include dataType
  - dataType is now a required property for granules used as input to the
    QueueGranules task
- **CUMULUS-550** Update deployment app/config.yml to force elasticsearch updates for deleted granules

## [v1.5.2] - 2018-05-15

### Fixed
- **CUMULUS-514 - "Unable to Delete the Granules"**
  - updated cmrjs.deleteConcept to return success if the record is not found
    in CMR.

### Added
- **CUMULUS-547** - The distribution API now includes an
  "earthdataLoginUsername" query parameter when it returns a signed S3 URL
- **CUMULUS-527 - "parse-pdr queues up all granules and ignores regex"**
  - Add an optional config property to the ParsePdr task called
    "granuleIdFilter". This property is a regular expression that is applied
    against the filename of the first file of each granule contained in the
    PDR. If the regular expression matches, then the granule is included in
    the output. Defaults to '.', which will match all granules in the PDR.
- File checksums in PDRs now support MD5
- Deployment support to subscribe to an SNS topic that already exists
- **CUMULUS-470, CUMULUS-471** In-region S3 Policy lambda added to API to update bucket policy for in-region access.
- **CUMULUS-533** Added fields to granule indexer to support EMS ingest and archive record creation
- **CUMULUS-534** Track deleted granules
  - added `deletedgranule` type to `cumulus` index.
  - **Important Note:** Force custom bootstrap to re-run by adding this to
    app/config.yml `es: elasticSearchMapping: 7`
- You can now deploy cumulus without ElasticSearch. Just add `es: null` to your `app/config.yml` file. This is only useful for debugging purposes. Cumulus still requires ElasticSearch to properly operate.
- `@cumulus/integration-tests` includes and exports the `addRules` function, which seeds rules into the DynamoDB table.
- Added capability to support EFS in cloud formation template. Also added
  optional capability to ssh to your instance and privileged lambda functions.
- Added support to force discovery of PDRs that have already been processed
  and filtering of selected data types
- `@cumulus/cmrjs` uses an environment variable `USER_IP_ADDRESS` or fallback
  IP address of `10.0.0.0` when a public IP address is not available. This
  supports lambda functions deployed into a VPC's private subnet, where no
  public IP address is available.

### Changed
- **CUMULUS-550** Custom bootstrap automatically adds new types to index on
  deployment

## [v1.5.1] - 2018-04-23
### Fixed
- add the missing dist folder to the hello-world task
- disable uglifyjs on the built version of the pdr-status-check (read: https://github.com/webpack-contrib/uglifyjs-webpack-plugin/issues/264)

## [v1.5.0] - 2018-04-23
### Changed
- Removed babel from all tasks and packages and increased minimum node requirements to version 8.10
- Lambda functions created by @cumulus/deployment will use node8.10 by default
- Moved [cumulus-integration-tests](https://github.com/nasa/cumulus-integration-tests) to the `example` folder CUMULUS-512
- Streamlined all packages dependencies (e.g. remove redundant dependencies and make sure versions are the same across packages)
- **CUMULUS-352:** Update Cumulus Elasticsearch indices to use [index aliases](https://www.elastic.co/guide/en/elasticsearch/reference/current/indices-aliases.html).
- **CUMULUS-519:** ECS tasks are no longer restarted after each CF deployment unless `ecs.restartTasksOnDeploy` is set to true
- **CUMULUS-298:** Updated log filterPattern to include all CloudWatch logs in ElasticSearch
- **CUMULUS-518:** Updates to the SyncGranule config schema
  - `granuleIdExtraction` is no longer a property
  - `process` is now an optional property
  - `provider_path` is no longer a property

### Fixed
- **CUMULUS-455 "Kes deployments using only an updated message adapter do not get automatically deployed"**
  - prepended the hash value of cumulus-message-adapter.zip file to the zip file name of lambda which uses message adapter.
  - the lambda function will be redeployed when message adapter or lambda function are updated
- Fixed a bug in the bootstrap lambda function where it stuck during update process
- Fixed a bug where the sf-sns-report task did not return the payload of the incoming message as the output of the task [CUMULUS-441]

### Added
- **CUMULUS-352:** Add reindex CLI to the API package.
- **CUMULUS-465:** Added mock http/ftp/sftp servers to the integration tests
- Added a `delete` method to the `@common/CollectionConfigStore` class
- **CUMULUS-467 "@cumulus/integration-tests or cumulus-integration-tests should seed provider and collection in deployed DynamoDB"**
  - `example` integration-tests populates providers and collections to database
  - `example` workflow messages are populated from workflow templates in s3, provider and collection information in database, and input payloads.  Input templates are removed.
  - added `https` protocol to provider schema

## [v1.4.1] - 2018-04-11

### Fixed
- Sync-granule install

## [v1.4.0] - 2018-04-09

### Fixed
- **CUMULUS-392 "queue-granules not returning the sfn-execution-arns queued"**
  - updated queue-granules to return the sfn-execution-arns queued and pdr if exists.
  - added pdr to ingest message meta.pdr instead of payload, so the pdr information doesn't get lost in the ingest workflow, and ingested granule in elasticsearch has pdr name.
  - fixed sf-sns-report schema, remove the invalid part
  - fixed pdr-status-check schema, the failed execution contains arn and reason
- **CUMULUS-206** make sure homepage and repository urls exist in package.json files of tasks and packages

### Added
- Example folder with a cumulus deployment example

### Changed
- [CUMULUS-450](https://bugs.earthdata.nasa.gov/browse/CUMULUS-450) - Updated
  the config schema of the **queue-granules** task
  - The config no longer takes a "collection" property
  - The config now takes an "internalBucket" property
  - The config now takes a "stackName" property
- [CUMULUS-450](https://bugs.earthdata.nasa.gov/browse/CUMULUS-450) - Updated
  the config schema of the **parse-pdr** task
  - The config no longer takes a "collection" property
  - The "stack", "provider", and "bucket" config properties are now
    required
- **CUMULUS-469** Added a lambda to the API package to prototype creating an S3 bucket policy for direct, in-region S3 access for the prototype bucket

### Removed
- Removed the `findTmpTestDataDirectory()` function from
  `@cumulus/common/test-utils`

### Fixed
- [CUMULUS-450](https://bugs.earthdata.nasa.gov/browse/CUMULUS-450)
  - The **queue-granules** task now enqueues a **sync-granule** task with the
    correct collection config for that granule based on the granule's
    data-type. It had previously been using the collection config from the
    config of the **queue-granules** task, which was a problem if the granules
    being queued belonged to different data-types.
  - The **parse-pdr** task now handles the case where a PDR contains granules
    with different data types, and uses the correct granuleIdExtraction for
    each granule.

### Added
- **CUMULUS-448** Add code coverage checking using [nyc](https://github.com/istanbuljs/nyc).

## [v1.3.0] - 2018-03-29

### Deprecated
- discover-s3-granules is deprecated. The functionality is provided by the discover-granules task
### Fixed
- **CUMULUS-331:** Fix aws.downloadS3File to handle non-existent key
- Using test ftp provider for discover-granules testing [CUMULUS-427]
- **CUMULUS-304: "Add AWS API throttling to pdr-status-check task"** Added concurrency limit on SFN API calls.  The default concurrency is 10 and is configurable through Lambda environment variable CONCURRENCY.
- **CUMULUS-414: "Schema validation not being performed on many tasks"** revised npm build scripts of tasks that use cumulus-message-adapter to place schema directories into dist directories.
- **CUMULUS-301:** Update all tests to use test-data package for testing data.
- **CUMULUS-271: "Empty response body from rules PUT endpoint"** Added the updated rule to response body.
- Increased memory allotment for `CustomBootstrap` lambda function. Resolves failed deployments where `CustomBootstrap` lambda function was failing with error `Process exited before completing request`. This was causing deployments to stall, fail to update and fail to rollback. This error is thrown when the lambda function tries to use more memory than it is allotted.
- Cumulus repository folders structure updated:
  - removed the `cumulus` folder altogether
  - moved `cumulus/tasks` to `tasks` folder at the root level
  - moved the tasks that are not converted to use CMA to `tasks/.not_CMA_compliant`
  - updated paths where necessary

### Added
- `@cumulus/integration-tests` - Added support for testing the output of an ECS activity as well as a Lambda function.

## [v1.2.0] - 2018-03-20

### Fixed
- Update vulnerable npm packages [CUMULUS-425]
- `@cumulus/api`: `kinesis-consumer.js` uses `sf-scheduler.js#schedule` instead of placing a message directly on the `startSF` SQS queue. This is a fix for [CUMULUS-359](https://bugs.earthdata.nasa.gov/browse/CUMULUS-359) because `sf-scheduler.js#schedule` looks up the provider and collection data in DynamoDB and adds it to the `meta` object of the enqueued message payload.
- `@cumulus/api`: `kinesis-consumer.js` catches and logs errors instead of doing an error callback. Before this change, `kinesis-consumer` was failing to process new records when an existing record caused an error because it would call back with an error and stop processing additional records. It keeps trying to process the record causing the error because it's "position" in the stream is unchanged. Catching and logging the errors is part 1 of the fix. Proposed part 2 is to enqueue the error and the message on a "dead-letter" queue so it can be processed later ([CUMULUS-413](https://bugs.earthdata.nasa.gov/browse/CUMULUS-413)).
- **CUMULUS-260: "PDR page on dashboard only shows zeros."** The PDR stats in LPDAAC are all 0s, even if the dashboard has been fixed to retrieve the correct fields.  The current version of pdr-status-check has a few issues.
  - pdr is not included in the input/output schema.  It's available from the input event.  So the pdr status and stats are not updated when the ParsePdr workflow is complete.  Adding the pdr to the input/output of the task will fix this.
  - pdr-status-check doesn't update pdr stats which prevent the real time pdr progress from showing up in the dashboard. To solve this, added lambda function sf-sns-report which is copied from @cumulus/api/lambdas/sf-sns-broadcast with modification, sf-sns-report can be used to report step function status anywhere inside a step function.  So add step sf-sns-report after each pdr-status-check, we will get the PDR status progress at real time.
  - It's possible an execution is still in the queue and doesn't exist in sfn yet.  Added code to handle 'ExecutionDoesNotExist' error when checking the execution status.
- Fixed `aws.cloudwatchevents()` typo in `packages/ingest/aws.js`. This typo was the root cause of the error: `Error: Could not process scheduled_ingest, Error: : aws.cloudwatchevents is not a constructor` seen when trying to update a rule.


### Removed

- `@cumulus/ingest/aws`: Remove queueWorkflowMessage which is no longer being used by `@cumulus/api`'s `kinesis-consumer.js`.

## [v1.1.4] - 2018-03-15

### Added
- added flag `useList` to parse-pdr [CUMULUS-404]

### Fixed

- Pass encrypted password to the ApiGranule Lambda function [CUMULUS-424]


## [v1.1.3] - 2018-03-14
### Fixed
- Changed @cumulus/deployment package install behavior. The build process will happen after installation

## [v1.1.2] - 2018-03-14

### Added
- added tools to @cumulus/integration-tests for local integration testing
- added end to end testing for discovering and parsing of PDRs
- `yarn e2e` command is available for end to end testing
### Fixed

- **CUMULUS-326: "Occasionally encounter "Too Many Requests" on deployment"** The api gateway calls will handle throttling errors
- **CUMULUS-175: "Dashboard providers not in sync with AWS providers."** The root cause of this bug - DynamoDB operations not showing up in Elasticsearch - was shared by collections and rules. The fix was to update providers', collections' and rules; POST, PUT and DELETE endpoints to operate on DynamoDB and using DynamoDB streams to update Elasticsearch. The following packages were made:
  - `@cumulus/deployment` deploys DynamoDB streams for the Collections, Providers and Rules tables as well as a new lambda function called `dbIndexer`. The `dbIndexer` lambda has an event source mapping which listens to each of the DynamoDB streams. The dbIndexer lambda receives events referencing operations on the DynamoDB table and updates the elasticsearch cluster accordingly.
  - The `@cumulus/api` endpoints for collections, providers and rules _only_ query DynamoDB, with the exception of LIST endpoints and the collections' GET endpoint.

### Updated
- Broke up `kes.override.js` of @cumulus/deployment to multiple modules and moved to a new location
- Expanded @cumulus/deployment test coverage
- all tasks were updated to use cumulus-message-adapter-js 1.0.1
- added build process to integration-tests package to babelify it before publication
- Update @cumulus/integration-tests lambda.js `getLambdaOutput` to return the entire lambda output. Previously `getLambdaOutput` returned only the payload.

## [v1.1.1] - 2018-03-08

### Removed
- Unused queue lambda in api/lambdas [CUMULUS-359]

### Fixed
- Kinesis message content is passed to the triggered workflow [CUMULUS-359]
- Kinesis message queues a workflow message and does not write to rules table [CUMULUS-359]

## [v1.1.0] - 2018-03-05

### Added

- Added a `jlog` function to `common/test-utils` to aid in test debugging
- Integration test package with command line tool [CUMULUS-200] by @laurenfrederick
- Test for FTP `useList` flag [CUMULUS-334] by @kkelly51

### Updated
- The `queue-pdrs` task now uses the [cumulus-message-adapter-js](https://github.com/nasa/cumulus-message-adapter-js)
  library
- Updated the `queue-pdrs` JSON schemas
- The test-utils schema validation functions now throw an error if validation
  fails
- The `queue-granules` task now uses the [cumulus-message-adapter-js](https://github.com/nasa/cumulus-message-adapter-js)
  library
- Updated the `queue-granules` JSON schemas

### Removed
- Removed the `getSfnExecutionByName` function from `common/aws`
- Removed the `getGranuleStatus` function from `common/aws`

## [v1.0.1] - 2018-02-27

### Added
- More tests for discover-pdrs, dicover-granules by @yjpa7145
- Schema validation utility for tests by @yjpa7145

### Changed
- Fix an FTP listing bug for servers that do not support STAT [CUMULUS-334] by @kkelly51

## [v1.0.0] - 2018-02-23

[Unreleased]: https://github.com/nasa/cumulus/compare/v1.14.2...HEAD
[v1.14.2]: https://github.com/nasa/cumulus/compare/v1.14.1...v1.14.2
[v1.14.1]: https://github.com/nasa/cumulus/compare/v1.14.0...v1.14.1
[v1.14.0]: https://github.com/nasa/cumulus/compare/v1.13.5...v1.14.0
[v1.13.5]: https://github.com/nasa/cumulus/compare/v1.13.4...v1.13.5
[v1.13.4]: https://github.com/nasa/cumulus/compare/v1.13.3...v1.13.4
[v1.13.3]: https://github.com/nasa/cumulus/compare/v1.13.2...v1.13.3
[v1.13.2]: https://github.com/nasa/cumulus/compare/v1.13.1...v1.13.2
[v1.13.1]: https://github.com/nasa/cumulus/compare/v1.13.0...v1.13.1
[v1.13.0]: https://github.com/nasa/cumulus/compare/v1.12.1...v1.13.0
[v1.12.1]: https://github.com/nasa/cumulus/compare/v1.12.0...v1.12.1
[v1.12.0]: https://github.com/nasa/cumulus/compare/v1.11.3...v1.12.0
[v1.11.3]: https://github.com/nasa/cumulus/compare/v1.11.2...v1.11.3
[v1.11.2]: https://github.com/nasa/cumulus/compare/v1.11.1...v1.11.2
[v1.11.1]: https://github.com/nasa/cumulus/compare/v1.11.0...v1.11.1
[v1.11.0]: https://github.com/nasa/cumulus/compare/v1.10.4...v1.11.0
[v1.10.4]: https://github.com/nasa/cumulus/compare/v1.10.3...v1.10.4
[v1.10.3]: https://github.com/nasa/cumulus/compare/v1.10.2...v1.10.3
[v1.10.2]: https://github.com/nasa/cumulus/compare/v1.10.1...v1.10.2
[v1.10.1]: https://github.com/nasa/cumulus/compare/v1.10.0...v1.10.1
[v1.10.0]: https://github.com/nasa/cumulus/compare/v1.9.1...v1.10.0
[v1.9.1]: https://github.com/nasa/cumulus/compare/v1.9.0...v1.9.1
[v1.9.0]: https://github.com/nasa/cumulus/compare/v1.8.1...v1.9.0
[v1.8.1]: https://github.com/nasa/cumulus/compare/v1.8.0...v1.8.1
[v1.8.0]: https://github.com/nasa/cumulus/compare/v1.7.0...v1.8.0
[v1.7.0]: https://github.com/nasa/cumulus/compare/v1.6.0...v1.7.0
[v1.6.0]: https://github.com/nasa/cumulus/compare/v1.5.5...v1.6.0
[v1.5.5]: https://github.com/nasa/cumulus/compare/v1.5.4...v1.5.5
[v1.5.4]: https://github.com/nasa/cumulus/compare/v1.5.3...v1.5.4
[v1.5.3]: https://github.com/nasa/cumulus/compare/v1.5.2...v1.5.3
[v1.5.2]: https://github.com/nasa/cumulus/compare/v1.5.1...v1.5.2
[v1.5.1]: https://github.com/nasa/cumulus/compare/v1.5.0...v1.5.1
[v1.5.0]: https://github.com/nasa/cumulus/compare/v1.4.1...v1.5.0
[v1.4.1]: https://github.com/nasa/cumulus/compare/v1.4.0...v1.4.1
[v1.4.0]: https://github.com/nasa/cumulus/compare/v1.3.0...v1.4.0
[v1.3.0]: https://github.com/nasa/cumulus/compare/v1.2.0...v1.3.0
[v1.2.0]: https://github.com/nasa/cumulus/compare/v1.1.4...v1.2.0
[v1.1.4]: https://github.com/nasa/cumulus/compare/v1.1.3...v1.1.4
[v1.1.3]: https://github.com/nasa/cumulus/compare/v1.1.2...v1.1.3
[v1.1.2]: https://github.com/nasa/cumulus/compare/v1.1.1...v1.1.2
[v1.1.1]: https://github.com/nasa/cumulus/compare/v1.0.1...v1.1.1
[v1.1.0]: https://github.com/nasa/cumulus/compare/v1.0.1...v1.1.0
[v1.0.1]: https://github.com/nasa/cumulus/compare/v1.0.0...v1.0.1
[v1.0.0]: https://github.com/nasa/cumulus/compare/pre-v1-release...v1.0.0<|MERGE_RESOLUTION|>--- conflicted
+++ resolved
@@ -7,7 +7,12 @@
 
 ## [Unreleased]
 
-<<<<<<< HEAD
+### Added
+
+- **CUMULUS-1574**
+  - Added `GET /token` endpoint for SAML authorization when cumulus is protected by Launchpad.
+    This lets a user retieve a token by hand that can be presented to the API.
+
 ## [v1.14.2] - 2019-10-08
 
 ### BREAKING CHANGES
@@ -17,13 +22,6 @@
 - **CUMULUS-1447** -
   The newest release of the Cumulus Message Adapter (v1.1.1) requires that parameterized configuration be used for remote message functionality. Once released, Kes will automatically bring in CMA v1.1.1 without additional configuration.
 
-=======
-### BREAKING CHANGES
-
-- **CUMULUS-1447** -
-  The newest release of the Cumulus Message Adapter (v1.1.0) requires that parameterized configuration be used for remote message functionality. Once released, Kes will automatically bring in CMA v1.1.0 without additional configuration.
-  
->>>>>>> 0d9e258e
   **Migration instructions**
   Oversized messages are no longer written to S3 automatically. In order to utilize remote messaging functionality, configure a `ReplaceConfig` AWS Step Function parameter on your CMA task:
 
@@ -35,11 +33,6 @@
         ReplaceConfig:
           FullMessage: true
   ```
-<<<<<<< HEAD
-
-=======
-  
->>>>>>> 0d9e258e
   Accepted fields in `ReplaceConfig` include `MaxSize`, `FullMessage`, `Path` and `TargetPath`.
   See https://github.com/nasa/cumulus-message-adapter/blob/master/CONTRACT.md#remote-message-configuration for full details.
 
@@ -55,13 +48,6 @@
 
 ### Added
 
-<<<<<<< HEAD
-=======
-- **CUMULUS-1574**
-  - Added `GET /token` endpoint for SAML authorization when cumulus is protected by Launchpad.
-    This lets a user retieve a token by hand that can be presented to the API.
-
->>>>>>> 0d9e258e
 - **CUMULUS-1394**
   - Added `Granule.generateGranuleRecord()` method to granules model to generate a granule database record from a Cumulus execution message
   - Added `Pdr.generatePdrRecord()` method to PDRs model to generate a granule database record from a Cumulus execution message
@@ -80,10 +66,6 @@
             - `GET /saml/login` - starting point for SAML SSO creates the login request url and redirects to the SAML Identity Provider Service (IDP)
             - `POST /saml/auth` - SAML Assertion Consumer Service.  POST receiver from SAML IDP.  Validates response, logs the user in, and returnes a SAML-based JWT.
          - Disabled endpoints
-<<<<<<< HEAD
-            - `GET /token`
-=======
->>>>>>> 0d9e258e
             - `POST /refresh`
           - Changes authorization worklow:
            - `ensureAuthorized` now presumes the bearer token is a JWT and tries to validate.  If the token is malformed, it attempts to validate the token against Launchpad.  This allows users to bring their own token as described here https://wiki.earthdata.nasa.gov/display/CUMULUS/Cumulus+API+with+Launchpad+Authentication.  But it also allows dashboard users to manually authenticate via Launchpad SAML to receive a Launchpad-based JWT.
