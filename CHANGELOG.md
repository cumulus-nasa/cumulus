# Changelog

All notable changes to this project will be documented in this file.

The format is based on [Keep a Changelog](http://keepachangelog.com/en/1.0.0/).

## [Unreleased]

<<<<<<< HEAD
### BREAKING CHANGES
- **CUMULUS-2138**
  - Adds a new task `update-granules-cmr-metadata-file-links` to Ingest and Publish Granule workflow. This new task updates CMR Metadata and adds CMR file etags. It removes said functionality from the `move-granules` task. It is recommended that you add the step `UpdateGranulesCmrMetadataFileLinksStep` to your workflows after `MoveGranulesStep`.
- **CUMULUS-2216**
  - `/collection` and `/collection/active` endpoints now return collections without granule aggregate statistics by default. The original behavior is preserved and can be found by including a query param of `includeStats=true` on the request to the endpoint.  This is likely to affect the dashboard only but included here for the change of behavior.

### Fixed

- **CUMULUS-2203**
  - Update Core tasks to use
    [cumulus-message-adapter-js](https://github.com/nasa/cumulus-message-adapter-js)
    v2.0.0 to resolve memory leak/lambda ENOMEM constant failure issue.   This
    issue caused lambdas to slowly use all memory in the run environment and
    prevented AWS from halting/restarting warmed instances when task code was
    throwing consistent errors under load.
=======
### Migration notes

- Update the name of your `cumulus_message_adapter_lambda_layer_arn` variable for the `cumulus` module to `cumulus_message_adapter_lambda_layer_version_arn`. The value of the variable should remain the same (a layer version ARN of a Lambda layer for the [`cumulus-message-adapter`](https://github.com/nasa/cumulus-message-adapter/).
>>>>>>> d3350ef9

### Added

- **CUMULUS-2248**
  - Updates Integration Tests README to point to new fake provider template.
- **CUMULUS-2239**
  - Add resource declaration to create a VPC endpoint in tea-map-cache module if `deploy_to_ngap` is false.
- **CUMULUS-2063**
  - Adds a new, optional query parameter to the `/collections[&getMMT=true]` and `/collections/active[&getMMT=true]` endpoints. When a user provides a value of `true` for `getMMT` in the query parameters, the endpoint will search CMR and update each collection's results with new key `MMTLink` containing a link to the MMT (Metadata Management Tool) if a CMR collection id is found.
- **CUMULUS-2170**
  - Adds ability to filter granule inventory reports
- **CUMULUS-2211**
  - Adds `granules/bulkReingest` endpoint to `@cumulus/api`

### Changed

- **CUMULUS-2216**
  - `/collection` and `/collection/active` endpoints now return collections without granule aggregate statistics by default. The original behavior is preserved and can be found by including a query param of `includeStats=true` on the request to the endpoint.
  - The `es/collections` Collection class takes a new parameter includeStats. It no longer appends granule aggregate statistics to the returned results by default. One must set the new parameter to any non-false value.
- **CUMULUS-2201**
  - Update `dbIndexer` lambda to process requests in serial
  - Fixes ingestPdrWithNodeNameSpec parsePdr provider error

### BREAKING CHANGES

- **CUMULUS-2216**
  - `/collection` and `/collection/active` endpoints now return collections without granule aggregate statistics by default. The original behavior is preserved and can be found by including a query param of `includeStats=true` on the request to the endpoint.  This is likely to affect the dashboard only but included here for the change of behavior.
- **[1956](https://github.com/nasa/cumulus/issues/1956)**
  - Update the name of the `cumulus_message_adapter_lambda_layer_arn` output from the `cumulus-message-adapter` module to `cumulus_message_adapter_lambda_layer_version_arn`. The output value has changed from being the ARN of the Lambda layer **without a version** to the ARN of the Lambda layer **with a version**.
  - Update the variable name in the `cumulus` and `ingest` modules from `cumulus_message_adapter_lambda_layer_arn` to `cumulus_message_adapter_lambda_layer_version_arn`

## [v3.0.1] 2020-10-21

- **CUMULUS-2203**
  - Update Core tasks to use
    [cumulus-message-adapter-js](https://github.com/nasa/cumulus-message-adapter-js)
    v2.0.0 to resolve memory leak/lambda ENOMEM constant failure issue.   This
    issue caused lambdas to slowly use all memory in the run environment and
    prevented AWS from halting/restarting warmed instances when task code was
    throwing consistent errors under load.

- **CUMULUS-2232**
  - Updated versions for `ajv`, `lodash`, `googleapis`, `archiver`, and
    `@cumulus/aws-client` to remediate vulnerabilities found in SNYK scan.

## [v3.0.0] 2020-10-7

### MIGRATION STEPS

- **CUMULUS-2099**
  - All references to `meta.queues` in workflow configuration must be replaced with references to queue URLs from Terraform resources. See the updated [data cookbooks](https://nasa.github.io/cumulus/docs/data-cookbooks/about-cookbooks) or example [Discover Granules workflow configuration](https://github.com/nasa/cumulus/blob/master/example/cumulus-tf/discover_granules_workflow.asl.json).
  - The steps for configuring queued execution throttling have changed. See the [updated documentation](https://nasa.github.io/cumulus/docs/data-cookbooks/throttling-queued-executions).
  - In addition to the configuration for execution throttling, the internal mechanism for tracking executions by queue has changed. As a result, you should **disable any rules or workflows scheduling executions via a throttled queue** before upgrading. Otherwise, you may be at risk of having **twice as many executions** as are configured for the queue while the updated tracking is deployed. You can re-enable these rules/workflows once the upgrade is complete.

- **CUMULUS-2111**
  - **Before you re-deploy your `cumulus-tf` module**, note that the [`thin-egress-app`][thin-egress-app] is no longer deployed by default as part of the `cumulus` module, so you must add the TEA module to your deployment and manually modify your Terraform state **to avoid losing your API gateway and impacting any Cloudfront endpoints pointing to those gateways**. If you don't care about losing your API gateway and impacting Cloudfront endpoints, you can ignore the instructions for manually modifying state.

    1. Add the [`thin-egress-app`][thin-egress-app] module to your `cumulus-tf` deployment as shown in the [Cumulus example deployment](https://github.com/nasa/cumulus/tree/master/example/cumulus-tf/main.tf).

         - Note that the values for `tea_stack_name` variable to the `cumulus` module and the `stack_name` variable to the `thin_egress_app` module **must match**
         - Also, if you are specifying the `stage_name` variable to the `thin_egress_app` module, **the value of the `tea_api_gateway_stage` variable to the `cumulus` module must match it**

    2. **If you want to preserve your existing `thin-egress-app` API gateway and avoid having to update your Cloudfront endpoint for distribution, then you must follow these instructions**: <https://nasa.github.io/cumulus/docs/upgrade-notes/migrate_tea_standalone>. Otherwise, you can re-deploy as usual.

  - If you provide your own custom bucket map to TEA as a standalone module, **you must ensure that your custom bucket map includes mappings for the `protected` and `public` buckets specified in your `cumulus-tf/terraform.tfvars`, otherwise Cumulus may not be able to determine the correct distribution URL for ingested files and you may encounter errors**

- **CUMULUS-2197**
  - EMS resources are now optional, and `ems_deploy` is set to `false` by default, which will delete your EMS resources.
  - If you would like to keep any deployed EMS resources, add the `ems_deploy` variable set to `true` in your `cumulus-tf/terraform.tfvars`

### BREAKING CHANGES

- **CUMULUS-2200**
  - Changes return from 303 redirect to 200 success for `Granule Inventory`'s
    `/reconciliationReport` returns.  The user (dashboard) must read the value
    of `url` from the return to get the s3SignedURL and then download the report.
- **CUMULUS-2099**
  - `meta.queues` has been removed from Cumulus core workflow messages.
  - `@cumulus/sf-sqs-report` workflow task no longer reads the reporting queue URL from `input.meta.queues.reporting` on the incoming event. Instead, it requires that the queue URL be set as the `reporting_queue_url` environment variable on the deployed Lambda.
- **CUMULUS-2111**
  - The deployment of the `thin-egress-app` module has be removed from `tf-modules/distribution`, which is a part of the `tf-modules/cumulus` module. Thus, the `thin-egress-app` module is no longer deployed for you by default. See the migration steps for details about how to add deployment for the `thin-egress-app`.
- **CUMULUS-2141**
  - The `parse-pdr` task has been updated to respect the `NODE_NAME` property in
    a PDR's `FILE_GROUP`. If a `NODE_NAME` is present, the task will query the
    Cumulus API for a provider with that host. If a provider is found, the
    output granule from the task will contain a `provider` property containing
    that provider. If `NODE_NAME` is set but a provider with that host cannot be
    found in the API, or if multiple providers are found with that same host,
    the task will fail.
  - The `queue-granules` task has been updated to expect an optional
    `granule.provider` property on each granule. If present, the granule will be
    enqueued using that provider. If not present, the task's `config.provider`
    will be used instead.
- **CUMULUS-2197**
  - EMS resources are now optional and will not be deployed by default. See migration steps for information
    about how to deploy EMS resources.

#### CODE CHANGES

- The `@cumulus/api-client.providers.getProviders` function now takes a
  `queryStringParameters` parameter which can be used to filter the providers
  which are returned
- The `@cumulus/aws-client/S3.getS3ObjectReadStreamAsync` function has been
  removed. It read the entire S3 object into memory before returning a read
  stream, which could cause Lambdas to run out of memory. Use
  `@cumulus/aws-client/S3.getObjectReadStream` instead.
- The `@cumulus/ingest/util.lookupMimeType` function now returns `undefined`
  rather than `null` if the mime type could not be found.
- The `@cumulus/ingest/lock.removeLock` function now returns `undefined`
- The `@cumulus/ingest/granule.generateMoveFileParams` function now returns
  `source: undefined` and `target :undefined` on the response object if either could not be
  determined. Previously, `null` had been returned.
- The `@cumulus/ingest/recursion.recursion` function must now be imported using
  `const { recursion } = require('@cumulus/ingest/recursion');`
- The `@cumulus/ingest/granule.getRenamedS3File` function has been renamed to
  `listVersionedObjects`
- `@cumulus/common.http` has been removed
- `@cumulus/common/http.download` has been removed

### Added

- **CUMULUS-1855**
  - Fixed SyncGranule task to return an empty granules list when given an empty
    (or absent) granules list on input, rather than throwing an exception
- **CUMULUS-1955**
  - Added `@cumulus/aws-client/S3.getObject` to get an AWS S3 object
  - Added `@cumulus/aws-client/S3.waitForObject` to get an AWS S3 object,
    retrying, if necessary
- **CUMULUS-1961**
  - Adds `startTimestamp` and `endTimestamp` parameters to endpoint
    `reconcilationReports`.  Setting these values will filter the returned
    report to cumulus data that falls within the timestamps. It also causes the
    report to be one directional, meaning cumulus is only reconciled with CMR,
    but not the other direction. The Granules will be filtered by their
    `updatedAt` values. Collections are filtered by the updatedAt time of their
    granules, i.e. Collections with granules that are updatedAt a time between
    the time parameters will be returned in the reconciliation reports.
  - Adds `startTimestamp` and `endTimestamp` parameters to create-reconciliation-reports
    lambda function. If either of these params is passed in with a value that can be
    converted to a date object, the inter-platform comparison between Cumulus and CMR will
    be one way.  That is, collections, granules, and files will be filtered by time for
    those found in Cumulus and only those compared to the CMR holdings. For the moment
    there is not enough information to change the internal consistency check, and S3 vs
    Cumulus comparisons are unchanged by the timestamps.
- **CUMULUS-1962**
  - Adds `location` as parameter to `/reconciliationReports` endpoint. Options are `S3`
    resulting in a S3 vs. Cumulus database search or `CMR` resulting in CMR vs. Cumulus database search.
- **CUMULUS-1963**
  - Adds `granuleId` as input parameter to `/reconcilationReports`
    endpoint. Limits inputs parameters to either `collectionId` or `granuleId`
    and will fail to create the report if both are provided.  Adding granuleId
    will find collections in Cumulus by granuleId and compare those one way
    with those in CMR.
  - `/reconciliationReports` now validates any input json before starting the
    async operation and the lambda handler no longer validates input
    parameters.
- **CUMULUS-1964**
  - Reports can now be filtered on provider
- **CUMULUS-1965**
  - Adds `collectionId` parameter to the `/reconcilationReports`
    endpoint. Setting this value will limit the scope of the reconcilation
    report to only the input collectionId when comparing Cumulus and
    CMR. `collectionId` is provided an array of strings e.g. `[shortname___version, shortname2___version2]`
- **CUMULUS-2107**
  - Added a new task, `update-cmr-access-constraints`, that will set access constraints in CMR Metadata.
    Currently supports UMMG-JSON and Echo10XML, where it will configure `AccessConstraints` and
    `RestrictionFlag/RestrictionComment`, respectively.
  - Added an operator doc on how to configure and run the access constraint update workflow, which will update the metadata using the new task, and then publish the updated metadata to CMR.
  - Added an operator doc on bulk operations.
- **CUMULUS-2111**
  - Added variables to `cumulus` module:
    - `tea_api_egress_log_group`
    - `tea_external_api_endpoint`
    - `tea_internal_api_endpoint`
    - `tea_rest_api_id`
    - `tea_rest_api_root_resource_id`
    - `tea_stack_name`
  - Added variables to `distribution` module:
    - `tea_api_egress_log_group`
    - `tea_external_api_endpoint`
    - `tea_internal_api_endpoint`
    - `tea_rest_api_id`
    - `tea_rest_api_root_resource_id`
    - `tea_stack_name`
- **CUMULUS-2112**
  - Added `@cumulus/api/lambdas/internal-reconciliation-report`, so create-reconciliation-report
    lambda can create `Internal` reconciliation report
- **CUMULUS-2116**
  - Added `@cumulus/api/models/granule.unpublishAndDeleteGranule` which
    unpublishes a  granule from CMR and deletes it from Cumulus, but does not
    update the record to `published: false` before deletion
- **CUMULUS-2113**
  - Added Granule not found report to reports endpoint
  - Update reports to return breakdown by Granule of files both in DynamoDB and S3
- **CUMULUS-2123**
  - Added `cumulus-rds-tf` DB cluster module to `tf-modules` that adds a
    severless RDS Aurora/ PostgreSQL database cluster to meet the PostgreSQL
    requirements for future releases
- **CUMULUS-2156**
  - Support array inputs parameters for `Internal` reconciliation report
- **CUMULUS-2161**
  - Rules now support an `executionNamePrefix` property. If set, any executions
    triggered as a result of that rule will use that prefix in the name of the
    execution.
  - The `QueueGranules` task now supports an `executionNamePrefix` property. Any
    executions queued by that task will use that prefix in the name of the
    execution.  See the [example workflow](./example/cumulus-tf/discover_granules_with_execution_name_prefix_workflow.asl.json)
    for usage.
  - The `QueuePdrs` task now supports an `executionNamePrefix` config property. Any
    executions queued by that task will use that prefix in the name of the
    execution.  See the [example workflow](./example/cumulus-tf/discover_and_queue_pdrs_with_execution_name_prefix_workflow.asl.json)
    for usage.

- **CUMULUS-2162**
  - Adds new report type to `/reconciliationReport` endpoint.  The new report
    is `Granule Inventory`. This report is a CSV file of all the granules in
    the Cumulus DB. This report will eventually replace the existing
    `granules-csv` endpoint which has been deprecated.
- **CUMULUS-2197**
  - Added `ems_deploy` variable to the `cumulus` module. This is set to false by default, except
    for our example deployment, where it is needed for integration tests.

### Changed

- Upgraded version of [TEA](https://github.com/asfadmin/thin-egress-app/) deployed with Cumulus to build 88.
- **CUMULUS-2107**
  - Updated the `applyWorkflow` functionality on the granules endpoint to take a `meta` property to pass into the workflow message.
  - Updated the `BULK_GRANULE` functionality on the granules endpoint to support the above `applyWorkflow` change.
- **CUMULUS-2111**
  - Changed `distribution_api_gateway_stage` variable for `cumulus` module to `tea_api_gateway_stage`
  - Changed `api_gateway_stage` variable for `distribution` module to `tea_api_gateway_stage`
- **CUMULUS-2224**
  - Updated `/reconciliationReport`'s file reconciliation to include `"EXTENDED METADATA"` as a valid CMR relatedUrls Type.

### Fixed

- **CUMULUS-2168**
  - Fixed issue where large number of documents (generally logs) in the
    `cumulus` elasticsearch index results in the collection granule stats
    queries failing for the collections list api endpoint
- **CUMULUS-1955**
  - Due to AWS's eventual consistency model, it was possible for PostToCMR to
    publish an earlier version of a CMR metadata file, rather than the latest
    version created in a workflow.  This fix guarantees that the latest version
    is published, as expected.
- **CUMULUS-1961**
  - Fixed `activeCollections` query only returning 10 results
- **CUMULUS-2201**
  - Fix Reconciliation Report integration test failures by waiting for collections appear
    in es list and ingesting a fake granule xml file to CMR
- **CUMULUS-2015**
  - Reduced concurrency of `QueueGranules` task. That task now has a
    `config.concurrency` option that defaults to `3`.
- **CUMULUS-2116**
  - Fixed a race condition with bulk granule delete causing deleted granules to still appear in Elasticsearch. Granules removed via bulk delete should now be removed from Elasticsearch.
- **CUMULUS-2163**
  - Remove the `public-read` ACL from the `move-granules` task
- **CUMULUS-2164**
  - Fix issue where `cumulus` index is recreated and attached to an alias if it has been previously deleted
- **CUMULUS-2195**
  - Fixed issue with redirect from `/token` not working when using a Cloudfront endpoint to access the Cumulus API with Launchpad authentication enabled. The redirect should now work properly whether you are using a plain API gateway URL or a Cloudfront endpoint pointing at an API gateway URL.
- **CUMULUS-2200**
  - Fixed issue where __in and __not queries were stripping spaces from values

### Deprecated

- **CUMULUS-1955**
  - `@cumulus/aws-client/S3.getS3Object()`
  - `@cumulus/message/Queue.getQueueNameByUrl()`
  - `@cumulus/message/Queue.getQueueName()`
- **CUMULUS-2162**
  - `@cumulus/api/endpoints/granules-csv/list()`

### Removed

- **CUMULUS-2111**
  - Removed `distribution_url` and `distribution_redirect_uri` outputs from the `cumulus` module
  - Removed variables from the `cumulus` module:
    - `distribution_url`
    - `log_api_gateway_to_cloudwatch`
    - `thin_egress_cookie_domain`
    - `thin_egress_domain_cert_arn`
    - `thin_egress_download_role_in_region_arn`
    - `thin_egress_jwt_algo`
    - `thin_egress_jwt_secret_name`
    - `thin_egress_lambda_code_dependency_archive_key`
    - `thin_egress_stack_name`
  - Removed outputs from the `distribution` module:
    - `distribution_url`
    - `internal_tea_api`
    - `rest_api_id`
    - `thin_egress_app_redirect_uri`
  - Removed variables from the `distribution` module:
    - `bucket_map_key`
    - `distribution_url`
    - `log_api_gateway_to_cloudwatch`
    - `thin_egress_cookie_domain`
    - `thin_egress_domain_cert_arn`
    - `thin_egress_download_role_in_region_arn`
    - `thin_egress_jwt_algo`
    - `thin_egress_jwt_secret_name`
    - `thin_egress_lambda_code_dependency_archive_key`
- **CUMULUS-2157**
  - Removed `providerSecretsMigration` and `verifyProviderSecretsMigration` lambdas
- Removed deprecated `@cumulus/sf-sns-report` task
- Removed code:
  - `@cumulus/aws-client/S3.calculateS3ObjectChecksum`
  - `@cumulus/aws-client/S3.getS3ObjectReadStream`
  - `@cumulus/cmrjs.getFullMetadata`
  - `@cumulus/cmrjs.getMetadata`
  - `@cumulus/common/util.isNil`
  - `@cumulus/common/util.isNull`
  - `@cumulus/common/util.isUndefined`
  - `@cumulus/common/util.lookupMimeType`
  - `@cumulus/common/util.mkdtempSync`
  - `@cumulus/common/util.negate`
  - `@cumulus/common/util.noop`
  - `@cumulus/common/util.omit`
  - `@cumulus/common/util.renameProperty`
  - `@cumulus/common/util.sleep`
  - `@cumulus/common/util.thread`
  - `@cumulus/ingest/granule.copyGranuleFile`
  - `@cumulus/ingest/granule.moveGranuleFile`
  - `@cumulus/integration-tests/api/rules.deleteRule`
  - `@cumulus/integration-tests/api/rules.getRule`
  - `@cumulus/integration-tests/api/rules.listRules`
  - `@cumulus/integration-tests/api/rules.postRule`
  - `@cumulus/integration-tests/api/rules.rerunRule`
  - `@cumulus/integration-tests/api/rules.updateRule`
  - `@cumulus/integration-tests/sfnStep.parseStepMessage`
  - `@cumulus/message/Queue.getQueueName`
  - `@cumulus/message/Queue.getQueueNameByUrl`

## v2.0.2+ Backport releases

Release v2.0.1 was the last release on the 2.0.x release series.

Changes after this version on the 2.0.x release series are limited
security/requested feature patches and will not be ported forward to future
releases unless there is a corresponding CHANGELOG entry.

For up-to-date CHANGELOG for the maintenance release branch see
[CHANGELOG.md](https://github.com/nasa/cumulus/blob/release-2.0.x/CHANGELOG.md)
from the 2.0.x branch.

For the most recent release information for the maintenance branch please see
the [release page](https://github.com/nasa/cumulus/releases)

## [v2.0.7] 2020-10-1 - [BACKPORT]

### Fixed

- CVE-2020-7720
  - Updated common `node-forge` dependency to 0.10.0 to address CVE finding

### [v2.0.6] 2020-09-25 - [BACKPORT]

### Fixed

- **CUMULUS-2168**
  - Fixed issue where large number of documents (generally logs) in the
    `cumulus` elasticsearch index results in the collection granule stats
    queries failing for the collections list api endpoint

### [v2.0.5] 2020-09-15 - [BACKPORT]

#### Added

- Added `thin_egress_stack_name` variable to `cumulus` and `distribution` Terraform modules to allow overriding the default Cloudformation stack name used for the `thin-egress-app`. **Please note that if you change/set this value for an existing deployment, it will destroy and re-create your API gateway for the `thin-egress-app`.**

#### Fixed

- Fix collection list queries. Removed fixes to collection stats, which break queries for a large number of granules.

### [v2.0.4] 2020-09-08 - [BACKPORT]

#### Changed

- Upgraded version of [TEA](https://github.com/asfadmin/thin-egress-app/) deployed with Cumulus to build 88.

### [v2.0.3] 2020-09-02 - [BACKPORT]

#### Fixed

- **CUMULUS-1961**
  - Fixed `activeCollections` query only returning 10 results

- **CUMULUS-2039**
  - Fix issue causing SyncGranules task to run out of memory on large granules

#### CODE CHANGES

- The `@cumulus/aws-client/S3.getS3ObjectReadStreamAsync` function has been
  removed. It read the entire S3 object into memory before returning a read
  stream, which could cause Lambdas to run out of memory. Use
  `@cumulus/aws-client/S3.getObjectReadStream` instead.

### [v2.0.2] 2020-08-17 - [BACKPORT]

#### CODE CHANGES

- The `@cumulus/ingest/util.lookupMimeType` function now returns `undefined`
  rather than `null` if the mime type could not be found.
- The `@cumulus/ingest/lock.removeLock` function now returns `undefined`

#### Added

- **CUMULUS-2116**
  - Added `@cumulus/api/models/granule.unpublishAndDeleteGranule` which unpublishes a granule from CMR and deletes it from Cumulus, but does not update the record to `published: false` before deletion

### Fixed

- **CUMULUS-2116**
  - Fixed a race condition with bulk granule delete causing deleted granules to still appear in Elasticsearch. Granules removed via bulk delete should now be removed from Elasticsearch.

## [v2.0.1] 2020-07-28

### Added

- **CUMULUS-1886**
  - Added `multiple sort keys` support to `@cumulus/api`
- **CUMULUS-2099**
  - `@cumulus/message/Queue.getQueueUrl` to get the queue URL specified in a Cumulus workflow message, if any.

### Fixed

- **[PR 1790](https://github.com/nasa/cumulus/pull/1790)**
  - Fixed bug with request headers in `@cumulus/launchpad-auth` causing Launchpad token requests to fail

## [v2.0.0] 2020-07-23

### BREAKING CHANGES

- Changes to the `@cumulus/api-client` package
  - The `CumulusApiClientError` class must now be imported using
    `const { CumulusApiClientError } = require('@cumulus/api-client/CumulusApiClientError')`
- The `@cumulus/sftp-client/SftpClient` class must now be imported using
  `const { SftpClient } = require('@cumulus/sftp-client');`
- Instances of `@cumulus/ingest/SftpProviderClient` no longer implicitly connect
  when `download`, `list`, or `sync` are called. You must call `connect` on the
  provider client before issuing one of those calls. Failure to do so will
  result in a "Client not connected" exception being thrown.
- Instances of `@cumulus/ingest/SftpProviderClient` no longer implicitly
  disconnect from the SFTP server when `list` is called.
- Instances of `@cumulus/sftp-client/SftpClient` must now be expclicitly closed
  by calling `.end()`
- Instances of `@cumulus/sftp-client/SftpClient` no longer implicitly connect to
  the server when `download`, `unlink`, `syncToS3`, `syncFromS3`, and `list` are
  called. You must explicitly call `connect` before calling one of those
  methods.
- Changes to the `@cumulus/common` package
  - `cloudwatch-event.getSfEventMessageObject()` now returns `undefined` if the
    message could not be found or could not be parsed. It previously returned
    `null`.
  - `S3KeyPairProvider.decrypt()` now throws an exception if the bucket
    containing the key cannot be determined.
  - `S3KeyPairProvider.decrypt()` now throws an exception if the stack cannot be
    determined.
  - `S3KeyPairProvider.encrypt()` now throws an exception if the bucket
    containing the key cannot be determined.
  - `S3KeyPairProvider.encrypt()` now throws an exception if the stack cannot be
    determined.
  - `sns-event.getSnsEventMessageObject()` now returns `undefined` if it could
    not be parsed. It previously returned `null`.
  - The `aws` module has been removed.
  - The `BucketsConfig.buckets` property is now read-only and private
  - The `test-utils.validateConfig()` function now resolves to `undefined`
    rather than `true`.
  - The `test-utils.validateInput()` function now resolves to `undefined` rather
    than `true`.
  - The `test-utils.validateOutput()` function now resolves to `undefined`
    rather than `true`.
  - The static `S3KeyPairProvider.retrieveKey()` function has been removed.
- Changes to the `@cumulus/cmrjs` package
  - `@cumulus/cmrjs.constructOnlineAccessUrl()` and
    `@cumulus/cmrjs/cmr-utils.constructOnlineAccessUrl()` previously took a
    `buckets` parameter, which was an instance of
    `@cumulus/common/BucketsConfig`. They now take a `bucketTypes` parameter,
    which is a simple object mapping bucket names to bucket types. Example:
    `{ 'private-1': 'private', 'public-1': 'public' }`
  - `@cumulus/cmrjs.reconcileCMRMetadata()` and
    `@cumulus/cmrjs/cmr-utils.reconcileCMRMetadata()` now take a **required**
    `bucketTypes` parameter, which is a simple object mapping bucket names to
    bucket types. Example: `{ 'private-1': 'private', 'public-1': 'public' }`
  - `@cumulus/cmrjs.updateCMRMetadata()` and
    `@cumulus/cmrjs/cmr-utils.updateCMRMetadata()` previously took an optional
    `inBuckets` parameter, which was an instance of
    `@cumulus/common/BucketsConfig`. They now take a **required** `bucketTypes`
    parameter, which is a simple object mapping bucket names to bucket types.
    Example: `{ 'private-1': 'private', 'public-1': 'public' }`
- The minimum supported version of all published Cumulus packages is now Node
  12.18.0
  - Tasks using the `cumuluss/cumulus-ecs-task` Docker image must be updated to
    `cumuluss/cumulus-ecs-task:1.7.0`. This can be done by updating the `image`
    property of any tasks defined using the `cumulus_ecs_service` Terraform
    module.
- Changes to `@cumulus/aws-client/S3`
  - The signature of the `getObjectSize` function has changed. It now takes a
    params object with three properties:
    - **s3**: an instance of an AWS.S3 object
    - **bucket**
    - **key**
  - The `getObjectSize` function will no longer retry if the object does not
    exist
- **CUMULUS-1861**
  - `@cumulus/message/Collections.getCollectionIdFromMessage` now throws a
    `CumulusMessageError` if `collectionName` and `collectionVersion` are missing
    from `meta.collection`.   Previously this method would return
    `'undefined___undefined'` instead
  - `@cumulus/integration-tests/addCollections` now returns an array of collections that
    were added rather than the count of added collections
- **CUMULUS-1930**
  - The `@cumulus/common/util.uuid()` function has been removed
- **CUMULUS-1955**
  - `@cumulus/aws-client/S3.multipartCopyObject` now returns an object with the
    AWS `etag` of the destination object
  - `@cumulus/ingest/S3ProviderClient.list` now sets a file object's `path`
    property to `undefined` instead of `null` when the file is at the top level
    of its bucket
  - The `sync` methods of the following classes in the `@cumulus/ingest` package
    now return an object with the AWS `s3uri` and `etag` of the destination file
    (they previously returned only a string representing the S3 URI)
    - `FtpProviderClient`
    - `HttpProviderClient`
    - `S3ProviderClient`
    - `SftpProviderClient`
- **CUMULUS-1958**
  - The following methods exported from `@cumulus/cmr-js/cmr-utils` were made
    async, and added distributionBucketMap as a parameter:
    - constructOnlineAccessUrl
    - generateFileUrl
    - reconcileCMRMetadata
    - updateCMRMetadata
- **CUMULUS-1969**
  - The `DiscoverPdrs` task now expects `provider_path` to be provided at
    `event.config.provider_path`, not `event.config.collection.provider_path`
  - `event.config.provider_path` is now a required parameter of the
    `DiscoverPdrs` task
  - `event.config.collection` is no longer a parameter to the `DiscoverPdrs`
    task
  - Collections no longer support the `provider_path` property. The tasks that
    relied on that property are now referencing `config.meta.provider_path`.
    Workflows should be updated accordingly.
- **CUMULUS-1977**
  - Moved bulk granule deletion endpoint from `/bulkDelete` to
    `/granules/bulkDelete`
- **CUMULUS-1991**
  - Updated CMR metadata generation to use "Download file.hdf" (where `file.hdf` is the filename of the given resource) as the resource description instead of "File to download"
  - CMR metadata updates now respect changes to resource descriptions (previously only changes to resource URLs were respected)

### MIGRATION STEPS

- Due to an issue with the AWS API Gateway and how the Thin Egress App Cloudformation template applies updates, you may need to redeploy your
  `thin-egress-app-EgressGateway` manually as a one time migration step.    If your deployment fails with an
  error similar to:

  ```bash
  Error: Lambda function (<stack>-tf-TeaCache) returned error: ({"errorType":"HTTPError","errorMessage":"Response code 404 (Not Found)"})
  ```

  Then follow the [AWS
  instructions](https://docs.aws.amazon.com/apigateway/latest/developerguide/how-to-deploy-api-with-console.html)
  to `Redeploy a REST API to a stage` for your egress API and re-run `terraform
  apply`.

### Added

- **CUMULUS-2081**
  - Add Integrator Guide section for onboarding
  - Add helpful tips documentation

- **CUMULUS-1902**
  - Add Common Use Cases section under Operator Docs

- **CUMULUS-2058**
  - Added `lambda_processing_role_name` as an output from the `cumulus` module
    to provide the processing role name
- **CUMULUS-1417**
  - Added a `checksumFor` property to collection `files` config. Set this
    property on a checksum file's definition matching the `regex` of the target
    file. More details in the ['Data Cookbooks
    Setup'](https://nasa.github.io/cumulus/docs/next/data-cookbooks/setup)
    documentation.
  - Added `checksumFor` validation to collections model.
- **CUMULUS-1956**
  - Added `@cumulus/earthata-login-client` package
  - The `/s3credentials` endpoint that is deployed as part of distribution now
    supports authentication using tokens created by a different application. If
    a request contains the `EDL-ClientId` and `EDL-Token` headers,
    authentication will be handled using that token rather than attempting to
    use OAuth.
  - `@cumulus/earthata-login-client.getTokenUsername()` now accepts an
    `xRequestId` argument, which will be included as the `X-Request-Id` header
    when calling Earthdata Login.
  - If the `s3Credentials` endpoint is invoked with an EDL token and an
    `X-Request-Id` header, that `X-Request-Id` header will be forwarded to
    Earthata Login.
- **CUMULUS-1957**
  - If EDL token authentication is being used, and the `EDL-Client-Name` header
    is set, `@the-client-name` will be appended to the end of the Earthdata
    Login username that is used as the `RoleSessionName` of the temporary IAM
    credentials. This value will show up in the AWS S3 server access logs.
- **CUMULUS-1958**
  - Add the ability for users to specify a `bucket_map_key` to the `cumulus`
    terraform module as an override for the default .yaml values that are passed
    to TEA by Core.    Using this option *requires* that each configured
    Cumulus 'distribution' bucket (e.g. public/protected buckets) have a single
    TEA mapping.  Multiple maps per bucket are not supported.
  - Updated Generating a distribution URL, the MoveGranules task and all CMR
    reconciliation functionality to utilize the TEA bucket map override.
  - Updated deploy process to utilize a bootstrap 'tea-map-cache' lambda that
    will, after deployment of Cumulus Core's TEA instance, query TEA for all
    protected/public buckets and generate a mapping configuration used
    internally by Core.  This object is also exposed as an output of the Cumulus
    module as `distribution_bucket_map`.
- **CUMULUS-1961**
  - Replaces DynamoDB for Elasticsearch for reconciliationReportForCumulusCMR
    comparisons between Cumulus and CMR.
- **CUMULUS-1970**
  - Created the `add-missing-file-checksums` workflow task
  - Added `@cumulus/aws-client/S3.calculateObjectHash()` function
  - Added `@cumulus/aws-client/S3.getObjectReadStream()` function
- **CUMULUS-1887**
  - Add additional fields to the granule CSV download file
- **CUMULUS-2019**
  - Add `infix` search to es query builder `@cumulus/api/es/es/queries` to
    support partial matching of the keywords

### Changed

- **CUMULUS-2032**
  - Updated @cumulus/ingest/HttpProviderClient to utilize a configuration key
    `httpListTimeout` to set the default timeout for discovery HTTP/HTTPS
    requests, and updates the default for the provider to 5 minutes (300 seconds).
  - Updated the DiscoverGranules and DiscoverPDRs tasks to utilize the updated
    configuration value if set via workflow config, and updates the default for
    these tasks to 5 minutes (300 seconds).

- **CUMULUS-176**
  - The API will now respond with a 400 status code when a request body contains
    invalid JSON. It had previously returned a 500 status code.
- **CUMULUS-1861**
  - Updates Rule objects to no longer require a collection.
  - Changes the DLQ behavior for `sfEventSqsToDbRecords` and
    `sfEventSqsToDbRecordsInputQueue`. Previously failure to write a database
    record would result in lambda success, and an error log in the CloudWatch
    logs.   The lambda has been updated to manually add a record to
    the `sfEventSqsToDbRecordsDeadLetterQueue` if the granule, execution, *or*
    pdr record fails to write, in addition to the previous error logging.
- **CUMULUS-1956**
  - The `/s3credentials` endpoint that is deployed as part of distribution now
    supports authentication using tokens created by a different application. If
    a request contains the `EDL-ClientId` and `EDL-Token` headers,
    authentication will be handled using that token rather than attempting to
    use OAuth.
- **CUMULUS-1977**
  - API endpoint POST `/granules/bulk` now returns a 202 status on a successful
    response instead of a 200 response
  - API endpoint DELETE `/granules/<granule-id>` now returns a 404 status if the
    granule record was already deleted
  - `@cumulus/api/models/Granule.update()` now returns the updated granule
    record
  - Implemented POST `/granules/bulkDelete` API endpoint to support deleting
    granules specified by ID or returned by the provided query in the request
    body. If the request is successful, the endpoint returns the async operation
    ID that has been started to remove the granules.
    - To use a query in the request body, your deployment must be
      [configured to access the Elasticsearch host for ESDIS metrics](https://nasa.github.io/cumulus/docs/additional-deployment-options/cloudwatch-logs-delivery#esdis-metrics)
      in your environment
  - Added `@cumulus/api/models/Granule.getRecord()` method to return raw record
    from DynamoDB
  - Added `@cumulus/api/models/Granule.delete()` method which handles deleting
    the granule record from DynamoDB and the granule files from S3
- **CUMULUS-1982**
  - The `globalConnectionLimit` property of providers is now optional and
    defaults to "unlimited"
- **CUMULUS-1997**
  - Added optional `launchpad` configuration to `@cumulus/hyrax-metadata-updates` task config schema.
- **CUMULUS-1991**
  - `@cumulus/cmrjs/src/cmr-utils/constructOnlineAccessUrls()` now throws an error if `cmrGranuleUrlType = "distribution"` and no distribution endpoint argument is provided
- **CUMULUS-2011**
  - Reconciliation reports are now generated within an AsyncOperation
- **CUMULUS-2016**
  - Upgrade TEA to version 79

### Fixed

- **CUMULUS-1991**
  - Added missing `DISTRIBUTION_ENDPOINT` environment variable for API lambdas. This environment variable is required for API requests to move granules.

- **CUMULUS-1961**
  - Fixed granules and executions query params not getting sent to API in granule list operation in `@cumulus/api-client`

### Deprecated

- `@cumulus/aws-client/S3.calculateS3ObjectChecksum()`
- `@cumulus/aws-client/S3.getS3ObjectReadStream()`
- `@cumulus/common/log.convertLogLevel()`
- `@cumulus/collection-config-store`
- `@cumulus/common/util.sleep()`

- **CUMULUS-1930**
  - `@cumulus/common/log.convertLogLevel()`
  - `@cumulus/common/util.isNull()`
  - `@cumulus/common/util.isUndefined()`
  - `@cumulus/common/util.negate()`
  - `@cumulus/common/util.noop()`
  - `@cumulus/common/util.isNil()`
  - `@cumulus/common/util.renameProperty()`
  - `@cumulus/common/util.lookupMimeType()`
  - `@cumulus/common/util.thread()`
  - `@cumulus/common/util.mkdtempSync()`

### Removed

- The deprecated `@cumulus/common.bucketsConfigJsonObject` function has been
  removed
- The deprecated `@cumulus/common.CollectionConfigStore` class has been removed
- The deprecated `@cumulus/common.concurrency` module has been removed
- The deprecated `@cumulus/common.constructCollectionId` function has been
  removed
- The deprecated `@cumulus/common.launchpad` module has been removed
- The deprecated `@cumulus/common.LaunchpadToken` class has been removed
- The deprecated `@cumulus/common.Semaphore` class has been removed
- The deprecated `@cumulus/common.stringUtils` module has been removed
- The deprecated `@cumulus/common/aws.cloudwatchlogs` function has been removed
- The deprecated `@cumulus/common/aws.deleteS3Files` function has been removed
- The deprecated `@cumulus/common/aws.deleteS3Object` function has been removed
- The deprecated `@cumulus/common/aws.dynamodb` function has been removed
- The deprecated `@cumulus/common/aws.dynamodbDocClient` function has been
  removed
- The deprecated `@cumulus/common/aws.getExecutionArn` function has been removed
- The deprecated `@cumulus/common/aws.headObject` function has been removed
- The deprecated `@cumulus/common/aws.listS3ObjectsV2` function has been removed
- The deprecated `@cumulus/common/aws.parseS3Uri` function has been removed
- The deprecated `@cumulus/common/aws.promiseS3Upload` function has been removed
- The deprecated `@cumulus/common/aws.recursivelyDeleteS3Bucket` function has
  been removed
- The deprecated `@cumulus/common/aws.s3CopyObject` function has been removed
- The deprecated `@cumulus/common/aws.s3ObjectExists` function has been removed
- The deprecated `@cumulus/common/aws.s3PutObject` function has been removed
- The deprecated `@cumulus/common/bucketsConfigJsonObject` function has been
  removed
- The deprecated `@cumulus/common/CloudWatchLogger` class has been removed
- The deprecated `@cumulus/common/collection-config-store.CollectionConfigStore`
  class has been removed
- The deprecated `@cumulus/common/collection-config-store.constructCollectionId`
  function has been removed
- The deprecated `@cumulus/common/concurrency.limit` function has been removed
- The deprecated `@cumulus/common/concurrency.mapTolerant` function has been
  removed
- The deprecated `@cumulus/common/concurrency.promiseUrl` function has been
  removed
- The deprecated `@cumulus/common/concurrency.toPromise` function has been
  removed
- The deprecated `@cumulus/common/concurrency.unless` function has been removed
- The deprecated `@cumulus/common/config.parseConfig` function has been removed
- The deprecated `@cumulus/common/config.resolveResource` function has been
  removed
- The deprecated `@cumulus/common/DynamoDb.get` function has been removed
- The deprecated `@cumulus/common/DynamoDb.scan` function has been removed
- The deprecated `@cumulus/common/FieldPattern` class has been removed
- The deprecated `@cumulus/common/launchpad.getLaunchpadToken` function has been
  removed
- The deprecated `@cumulus/common/launchpad.validateLaunchpadToken` function has
  been removed
- The deprecated `@cumulus/common/LaunchpadToken` class has been removed
- The deprecated `@cumulus/common/message.buildCumulusMeta` function has been
  removed
- The deprecated `@cumulus/common/message.buildQueueMessageFromTemplate`
  function has been removed
- The deprecated `@cumulus/common/message.getCollectionIdFromMessage` function
  has been removed
- The deprecated `@cumulus/common/message.getMaximumExecutions` function has
  been removed
- The deprecated `@cumulus/common/message.getMessageExecutionArn` function has
  been removed
- The deprecated `@cumulus/common/message.getMessageExecutionName` function has
  been removed
- The deprecated `@cumulus/common/message.getMessageFromTemplate` function has
  been removed
- The deprecated `@cumulus/common/message.getMessageGranules` function has been
  removed
- The deprecated `@cumulus/common/message.getMessageStateMachineArn` function
  has been removed
- The deprecated `@cumulus/common/message.getQueueName` function has been
  removed
- The deprecated `@cumulus/common/message.getQueueNameByUrl` function has been
  removed
- The deprecated `@cumulus/common/message.hasQueueAndExecutionLimit` function
  has been removed
- The deprecated `@cumulus/common/Semaphore` class has been removed
- The deprecated `@cumulus/common/string.globalReplace` functon has been removed
- The deprecated `@cumulus/common/string.isNonEmptyString` functon has been
  removed
- The deprecated `@cumulus/common/string.isValidHostname` functon has been
  removed
- The deprecated `@cumulus/common/string.match` functon has been removed
- The deprecated `@cumulus/common/string.matches` functon has been removed
- The deprecated `@cumulus/common/string.replace` functon has been removed
- The deprecated `@cumulus/common/string.toLower` functon has been removed
- The deprecated `@cumulus/common/string.toUpper` functon has been removed
- The deprecated `@cumulus/common/testUtils.getLocalstackEndpoint` function has been removed
- The deprecated `@cumulus/common/util.setErrorStack` function has been removed
- The `@cumulus/common/util.uuid` function has been removed
- The deprecated `@cumulus/common/workflows.getWorkflowArn` function has been
  removed
- The deprecated `@cumulus/common/workflows.getWorkflowFile` function has been
  removed
- The deprecated `@cumulus/common/workflows.getWorkflowList` function has been
  removed
- The deprecated `@cumulus/common/workflows.getWorkflowTemplate` function has
  been removed
- `@cumulus/aws-client/StepFunctions.toSfnExecutionName()`
- `@cumulus/aws-client/StepFunctions.fromSfnExecutionName()`
- `@cumulus/aws-client/StepFunctions.getExecutionArn()`
- `@cumulus/aws-client/StepFunctions.getExecutionUrl()`
- `@cumulus/aws-client/StepFunctions.getStateMachineArn()`
- `@cumulus/aws-client/StepFunctions.pullStepFunctionEvent()`
- `@cumulus/common/test-utils/throttleOnce()`
- `@cumulus/integration-tests/api/distribution.invokeApiDistributionLambda()`
- `@cumulus/integration-tests/api/distribution.getDistributionApiRedirect()`
- `@cumulus/integration-tests/api/distribution.getDistributionApiFileStream()`

## [v1.24.0] 2020-06-03

### BREAKING CHANGES

- **CUMULUS-1969**
  - The `DiscoverPdrs` task now expects `provider_path` to be provided at
    `event.config.provider_path`, not `event.config.collection.provider_path`
  - `event.config.provider_path` is now a required parameter of the
    `DiscoverPdrs` task
  - `event.config.collection` is no longer a parameter to the `DiscoverPdrs`
    task
  - Collections no longer support the `provider_path` property. The tasks that
    relied on that property are now referencing `config.meta.provider_path`.
    Workflows should be updated accordingly.

- **CUMULUS-1997**
  - `@cumulus/cmr-client/CMRSearchConceptQueue` parameters have been changed to take a `cmrSettings` object containing clientId, provider, and auth information. This can be generated using `@cumulus/cmrjs/cmr-utils/getCmrSettings`. The `cmrEnvironment` variable has been removed.

### Added

- **CUMULUS-1800**
  - Added task configuration setting named `syncChecksumFiles` to the
    SyncGranule task. This setting is `false` by default, but when set to
    `true`, all checksum files associated with data files that are downloaded
    will be downloaded as well.
- **CUMULUS-1952**
  - Updated HTTP(S) provider client to accept username/password for Basic authorization. This change adds support for Basic Authorization such as Earthdata login redirects to ingest (i.e. as implemented in SyncGranule), but not to discovery (i.e. as implemented in DiscoverGranules). Discovery still expects the provider's file system to be publicly accessible, but not the individual files and their contents.
  - **NOTE**: Using this in combination with the HTTP protocol may expose usernames and passwords to intermediary network entities. HTTPS is highly recommended.
- **CUMULUS-1997**
  - Added optional `launchpad` configuration to `@cumulus/hyrax-metadata-updates` task config schema.

### Fixed

- **CUMULUS-1997**
  - Updated all CMR operations to use configured authentication scheme
- **CUMULUS-2010**
  - Updated `@cumulus/api/launchpadSaml` to support multiple userGroup attributes from the SAML response

## [v1.23.2] 2020-05-22

### BREAKING CHANGES

- Updates to the Cumulus archive API:
  - All endpoints now return a `401` response instead of a `403` for any request where the JWT passed as a Bearer token is invalid.
  - POST `/refresh` and DELETE `/token/<token>` endpoints now return a `401` response for requests with expired tokens

- **CUMULUS-1894**
  - `@cumulus/ingest/granule.handleDuplicateFile()`
    - The `copyOptions` parameter has been removed
    - An `ACL` parameter has been added
  - `@cumulus/ingest/granule.renameS3FileWithTimestamp()`
    - Now returns `undefined`

- **CUMULUS-1896**
  Updated all Cumulus core lambdas to utilize the new message adapter streaming interface via [cumulus-message-adapter-js v1.2.0](https://github.com/nasa/cumulus-message-adapter-js/releases/tag/v1.2.0).   Users of this version of Cumulus (or later) must utilize version 1.3.0 or greater of the [cumulus-message-adapter](https://github.com/nasa/cumulus-message-adapter) to support core lambdas.

- **CUMULUS-1912**
  - `@cumulus/api` reconciliationReports list endpoint returns a list of reconciliationReport records instead of S3Uri.

- **CUMULUS-1969**
  - The `DiscoverGranules` task now expects `provider_path` to be provided at
    `event.config.provider_path`, not `event.config.collection.provider_path`
  - `config.provider_path` is now a required parameter of the `DiscoverGranules`
    task

### MIGRATION STEPS

- To take advantage of the new TTL-based access token expiration implemented in CUMULUS-1777 (see notes below) and clear out existing records in your access tokens table, do the following:
  1. Log out of any active dashboard sessions
  2. Use the AWS console or CLI to delete your `<prefix>-AccessTokensTable` DynamoDB table
  3. [Re-deploy your `data-persistence` module](https://nasa.github.io/cumulus/docs/deployment/upgrade-readme#update-data-persistence-resources), which should re-create the `<prefix>-AccessTokensTable` DynamoDB table
  4. Return to using the Cumulus API/dashboard as normal
- This release requires the Cumulus Message Adapter layer deployed with Cumulus Core to be at least 1.3.0, as the core lambdas have updated to [cumulus-message-adapter-js v1.2.0](https://github.com/nasa/cumulus-message-adapter-js/releases/tag/v1.2.0) and the new CMA interface.  As a result, users should:
  1. Follow the [Cumulus Message Adapter (CMA) deployment instructions](https://nasa.github.io/cumulus/docs/deployment/deployment-readme#deploy-the-cumulus-message-adapter-layer) and install a CMA layer version >=1.3.0
  2. If you are using any custom Node.js Lambdas in your workflows **and** the Cumulus CMA layer/`cumulus-message-adapter-js`, you must update your lambda to use [cumulus-message-adapter-js v1.2.0](https://github.com/nasa/cumulus-message-adapter-js/releases/tag/v1.2.0) and follow the migration instructions in the release notes. Prior versions of `cumulus-message-adapter-js` are not compatible with CMA >= 1.3.0.
- Migrate existing s3 reconciliation report records to database (CUMULUS-1911):
  - After update your `data persistence` module and Cumulus resources, run the command:

  ```bash
  ./node_modules/.bin/cumulus-api migrate --stack `<your-terraform-deployment-prefix>` --migrationVersion migration5
  ```

### Added

- Added a limit for concurrent Elasticsearch requests when doing an index from database operation
- Added the `es_request_concurrency` parameter to the archive and cumulus Terraform modules

- **CUMULUS-1995**
  - Added the `es_index_shards` parameter to the archive and cumulus Terraform modules to configure the number of shards for the ES index
    - If you have an existing ES index, you will need to [reindex](https://nasa.github.io/cumulus-api/#reindex) and then [change index](https://nasa.github.io/cumulus-api/#change-index) to take advantage of shard updates

- **CUMULUS-1894**
  - Added `@cumulus/aws-client/S3.moveObject()`

- **CUMULUS-1911**
  - Added ReconciliationReports table
  - Updated CreateReconciliationReport lambda to save Reconciliation Report records to database
  - Updated dbIndexer and IndexFromDatabase lambdas to index Reconciliation Report records to Elasticsearch
  - Added migration_5 to migrate existing s3 reconciliation report records to database and Elasticsearch
  - Updated `@cumulus/api` package, `tf-modules/archive` and `tf-modules/data-persistence` Terraform modules

- **CUMULUS-1916**
  - Added util function for seeding reconciliation reports when running API locally in dashboard

### Changed

- **CUMULUS-1777**
  - The `expirationTime` property is now a **required field** of the access tokens model.
  - Updated the `AccessTokens` table to set a [TTL](https://docs.aws.amazon.com/amazondynamodb/latest/developerguide/howitworks-ttl.html) on the `expirationTime` field in `tf-modules/data-persistence/dynamo.tf`. As a result, access token records in this table whose `expirationTime` has passed should be **automatically deleted by DynamoDB**.
  - Updated all code creating access token records in the Dynamo `AccessTokens` table to set the `expirationTime` field value in seconds from the epoch.
- **CUMULUS-1912**
  - Updated reconciliationReports endpoints to query against Elasticsearch, delete report from both database and s3
  - Added `@cumulus/api-client/reconciliationReports`
- **CUMULUS-1999**
  - Updated `@cumulus/common/util.deprecate()` so that only a single deprecation notice is printed for each name/version combination

### Fixed

- **CUMULUS-1894**
  - The `SyncGranule` task can now handle files larger than 5 GB
- **CUMULUS-1987**
  - `Remove granule from CMR` operation in `@cumulus/api` now passes token to CMR when fetching granule metadata, allowing removal of private granules
- **CUMULUS-1993**
  - For a given queue, the `sqs-message-consumer` Lambda will now only schedule workflows for rules matching the queue **and the collection information in each queue message (if any)**
    - The consumer also now only reads each queue message **once per Lambda invocation**, whereas previously each message was read **once per queue rule per Lambda invocation**
  - Fixed bug preventing the deletion of multiple SNS rules that share the same SNS topic

### Deprecated

- **CUMULUS-1894**
  - `@cumulus/ingest/granule.copyGranuleFile()`
  - `@cumulus/ingest/granule.moveGranuleFile()`

- **CUMULUS-1987** - Deprecated the following functions:
  - `@cumulus/cmrjs/getMetadata(cmrLink)` -> `@cumulus/cmr-client/CMR.getGranuleMetadata(cmrLink)`
  - `@cumulus/cmrjs/getFullMetadata(cmrLink)`

## [v1.22.1] 2020-05-04

**Note**: v1.22.0 was not released as a package due to npm/release concerns.  Users upgrading to 1.22.x should start with 1.22.1

### Added

- **CUMULUS-1894**
  - Added `@cumulus/aws-client/S3.multipartCopyObject()`
- **CUMULUS-408**
  - Added `certificateUri` field to provider schema. This optional field allows operators to specify an S3 uri to a CA bundle to use for HTTPS requests.
- **CUMULUS-1787**
  - Added `collections/active` endpoint for returning collections with active granules in `@cumulus/api`
- **CUMULUS-1799**
  - Added `@cumulus/common/stack.getBucketsConfigKey()` to return the S3 key for the buckets config object
  - Added `@cumulus/common/workflows.getWorkflowFileKey()` to return the S3 key for a workflow definition object
  - Added `@cumulus/common/workflows.getWorkflowsListKeyPrefix()` to return the S3 key prefix for objects containing workflow definitions
  - Added `@cumulus/message` package containing utilities for building and parsing Cumulus messages
- **CUMULUS-1850**
  - Added `@cumulus/aws-client/Kinesis.describeStream()` to get a Kinesis stream description
- **CUMULUS-1853**
  - Added `@cumulus/integration-tests/collections.createCollection()`
  - Added `@cumulus/integration-tests/executions.findExecutionArn()`
  - Added `@cumulus/integration-tests/executions.getExecutionWithStatus()`
  - Added `@cumulus/integration-tests/granules.getGranuleWithStatus()`
  - Added `@cumulus/integration-tests/providers.createProvider()`
  - Added `@cumulus/integration-tests/rules.createOneTimeRule()`

### Changed

- **CUMULUS-1682**
  - Moved all `@cumulus/ingest/parse-pdr` code into the `parse-pdr` task as it had become tightly coupled with that task's handler and was not used anywhere else. Unit tests also restored.
- **CUMULUS-1820**
  - Updated the Thin Egress App module used in `tf-modules/distribution/main.tf` to build 74. [See the release notes](https://github.com/asfadmin/thin-egress-app/releases/tag/tea-build.74).
- **CUMULUS-1852**
  - Updated POST endpoints for `/collections`, `/providers`, and `/rules` to log errors when returning a 500 response
  - Updated POST endpoint for `/collections`:
    - Return a 400 response when the `name` or `version` fields are missing
    - Return a 409 response if the collection already exists
    - Improved error messages to be more explicit
  - Updated POST endpoint for `/providers`:
    - Return a 400 response if the `host` field value is invalid
    - Return a 409 response if the provider already exists
  - Updated POST endpoint for `/rules`:
    - Return a 400 response if rule `name` is invalid
    - Return a 400 response if rule `type` is invalid
- **CUMULUS-1891**
  - Updated the following endpoints using async operations to return a 503 error if the ECS task  cannot be started and a 500 response for a non-specific error:
    - POST `/replays`
    - POST `/bulkDelete`
    - POST `/elasticsearch/index-from-database`
    - POST `/granules/bulk`

### Fixed

- **CUMULUS-408**
  - Fixed HTTPS discovery and ingest.

- **CUMULUS-1850**
  - Fixed a bug in Kinesis event processing where the message consumer would not properly filter available rules based on the collection information in the event and the Kinesis stream ARN

- **CUMULUS-1853**
  - Fixed a bug where attempting to create a rule containing a payload property
    would fail schema validation.

- **CUMULUS-1854**
  - Rule schema is validated before starting workflows or creating event source mappings

- **CUMULUS-1974**
  - Fixed @cumulus/api webpack config for missing underscore object due to underscore update

- **CUMULUS-2210**
  - Fixed `cmr_oauth_provider` variable not being propogated to reconciliation reports

### Deprecated

- **CUMULUS-1799** - Deprecated the following code. For cases where the code was moved into another package, the new code location is noted:
  - `@cumulus/aws-client/StepFunctions.fromSfnExecutionName()`
  - `@cumulus/aws-client/StepFunctions.toSfnExecutionName()`
  - `@cumulus/aws-client/StepFunctions.getExecutionArn()` -> `@cumulus/message/Executions.buildExecutionArn()`
  - `@cumulus/aws-client/StepFunctions.getExecutionUrl()` -> `@cumulus/message/Executions.getExecutionUrlFromArn()`
  - `@cumulus/aws-client/StepFunctions.getStateMachineArn()` -> `@cumulus/message/Executions.getStateMachineArnFromExecutionArn()`
  - `@cumulus/aws-client/StepFunctions.pullStepFunctionEvent()` -> `@cumulus/message/StepFunctions.pullStepFunctionEvent()`
  - `@cumulus/common/bucketsConfigJsonObject()`
  - `@cumulus/common/CloudWatchLogger`
  - `@cumulus/common/collection-config-store/CollectionConfigStore` -> `@cumulus/collection-config-store`
  - `@cumulus/common/collection-config-store.constructCollectionId()` -> `@cumulus/message/Collections.constructCollectionId`
  - `@cumulus/common/concurrency.limit()`
  - `@cumulus/common/concurrency.mapTolerant()`
  - `@cumulus/common/concurrency.promiseUrl()`
  - `@cumulus/common/concurrency.toPromise()`
  - `@cumulus/common/concurrency.unless()`
  - `@cumulus/common/config.buildSchema()`
  - `@cumulus/common/config.parseConfig()`
  - `@cumulus/common/config.resolveResource()`
  - `@cumulus/common/config.resourceToArn()`
  - `@cumulus/common/FieldPattern`
  - `@cumulus/common/launchpad.getLaunchpadToken()` -> `@cumulus/launchpad-auth/index.getLaunchpadToken()`
  - `@cumulus/common/LaunchpadToken` -> `@cumulus/launchpad-auth/LaunchpadToken`
  - `@cumulus/common/launchpad.validateLaunchpadToken()` -> `@cumulus/launchpad-auth/index.validateLaunchpadToken()`
  - `@cumulus/common/message.buildCumulusMeta()` -> `@cumulus/message/Build.buildCumulusMeta()`
  - `@cumulus/common/message.buildQueueMessageFromTemplate()` -> `@cumulus/message/Build.buildQueueMessageFromTemplate()`
  - `@cumulus/common/message.getCollectionIdFromMessage()` -> `@cumulus/message/Collections.getCollectionIdFromMessage()`
  - `@cumulus/common/message.getMessageExecutionArn()` -> `@cumulus/message/Executions.getMessageExecutionArn()`
  - `@cumulus/common/message.getMessageExecutionName()` -> `@cumulus/message/Executions.getMessageExecutionName()`
  - `@cumulus/common/message.getMaximumExecutions()` -> `@cumulus/message/Queue.getMaximumExecutions()`
  - `@cumulus/common/message.getMessageFromTemplate()`
  - `@cumulus/common/message.getMessageStateMachineArn()` -> `@cumulus/message/Executions.getMessageStateMachineArn()`)
  - `@cumulus/common/message.getMessageGranules()` -> `@cumulus/message/Granules.getMessageGranules()`
  - `@cumulus/common/message.getQueueNameByUrl()` -> `@cumulus/message/Queue.getQueueNameByUrl()`
  - `@cumulus/common/message.getQueueName()` -> `@cumulus/message/Queue.getQueueName()`)
  - `@cumulus/common/message.hasQueueAndExecutionLimit()` -> `@cumulus/message/Queue.hasQueueAndExecutionLimit()`
  - `@cumulus/common/Semaphore`
  - `@cumulus/common/test-utils.throttleOnce()`
  - `@cumulus/common/workflows.getWorkflowArn()`
  - `@cumulus/common/workflows.getWorkflowFile()`
  - `@cumulus/common/workflows.getWorkflowList()`
  - `@cumulus/common/workflows.getWorkflowTemplate()`
  - `@cumulus/integration-tests/sfnStep/SfnStep.parseStepMessage()` -> `@cumulus/message/StepFunctions.parseStepMessage()`
- **CUMULUS-1858** - Deprecated the following functions.
  - `@cumulus/common/string.globalReplace()`
  - `@cumulus/common/string.isNonEmptyString()`
  - `@cumulus/common/string.isValidHostname()`
  - `@cumulus/common/string.match()`
  - `@cumulus/common/string.matches()`
  - `@cumulus/common/string.replace()`
  - `@cumulus/common/string.toLower()`
  - `@cumulus/common/string.toUpper()`

### Removed

- **CUMULUS-1799**: Deprecated code removals:
  - Removed from `@cumulus/common/aws`:
    - `pullStepFunctionEvent()`
  - Removed `@cumulus/common/sfnStep`
  - Removed `@cumulus/common/StepFunctions`

## [v1.21.0] 2020-03-30

### PLEASE NOTE

- **CUMULUS-1762**: the `messageConsumer` for `sns` and `kinesis`-type rules now fetches
  the collection information from the message. You should ensure that your rule's collection
  name and version match what is in the message for these ingest messages to be processed.
  If no matching rule is found, an error will be thrown and logged in the
  `messageConsumer` Lambda function's log group.

### Added

- **CUMULUS-1629**`
  - Updates discover-granules task to respect/utilize duplicateHandling configuration such that
    - skip:               Duplicates will be filtered from the granule list
    - error:              Duplicates encountered will result in step failure
    - replace, version:   Duplicates will be ignored and handled as normal.
  - Adds a new copy of the API lambda `PrivateApiLambda()` which is configured to not require authentication. This Lambda is not connected to an API gateway
  - Adds `@cumulus/api-client` with functions for use by workflow lambdas to call the API when needed

- **CUMULUS-1732**
  - Added Python task/activity workflow and integration test (`PythonReferenceSpec`) to test `cumulus-message-adapter-python`and `cumulus-process-py` integration.
- **CUMULUS-1795**
  - Added an IAM policy on the Cumulus EC2 creation to enable SSM when the `deploy_to_ngap` flag is true

### Changed

- **CUMULUS-1762**
  - the `messageConsumer` for `sns` and `kinesis`-type rules now fetches the collection
    information from the message.

### Deprecated

- **CUMULUS-1629**
  - Deprecate `granulesApi`, `rulesApi`, `emsApi`, `executionsAPI` from `@cumulus/integration-test/api` in favor of code moved to `@cumulus/api-client`

### Removed

- **CUMULUS-1799**: Deprecated code removals
  - Removed deprecated method `@cumulus/api/models/Granule.createGranulesFromSns()`
  - Removed deprecated method `@cumulus/api/models/Granule.removeGranuleFromCmr()`
  - Removed from `@cumulus/common/aws`:
    - `apigateway()`
    - `buildS3Uri()`
    - `calculateS3ObjectChecksum()`
    - `cf()`
    - `cloudwatch()`
    - `cloudwatchevents()`
    - `cloudwatchlogs()`
    - `createAndWaitForDynamoDbTable()`
    - `createQueue()`
    - `deleteSQSMessage()`
    - `describeCfStackResources()`
    - `downloadS3File()`
    - `downloadS3Files()`
    - `DynamoDbSearchQueue` class
    - `dynamodbstreams()`
    - `ec2()`
    - `ecs()`
    - `fileExists()`
    - `findResourceArn()`
    - `fromSfnExecutionName()`
    - `getFileBucketAndKey()`
    - `getJsonS3Object()`
    - `getQueueUrl()`
    - `getObjectSize()`
    - `getS3ObjectReadStream()`
    - `getSecretString()`
    - `getStateMachineArn()`
    - `headObject()`
    - `isThrottlingException()`
    - `kinesis()`
    - `lambda()`
    - `listS3Objects()`
    - `promiseS3Upload()`
    - `publishSnsMessage()`
    - `putJsonS3Object()`
    - `receiveSQSMessages()`
    - `s3CopyObject()`
    - `s3GetObjectTagging()`
    - `s3Join()`
    - `S3ListObjectsV2Queue` class
    - `s3TagSetToQueryString()`
    - `s3PutObjectTagging()`
    - `secretsManager()`
    - `sendSQSMessage()`
    - `sfn()`
    - `sns()`
    - `sqs()`
    - `sqsQueueExists()`
    - `toSfnExecutionName()`
    - `uploadS3FileStream()`
    - `uploadS3Files()`
    - `validateS3ObjectChecksum()`
  - Removed `@cumulus/common/CloudFormationGateway` class
  - Removed `@cumulus/common/concurrency/Mutex` class
  - Removed `@cumulus/common/errors`
  - Removed `@cumulus/common/sftp`
  - Removed `@cumulus/common/string.unicodeEscape`
  - Removed `@cumulus/cmrjs/cmr-utils.getGranuleId()`
  - Removed `@cumulus/cmrjs/cmr-utils.getCmrFiles()`
  - Removed `@cumulus/cmrjs/cmr/CMR` class
  - Removed `@cumulus/cmrjs/cmr/CMRSearchConceptQueue` class
  - Removed `@cumulus/cmrjs/utils.getHost()`
  - Removed `@cumulus/cmrjs/utils.getIp()`
  - Removed `@cumulus/cmrjs/utils.hostId()`
  - Removed `@cumulus/cmrjs/utils/ummVersion()`
  - Removed `@cumulus/cmrjs/utils.updateToken()`
  - Removed `@cumulus/cmrjs/utils.validateUMMG()`
  - Removed `@cumulus/ingest/aws.getEndpoint()`
  - Removed `@cumulus/ingest/aws.getExecutionUrl()`
  - Removed `@cumulus/ingest/aws/invoke()`
  - Removed `@cumulus/ingest/aws/CloudWatch` class
  - Removed `@cumulus/ingest/aws/ECS` class
  - Removed `@cumulus/ingest/aws/Events` class
  - Removed `@cumulus/ingest/aws/SQS` class
  - Removed `@cumulus/ingest/aws/StepFunction` class
  - Removed `@cumulus/ingest/util.normalizeProviderPath()`
  - Removed `@cumulus/integration-tests/index.listCollections()`
  - Removed `@cumulus/integration-tests/index.listProviders()`
  - Removed `@cumulus/integration-tests/index.rulesList()`
  - Removed `@cumulus/integration-tests/api/api.addCollectionApi()`

## [v1.20.0] 2020-03-12

### BREAKING CHANGES

- **CUMULUS-1714**
  - Changed the format of the message sent to the granule SNS Topic. Message includes the granule record under `record` and the type of event under `event`. Messages with `deleted` events will have the record that was deleted with a `deletedAt` timestamp. Options for `event` are `Create | Update | Delete`
- **CUMULUS-1769** - `deploy_to_ngap` is now a **required** variable for the `tf-modules/cumulus` module. **For those deploying to NGAP environments, this variable should always be set to `true`.**

### Notable changes

- **CUMULUS-1739** - You can now exclude Elasticsearch from your `tf-modules/data-persistence` deployment (via `include_elasticsearch = false`) and your `tf-modules/cumulus` module will still deploy successfully.

- **CUMULUS-1769** - If you set `deploy_to_ngap = true` for the `tf-modules/archive` Terraform module, **you can only deploy your archive API gateway as `PRIVATE`**, not `EDGE`.

### Added

- Added `@cumulus/aws-client/S3.getS3ObjectReadStreamAsync()` to deal with S3 eventual consistency issues by checking for the existence an S3 object with retries before getting a readable stream for that object.
- **CUMULUS-1769**
  - Added `deploy_to_ngap` boolean variable for the `tf-modules/cumulus` and `tf-modules/archive` Terraform modules. This variable is required. **For those deploying to NGAP environments, this variable should always be set to `true`.**
- **HYRAX-70**
  - Add the hyrax-metadata-update task

### Changed

- [`AccessToken.get()`](https://github.com/nasa/cumulus/blob/master/packages/api/models/access-tokens.js) now enforces [strongly consistent reads from DynamoDB](https://docs.aws.amazon.com/amazondynamodb/latest/developerguide/HowItWorks.ReadConsistency.html)
- **CUMULUS-1739**
  - Updated `tf-modules/data-persistence` to make Elasticsearch alarm resources and outputs conditional on the `include_elasticsearch` variable
  - Updated `@cumulus/aws-client/S3.getObjectSize` to include automatic retries for any failures from `S3.headObject`
- **CUMULUS-1784**
  - Updated `@cumulus/api/lib/DistributionEvent.remoteIP()` to parse the IP address in an S3 access log from the `A-sourceip` query parameter if present, otherwise fallback to the original parsing behavior.
- **CUMULUS-1768**
  - The `stats/summary` endpoint reports the distinct collections for the number of granules reported

### Fixed

- **CUMULUS-1739** - Fixed the `tf-modules/cumulus` and `tf-modules/archive` modules to make these Elasticsearch variables truly optional:
  - `elasticsearch_domain_arn`
  - `elasticsearch_hostname`
  - `elasticsearch_security_group_id`

- **CUMULUS-1768**
  - Fixed the `stats/` endpoint so that data is correctly filtered by timestamp and `processingTime` is calculated correctly.

- **CUMULUS-1769**
  - In the `tf-modules/archive` Terraform module, the `lifecycle` block ignoring changes to the `policy` of the archive API gateway is now only enforced if `deploy_to_ngap = true`. This fixes a bug where users deploying outside of NGAP could not update their API gateway's resource policy when going from `PRIVATE` to `EDGE`, preventing their API from being accessed publicly.

- **CUMULUS-1775**
  - Fix/update api endpoint to use updated google auth endpoints such that it will work with new accounts

### Removed

- **CUMULUS-1768**
  - Removed API endpoints `stats/histogram` and `stats/average`. All advanced stats needs should be acquired from Cloud Metrics or similarly configured ELK stack.

## [v1.19.0] 2020-02-28

### BREAKING CHANGES

- **CUMULUS-1736**
  - The `@cumulus/discover-granules` task now sets the `dataType` of discovered
    granules based on the `name` of the configured collection, not the
    `dataType`.
  - The config schema of the `@cumulus/discover-granules` task now requires that
    collections contain a `version`.
  - The `@cumulus/sync-granule` task will set the `dataType` and `version` of a
    granule based on the configured collection if those fields are not already
    set on the granule. Previously it was using the `dataType` field of the
    configured collection, then falling back to the `name` field of the
    collection. This update will just use the `name` field of the collection to
    set the `dataType` field of the granule.

- **CUMULUS-1446**
  - Update the `@cumulus/integration-tests/api/executions.getExecution()`
    function to parse the response and return the execution, rather than return
    the full API response.

- **CUMULUS-1672**
  - The `cumulus` Terraform module in previous releases set a
    `Deployment = var.prefix` tag on all resources that it managed. In this
    release, a `tags` input variable has been added to the `cumulus` Terraform
    module to allow resource tagging to be customized. No default tags will be
    applied to Cumulus-managed resources. To replicate the previous behavior,
    set `tags = { Deployment: var.prefix }` as an input variable for the
    `cumulus` Terraform module.

- **CUMULUS-1684 Migration Instructions**
  - In previous releases, a provider's username and password were encrypted
    using a custom encryption library. That has now been updated to use KMS.
    This release includes a Lambda function named
    `<prefix>-ProviderSecretsMigration`, which will re-encrypt existing
    provider credentials to use KMS. After this release has been deployed, you
    will need to manually invoke that Lambda function using either the AWS CLI
    or AWS Console. It should only need to be successfully run once.
  - Future releases of Cumulus will invoke a
    `<prefix>-VerifyProviderSecretsMigration` Lambda function as part of the
    deployment, which will cause the deployment to fail if the migration
    Lambda has not been run.

- **CUMULUS-1718**
  - The `@cumulus/sf-sns-report` task for reporting mid-workflow updates has been retired.
  This task was used as the `PdrStatusReport` task in our ParsePdr example workflow.
  If you have a ParsePdr or other workflow using this task, use `@cumulus/sf-sqs-report` instead.
  Trying to deploy the old task will result in an error as the cumulus module no longer exports `sf_sns_report_task`.
  - Migration instruction: In your workflow definition, for each step using the old task change:
  `"Resource": "${module.cumulus.sf_sns_report_task.task_arn}"`
  to
  `"Resource": "${module.cumulus.sf_sqs_report_task.task_arn}"`

- **CUMULUS-1755**
  - The `thin_egress_jwt_secret_name` variable for the `tf-modules/cumulus` Terraform module is now **required**. This variable is passed on to the Thin Egress App in `tf-modules/distribution/main.tf`, which uses the keys stored in the secret to sign JWTs. See the [Thin Egress App documentation on how to create a value for this secret](https://github.com/asfadmin/thin-egress-app#setting-up-the-jwt-cookie-secrets).

### Added

- **CUMULUS-1446**
  - Add `@cumulus/common/FileUtils.readJsonFile()` function
  - Add `@cumulus/common/FileUtils.readTextFile()` function
  - Add `@cumulus/integration-tests/api/collections.createCollection()` function
  - Add `@cumulus/integration-tests/api/collections.deleteCollection()` function
  - Add `@cumulus/integration-tests/api/collections.getCollection()` function
  - Add `@cumulus/integration-tests/api/providers.getProvider()` function
  - Add `@cumulus/integration-tests/index.getExecutionOutput()` function
  - Add `@cumulus/integration-tests/index.loadCollection()` function
  - Add `@cumulus/integration-tests/index.loadProvider()` function
  - Add `@cumulus/integration-tests/index.readJsonFilesFromDir()` function

- **CUMULUS-1672**
  - Add a `tags` input variable to the `archive` Terraform module
  - Add a `tags` input variable to the `cumulus` Terraform module
  - Add a `tags` input variable to the `cumulus_ecs_service` Terraform module
  - Add a `tags` input variable to the `data-persistence` Terraform module
  - Add a `tags` input variable to the `distribution` Terraform module
  - Add a `tags` input variable to the `ingest` Terraform module
  - Add a `tags` input variable to the `s3-replicator` Terraform module

- **CUMULUS-1707**
  - Enable logrotate on ECS cluster

- **CUMULUS-1684**
  - Add a `@cumulus/aws-client/KMS` library of KMS-related functions
  - Add `@cumulus/aws-client/S3.getTextObject()`
  - Add `@cumulus/sftp-client` package
  - Create `ProviderSecretsMigration` Lambda function
  - Create `VerifyProviderSecretsMigration` Lambda function

- **CUMULUS-1548**
  - Add ability to put default Cumulus logs in Metrics' ELK stack
  - Add ability to add custom logs to Metrics' ELK Stack

- **CUMULUS-1702**
  - When logs are sent to Metrics' ELK stack, the logs endpoints will return results from there

- **CUMULUS-1459**
  - Async Operations are indexed in Elasticsearch
  - To index any existing async operations you'll need to perform an index from
    database function.

- **CUMULUS-1717**
  - Add `@cumulus/aws-client/deleteAndWaitForDynamoDbTableNotExists`, which
    deletes a DynamoDB table and waits to ensure the table no longer exists
  - Added `publishGranules` Lambda to handle publishing granule messages to SNS when granule records are written to DynamoDB
  - Added `@cumulus/api/models/Granule.storeGranulesFromCumulusMessage` to store granules from a Cumulus message to DynamoDB

- **CUMULUS-1718**
  - Added `@cumulus/sf-sqs-report` task to allow mid-workflow reporting updates.
  - Added `stepfunction_event_reporter_queue_url` and `sf_sqs_report_task` outputs to the `cumulus` module.
  - Added `publishPdrs` Lambda to handle publishing PDR messages to SNS when PDR records are written to DynamoDB.
  - Added `@cumulus/api/models/Pdr.storePdrFromCumulusMessage` to store PDRs from a Cumulus message to DynamoDB.
  - Added `@cumulus/aws-client/parseSQSMessageBody` to parse an SQS message body string into an object.

- **Ability to set custom backend API url in the archive module**
  - Add `api_url` definition in `tf-modules/cumulus/archive.tf`
  - Add `archive_api_url` variable in `tf-modules/cumulus/variables.tf`

- **CUMULUS-1741**
  - Added an optional `elasticsearch_security_group_ids` variable to the
    `data-persistence` Terraform module to allow additional security groups to
    be assigned to the Elasticsearch Domain.

- **CUMULUS-1752**
  - Added `@cumulus/integration-tests/api/distribution.invokeTEADistributionLambda` to simulate a request to the [Thin Egress App](https://github.com/asfadmin/thin-egress-app) by invoking the Lambda and getting a response payload.
  - Added `@cumulus/integration-tests/api/distribution.getTEARequestHeaders` to generate necessary request headers for a request to the Thin Egress App
  - Added `@cumulus/integration-tests/api/distribution.getTEADistributionApiFileStream` to get a response stream for a file served by Thin Egress App
  - Added `@cumulus/integration-tests/api/distribution.getTEADistributionApiRedirect` to get a redirect response from the Thin Egress App

- **CUMULUS-1755**
  - Added `@cumulus/aws-client/CloudFormation.describeCfStack()` to describe a Cloudformation stack
  - Added `@cumulus/aws-client/CloudFormation.getCfStackParameterValues()` to get multiple parameter values for a Cloudformation stack

### Changed

- **CUMULUS-1725**
  - Moved the logic that updates the granule files cache Dynamo table into its
    own Lambda function called `granuleFilesCacheUpdater`.

- **CUMULUS-1736**
  - The `collections` model in the API package now determines the name of a
    collection based on the `name` property, rather than using `dataType` and
    then falling back to `name`.
  - The `@cumulus/integration-tests.loadCollection()` function no longer appends
    the postfix to the end of the collection's `dataType`.
  - The `@cumulus/integration-tests.addCollections()` function no longer appends
    the postfix to the end of the collection's `dataType`.

- **CUMULUS-1672**
  - Add a `retryOptions` parameter to the `@cumulus/aws-client/S3.headObject`
     function, which will retry if the object being queried does not exist.

- **CUMULUS-1446**
  - Mark the `@cumulus/integration-tests/api.addCollectionApi()` function as
    deprecated
  - Mark the `@cumulus/integration-tests/index.listCollections()` function as
    deprecated
  - Mark the `@cumulus/integration-tests/index.listProviders()` function as
    deprecated
  - Mark the `@cumulus/integration-tests/index.rulesList()` function as
    deprecated

- **CUMULUS-1672**
  - Previously, the `cumulus` module defaulted to setting a
    `Deployment = var.prefix` tag on all resources that it managed. In this
    release, the `cumulus` module will now accept a `tags` input variable that
    defines the tags to be assigned to all resources that it manages.
  - Previously, the `data-persistence` module defaulted to setting a
    `Deployment = var.prefix` tag on all resources that it managed. In this
    release, the `data-persistence` module will now accept a `tags` input
    variable that defines the tags to be assigned to all resources that it
    manages.
  - Previously, the `distribution` module defaulted to setting a
    `Deployment = var.prefix` tag on all resources that it managed. In this
    release, the `distribution` module will now accept a `tags` input variable
    that defines the tags to be assigned to all resources that it manages.
  - Previously, the `ingest` module defaulted to setting a
    `Deployment = var.prefix` tag on all resources that it managed. In this
    release, the `ingest` module will now accept a `tags` input variable that
    defines the tags to be assigned to all resources that it manages.
  - Previously, the `s3-replicator` module defaulted to setting a
    `Deployment = var.prefix` tag on all resources that it managed. In this
    release, the `s3-replicator` module will now accept a `tags` input variable
    that defines the tags to be assigned to all resources that it manages.

- **CUMULUS-1684**
  - Update the API package to encrypt provider credentials using KMS instead of
    using RSA keys stored in S3

- **CUMULUS-1717**
  - Changed name of `cwSfExecutionEventToDb` Lambda to `cwSfEventToDbRecords`
  - Updated `cwSfEventToDbRecords` to write granule records to DynamoDB from the incoming Cumulus message

- **CUMULUS-1718**
  - Renamed `cwSfEventToDbRecords` to `sfEventSqsToDbRecords` due to architecture change to being a consumer of an SQS queue of Step Function Cloudwatch events.
  - Updated `sfEventSqsToDbRecords` to write PDR records to DynamoDB from the incoming Cumulus message
  - Moved `data-cookbooks/sns.md` to `data-cookbooks/ingest-notifications.md` and updated it to reflect recent changes.

- **CUMULUS-1748**
  - (S)FTP discovery tasks now use the provider-path as-is instead of forcing it to a relative path.
  - Improved error handling to catch permission denied FTP errors better and log them properly. Workflows will still fail encountering this error and we intend to consider that approach in a future ticket.

- **CUMULUS-1752**
  - Moved class for parsing distribution events to its own file: `@cumulus/api/lib/DistributionEvent.js`
    - Updated `DistributionEvent` to properly parse S3 access logs generated by requests from the [Thin Egress App](https://github.com/asfadmin/thin-egress-app)

- **CUMULUS-1753** - Changes to `@cumulus/ingest/HttpProviderClient.js`:
  - Removed regex filter in `HttpProviderClient.list()` that was used to return only files with an extension between 1 and 4 characters long. `HttpProviderClient.list()` will now return all files linked from the HTTP provider host.

- **CUMULUS-1755**
  - Updated the Thin Egress App module used in `tf-modules/distribution/main.tf` to build 61. [See the release notes](https://github.com/asfadmin/thin-egress-app/releases/tag/tea-build.61).

- **CUMULUS-1757**
  - Update @cumulus/cmr-client CMRSearchConceptQueue to take optional cmrEnvironment parameter

### Deprecated

- **CUMULUS-1684**
  - Deprecate `@cumulus/common/key-pair-provider/S3KeyPairProvider`
  - Deprecate `@cumulus/common/key-pair-provider/S3KeyPairProvider.encrypt()`
  - Deprecate `@cumulus/common/key-pair-provider/S3KeyPairProvider.decrypt()`
  - Deprecate `@cumulus/common/kms/KMS`
  - Deprecate `@cumulus/common/kms/KMS.encrypt()`
  - Deprecate `@cumulus/common/kms/KMS.decrypt()`
  - Deprecate `@cumulus/common/sftp.Sftp`

- **CUMULUS-1717**
  - Deprecate `@cumulus/api/models/Granule.createGranulesFromSns`

- **CUMULUS-1718**
  - Deprecate `@cumulus/sf-sns-report`.
    - This task has been updated to always throw an error directing the user to use `@cumulus/sf-sqs-report` instead. This was done because there is no longer an SNS topic to which to publish, and no consumers to listen to it.

- **CUMULUS-1748**
  - Deprecate `@cumulus/ingest/util.normalizeProviderPath`

- **CUMULUS-1752**
  - Deprecate `@cumulus/integration-tests/api/distribution.getDistributionApiFileStream`
  - Deprecate `@cumulus/integration-tests/api/distribution.getDistributionApiRedirect`
  - Deprecate `@cumulus/integration-tests/api/distribution.invokeApiDistributionLambda`

### Removed

- **CUMULUS-1684**
  - Remove the deployment script that creates encryption keys and stores them to
    S3

- **CUMULUS-1768**
  - Removed API endpoints `stats/histogram` and `stats/average`. All advanced stats needs should be acquired from Cloud Metrics or similarly configured ELK stack.

### Fixed

- **Fix default values for urs_url in variables.tf files**
  - Remove trailing `/` from default `urs_url` values.

- **CUMULUS-1610** - Add the Elasticsearch security group to the EC2 security groups

- **CUMULUS-1740** - `cumulus_meta.workflow_start_time` is now set in Cumulus
  messages

- **CUMULUS-1753** - Fixed `@cumulus/ingest/HttpProviderClient.js` to properly handle HTTP providers with:
  - Multiple link tags (e.g. `<a>`) per line of source code
  - Link tags in uppercase or lowercase (e.g. `<A>`)
  - Links with filepaths in the link target (e.g. `<a href="/path/to/file.txt">`). These files will be returned from HTTP file discovery **as the file name only** (e.g. `file.txt`).

- **CUMULUS-1768**
  - Fix an issue in the stats endpoints in `@cumulus/api` to send back stats for the correct type

## [v1.18.0] 2020-02-03

### BREAKING CHANGES

- **CUMULUS-1686**

  - `ecs_cluster_instance_image_id` is now a _required_ variable of the `cumulus` module, instead of optional.

- **CUMULUS-1698**

  - Change variable `saml_launchpad_metadata_path` to `saml_launchpad_metadata_url` in the `tf-modules/cumulus` Terraform module.

- **CUMULUS-1703**
  - Remove the unused `forceDownload` option from the `sync-granule` tasks's config
  - Remove the `@cumulus/ingest/granule.Discover` class
  - Remove the `@cumulus/ingest/granule.Granule` class
  - Remove the `@cumulus/ingest/pdr.Discover` class
  - Remove the `@cumulus/ingest/pdr.Granule` class
  - Remove the `@cumulus/ingest/parse-pdr.parsePdr` function

### Added

- **CUMULUS-1040**

  - Added `@cumulus/aws-client` package to provide utilities for working with AWS services and the Node.js AWS SDK
  - Added `@cumulus/errors` package which exports error classes for use in Cumulus workflow code
  - Added `@cumulus/integration-tests/sfnStep` to provide utilities for parsing step function execution histories

- **CUMULUS-1102**

  - Adds functionality to the @cumulus/api package for better local testing.
    - Adds data seeding for @cumulus/api's localAPI.
      - seed functions allow adding collections, executions, granules, pdrs, providers, and rules to a Localstack Elasticsearch and DynamoDB via `addCollections`, `addExecutions`, `addGranules`, `addPdrs`, `addProviders`, and `addRules`.
    - Adds `eraseDataStack` function to local API server code allowing resetting of local datastack for testing (ES and DynamoDB).
    - Adds optional parameters to the @cumulus/api bin serve to allow for launching the api without destroying the current data.

- **CUMULUS-1697**

  - Added the `@cumulus/tf-inventory` package that provides command line utilities for managing Terraform resources in your AWS account

- **CUMULUS-1703**

  - Add `@cumulus/aws-client/S3.createBucket` function
  - Add `@cumulus/aws-client/S3.putFile` function
  - Add `@cumulus/common/string.isNonEmptyString` function
  - Add `@cumulus/ingest/FtpProviderClient` class
  - Add `@cumulus/ingest/HttpProviderClient` class
  - Add `@cumulus/ingest/S3ProviderClient` class
  - Add `@cumulus/ingest/SftpProviderClient` class
  - Add `@cumulus/ingest/providerClientUtils.buildProviderClient` function
  - Add `@cumulus/ingest/providerClientUtils.fetchTextFile` function

- **CUMULUS-1731**

  - Add new optional input variables to the Cumulus Terraform module to support TEA upgrade:
    - `thin_egress_cookie_domain` - Valid domain for Thin Egress App cookie
    - `thin_egress_domain_cert_arn` - Certificate Manager SSL Cert ARN for Thin
      Egress App if deployed outside NGAP/CloudFront
    - `thin_egress_download_role_in_region_arn` - ARN for reading of Thin Egress
      App data buckets for in-region requests
    - `thin_egress_jwt_algo` - Algorithm with which to encode the Thin Egress
      App JWT cookie
    - `thin_egress_jwt_secret_name` - Name of AWS secret where keys for the Thin
      Egress App JWT encode/decode are stored
    - `thin_egress_lambda_code_dependency_archive_key` - Thin Egress App - S3
      Key of packaged python modules for lambda dependency layer

- **CUMULUS-1733**
  - Add `discovery-filtering` operator doc to document previously undocumented functionality.

- **CUMULUS-1737**
  - Added the `cumulus-test-cleanup` module to run a nightly cleanup on resources left over from the integration tests run from the `example/spec` directory.

### Changed

- **CUMULUS-1102**

  - Updates `@cumulus/api/auth/testAuth` to use JWT instead of random tokens.
  - Updates the default AMI for the ecs_cluster_instance_image_id.

- **CUMULUS-1622**

  - Mutex class has been deprecated in `@cumulus/common/concurrency` and will be removed in a future release.

- **CUMULUS-1686**

  - Changed `ecs_cluster_instance_image_id` to be a required variable of the `cumulus` module and removed the default value.
    The default was not available across accounts and regions, nor outside of NGAP and therefore not particularly useful.

- **CUMULUS-1688**

  - Updated `@cumulus/aws.receiveSQSMessages` not to replace `message.Body` with a parsed object. This behavior was undocumented and confusing as received messages appeared to contradict AWS docs that state `message.Body` is always a string.
  - Replaced `sf_watcher` CloudWatch rule from `cloudwatch-events.tf` with an EventSourceMapping on `sqs2sf` mapped to the `start_sf` SQS queue (in `event-sources.tf`).
  - Updated `sqs2sf` with an EventSourceMapping handler and unit test.

- **CUMULUS-1698**

  - Change variable `saml_launchpad_metadata_path` to `saml_launchpad_metadata_url` in the `tf-modules/cumulus` Terraform module.
  - Updated `@cumulus/api/launchpadSaml` to download launchpad IDP metadata from configured location when the metadata in s3 is not valid, and to work with updated IDP metadata and SAML response.

- **CUMULUS-1731**
  - Upgrade the version of the Thin Egress App deployed by Cumulus to v48
    - Note: New variables available, see the 'Added' section of this changelog.

### Fixed

- **CUMULUS-1664**

  - Updated `dbIndexer` Lambda to remove hardcoded references to DynamoDB table names.

- **CUMULUS-1733**
  - Fixed granule discovery recursion algorithm used in S/FTP protocols.

### Removed

- **CUMULUS-1481**
  - removed `process` config and output from PostToCmr as it was not required by the task nor downstream steps, and should still be in the output message's `meta` regardless.

### Deprecated

- **CUMULUS-1040**
  - Deprecated the following code. For cases where the code was moved into another package, the new code location is noted:
    - `@cumulus/common/CloudFormationGateway` -> `@cumulus/aws-client/CloudFormationGateway`
    - `@cumulus/common/DynamoDb` -> `@cumulus/aws-client/DynamoDb`
    - `@cumulus/common/errors` -> `@cumulus/errors`
    - `@cumulus/common/StepFunctions` -> `@cumulus/aws-client/StepFunctions`
    - All of the exported functions in `@cumulus/commmon/aws` (moved into `@cumulus/aws-client`), except:
      - `@cumulus/common/aws/isThrottlingException` -> `@cumulus/errors/isThrottlingException`
      - `@cumulus/common/aws/improveStackTrace` (not deprecated)
      - `@cumulus/common/aws/retryOnThrottlingException` (not deprecated)
    - `@cumulus/common/sfnStep/SfnStep.parseStepMessage` -> `@cumulus/integration-tests/sfnStep/SfnStep.parseStepMessage`
    - `@cumulus/common/sfnStep/ActivityStep` -> `@cumulus/integration-tests/sfnStep/ActivityStep`
    - `@cumulus/common/sfnStep/LambdaStep` -> `@cumulus/integration-tests/sfnStep/LambdaStep`
    - `@cumulus/common/string/unicodeEscape` -> `@cumulus/aws-client/StepFunctions.unicodeEscape`
    - `@cumulus/common/util/setErrorStack` -> `@cumulus/aws-client/util/setErrorStack`
    - `@cumulus/ingest/aws/invoke` -> `@cumulus/aws-client/Lambda/invoke`
    - `@cumulus/ingest/aws/CloudWatch.bucketSize`
    - `@cumulus/ingest/aws/CloudWatch.cw`
    - `@cumulus/ingest/aws/ECS.ecs`
    - `@cumulus/ingest/aws/ECS`
    - `@cumulus/ingest/aws/Events.putEvent` -> `@cumulus/aws-client/CloudwatchEvents.putEvent`
    - `@cumulus/ingest/aws/Events.deleteEvent` -> `@cumulus/aws-client/CloudwatchEvents.deleteEvent`
    - `@cumulus/ingest/aws/Events.deleteTarget` -> `@cumulus/aws-client/CloudwatchEvents.deleteTarget`
    - `@cumulus/ingest/aws/Events.putTarget` -> `@cumulus/aws-client/CloudwatchEvents.putTarget`
    - `@cumulus/ingest/aws/SQS.attributes` -> `@cumulus/aws-client/SQS.getQueueAttributes`
    - `@cumulus/ingest/aws/SQS.deleteMessage` -> `@cumulus/aws-client/SQS.deleteSQSMessage`
    - `@cumulus/ingest/aws/SQS.deleteQueue` -> `@cumulus/aws-client/SQS.deleteQueue`
    - `@cumulus/ingest/aws/SQS.getUrl` -> `@cumulus/aws-client/SQS.getQueueUrlByName`
    - `@cumulus/ingest/aws/SQS.receiveMessage` -> `@cumulus/aws-client/SQS.receiveSQSMessages`
    - `@cumulus/ingest/aws/SQS.sendMessage` -> `@cumulus/aws-client/SQS.sendSQSMessage`
    - `@cumulus/ingest/aws/StepFunction.getExecutionStatus` -> `@cumulus/aws-client/StepFunction.getExecutionStatus`
    - `@cumulus/ingest/aws/StepFunction.getExecutionUrl` -> `@cumulus/aws-client/StepFunction.getExecutionUrl`

## [v1.17.0] - 2019-12-31

### BREAKING CHANGES

- **CUMULUS-1498**
  - The `@cumulus/cmrjs.publish2CMR` function expects that the value of its
    `creds.password` parameter is a plaintext password.
  - Rather than using an encrypted password from the `cmr_password` environment
    variable, the `@cumulus/cmrjs.updateCMRMetadata` function now looks for an
    environment variable called `cmr_password_secret_name` and fetches the CMR
    password from that secret in AWS Secrets Manager.
  - The `@cumulus/post-to-cmr` task now expects a
    `config.cmr.passwordSecretName` value, rather than `config.cmr.password`.
    The CMR password will be fetched from that secret in AWS Secrets Manager.

### Added

- **CUMULUS-630**

  - Added support for replaying Kinesis records on a stream into the Cumulus Kinesis workflow triggering mechanism: either all the records, or some time slice delimited by start and end timestamps.
  - Added `/replays` endpoint to the operator API for triggering replays.
  - Added `Replay Kinesis Messages` documentation to Operator Docs.
  - Added `manualConsumer` lambda function to consume a Kinesis stream. Used by the replay AsyncOperation.

- **CUMULUS-1687**
  - Added new API endpoint for listing async operations at `/asyncOperations`
  - All asyncOperations now include the fields `description` and `operationType`. `operationType` can be one of the following. [`Bulk Delete`, `Bulk Granules`, `ES Index`, `Kinesis Replay`]

### Changed

- **CUMULUS-1626**

  - Updates Cumulus to use node10/CMA 1.1.2 for all of its internal lambdas in prep for AWS node 8 EOL

- **CUMULUS-1498**
  - Remove the DynamoDB Users table. The list of OAuth users who are allowed to
    use the API is now stored in S3.
  - The CMR password and Launchpad passphrase are now stored in Secrets Manager

## [v1.16.1] - 2019-12-6

**Please note**:

- The `region` argument to the `cumulus` Terraform module has been removed. You may see a warning or error if you have that variable populated.
- Your workflow tasks should use the following versions of the CMA libraries to utilize new granule, parentArn, asyncOperationId, and stackName fields on the logs:
  - `cumulus-message-adapter-js` version 1.0.10+
  - `cumulus-message-adapter-python` version 1.1.1+
  - `cumulus-message-adapter-java` version 1.2.11+
- The `data-persistence` module no longer manages the creation of an Elasticsearch service-linked role for deploying Elasticsearch to a VPC. Follow the [deployment instructions on preparing your VPC](https://nasa.github.io/cumulus/docs/deployment/deployment-readme#vpc-subnets-and-security-group) for guidance on how to create the Elasticsearch service-linked role manually.
- There is now a `distribution_api_gateway_stage` variable for the `tf-modules/cumulus` Terraform module that will be used as the API gateway stage name used for the distribution API (Thin Egress App)
- Default value for the `urs_url` variable is now `https://uat.urs.earthdata.nasa.gov/` in the `tf-modules/cumulus` and `tf-modules/archive` Terraform modules. So deploying the `cumulus` module without a `urs_url` variable set will integrate your Cumulus deployment with the UAT URS environment.

### Added

- **CUMULUS-1563**

  - Added `custom_domain_name` variable to `tf-modules/data-persistence` module

- **CUMULUS-1654**
  - Added new helpers to `@cumulus/common/execution-history`:
    - `getStepExitedEvent()` returns the `TaskStateExited` event in a workflow execution history after the given step completion/failure event
    - `getTaskExitedEventOutput()` returns the output message for a `TaskStateExited` event in a workflow execution history

### Changed

- **CUMULUS-1578**

  - Updates SAML launchpad configuration to authorize via configured userGroup.
    [See the NASA specific documentation (protected)](https://wiki.earthdata.nasa.gov/display/CUMULUS/Cumulus+SAML+Launchpad+Integration)

- **CUMULUS-1579**

  - Elasticsearch list queries use `match` instead of `term`. `term` had been analyzing the terms and not supporting `-` in the field values.

- **CUMULUS-1619**

  - Adds 4 new keys to `@cumulus/logger` to display granules, parentArn, asyncOperationId, and stackName.
  - Depends on `cumulus-message-adapter-js` version 1.0.10+. Cumulus tasks updated to use this version.

- **CUMULUS-1654**

  - Changed `@cumulus/common/SfnStep.parseStepMessage()` to a static class method

- **CUMULUS-1641**
  - Added `meta.retries` and `meta.visibilityTimeout` properties to sqs-type rule. To create sqs-type rule, you're required to configure a dead-letter queue on your queue.
  - Added `sqsMessageRemover` lambda which removes the message from SQS queue upon successful workflow execution.
  - Updated `sqsMessageConsumer` lambda to not delete message from SQS queue, and to retry the SQS message for configured number of times.

### Removed

- Removed `create_service_linked_role` variable from `tf-modules/data-persistence` module.

- **CUMULUS-1321**
  - The `region` argument to the `cumulus` Terraform module has been removed

### Fixed

- **CUMULUS-1668** - Fixed a race condition where executions may not have been
  added to the database correctly
- **CUMULUS-1654** - Fixed issue with `publishReports` Lambda not including workflow execution error information for failed workflows with a single step
- Fixed `tf-modules/cumulus` module so that the `urs_url` variable is passed on to its invocation of the `tf-modules/archive` module

## [v1.16.0] - 2019-11-15

### Added

- **CUMULUS-1321**

  - A `deploy_distribution_s3_credentials_endpoint` variable has been added to
    the `cumulus` Terraform module. If true, the NGAP-backed S3 credentials
    endpoint will be added to the Thin Egress App's API. Default: true

- **CUMULUS-1544**

  - Updated the `/granules/bulk` endpoint to correctly query Elasticsearch when
    granule ids are not provided.

- **CUMULUS-1580**
  - Added `/granules/bulk` endpoint to `@cumulus/api` to perform bulk actions on granules given either a list of granule ids or an Elasticsearch query and the workflow to perform.

### Changed

- **CUMULUS-1561**

  - Fix the way that we are handling Terraform provider version requirements
  - Pass provider configs into child modules using the method that the
    [Terraform documentation](https://www.terraform.io/docs/configuration/modules.html#providers-within-modules)
    suggests
  - Remove the `region` input variable from the `s3_access_test` Terraform module
  - Remove the `aws_profile` and `aws_region` input variables from the
    `s3-replicator` Terraform module

- **CUMULUS-1639**
  - Because of
    [S3's Data Consistency Model](https://docs.aws.amazon.com/AmazonS3/latest/dev/Introduction.html#BasicsObjects),
    there may be situations where a GET operation for an object can temporarily
    return a `NoSuchKey` response even if that object _has_ been created. The
    `@cumulus/common/aws.getS3Object()` function has been updated to support
    retries if a `NoSuchKey` response is returned by S3. This behavior can be
    enabled by passing a `retryOptions` object to that function. Supported
    values for that object can be found here:
    <https://github.com/tim-kos/node-retry#retryoperationoptions>

### Removed

- **CUMULUS-1559**
  - `logToSharedDestination` has been migrated to the Terraform deployment as `log_api_gateway_to_cloudwatch` and will ONLY apply to egress lambdas.
    Due to the differences in the Terraform deployment model, we cannot support a global log subscription toggle for a configurable subset of lambdas.
    However, setting up your own log forwarding for a Lambda with Terraform is fairly simple, as you will only need to add SubscriptionFilters to your Terraform configuration, one per log group.
    See [the Terraform documentation](https://www.terraform.io/docs/providers/aws/r/cloudwatch_log_subscription_filter.html) for details on how to do this.
    An empty FilterPattern ("") will capture all logs in a group.

## [v1.15.0] - 2019-11-04

### BREAKING CHANGES

- **CUMULUS-1644** - When a workflow execution begins or ends, the workflow
  payload is parsed and any new or updated PDRs or granules referenced in that
  workflow are stored to the Cumulus archive. The defined interface says that a
  PDR in `payload.pdr` will be added to the archive, and any granules in
  `payload.granules` will also be added to the archive. In previous releases,
  PDRs found in `meta.pdr` and granules found in `meta.input_granules` were also
  added to the archive. This caused unexpected behavior and has been removed.
  Only PDRs from `payload.pdr` and granules from `payload.granules` will now be
  added to the Cumulus archive.

- **CUMULUS-1449** - Cumulus now uses a universal workflow template when
  starting a workflow that contains general information specific to the
  deployment, but not specific to the workflow. Workflow task configs must be
  defined using AWS step function parameters. As part of this change,
  `CumulusConfig` has been retired and task configs must now be defined under
  the `cma.task_config` key in the Parameters section of a step function
  definition.

  **Migration instructions**:

  NOTE: These instructions require the use of Cumulus Message Adapter v1.1.x+.
  Please ensure you are using a compatible version before attempting to migrate
  workflow configurations. When defining workflow steps, remove any
  `CumulusConfig` section, as shown below:

  ```yaml
  ParsePdr:
    CumulusConfig:
      provider: "{$.meta.provider}"
      bucket: "{$.meta.buckets.internal.name}"
      stack: "{$.meta.stack}"
  ```

  Instead, use AWS Parameters to pass `task_config` for the task directly into
  the Cumulus Message Adapter:

  ```yaml
  ParsePdr:
    Parameters:
      cma:
        event.$: "$"
        task_config:
          provider: "{$.meta.provider}"
          bucket: "{$.meta.buckets.internal.name}"
          stack: "{$.meta.stack}"
  ```

  In this example, the `cma` key is used to pass parameters to the message
  adapter. Using `task_config` in combination with `event.$: '$'` allows the
  message adapter to process `task_config` as the `config` passed to the Cumulus
  task. See `example/workflows/sips.yml` in the core repository for further
  examples of how to set the Parameters.

  Additionally, workflow configurations for the `QueueGranules` and `QueuePdrs`
  tasks need to be updated:

  - `queue-pdrs` config changes:
    - `parsePdrMessageTemplateUri` replaced with `parsePdrWorkflow`, which is
      the workflow name (i.e. top-level name in `config.yml`, e.g. 'ParsePdr').
    - `internalBucket` and `stackName` configs now required to look up
      configuration from the deployment. Brings the task config in line with
      that of `queue-granules`.
  - `queue-granules` config change: `ingestGranuleMessageTemplateUri` replaced
    with `ingestGranuleWorkflow`, which is the workflow name (e.g.
    'IngestGranule').

- **CUMULUS-1396** - **Workflow steps at the beginning and end of a workflow
  using the `SfSnsReport` Lambda have now been deprecated (e.g. `StartStatus`,
  `StopStatus`) and should be removed from your workflow definitions**. These
  steps were used for publishing ingest notifications and have been replaced by
  an implementation using Cloudwatch events for Step Functions to trigger a
  Lambda that publishes ingest notifications. For further detail on how ingest
  notifications are published, see the notes below on **CUMULUS-1394**. For
  examples of how to update your workflow definitions, see our
  [example workflow definitions](https://github.com/nasa/cumulus/blob/master/example/workflows/).

- **CUMULUS-1470**
  - Remove Cumulus-defined ECS service autoscaling, allowing integrators to
    better customize autoscaling to meet their needs. In order to use
    autoscaling with ECS services, appropriate
    `AWS::ApplicationAutoScaling::ScalableTarget`,
    `AWS::ApplicationAutoScaling::ScalingPolicy`, and `AWS::CloudWatch::Alarm`
    resources should be defined in a kes overrides file. See
    [this example](https://github.com/nasa/cumulus/blob/release-1.15.x/example/overrides/app/cloudformation.template.yml)
    for an example.
  - The following config parameters are no longer used:
    - ecs.services.\<NAME\>.minTasks
    - ecs.services.\<NAME\>.maxTasks
    - ecs.services.\<NAME\>.scaleInActivityScheduleTime
    - ecs.services.\<NAME\>.scaleInAdjustmentPercent
    - ecs.services.\<NAME\>.scaleOutActivityScheduleTime
    - ecs.services.\<NAME\>.scaleOutAdjustmentPercent
    - ecs.services.\<NAME\>.activityName

### Added

- **CUMULUS-1100**

  - Added 30-day retention properties to all log groups that were missing those policies.

- **CUMULUS-1396**

  - Added `@cumulus/common/sfnStep`:
    - `LambdaStep` - A class for retrieving and parsing input and output to Lambda steps in AWS Step Functions
    - `ActivityStep` - A class for retrieving and parsing input and output to ECS activity steps in AWS Step Functions

- **CUMULUS-1574**

  - Added `GET /token` endpoint for SAML authorization when cumulus is protected by Launchpad.
    This lets a user retieve a token by hand that can be presented to the API.

- **CUMULUS-1625**

  - Added `sf_start_rate` variable to the `ingest` Terraform module, equivalent to `sqs_consumer_rate` in the old model, but will not be automatically applied to custom queues as that was.

- **CUMULUS-1513**
  - Added `sqs`-type rule support in the Cumulus API `@cumulus/api`
  - Added `sqsMessageConsumer` lambda which processes messages from the SQS queues configured in the `sqs` rules.

### Changed

- **CUMULUS-1639**

  - Because of
    [S3's Data Consistency Model](https://docs.aws.amazon.com/AmazonS3/latest/dev/Introduction.html#BasicsObjects),
    there may be situations where a GET operation for an object can temporarily
    return a `NoSuchKey` response even if that object _has_ been created. The
    `@cumulus/common/aws.getS3Object()` function will now retry up to 10 times
    if a `NoSuchKey` response is returned by S3. This can behavior can be
    overridden by passing `{ retries: 0 }` as the `retryOptions` argument.

- **CUMULUS-1449**

  - `queue-pdrs` & `queue-granules` config changes. Details in breaking changes section.
  - Cumulus now uses a universal workflow template when starting workflow that contains general information specific to the deployment, but not specific to the workflow.
  - Changed the way workflow configs are defined, from `CumulusConfig` to a `task_config` AWS Parameter.

- **CUMULUS-1452**

  - Changed the default ECS docker storage drive to `devicemapper`

- **CUMULUS-1453**
  - Removed config schema for `@cumulus/sf-sns-report` task
  - Updated `@cumulus/sf-sns-report` to always assume that it is running as an intermediate step in a workflow, not as the first or last step

### Removed

- **CUMULUS-1449**
  - Retired `CumulusConfig` as part of step function definitions, as this is an artifact of the way Kes parses workflow definitions that was not possible to migrate to Terraform. Use AWS Parameters and the `task_config` key instead. See change note above.
  - Removed individual workflow templates.

### Fixed

- **CUMULUS-1620** - Fixed bug where `message_adapter_version` does not correctly inject the CMA

- **CUMULUS-1396** - Updated `@cumulus/common/StepFunctions.getExecutionHistory()` to recursively fetch execution history when `nextToken` is returned in response

- **CUMULUS-1571** - Updated `@cumulus/common/DynamoDb.get()` to throw any errors encountered when trying to get a record and the record does exist

- **CUMULUS-1452**
  - Updated the EC2 initialization scripts to use full volume size for docker storage
  - Changed the default ECS docker storage drive to `devicemapper`

## [v1.14.5] - 2019-12-30 - [BACKPORT]

### Updated

- **CUMULUS-1626**
  - Updates Cumulus to use node10/CMA 1.1.2 for all of its internal lambdas in prep for AWS node 8 EOL

## [v1.14.4] - 2019-10-28

### Fixed

- **CUMULUS-1632** - Pinned `aws-elasticsearch-connector` package in `@cumulus/api` to version `8.1.3`, since `8.2.0` includes breaking changes

## [v1.14.3] - 2019-10-18

### Fixed

- **CUMULUS-1620** - Fixed bug where `message_adapter_version` does not correctly inject the CMA

- **CUMULUS-1572** - A granule is now included in discovery results even when
  none of its files has a matching file type in the associated collection
  configuration. Previously, if all files for a granule were unmatched by a file
  type configuration, the granule was excluded from the discovery results.
  Further, added support for a `boolean` property
  `ignoreFilesConfigForDiscovery`, which controls how a granule's files are
  filtered at discovery time.

## [v1.14.2] - 2019-10-08

### BREAKING CHANGES

Your Cumulus Message Adapter version should be pinned to `v1.0.13` or lower in your `app/config.yml` using `message_adapter_version: v1.0.13` OR you should use the workflow migration steps below to work with CMA v1.1.1+.

- **CUMULUS-1394** - The implementation of the `SfSnsReport` Lambda requires additional environment variables for integration with the new ingest notification SNS topics. Therefore, **you must update the definition of `SfSnsReport` in your `lambdas.yml` like so**:

```yaml
SfSnsReport:
  handler: index.handler
  timeout: 300
  source: node_modules/@cumulus/sf-sns-report/dist
  tables:
    - ExecutionsTable
  envs:
    execution_sns_topic_arn:
      function: Ref
      value: reportExecutionsSns
    granule_sns_topic_arn:
      function: Ref
      value: reportGranulesSns
    pdr_sns_topic_arn:
      function: Ref
      value: reportPdrsSns
```

- **CUMULUS-1447** -
  The newest release of the Cumulus Message Adapter (v1.1.1) requires that parameterized configuration be used for remote message functionality. Once released, Kes will automatically bring in CMA v1.1.1 without additional configuration.

  **Migration instructions**
  Oversized messages are no longer written to S3 automatically. In order to utilize remote messaging functionality, configure a `ReplaceConfig` AWS Step Function parameter on your CMA task:

  ```yaml
  ParsePdr:
    Parameters:
      cma:
        event.$: "$"
        ReplaceConfig:
          FullMessage: true
  ```

  Accepted fields in `ReplaceConfig` include `MaxSize`, `FullMessage`, `Path` and `TargetPath`.
  See https://github.com/nasa/cumulus-message-adapter/blob/master/CONTRACT.md#remote-message-configuration for full details.

  As this change is backward compatible in Cumulus Core, users wishing to utilize the previous version of the CMA may opt to transition to using a CMA lambda layer, or set `message_adapter_version` in their configuration to a version prior to v1.1.0.

### PLEASE NOTE

- **CUMULUS-1394** - Ingest notifications are now provided via 3 separate SNS topics for executions, granules, and PDRs, instead of a single `sftracker` SNS topic. Whereas the `sftracker` SNS topic received a full Cumulus execution message, the new topics all receive generated records for the given object. The new topics are only published to if the given object exists for the current execution. For a given execution/granule/PDR, **two messages will be received by each topic**: one message indicating that ingest is running and another message indicating that ingest has completed or failed. The new SNS topics are:

  - `reportExecutions` - Receives 1 message per execution
  - `reportGranules` - Receives 1 message per granule in an execution
  - `reportPdrs` - Receives 1 message per PDR

### Added

- **CUMULUS-639**

  - Adds SAML JWT and launchpad token authentication to Cumulus API (configurable)
    - **NOTE** to authenticate with Launchpad ensure your launchpad user_id is in the `<prefix>-UsersTable`
    - when Cumulus configured to protect API via Launchpad:
      - New endpoints
        - `GET /saml/login` - starting point for SAML SSO creates the login request url and redirects to the SAML Identity Provider Service (IDP)
        - `POST /saml/auth` - SAML Assertion Consumer Service. POST receiver from SAML IDP. Validates response, logs the user in, and returnes a SAML-based JWT.
    - Disabled endpoints
      - `POST /refresh`
      - Changes authorization worklow:
      - `ensureAuthorized` now presumes the bearer token is a JWT and tries to validate. If the token is malformed, it attempts to validate the token against Launchpad. This allows users to bring their own token as described here https://wiki.earthdata.nasa.gov/display/CUMULUS/Cumulus+API+with+Launchpad+Authentication. But it also allows dashboard users to manually authenticate via Launchpad SAML to receive a Launchpad-based JWT.

- **CUMULUS-1394**
  - Added `Granule.generateGranuleRecord()` method to granules model to generate a granule database record from a Cumulus execution message
  - Added `Pdr.generatePdrRecord()` method to PDRs model to generate a granule database record from a Cumulus execution message
  - Added helpers to `@cumulus/common/message`:
    - `getMessageExecutionName()` - Get the execution name from a Cumulus execution message
    - `getMessageStateMachineArn()` - Get the state machine ARN from a Cumulus execution message
    - `getMessageExecutionArn()` - Get the execution ARN for a Cumulus execution message
    - `getMessageGranules()` - Get the granules from a Cumulus execution message, if any.
  - Added `@cumulus/common/cloudwatch-event/isFailedSfStatus()` to determine if a Step Function status from a Cloudwatch event is a failed status

### Changed

- **CUMULUS-1308**

  - HTTP PUT of a Collection, Provider, or Rule via the Cumulus API now
    performs full replacement of the existing object with the object supplied
    in the request payload. Previous behavior was to perform a modification
    (partial update) by merging the existing object with the (possibly partial)
    object in the payload, but this did not conform to the HTTP standard, which
    specifies PATCH as the means for modifications rather than replacements.

- **CUMULUS-1375**

  - Migrate Cumulus from deprecated Elasticsearch JS client to new, supported one in `@cumulus/api`

- **CUMULUS-1485** Update `@cumulus/cmr-client` to return error message from CMR for validation failures.

- **CUMULUS-1394**

  - Renamed `Execution.generateDocFromPayload()` to `Execution.generateRecord()` on executions model. The method generates an execution database record from a Cumulus execution message.

- **CUMULUS-1432**

  - `logs` endpoint takes the level parameter as a string and not a number
  - Elasticsearch term query generation no longer converts numbers to boolean

- **CUMULUS-1447**

  - Consolidated all remote message handling code into @common/aws
  - Update remote message code to handle updated CMA remote message flags
  - Update example SIPS workflows to utilize Parameterized CMA configuration

- **CUMULUS-1448** Refactor workflows that are mutating cumulus_meta to utilize meta field

- **CUMULUS-1451**

  - Elasticsearch cluster setting `auto_create_index` will be set to false. This had been causing issues in the bootstrap lambda on deploy.

- **CUMULUS-1456**
  - `@cumulus/api` endpoints default error handler uses `boom` package to format errors, which is consistent with other API endpoint errors.

### Fixed

- **CUMULUS-1432** `logs` endpoint filter correctly filters logs by level
- **CUMULUS-1484** `useMessageAdapter` now does not set CUMULUS_MESSAGE_ADAPTER_DIR when `true`

### Removed

- **CUMULUS-1394**
  - Removed `sfTracker` SNS topic. Replaced by three new SNS topics for granule, execution, and PDR ingest notifications.
  - Removed unused functions from `@cumulus/common/aws`:
    - `getGranuleS3Params()`
    - `setGranuleStatus()`

## [v1.14.1] - 2019-08-29

### Fixed

- **CUMULUS-1455**

  - CMR token links updated to point to CMR legacy services rather than echo

- **CUMULUS-1211**
  - Errors thrown during granule discovery are no longer swallowed and ignored.
    Rather, errors are propagated to allow for proper error-handling and
    meaningful messaging.

## [v1.14.0] - 2019-08-22

### PLEASE NOTE

- We have encountered transient lambda service errors in our integration testing. Please handle transient service errors following [these guidelines](https://docs.aws.amazon.com/step-functions/latest/dg/bp-lambda-serviceexception.html). The workflows in the `example/workflows` folder have been updated with retries configured for these errors.

- **CUMULUS-799** added additional IAM permissions to support reading CloudWatch and API Gateway, so **you will have to redeploy your IAM stack.**

- **CUMULUS-800** Several items:

  - **Delete existing API Gateway stages**: To allow enabling of API Gateway logging, Cumulus now creates and manages a Stage resource during deployment. Before upgrading Cumulus, it is necessary to delete the API Gateway stages on both the Backend API and the Distribution API. Instructions are included in the documenation under [Delete API Gateway Stages](https://nasa.github.io/cumulus/docs/additional-deployment-options/delete-api-gateway-stages).

  - **Set up account permissions for API Gateway to write to CloudWatch**: In a one time operation for your AWS account, to enable CloudWatch Logs for API Gateway, you must first grant the API Gateway permission to read and write logs to CloudWatch for your account. The `AmazonAPIGatewayPushToCloudWatchLogs` managed policy (with an ARN of `arn:aws:iam::aws:policy/service-role/AmazonAPIGatewayPushToCloudWatchLogs`) has all the required permissions. You can find a simple how to in the documentation under [Enable API Gateway Logging.](https://nasa.github.io/cumulus/docs/additional-deployment-options/enable-gateway-logging-permissions)

  - **Configure API Gateway to write logs to CloudWatch** To enable execution logging for the distribution API set `config.yaml` `apiConfigs.distribution.logApigatewayToCloudwatch` value to `true`. More information [Enable API Gateway Logs](https://nasa.github.io/cumulus/docs/additional-deployment-options/enable-api-logs)

  - **Configure CloudWatch log delivery**: It is possible to deliver CloudWatch API execution and access logs to a cross-account shared AWS::Logs::Destination. An operator does this by adding the key `logToSharedDestination` to the `config.yml` at the default level with a value of a writable log destination. More information in the documenation under [Configure CloudWatch Logs Delivery.](https://nasa.github.io/cumulus/docs/additional-deployment-options/configure-cloudwatch-logs-delivery)

  - **Additional Lambda Logging**: It is now possible to configure any lambda to deliver logs to a shared subscriptions by setting `logToSharedDestination` to the ARN of a writable location (either an AWS::Logs::Destination or a Kinesis Stream) on any lambda config. Documentation for [Lambda Log Subscriptions](https://nasa.github.io/cumulus/docs/additional-deployment-options/additional-lambda-logging)

  - **Configure S3 Server Access Logs**: If you are running Cumulus in an NGAP environment you may [configure S3 Server Access Logs](https://nasa.github.io/cumulus/docs/next/deployment/server_access_logging) to be delivered to a shared bucket where the Metrics Team will ingest the logs into their ELK stack. Contact the Metrics team for permission and location.

- **CUMULUS-1368** The Cumulus distribution API has been deprecated and is being replaced by ASF's Thin Egress App. By default, the distribution API will not deploy. Please follow [the instructions for deploying and configuring Thin Egress](https://nasa.github.io/cumulus/docs/deployment/thin_egress_app).

To instead continue to deploy and use the legacy Cumulus distribution app, add the following to your `config.yml`:

```yaml
deployDistributionApi: true
```

If you deploy with no distribution app your deployment will succeed but you may encounter errors in your workflows, particularly in the `MoveGranule` task.

- **CUMULUS-1418** Users who are packaging the CMA in their Lambdas outside of Cumulus may need to update their Lambda configuration. Please see `BREAKING CHANGES` below for details.

### Added

- **CUMULUS-642**
  - Adds Launchpad as an authentication option for the Cumulus API.
  - Updated deployment documentation and added [instructions to setup Cumulus API Launchpad authentication](https://wiki.earthdata.nasa.gov/display/CUMULUS/Cumulus+API+with+Launchpad+Authentication)
- **CUMULUS-1418**
  - Adds usage docs/testing of lambda layers (introduced in PR1125), updates Core example tasks to use the updated `cumulus-ecs-task` and a CMA layer instead of kes CMA injection.
  - Added Terraform module to publish CMA as layer to user account.
- **PR1125** - Adds `layers` config option to support deploying Lambdas with layers
- **PR1128** - Added `useXRay` config option to enable AWS X-Ray for Lambdas.
- **CUMULUS-1345**
  - Adds new variables to the app deployment under `cmr`.
  - `cmrEnvironment` values are `SIT`, `UAT`, or `OPS` with `UAT` as the default.
  - `cmrLimit` and `cmrPageSize` have been added as configurable options.
- **CUMULUS-1273**
  - Added lambda function EmsProductMetadataReport to generate EMS Product Metadata report
- **CUMULUS-1226**
  - Added API endpoint `elasticsearch/index-from-database` to index to an Elasticsearch index from the database for recovery purposes and `elasticsearch/indices-status` to check the status of Elasticsearch indices via the API.
- **CUMULUS-824**
  - Added new Collection parameter `reportToEms` to configure whether the collection is reported to EMS
- **CUMULUS-1357**
  - Added new BackendApi endpoint `ems` that generates EMS reports.
- **CUMULUS-1241**
  - Added information about queues with maximum execution limits defined to default workflow templates (`meta.queueExecutionLimits`)
- **CUMULUS-1311**
  - Added `@cumulus/common/message` with various message parsing/preparation helpers
- **CUMULUS-812**

  - Added support for limiting the number of concurrent executions started from a queue. [See the data cookbook](https://nasa.github.io/cumulus/docs/data-cookbooks/throttling-queued-executions) for more information.

- **CUMULUS-1337**

  - Adds `cumulus.stackName` value to the `instanceMetadata` endpoint.

- **CUMULUS-1368**

  - Added `cmrGranuleUrlType` to the `@cumulus/move-granules` task. This determines what kind of links go in the CMR files. The options are `distribution`, `s3`, or `none`, with the default being distribution. If there is no distribution API being used with Cumulus, you must set the value to `s3` or `none`.

- Added `packages/s3-replicator` Terraform module to allow same-region s3 replication to metrics bucket.

- **CUMULUS-1392**

  - Added `tf-modules/report-granules` Terraform module which processes granule ingest notifications received via SNS and stores granule data to a database. The module includes:
    - SNS topic for publishing granule ingest notifications
    - Lambda to process granule notifications and store data
    - IAM permissions for the Lambda
    - Subscription for the Lambda to the SNS topic

- **CUMULUS-1393**

  - Added `tf-modules/report-pdrs` Terraform module which processes PDR ingest notifications received via SNS and stores PDR data to a database. The module includes:
    - SNS topic for publishing PDR ingest notifications
    - Lambda to process PDR notifications and store data
    - IAM permissions for the Lambda
    - Subscription for the Lambda to the SNS topic
  - Added unit tests for `@cumulus/api/models/pdrs.createPdrFromSns()`

- **CUMULUS-1400**

  - Added `tf-modules/report-executions` Terraform module which processes workflow execution information received via SNS and stores it to a database. The module includes:
    - SNS topic for publishing execution data
    - Lambda to process and store execution data
    - IAM permissions for the Lambda
    - Subscription for the Lambda to the SNS topic
  - Added `@cumulus/common/sns-event` which contains helpers for SNS events:
    - `isSnsEvent()` returns true if event is from SNS
    - `getSnsEventMessage()` extracts and parses the message from an SNS event
    - `getSnsEventMessageObject()` extracts and parses message object from an SNS event
  - Added `@cumulus/common/cloudwatch-event` which contains helpers for Cloudwatch events:
    - `isSfExecutionEvent()` returns true if event is from Step Functions
    - `isTerminalSfStatus()` determines if a Step Function status from a Cloudwatch event is a terminal status
    - `getSfEventStatus()` gets the Step Function status from a Cloudwatch event
    - `getSfEventDetailValue()` extracts a Step Function event detail field from a Cloudwatch event
    - `getSfEventMessageObject()` extracts and parses Step Function detail object from a Cloudwatch event

- **CUMULUS-1429**

  - Added `tf-modules/data-persistence` Terraform module which includes resources for data persistence in Cumulus:
    - DynamoDB tables
    - Elasticsearch with optional support for VPC
    - Cloudwatch alarm for number of Elasticsearch nodes

- **CUMULUS-1379** CMR Launchpad Authentication
  - Added `launchpad` configuration to `@cumulus/deployment/app/config.yml`, and cloudformation templates, workflow message, lambda configuration, api endpoint configuration
  - Added `@cumulus/common/LaunchpadToken` and `@cumulus/common/launchpad` to provide methods to get token and validate token
  - Updated lambdas to use Launchpad token for CMR actions (ingest and delete granules)
  - Updated deployment documentation and added [instructions to setup CMR client for Launchpad authentication](https://wiki.earthdata.nasa.gov/display/CUMULUS/CMR+Launchpad+Authentication)

## Changed

- **CUMULUS-1232**

  - Added retries to update `@cumulus/cmr-client` `updateToken()`

- **CUMULUS-1245 CUMULUS-795**

  - Added additional `ems` configuration parameters for sending the ingest reports to EMS
  - Added functionality to send daily ingest reports to EMS

- **CUMULUS-1241**

  - Removed the concept of "priority levels" and added ability to define a number of maximum concurrent executions per SQS queue
  - Changed mapping of Cumulus message properties for the `sqs2sfThrottle` lambda:
    - Queue name is read from `cumulus_meta.queueName`
    - Maximum executions for the queue is read from `meta.queueExecutionLimits[queueName]`, where `queueName` is `cumulus_meta.queueName`
  - Changed `sfSemaphoreDown` lambda to only attempt decrementing semaphores when:
    - the message is for a completed/failed/aborted/timed out workflow AND
    - `cumulus_meta.queueName` exists on the Cumulus message AND
    - An entry for the queue name (`cumulus_meta.queueName`) exists in the the object `meta.queueExecutionLimits` on the Cumulus message

- **CUMULUS-1338**

  - Updated `sfSemaphoreDown` lambda to be triggered via AWS Step Function Cloudwatch events instead of subscription to `sfTracker` SNS topic

- **CUMULUS-1311**

  - Updated `@cumulus/queue-granules` to set `cumulus_meta.queueName` for queued execution messages
  - Updated `@cumulus/queue-pdrs` to set `cumulus_meta.queueName` for queued execution messages
  - Updated `sqs2sfThrottle` lambda to immediately decrement queue semaphore value if dispatching Step Function execution throws an error

- **CUMULUS-1362**

  - Granule `processingStartTime` and `processingEndTime` will be set to the execution start time and end time respectively when there is no sync granule or post to cmr task present in the workflow

- **CUMULUS-1400**
  - Deprecated `@cumulus/ingest/aws/getExecutionArn`. Use `@cumulus/common/aws/getExecutionArn` instead.

### Fixed

- **CUMULUS-1439**

  - Fix bug with rule.logEventArn deletion on Kinesis rule update and fix unit test to verify

- **CUMULUS-796**

  - Added production information (collection ShortName and Version, granuleId) to EMS distribution report
  - Added functionality to send daily distribution reports to EMS

- **CUMULUS-1319**

  - Fixed a bug where granule ingest times were not being stored to the database

- **CUMULUS-1356**

  - The `Collection` model's `delete` method now _removes_ the specified item
    from the collection config store that was inserted by the `create` method.
    Previously, this behavior was missing.

- **CUMULUS-1374**
  - Addressed audit concerns (https://www.npmjs.com/advisories/782) in api package

### BREAKING CHANGES

### Changed

- **CUMULUS-1418**
  - Adding a default `cmaDir` key to configuration will cause `CUMULUS_MESSAGE_ADAPTER_DIR` to be set by default to `/opt` for any Lambda not setting `useCma` to true, or explicitly setting the CMA environment variable. In lambdas that package the CMA independently of the Cumulus packaging. Lambdas manually packaging the CMA should have their Lambda configuration updated to set the CMA path, or alternately if not using the CMA as a Lambda layer in this deployment set `cmaDir` to `./cumulus-message-adapter`.

### Removed

- **CUMULUS-1337**

  - Removes the S3 Access Metrics package added in CUMULUS-799

- **PR1130**
  - Removed code deprecated since v1.11.1:
    - Removed `@cumulus/common/step-functions`. Use `@cumulus/common/StepFunctions` instead.
    - Removed `@cumulus/api/lib/testUtils.fakeFilesFactory`. Use `@cumulus/api/lib/testUtils.fakeFileFactory` instead.
    - Removed `@cumulus/cmrjs/cmr` functions: `searchConcept`, `ingestConcept`, `deleteConcept`. Use the functions in `@cumulus/cmr-client` instead.
    - Removed `@cumulus/ingest/aws.getExecutionHistory`. Use `@cumulus/common/StepFunctions.getExecutionHistory` instead.

## [v1.13.5] - 2019-08-29 - [BACKPORT]

### Fixed

- **CUMULUS-1455** - CMR token links updated to point to CMR legacy services rather than echo

## [v1.13.4] - 2019-07-29

- **CUMULUS-1411** - Fix deployment issue when using a template override

## [v1.13.3] - 2019-07-26

- **CUMULUS-1345** Full backport of CUMULUS-1345 features - Adds new variables to the app deployment under `cmr`.
  - `cmrEnvironment` values are `SIT`, `UAT`, or `OPS` with `UAT` as the default.
  - `cmrLimit` and `cmrPageSize` have been added as configurable options.

## [v1.13.2] - 2019-07-25

- Re-release of v1.13.1 to fix broken npm packages.

## [v1.13.1] - 2019-07-22

- **CUMULUS-1374** - Resolve audit compliance with lodash version for api package subdependency
- **CUMULUS-1412** - Resolve audit compliance with googleapi package
- **CUMULUS-1345** - Backported CMR environment setting in getUrl to address immediate user need. CMR_ENVIRONMENT can now be used to set the CMR environment to OPS/SIT

## [v1.13.0] - 2019-5-20

### PLEASE NOTE

**CUMULUS-802** added some additional IAM permissions to support ECS autoscaling, so **you will have to redeploy your IAM stack.**
As a result of the changes for **CUMULUS-1193**, **CUMULUS-1264**, and **CUMULUS-1310**, **you must delete your existing stacks (except IAM) before deploying this version of Cumulus.**
If running Cumulus within a VPC and extended downtime is acceptable, we recommend doing this at the end of the day to allow AWS backend resources and network interfaces to be cleaned up overnight.

### BREAKING CHANGES

- **CUMULUS-1228**

  - The default AMI used by ECS instances is now an NGAP-compliant AMI. This
    will be a breaking change for non-NGAP deployments. If you do not deploy to
    NGAP, you will need to find the AMI ID of the
    [most recent Amazon ECS-optimized AMI](https://docs.aws.amazon.com/AmazonECS/latest/developerguide/ecs-optimized_AMI.html),
    and set the `ecs.amiid` property in your config. Instructions for finding
    the most recent NGAP AMI can be found using
    [these instructions](https://wiki.earthdata.nasa.gov/display/ESKB/Select+an+NGAP+Created+AMI).

- **CUMULUS-1310**

  - Database resources (DynamoDB, ElasticSearch) have been moved to an independent `db` stack.
    Migrations for this version will need to be user-managed. (e.g. [elasticsearch](https://docs.aws.amazon.com/elasticsearch-service/latest/developerguide/es-version-migration.html#snapshot-based-migration) and [dynamoDB](https://docs.aws.amazon.com/datapipeline/latest/DeveloperGuide/dp-template-exports3toddb.html)).
    Order of stack deployment is `iam` -> `db` -> `app`.
  - All stacks can now be deployed using a single `config.yml` file, i.e.: `kes cf deploy --kes-folder app --template node_modules/@cumulus/deployment/[iam|db|app] [...]`
    Backwards-compatible. For development, please re-run `npm run bootstrap` to build new `kes` overrides.
    Deployment docs have been updated to show how to deploy a single-config Cumulus instance.
  - `params` have been moved: Nest `params` fields under `app`, `db` or `iam` to override all Parameters for a particular stack's cloudformation template. Backwards-compatible with multi-config setups.
  - `stackName` and `stackNameNoDash` have been retired. Use `prefix` and `prefixNoDash` instead.
  - The `iams` section in `app/config.yml` IAM roles has been deprecated as a user-facing parameter,
    _unless_ your IAM role ARNs do not match the convention shown in `@cumulus/deployment/app/config.yml`
  - The `vpc.securityGroup` will need to be set with a pre-existing security group ID to use Cumulus in a VPC. Must allow inbound HTTP(S) (Port 443).

- **CUMULUS-1212**

  - `@cumulus/post-to-cmr` will now fail if any granules being processed are missing a metadata file. You can set the new config option `skipMetaCheck` to `true` to pass post-to-cmr without a metadata file.

- **CUMULUS-1232**

  - `@cumulus/sync-granule` will no longer silently pass if no checksum data is provided. It will use input
    from the granule object to:
    - Verify checksum if `checksumType` and `checksumValue` are in the file record OR a checksum file is provided
      (throws `InvalidChecksum` on fail), else log warning that no checksum is available.
    - Then, verify synced S3 file size if `file.size` is in the file record (throws `UnexpectedFileSize` on fail),
      else log warning that no file size is available.
    - Pass the step.

- **CUMULUS-1264**

  - The Cloudformation templating and deployment configuration has been substantially refactored.
    - `CumulusApiDefault` nested stack resource has been renamed to `CumulusApiDistribution`
    - `CumulusApiV1` nested stack resource has been renamed to `CumulusApiBackend`
  - The `urs: true` config option for when defining your lambdas (e.g. in `lambdas.yml`) has been deprecated. There are two new options to replace it:
    - `urs_redirect: 'token'`: This will expose a `TOKEN_REDIRECT_ENDPOINT` environment variable to your lambda that references the `/token` endpoint on the Cumulus backend API
    - `urs_redirect: 'distribution'`: This will expose a `DISTRIBUTION_REDIRECT_ENDPOINT` environment variable to your lambda that references the `/redirect` endpoint on the Cumulus distribution API

- **CUMULUS-1193**

  - The elasticsearch instance is moved behind the VPC.
  - Your account will need an Elasticsearch Service Linked role. This is a one-time setup for the account. You can follow the instructions to use the AWS console or AWS CLI [here](https://docs.aws.amazon.com/IAM/latest/UserGuide/using-service-linked-roles.html) or use the following AWS CLI command: `aws iam create-service-linked-role --aws-service-name es.amazonaws.com`

- **CUMULUS-802**

  - ECS `maxInstances` must be greater than `minInstances`. If you use defaults, no change is required.

- **CUMULUS-1269**
  - Brought Cumulus data models in line with CNM JSON schema:
    - Renamed file object `fileType` field to `type`
    - Renamed file object `fileSize` field to `size`
    - Renamed file object `checksumValue` field to `checksum` where not already done.
    - Added `ancillary` and `linkage` type support to file objects.

### Added

- **CUMULUS-799**

  - Added an S3 Access Metrics package which will take S3 Server Access Logs and
    write access metrics to CloudWatch

- **CUMULUS-1242** - Added `sqs2sfThrottle` lambda. The lambda reads SQS messages for queued executions and uses semaphores to only start new executions if the maximum number of executions defined for the priority key (`cumulus_meta.priorityKey`) has not been reached. Any SQS messages that are read but not used to start executions remain in the queue.

- **CUMULUS-1240**

  - Added `sfSemaphoreDown` lambda. This lambda receives SNS messages and for each message it decrements the semaphore used to track the number of running executions if:
    - the message is for a completed/failed workflow AND
    - the message contains a level of priority (`cumulus_meta.priorityKey`)
  - Added `sfSemaphoreDown` lambda as a subscriber to the `sfTracker` SNS topic

- **CUMULUS-1265**

  - Added `apiConfigs` configuration option to configure API Gateway to be private
  - All internal lambdas configured to run inside the VPC by default
  - Removed references to `NoVpc` lambdas from documentation and `example` folder.

- **CUMULUS-802**
  - Adds autoscaling of ECS clusters
  - Adds autoscaling of ECS services that are handling StepFunction activities

## Changed

- Updated `@cumulus/ingest/http/httpMixin.list()` to trim trailing spaces on discovered filenames

- **CUMULUS-1310**

  - Database resources (DynamoDB, ElasticSearch) have been moved to an independent `db` stack.
    This will enable future updates to avoid affecting database resources or requiring migrations.
    Migrations for this version will need to be user-managed.
    (e.g. [elasticsearch](https://docs.aws.amazon.com/elasticsearch-service/latest/developerguide/es-version-migration.html#snapshot-based-migration) and [dynamoDB](https://docs.aws.amazon.com/datapipeline/latest/DeveloperGuide/dp-template-exports3toddb.html)).
    Order of stack deployment is `iam` -> `db` -> `app`.
  - All stacks can now be deployed using a single `config.yml` file, i.e.: `kes cf deploy --kes-folder app --template node_modules/@cumulus/deployment/[iam|db|app] [...]`
    Backwards-compatible. Please re-run `npm run bootstrap` to build new `kes` overrides.
    Deployment docs have been updated to show how to deploy a single-config Cumulus instance.
  - `params` fields should now be nested under the stack key (i.e. `app`, `db` or `iam`) to provide Parameters for a particular stack's cloudformation template,
    for use with single-config instances. Keys _must_ match the name of the deployment package folder (`app`, `db`, or `iam`).
    Backwards-compatible with multi-config setups.
  - `stackName` and `stackNameNoDash` have been retired as user-facing config parameters. Use `prefix` and `prefixNoDash` instead.
    This will be used to create stack names for all stacks in a single-config use case.
    `stackName` may still be used as an override in multi-config usage, although this is discouraged.
    Warning: overriding the `db` stack's `stackName` will require you to set `dbStackName` in your `app/config.yml`.
    This parameter is required to fetch outputs from the `db` stack to reference in the `app` stack.
  - The `iams` section in `app/config.yml` IAM roles has been retired as a user-facing parameter,
    _unless_ your IAM role ARNs do not match the convention shown in `@cumulus/deployment/app/config.yml`
    In that case, overriding `iams` in your own config is recommended.
  - `iam` and `db` `cloudformation.yml` file names will have respective prefixes (e.g `iam.cloudformation.yml`).
  - Cumulus will now only attempt to create reconciliation reports for buckets of the `private`, `public` and `protected` types.
  - Cumulus will no longer set up its own security group.
    To pass a pre-existing security group for in-VPC deployments as a parameter to the Cumulus template, populate `vpc.securityGroup` in `config.yml`.
    This security group must allow inbound HTTP(S) traffic (Port 443). SSH traffic (Port 22) must be permitted for SSH access to ECS instances.
  - Deployment docs have been updated with examples for the new deployment model.

- **CUMULUS-1236**

  - Moves access to public files behind the distribution endpoint. Authentication is not required, but direct http access has been disallowed.

- **CUMULUS-1223**

  - Adds unauthenticated access for public bucket files to the Distribution API. Public files should be requested the same way as protected files, but for public files a redirect to a self-signed S3 URL will happen without requiring authentication with Earthdata login.

- **CUMULUS-1232**

  - Unifies duplicate handling in `ingest/granule.handleDuplicateFile` for maintainability.
  - Changed `ingest/granule.ingestFile` and `move-granules/index.moveFileRequest` to use new function.
  - Moved file versioning code to `ingest/granule.moveGranuleFileWithVersioning`
  - `ingest/granule.verifyFile` now also tests `file.size` for verification if it is in the file record and throws
    `UnexpectedFileSize` error for file size not matching input.
  - `ingest/granule.verifyFile` logs warnings if checksum and/or file size are not available.

- **CUMULUS-1193**

  - Moved reindex CLI functionality to an API endpoint. See [API docs](https://nasa.github.io/cumulus-api/#elasticsearch-1)

- **CUMULUS-1207**
  - No longer disable lambda event source mappings when disabling a rule

### Fixed

- Updated Lerna publish script so that published Cumulus packages will pin their dependencies on other Cumulus packages to exact versions (e.g. `1.12.1` instead of `^1.12.1`)

- **CUMULUS-1203**

  - Fixes IAM template's use of intrinsic functions such that IAM template overrides now work with kes

- **CUMULUS-1268**
  - Deployment will not fail if there are no ES alarms or ECS services

## [v1.12.1] - 2019-4-8

## [v1.12.0] - 2019-4-4

Note: There was an issue publishing 1.12.0. Upgrade to 1.12.1.

### BREAKING CHANGES

- **CUMULUS-1139**

  - `granule.applyWorkflow` uses the new-style granule record as input to workflows.

- **CUMULUS-1171**

  - Fixed provider handling in the API to make it consistent between protocols.
    NOTE: This is a breaking change. When applying this upgrade, users will need to:
    1. Disable all workflow rules
    2. Update any `http` or `https` providers so that the host field only
       contains a valid hostname or IP address, and the port field contains the
       provider port.
    3. Perform the deployment
    4. Re-enable workflow rules

- **CUMULUS-1176**:

  - `@cumulus/move-granules` input expectations have changed. `@cumulus/files-to-granules` is a new intermediate task to perform input translation in the old style.
    See the Added and Changed sections of this release changelog for more information.

- **CUMULUS-670**

  - The behavior of ParsePDR and related code has changed in this release. PDRs with FILE_TYPEs that do not conform to the PDR ICD (+ TGZ) (https://cdn.earthdata.nasa.gov/conduit/upload/6376/ESDS-RFC-030v1.0.pdf) will fail to parse.

- **CUMULUS-1208**
  - The granule object input to `@cumulus/queue-granules` will now be added to ingest workflow messages **as is**. In practice, this means that if you are using `@cumulus/queue-granules` to trigger ingest workflows and your granule objects input have invalid properties, then your ingest workflows will fail due to schema validation errors.

### Added

- **CUMULUS-777**
  - Added new cookbook entry on configuring Cumulus to track ancillary files.
- **CUMULUS-1183**
  - Kes overrides will now abort with a warning if a workflow step is configured without a corresponding
    lambda configuration
- **CUMULUS-1223**

  - Adds convenience function `@cumulus/common/bucketsConfigJsonObject` for fetching stack's bucket configuration as an object.

- **CUMULUS-853**
  - Updated FakeProcessing example lambda to include option to generate fake browse
  - Added feature documentation for ancillary metadata export, a new cookbook entry describing a workflow with ancillary metadata generation(browse), and related task definition documentation
- **CUMULUS-805**
  - Added a CloudWatch alarm to check running ElasticSearch instances, and a CloudWatch dashboard to view the health of ElasticSearch
  - Specify `AWS_REGION` in `.env` to be used by deployment script
- **CUMULUS-803**
  - Added CloudWatch alarms to check running tasks of each ECS service, and add the alarms to CloudWatch dashboard
- **CUMULUS-670**
  - Added Ancillary Metadata Export feature (see https://nasa.github.io/cumulus/docs/features/ancillary_metadata for more information)
  - Added new Collection file parameter "fileType" that allows configuration of workflow granule file fileType
- **CUMULUS-1184** - Added kes logging output to ensure we always see the state machine reference before failures due to configuration
- **CUMULUS-1105** - Added a dashboard endpoint to serve the dashboard from an S3 bucket
- **CUMULUS-1199** - Moves `s3credentials` endpoint from the backend to the distribution API.
- **CUMULUS-666**
  - Added `@api/endpoints/s3credentials` to allow EarthData Login authorized users to retrieve temporary security credentials for same-region direct S3 access.
- **CUMULUS-671**
  - Added `@packages/integration-tests/api/distribution/getDistributionApiS3SignedUrl()` to return the S3 signed URL for a file protected by the distribution API
- **CUMULUS-672**
  - Added `cmrMetadataFormat` and `cmrConceptId` to output for individual granules from `@cumulus/post-to-cmr`. `cmrMetadataFormat` will be read from the `cmrMetadataFormat` generated for each granule in `@cumulus/cmrjs/publish2CMR()`
  - Added helpers to `@packages/integration-tests/api/distribution`:
    - `getDistributionApiFileStream()` returns a stream to download files protected by the distribution API
    - `getDistributionFileUrl()` constructs URLs for requesting files from the distribution API
- **CUMULUS-1185** `@cumulus/api/models/Granule.removeGranuleFromCmrByGranule` to replace `@cumulus/api/models/Granule.removeGranuleFromCmr` and use the Granule UR from the CMR metadata to remove the granule from CMR

- **CUMULUS-1101**

  - Added new `@cumulus/checksum` package. This package provides functions to calculate and validate checksums.
  - Added new checksumming functions to `@cumulus/common/aws`: `calculateS3ObjectChecksum` and `validateS3ObjectChecksum`, which depend on the `checksum` package.

- CUMULUS-1171

  - Added `@cumulus/common` API documentation to `packages/common/docs/API.md`
  - Added an `npm run build-docs` task to `@cumulus/common`
  - Added `@cumulus/common/string#isValidHostname()`
  - Added `@cumulus/common/string#match()`
  - Added `@cumulus/common/string#matches()`
  - Added `@cumulus/common/string#toLower()`
  - Added `@cumulus/common/string#toUpper()`
  - Added `@cumulus/common/URLUtils#buildURL()`
  - Added `@cumulus/common/util#isNil()`
  - Added `@cumulus/common/util#isNull()`
  - Added `@cumulus/common/util#isUndefined()`
  - Added `@cumulus/common/util#negate()`

- **CUMULUS-1176**

  - Added new `@cumulus/files-to-granules` task to handle converting file array output from `cumulus-process` tasks into granule objects.
    Allows simplification of `@cumulus/move-granules` and `@cumulus/post-to-cmr`, see Changed section for more details.

- CUMULUS-1151 Compare the granule holdings in CMR with Cumulus' internal data store
- CUMULUS-1152 Compare the granule file holdings in CMR with Cumulus' internal data store

### Changed

- **CUMULUS-1216** - Updated `@cumulus/ingest/granule/ingestFile` to download files to expected staging location.
- **CUMULUS-1208** - Updated `@cumulus/ingest/queue/enqueueGranuleIngestMessage()` to not transform granule object passed to it when building an ingest message
- **CUMULUS-1198** - `@cumulus/ingest` no longer enforces any expectations about whether `provider_path` contains a leading slash or not.
- **CUMULUS-1170**
  - Update scripts and docs to use `npm` instead of `yarn`
  - Use `package-lock.json` files to ensure matching versions of npm packages
  - Update CI builds to use `npm ci` instead of `npm install`
- **CUMULUS-670**
  - Updated ParsePDR task to read standard PDR types+ (+ tgz as an external customer requirement) and add a fileType to granule-files on Granule discovery
  - Updated ParsePDR to fail if unrecognized type is used
  - Updated all relevant task schemas to include granule->files->filetype as a string value
  - Updated tests/test fixtures to include the fileType in the step function/task inputs and output validations as needed
  - Updated MoveGranules task to handle incoming configuration with new "fileType" values and to add them as appropriate to the lambda output.
  - Updated DiscoverGranules step/related workflows to read new Collection file parameter fileType that will map a discovered file to a workflow fileType
  - Updated CNM parser to add the fileType to the defined granule file fileType on ingest and updated integration tests to verify/validate that behavior
  - Updated generateEcho10XMLString in cmr-utils.js to use a map/related library to ensure order as CMR requires ordering for their online resources.
  - Updated post-to-cmr task to appropriately export CNM filetypes to CMR in echo10/UMM exports
- **CUMULUS-1139** - Granules stored in the API contain a `files` property. That schema has been greatly
  simplified and now better matches the CNM format.
  - The `name` property has been renamed to `fileName`.
  - The `filepath` property has been renamed to `key`.
  - The `checksumValue` property has been renamed to `checksum`.
  - The `path` property has been removed.
  - The `url_path` property has been removed.
  - The `filename` property (which contained an `s3://` URL) has been removed, and the `bucket`
    and `key` properties should be used instead. Any requests sent to the API containing a `granule.files[].filename`
    property will be rejected, and any responses coming back from the API will not contain that
    `filename` property.
  - A `source` property has been added, which is a URL indicating the original source of the file.
  - `@cumulus/ingest/granule.moveGranuleFiles()` no longer includes a `filename` field in its
    output. The `bucket` and `key` fields should be used instead.
- **CUMULUS-672**

  - Changed `@cumulus/integration-tests/api/EarthdataLogin.getEarthdataLoginRedirectResponse` to `@cumulus/integration-tests/api/EarthdataLogin.getEarthdataAccessToken`. The new function returns an access response from Earthdata login, if successful.
  - `@cumulus/integration-tests/cmr/getOnlineResources` now accepts an object of options, including `cmrMetadataFormat`. Based on the `cmrMetadataFormat`, the function will correctly retrieve the online resources for each metadata format (ECHO10, UMM-G)

- **CUMULUS-1101**

  - Moved `@cumulus/common/file/getFileChecksumFromStream` into `@cumulus/checksum`, and renamed it to `generateChecksumFromStream`.
    This is a breaking change for users relying on `@cumulus/common/file/getFileChecksumFromStream`.
  - Refactored `@cumulus/ingest/Granule` to depend on new `common/aws` checksum functions and remove significantly present checksumming code.
    - Deprecated `@cumulus/ingest/granule.validateChecksum`. Replaced with `@cumulus/ingest/granule.verifyFile`.
    - Renamed `granule.getChecksumFromFile` to `granule.retrieveSuppliedFileChecksumInformation` to be more accurate.
  - Deprecated `@cumulus/common/aws.checksumS3Objects`. Use `@cumulus/common/aws.calculateS3ObjectChecksum` instead.

- CUMULUS-1171

  - Fixed provider handling in the API to make it consistent between protocols.
    Before this change, FTP providers were configured using the `host` and
    `port` properties. HTTP providers ignored `port` and `protocol`, and stored
    an entire URL in the `host` property. Updated the API to only accept valid
    hostnames or IP addresses in the `provider.host` field. Updated ingest code
    to properly build HTTP and HTTPS URLs from `provider.protocol`,
    `provider.host`, and `provider.port`.
  - The default provider port was being set to 21, no matter what protocol was
    being used. Removed that default.

- **CUMULUS-1176**

  - `@cumulus/move-granules` breaking change:
    Input to `move-granules` is now expected to be in the form of a granules object (i.e. `{ granules: [ { ... }, { ... } ] }`);
    For backwards compatibility with array-of-files outputs from processing steps, use the new `@cumulus/files-to-granules` task as an intermediate step.
    This task will perform the input translation. This change allows `move-granules` to be simpler and behave more predictably.
    `config.granuleIdExtraction` and `config.input_granules` are no longer needed/used by `move-granules`.
  - `@cumulus/post-to-cmr`: `config.granuleIdExtraction` is no longer needed/used by `post-to-cmr`.

- CUMULUS-1174
  - Better error message and stacktrace for S3KeyPairProvider error reporting.

### Fixed

- **CUMULUS-1218** Reconciliation report will now scan only completed granules.
- `@cumulus/api` files and granules were not getting indexed correctly because files indexing was failing in `db-indexer`
- `@cumulus/deployment` A bug in the Cloudformation template was preventing the API from being able to be launched in a VPC, updated the IAM template to give the permissions to be able to run the API in a VPC

### Deprecated

- `@cumulus/api/models/Granule.removeGranuleFromCmr`, instead use `@cumulus/api/models/Granule.removeGranuleFromCmrByGranule`
- `@cumulus/ingest/granule.validateChecksum`, instead use `@cumulus/ingest/granule.verifyFile`
- `@cumulus/common/aws.checksumS3Objects`, instead use `@cumulus/common/aws.calculateS3ObjectChecksum`
- `@cumulus/cmrjs`: `getGranuleId` and `getCmrFiles` are deprecated due to changes in input handling.

## [v1.11.3] - 2019-3-5

### Added

- **CUMULUS-1187** - Added `@cumulus/ingest/granule/duplicateHandlingType()` to determine how duplicate files should be handled in an ingest workflow

### Fixed

- **CUMULUS-1187** - workflows not respecting the duplicate handling value specified in the collection
- Removed refreshToken schema requirement for OAuth

## [v1.11.2] - 2019-2-15

### Added

- CUMULUS-1169
  - Added a `@cumulus/common/StepFunctions` module. It contains functions for querying the AWS
    StepFunctions API. These functions have the ability to retry when a ThrottlingException occurs.
  - Added `@cumulus/common/aws.retryOnThrottlingException()`, which will wrap a function in code to
    retry on ThrottlingExceptions.
  - Added `@cumulus/common/test-utils.throttleOnce()`, which will cause a function to return a
    ThrottlingException the first time it is called, then return its normal result after that.
- CUMULUS-1103 Compare the collection holdings in CMR with Cumulus' internal data store
- CUMULUS-1099 Add support for UMMG JSON metadata versions > 1.4.
  - If a version is found in the metadata object, that version is used for processing and publishing to CMR otherwise, version 1.4 is assumed.
- CUMULUS-678
  - Added support for UMMG json v1.4 metadata files.
    `reconcileCMRMetadata` added to `@cumulus/cmrjs` to update metadata record with new file locations.
    `@cumulus/common/errors` adds two new error types `CMRMetaFileNotFound` and `InvalidArgument`.
    `@cumulus/common/test-utils` adds new function `randomId` to create a random string with id to help in debugging.
    `@cumulus/common/BucketsConfig` adds a new helper class `BucketsConfig` for working with bucket stack configuration and bucket names.
    `@cumulus/common/aws` adds new function `s3PutObjectTagging` as a convenience for the aws [s3().putObjectTagging](https://docs.aws.amazon.com/AWSJavaScriptSDK/latest/AWS/S3.html#putObjectTagging-property) function.
    `@cumulus/cmrjs` Adds: - `isCMRFile` - Identify an echo10(xml) or UMMG(json) metadata file. - `metadataObjectFromCMRFile` Read and parse CMR XML file from s3. - `updateCMRMetadata` Modify a cmr metadata (xml/json) file with updated information. - `publish2CMR` Posts XML or UMMG CMR data to CMR service. - `reconcileCMRMetadata` Reconciles cmr metadata file after a file moves.
- Adds some ECS and other permissions to StepRole to enable running ECS tasks from a workflow
- Added Apache logs to cumulus api and distribution lambdas
- **CUMULUS-1119** - Added `@cumulus/integration-tests/api/EarthdataLogin.getEarthdataLoginRedirectResponse` helper for integration tests to handle login with Earthdata and to return response from redirect to Cumulus API
- **CUMULUS-673** Added `@cumulus/common/file/getFileChecksumFromStream` to get file checksum from a readable stream

### Fixed

- CUMULUS-1123
  - Cloudformation template overrides now work as expected

### Changed

- CUMULUS-1169
  - Deprecated the `@cumulus/common/step-functions` module.
  - Updated code that queries the StepFunctions API to use the retry-enabled functions from
    `@cumulus/common/StepFunctions`
- CUMULUS-1121
  - Schema validation is now strongly enforced when writing to the database.
    Additional properties are not allowed and will result in a validation error.
- CUMULUS-678
  `tasks/move-granules` simplified and refactored to use functionality from cmrjs.
  `ingest/granules.moveGranuleFiles` now just moves granule files and returns a list of the updated files. Updating metadata now handled by `@cumulus/cmrjs/reconcileCMRMetadata`.
  `move-granules.updateGranuleMetadata` refactored and bugs fixed in the case of a file matching multiple collection.files.regexps.
  `getCmrXmlFiles` simplified and now only returns an object with the cmrfilename and the granuleId.
  `@cumulus/test-processing` - test processing task updated to generate UMM-G metadata

- CUMULUS-1043

  - `@cumulus/api` now uses [express](http://expressjs.com/) as the API engine.
  - All `@cumulus/api` endpoints on ApiGateway are consolidated to a single endpoint the uses `{proxy+}` definition.
  - All files under `packages/api/endpoints` along with associated tests are updated to support express's request and response objects.
  - Replaced environment variables `internal`, `bucket` and `systemBucket` with `system_bucket`.
  - Update `@cumulus/integration-tests` to work with updated cumulus-api express endpoints

- `@cumulus/integration-tests` - `buildAndExecuteWorkflow` and `buildWorkflow` updated to take a `meta` param to allow for additional fields to be added to the workflow `meta`

- **CUMULUS-1049** Updated `Retrieve Execution Status API` in `@cumulus/api`: If the execution doesn't exist in Step Function API, Cumulus API returns the execution status information from the database.

- **CUMULUS-1119**
  - Renamed `DISTRIBUTION_URL` environment variable to `DISTRIBUTION_ENDPOINT`
  - Renamed `DEPLOYMENT_ENDPOINT` environment variable to `DISTRIBUTION_REDIRECT_ENDPOINT`
  - Renamed `API_ENDPOINT` environment variable to `TOKEN_REDIRECT_ENDPOINT`

### Removed

- Functions deprecated before 1.11.0:
  - @cumulus/api/models/base: static Manager.createTable() and static Manager.deleteTable()
  - @cumulus/ingest/aws/S3
  - @cumulus/ingest/aws/StepFunction.getExecution()
  - @cumulus/ingest/aws/StepFunction.pullEvent()
  - @cumulus/ingest/consumer.Consume
  - @cumulus/ingest/granule/Ingest.getBucket()

### Deprecated

`@cmrjs/ingestConcept`, instead use the CMR object methods. `@cmrjs/CMR.ingestGranule` or `@cmrjs/CMR.ingestCollection`
`@cmrjs/searchConcept`, instead use the CMR object methods. `@cmrjs/CMR.searchGranules` or `@cmrjs/CMR.searchCollections`
`@cmrjs/deleteConcept`, instead use the CMR object methods. `@cmrjs/CMR.deleteGranule` or `@cmrjs/CMR.deleteCollection`

## [v1.11.1] - 2018-12-18

**Please Note**

- Ensure your `app/config.yml` has a `clientId` specified in the `cmr` section. This will allow CMR to identify your requests for better support and metrics.
  - For an example, please see [the example config](https://github.com/nasa/cumulus/blob/1c7e2bf41b75da9f87004c4e40fbcf0f39f56794/example/app/config.yml#L128).

### Added

- Added a `/tokenDelete` endpoint in `@cumulus/api` to delete access token records

### Changed

- CUMULUS-678
  `@cumulus/ingest/crypto` moved and renamed to `@cumulus/common/key-pair-provider`
  `@cumulus/ingest/aws` function: `KMSDecryptionFailed` and class: `KMS` extracted and moved to `@cumulus/common` and `KMS` is exported as `KMSProvider` from `@cumulus/common/key-pair-provider`
  `@cumulus/ingest/granule` functions: `publish`, `getGranuleId`, `getXMLMetadataAsString`, `getMetadataBodyAndTags`, `parseXmlString`, `getCmrXMLFiles`, `postS3Object`, `contructOnlineAccessUrls`, `updateMetadata`, extracted and moved to `@cumulus/cmrjs`
  `getGranuleId`, `getCmrXMLFiles`, `publish`, `updateMetadata` removed from `@cumulus/ingest/granule` and added to `@cumulus/cmrjs`;
  `updateMetadata` renamed `updateCMRMetadata`.
  `@cumulus/ingest` test files renamed.
- **CUMULUS-1070**
  - Add `'Client-Id'` header to all `@cumulus/cmrjs` requests (made via `searchConcept`, `ingestConcept`, and `deleteConcept`).
  - Updated `cumulus/example/app/config.yml` entry for `cmr.clientId` to use stackName for easier CMR-side identification.

## [v1.11.0] - 2018-11-30

**Please Note**

- Redeploy IAM roles:
  - CUMULUS-817 includes a migration that requires reconfiguration/redeployment of IAM roles. Please see the [upgrade instructions](https://nasa.github.io/cumulus/docs/upgrade/1.11.0) for more information.
  - CUMULUS-977 includes a few new SNS-related permissions added to the IAM roles that will require redeployment of IAM roles.
- `cumulus-message-adapter` v1.0.13+ is required for `@cumulus/api` granule reingest API to work properly. The latest version should be downloaded automatically by kes.
- A `TOKEN_SECRET` value (preferably 256-bit for security) must be added to `.env` to securely sign JWTs used for authorization in `@cumulus/api`

### Changed

- **CUUMULUS-1000** - Distribution endpoint now persists logins, instead of
  redirecting to Earthdata Login on every request
- **CUMULUS-783 CUMULUS-790** - Updated `@cumulus/sync-granule` and `@cumulus/move-granules` tasks to always overwrite existing files for manually-triggered reingest.
- **CUMULUS-906** - Updated `@cumulus/api` granule reingest API to
  - add `reingestGranule: true` and `forceDuplicateOverwrite: true` to Cumulus message `cumulus_meta.cumulus_context` field to indicate that the workflow is a manually triggered re-ingest.
  - return warning message to operator when duplicateHandling is not `replace`
  - `cumulus-message-adapter` v1.0.13+ is required.
- **CUMULUS-793** - Updated the granule move PUT request in `@cumulus/api` to reject the move with a 409 status code if one or more of the files already exist at the destination location
- Updated `@cumulus/helloworld` to use S3 to store state for pass on retry tests
- Updated `@cumulus/ingest`:
  - [Required for MAAP] `http.js#list` will now find links with a trailing whitespace
  - Removed code from `granule.js` which looked for files in S3 using `{ Bucket: discoveredFile.bucket, Key: discoveredFile.name }`. This is obsolete since `@cumulus/ingest` uses a `file-staging` and `constructCollectionId()` directory prefixes by default.
- **CUMULUS-989**
  - Updated `@cumulus/api` to use [JWT (JSON Web Token)](https://jwt.io/introduction/) as the transport format for API authorization tokens and to use JWT verification in the request authorization
  - Updated `/token` endpoint in `@cumulus/api` to return tokens as JWTs
  - Added a `/refresh` endpoint in `@cumulus/api` to request new access tokens from the OAuth provider using the refresh token
  - Added `refreshAccessToken` to `@cumulus/api/lib/EarthdataLogin` to manage refresh token requests with the Earthdata OAuth provider

### Added

- **CUMULUS-1050**
  - Separated configuration flags for originalPayload/finalPayload cleanup such that they can be set to different retention times
- **CUMULUS-798**
  - Added daily Executions cleanup CloudWatch event that triggers cleanExecutions lambda
  - Added cleanExecutions lambda that removes finalPayload/originalPayload field entries for records older than configured timeout value (execution_payload_retention_period), with a default of 30 days
- **CUMULUS-815/816**
  - Added 'originalPayload' and 'finalPayload' fields to Executions table
  - Updated Execution model to populate originalPayload with the execution payload on record creation
  - Updated Execution model code to populate finalPayload field with the execution payload on execution completion
  - Execution API now exposes the above fields
- **CUMULUS-977**
  - Rename `kinesisConsumer` to `messageConsumer` as it handles both Kinesis streams and SNS topics as of this version.
  - Add `sns`-type rule support. These rules create a subscription between an SNS topic and the `messageConsumer`.
    When a message is received, `messageConsumer` is triggered and passes the SNS message (JSON format expected) in
    its entirety to the workflow in the `payload` field of the Cumulus message. For more information on sns-type rules,
    see the [documentation](https://nasa.github.io/cumulus/docs/data-cookbooks/setup#rules).
- **CUMULUS-975**
  - Add `KinesisInboundEventLogger` and `KinesisOutboundEventLogger` API lambdas. These lambdas
    are utilized to dump incoming and outgoing ingest workflow kinesis streams
    to cloudwatch for analytics in case of AWS/stream failure.
  - Update rules model to allow tracking of log_event ARNs related to
    Rule event logging. Kinesis rule types will now automatically log
    incoming events via a Kinesis event triggered lambda.
    CUMULUS-975-migration-4
  - Update migration code to require explicit migration names per run
  - Added migration_4 to migrate/update exisitng Kinesis rules to have a log event mapping
  - Added new IAM policy for migration lambda
- **CUMULUS-775**
  - Adds a instance metadata endpoint to the `@cumulus/api` package.
  - Adds a new convenience function `hostId` to the `@cumulus/cmrjs` to help build environment specific cmr urls.
  - Fixed `@cumulus/cmrjs.searchConcept` to search and return CMR results.
  - Modified `@cumulus/cmrjs.CMR.searchGranule` and `@cumulus/cmrjs.CMR.searchCollection` to include CMR's provider as a default parameter to searches.
- **CUMULUS-965**
  - Add `@cumulus/test-data.loadJSONTestData()`,
    `@cumulus/test-data.loadTestData()`, and
    `@cumulus/test-data.streamTestData()` to safely load test data. These
    functions should be used instead of using `require()` to load test data,
    which could lead to tests interferring with each other.
  - Add a `@cumulus/common/util/deprecate()` function to mark a piece of code as
    deprecated
- **CUMULUS-986**
  - Added `waitForTestExecutionStart` to `@cumulus/integration-tests`
- **CUMULUS-919**
  - In `@cumulus/deployment`, added support for NGAP permissions boundaries for IAM roles with `useNgapPermissionBoundary` flag in `iam/config.yml`. Defaults to false.

### Fixed

- Fixed a bug where FTP sockets were not closed after an error, keeping the Lambda function active until it timed out [CUMULUS-972]
- **CUMULUS-656**
  - The API will no longer allow the deletion of a provider if that provider is
    referenced by a rule
  - The API will no longer allow the deletion of a collection if that collection
    is referenced by a rule
- Fixed a bug where `@cumulus/sf-sns-report` was not pulling large messages from S3 correctly.

### Deprecated

- `@cumulus/ingest/aws/StepFunction.pullEvent()`. Use `@cumulus/common/aws.pullStepFunctionEvent()`.
- `@cumulus/ingest/consumer.Consume` due to unpredictable implementation. Use `@cumulus/ingest/consumer.Consumer`.
  Call `Consumer.consume()` instead of `Consume.read()`.

## [v1.10.4] - 2018-11-28

### Added

- **CUMULUS-1008**
  - New `config.yml` parameter for SQS consumers: `sqs_consumer_rate: (default 500)`, which is the maximum number of
    messages the consumer will attempt to process per execution. Currently this is only used by the sf-starter consumer,
    which runs every minute by default, making this a messages-per-minute upper bound. SQS does not guarantee the number
    of messages returned per call, so this is not a fixed rate of consumption, only attempted number of messages received.

### Deprecated

- `@cumulus/ingest/consumer.Consume` due to unpredictable implementation. Use `@cumulus/ingest/consumer.Consumer`.

### Changed

- Backported update of `packages/api` dependency `@mapbox/dyno` to `1.4.2` to mitigate `event-stream` vulnerability.

## [v1.10.3] - 2018-10-31

### Added

- **CUMULUS-817**
  - Added AWS Dead Letter Queues for lambdas that are scheduled asynchronously/such that failures show up only in cloudwatch logs.
- **CUMULUS-956**
  - Migrated developer documentation and data-cookbooks to Docusaurus
    - supports versioning of documentation
  - Added `docs/docs-how-to.md` to outline how to do things like add new docs or locally install for testing.
  - Deployment/CI scripts have been updated to work with the new format
- **CUMULUS-811**
  - Added new S3 functions to `@cumulus/common/aws`:
    - `aws.s3TagSetToQueryString`: converts S3 TagSet array to querystring (for use with upload()).
    - `aws.s3PutObject`: Returns promise of S3 `putObject`, which puts an object on S3
    - `aws.s3CopyObject`: Returns promise of S3 `copyObject`, which copies an object in S3 to a new S3 location
    - `aws.s3GetObjectTagging`: Returns promise of S3 `getObjectTagging`, which returns an object containing an S3 TagSet.
  - `@/cumulus/common/aws.s3PutObject` defaults to an explicit `ACL` of 'private' if not overridden.
  - `@/cumulus/common/aws.s3CopyObject` defaults to an explicit `TaggingDirective` of 'COPY' if not overridden.

### Deprecated

- **CUMULUS-811**
  - Deprecated `@cumulus/ingest/aws.S3`. Member functions of this class will now
    log warnings pointing to similar functionality in `@cumulus/common/aws`.

## [v1.10.2] - 2018-10-24

### Added

- **CUMULUS-965**
  - Added a `@cumulus/logger` package
- **CUMULUS-885**
  - Added 'human readable' version identifiers to Lambda Versioning lambda aliases
- **CUMULUS-705**
  - Note: Make sure to update the IAM stack when deploying this update.
  - Adds an AsyncOperations model and associated DynamoDB table to the
    `@cumulus/api` package
  - Adds an /asyncOperations endpoint to the `@cumulus/api` package, which can
    be used to fetch the status of an AsyncOperation.
  - Adds a /bulkDelete endpoint to the `@cumulus/api` package, which performs an
    asynchronous bulk-delete operation. This is a stub right now which is only
    intended to demonstration how AsyncOperations work.
  - Adds an AsyncOperation ECS task to the `@cumulus/api` package, which will
    fetch an Lambda function, run it in ECS, and then store the result to the
    AsyncOperations table in DynamoDB.
- **CUMULUS-851** - Added workflow lambda versioning feature to allow in-flight workflows to use lambda versions that were in place when a workflow was initiated

  - Updated Kes custom code to remove logic that used the CMA file key to determine template compilation logic. Instead, utilize a `customCompilation` template configuration flag to indicate a template should use Cumulus's kes customized methods instead of 'core'.
  - Added `useWorkflowLambdaVersions` configuration option to enable the lambdaVersioning feature set. **This option is set to true by default** and should be set to false to disable the feature.
  - Added uniqueIdentifier configuration key to S3 sourced lambdas to optionally support S3 lambda resource versioning within this scheme. This key must be unique for each modified version of the lambda package and must be updated in configuration each time the source changes.
  - Added a new nested stack template that will create a `LambdaVersions` stack that will take lambda parameters from the base template, generate lambda versions/aliases and return outputs with references to the most 'current' lambda alias reference, and updated 'core' template to utilize these outputs (if `useWorkflowLambdaVersions` is enabled).

- Created a `@cumulus/api/lib/OAuth2` interface, which is implemented by the
  `@cumulus/api/lib/EarthdataLogin` and `@cumulus/api/lib/GoogleOAuth2` classes.
  Endpoints that need to handle authentication will determine which class to use
  based on environment variables. This also greatly simplifies testing.
- Added `@cumulus/api/lib/assertions`, containing more complex AVA test assertions
- Added PublishGranule workflow to publish a granule to CMR without full reingest. (ingest-in-place capability)

- `@cumulus/integration-tests` new functionality:
  - `listCollections` to list collections from a provided data directory
  - `deleteCollection` to delete list of collections from a deployed stack
  - `cleanUpCollections` combines the above in one function.
  - `listProviders` to list providers from a provided data directory
  - `deleteProviders` to delete list of providers from a deployed stack
  - `cleanUpProviders` combines the above in one function.
  - `@cumulus/integrations-tests/api.js`: `deleteGranule` and `deletePdr` functions to make `DELETE` requests to Cumulus API
  - `rules` API functionality for posting and deleting a rule and listing all rules
  - `wait-for-deploy` lambda for use in the redeployment tests
- `@cumulus/ingest/granule.js`: `ingestFile` inserts new `duplicate_found: true` field in the file's record if a duplicate file already exists on S3.
- `@cumulus/api`: `/execution-status` endpoint requests and returns complete execution output if execution output is stored in S3 due to size.
- Added option to use environment variable to set CMR host in `@cumulus/cmrjs`.
- **CUMULUS-781** - Added integration tests for `@cumulus/sync-granule` when `duplicateHandling` is set to `replace` or `skip`
- **CUMULUS-791** - `@cumulus/move-granules`: `moveFileRequest` inserts new `duplicate_found: true` field in the file's record if a duplicate file already exists on S3. Updated output schema to document new `duplicate_found` field.

### Removed

- Removed `@cumulus/common/fake-earthdata-login-server`. Tests can now create a
  service stub based on `@cumulus/api/lib/OAuth2` if testing requires handling
  authentication.

### Changed

- **CUMULUS-940** - modified `@cumulus/common/aws` `receiveSQSMessages` to take a parameter object instead of positional parameters. All defaults remain the same, but now access to long polling is available through `options.waitTimeSeconds`.
- **CUMULUS-948** - Update lambda functions `CNMToCMA` and `CnmResponse` in the `cumulus-data-shared` bucket and point the default stack to them.
- **CUMULUS-782** - Updated `@cumulus/sync-granule` task and `Granule.ingestFile` in `@cumulus/ingest` to keep both old and new data when a destination file with different checksum already exists and `duplicateHandling` is `version`
- Updated the config schema in `@cumulus/move-granules` to include the `moveStagedFiles` param.
- **CUMULUS-778** - Updated config schema and documentation in `@cumulus/sync-granule` to include `duplicateHandling` parameter for specifying how duplicate filenames should be handled
- **CUMULUS-779** - Updated `@cumulus/sync-granule` to throw `DuplicateFile` error when destination files already exist and `duplicateHandling` is `error`
- **CUMULUS-780** - Updated `@cumulus/sync-granule` to use `error` as the default for `duplicateHandling` when it is not specified
- **CUMULUS-780** - Updated `@cumulus/api` to use `error` as the default value for `duplicateHandling` in the `Collection` model
- **CUMULUS-785** - Updated the config schema and documentation in `@cumulus/move-granules` to include `duplicateHandling` parameter for specifying how duplicate filenames should be handled
- **CUMULUS-786, CUMULUS-787** - Updated `@cumulus/move-granules` to throw `DuplicateFile` error when destination files already exist and `duplicateHandling` is `error` or not specified
- **CUMULUS-789** - Updated `@cumulus/move-granules` to keep both old and new data when a destination file with different checksum already exists and `duplicateHandling` is `version`

### Fixed

- `getGranuleId` in `@cumulus/ingest` bug: `getGranuleId` was constructing an error using `filename` which was undefined. The fix replaces `filename` with the `uri` argument.
- Fixes to `del` in `@cumulus/api/endpoints/granules.js` to not error/fail when not all files exist in S3 (e.g. delete granule which has only 2 of 3 files ingested).
- `@cumulus/deployment/lib/crypto.js` now checks for private key existence properly.

## [v1.10.1] - 2018-09-4

### Fixed

- Fixed cloudformation template errors in `@cumulus/deployment/`
  - Replaced references to Fn::Ref: with Ref:
  - Moved long form template references to a newline

## [v1.10.0] - 2018-08-31

### Removed

- Removed unused and broken code from `@cumulus/common`
  - Removed `@cumulus/common/test-helpers`
  - Removed `@cumulus/common/task`
  - Removed `@cumulus/common/message-source`
  - Removed the `getPossiblyRemote` function from `@cumulus/common/aws`
  - Removed the `startPromisedSfnExecution` function from `@cumulus/common/aws`
  - Removed the `getCurrentSfnTask` function from `@cumulus/common/aws`

### Changed

- **CUMULUS-839** - In `@cumulus/sync-granule`, 'collection' is now an optional config parameter

### Fixed

- **CUMULUS-859** Moved duplicate code in `@cumulus/move-granules` and `@cumulus/post-to-cmr` to `@cumulus/ingest`. Fixed imports making assumptions about directory structure.
- `@cumulus/ingest/consumer` correctly limits the number of messages being received and processed from SQS. Details:
  - **Background:** `@cumulus/api` includes a lambda `<stack-name>-sqs2sf` which processes messages from the `<stack-name>-startSF` SQS queue every minute. The `sqs2sf` lambda uses `@cumulus/ingest/consumer` to receive and process messages from SQS.
  - **Bug:** More than `messageLimit` number of messages were being consumed and processed from the `<stack-name>-startSF` SQS queue. Many step functions were being triggered simultaneously by the lambda `<stack-name>-sqs2sf` (which consumes every minute from the `startSF` queue) and resulting in step function failure with the error: `An error occurred (ThrottlingException) when calling the GetExecutionHistory`.
  - **Fix:** `@cumulus/ingest/consumer#processMessages` now processes messages until `timeLimit` has passed _OR_ once it receives up to `messageLimit` messages. `sqs2sf` is deployed with a [default `messageLimit` of 10](https://github.com/nasa/cumulus/blob/670000c8a821ff37ae162385f921c40956e293f7/packages/deployment/app/config.yml#L147).
  - **IMPORTANT NOTE:** `consumer` will actually process up to `messageLimit * 2 - 1` messages. This is because sometimes `receiveSQSMessages` will return less than `messageLimit` messages and thus the consumer will continue to make calls to `receiveSQSMessages`. For example, given a `messageLimit` of 10 and subsequent calls to `receiveSQSMessages` returns up to 9 messages, the loop will continue and a final call could return up to 10 messages.

## [v1.9.1] - 2018-08-22

**Please Note** To take advantage of the added granule tracking API functionality, updates are required for the message adapter and its libraries. You should be on the following versions:

- `cumulus-message-adapter` 1.0.9+
- `cumulus-message-adapter-js` 1.0.4+
- `cumulus-message-adapter-java` 1.2.7+
- `cumulus-message-adapter-python` 1.0.5+

### Added

- **CUMULUS-687** Added logs endpoint to search for logs from a specific workflow execution in `@cumulus/api`. Added integration test.
- **CUMULUS-836** - `@cumulus/deployment` supports a configurable docker storage driver for ECS. ECS can be configured with either `devicemapper` (the default storage driver for AWS ECS-optimized AMIs) or `overlay2` (the storage driver used by the NGAP 2.0 AMI). The storage driver can be configured in `app/config.yml` with `ecs.docker.storageDriver: overlay2 | devicemapper`. The default is `overlay2`.
  - To support this configuration, a [Handlebars](https://handlebarsjs.com/) helper `ifEquals` was added to `packages/deployment/lib/kes.js`.
- **CUMULUS-836** - `@cumulus/api` added IAM roles required by the NGAP 2.0 AMI. The NGAP 2.0 AMI runs a script `register_instances_with_ssm.py` which requires the ECS IAM role to include `ec2:DescribeInstances` and `ssm:GetParameter` permissions.

### Fixed

- **CUMULUS-836** - `@cumulus/deployment` uses `overlay2` driver by default and does not attempt to write `--storage-opt dm.basesize` to fix [this error](https://github.com/moby/moby/issues/37039).
- **CUMULUS-413** Kinesis processing now captures all errrors.
  - Added kinesis fallback mechanism when errors occur during record processing.
  - Adds FallbackTopicArn to `@cumulus/api/lambdas.yml`
  - Adds fallbackConsumer lambda to `@cumulus/api`
  - Adds fallbackqueue option to lambda definitions capture lambda failures after three retries.
  - Adds kinesisFallback SNS topic to signal incoming errors from kinesis stream.
  - Adds kinesisFailureSQS to capture fully failed events from all retries.
- **CUMULUS-855** Adds integration test for kinesis' error path.
- **CUMULUS-686** Added workflow task name and version tracking via `@cumulus/api` executions endpoint under new `tasks` property, and under `workflow_tasks` in step input/output.
  - Depends on `cumulus-message-adapter` 1.0.9+, `cumulus-message-adapter-js` 1.0.4+, `cumulus-message-adapter-java` 1.2.7+ and `cumulus-message-adapter-python` 1.0.5+
- **CUMULUS-771**
  - Updated sync-granule to stream the remote file to s3
  - Added integration test for ingesting granules from ftp provider
  - Updated http/https integration tests for ingesting granules from http/https providers
- **CUMULUS-862** Updated `@cumulus/integration-tests` to handle remote lambda output
- **CUMULUS-856** Set the rule `state` to have default value `ENABLED`

### Changed

- In `@cumulus/deployment`, changed the example app config.yml to have additional IAM roles

## [v1.9.0] - 2018-08-06

**Please note** additional information and upgrade instructions [here](https://nasa.github.io/cumulus/docs/upgrade/1.9.0)

### Added

- **CUMULUS-712** - Added integration tests verifying expected behavior in workflows
- **GITC-776-2** - Add support for versioned collections

### Fixed

- **CUMULUS-832**
  - Fixed indentation in example config.yml in `@cumulus/deployment`
  - Fixed issue with new deployment using the default distribution endpoint in `@cumulus/deployment` and `@cumulus/api`

## [v1.8.1] - 2018-08-01

**Note** IAM roles should be re-deployed with this release.

- **Cumulus-726**
  - Added function to `@cumulus/integration-tests`: `sfnStep` includes `getStepInput` which returns the input to the schedule event of a given step function step.
  - Added IAM policy `@cumulus/deployment`: Lambda processing IAM role includes `kinesis::PutRecord` so step function lambdas can write to kinesis streams.
- **Cumulus Community Edition**
  - Added Google OAuth authentication token logic to `@cumulus/api`. Refactored token endpoint to use environment variable flag `OAUTH_PROVIDER` when determining with authentication method to use.
  - Added API Lambda memory configuration variable `api_lambda_memory` to `@cumulus/api` and `@cumulus/deployment`.

### Changed

- **Cumulus-726**
  - Changed function in `@cumulus/api`: `models/rules.js#addKinesisEventSource` was modified to call to `deleteKinesisEventSource` with all required parameters (rule's name, arn and type).
  - Changed function in `@cumulus/integration-tests`: `getStepOutput` can now be used to return output of failed steps. If users of this function want the output of a failed event, they can pass a third parameter `eventType` as `'failure'`. This function will work as always for steps which completed successfully.

### Removed

- **Cumulus-726**

  - Configuration change to `@cumulus/deployment`: Removed default auto scaling configuration for Granules and Files DynamoDB tables.

- **CUMULUS-688**
  - Add integration test for ExecutionStatus
  - Function addition to `@cumulus/integration-tests`: `api` includes `getExecutionStatus` which returns the execution status from the Cumulus API

## [v1.8.0] - 2018-07-23

### Added

- **CUMULUS-718** Adds integration test for Kinesis triggering a workflow.

- **GITC-776-3** Added more flexibility for rules. You can now edit all fields on the rule's record
  We may need to update the api documentation to reflect this.

- **CUMULUS-681** - Add ingest-in-place action to granules endpoint

  - new applyWorkflow action at PUT /granules/{granuleid} Applying a workflow starts an execution of the provided workflow and passes the granule record as payload.
    Parameter(s):
    - workflow - the workflow name

- **CUMULUS-685** - Add parent exeuction arn to the execution which is triggered from a parent step function

### Changed

- **CUMULUS-768** - Integration tests get S3 provider data from shared data folder

### Fixed

- **CUMULUS-746** - Move granule API correctly updates record in dynamo DB and cmr xml file
- **CUMULUS-766** - Populate database fileSize field from S3 if value not present in Ingest payload

## [v1.7.1] - 2018-07-27 - [BACKPORT]

### Fixed

- **CUMULUS-766** - Backport from 1.8.0 - Populate database fileSize field from S3 if value not present in Ingest payload

## [v1.7.0] - 2018-07-02

### Please note: [Upgrade Instructions](https://nasa.github.io/cumulus/docs/upgrade/1.7.0)

### Added

- **GITC-776-2** - Add support for versioned collectons
- **CUMULUS-491** - Add granule reconciliation API endpoints.
- **CUMULUS-480** Add suport for backup and recovery:
  - Add DynamoDB tables for granules, executions and pdrs
  - Add ability to write all records to S3
  - Add ability to download all DynamoDB records in form json files
  - Add ability to upload records to DynamoDB
  - Add migration scripts for copying granule, pdr and execution records from ElasticSearch to DynamoDB
  - Add IAM support for batchWrite on dynamoDB
-
- **CUMULUS-508** - `@cumulus/deployment` cloudformation template allows for lambdas and ECS clusters to have multiple AZ availability.
  - `@cumulus/deployment` also ensures docker uses `devicemapper` storage driver.
- **CUMULUS-755** - `@cumulus/deployment` Add DynamoDB autoscaling support.
  - Application developers can add autoscaling and override default values in their deployment's `app/config.yml` file using a `{TableName}Table:` key.

### Fixed

- **CUMULUS-747** - Delete granule API doesn't delete granule files in s3 and granule in elasticsearch
  - update the StreamSpecification DynamoDB tables to have StreamViewType: "NEW_AND_OLD_IMAGES"
  - delete granule files in s3
- **CUMULUS-398** - Fix not able to filter executions by workflow
- **CUMULUS-748** - Fix invalid lambda .zip files being validated/uploaded to AWS
- **CUMULUS-544** - Post to CMR task has UAT URL hard-coded
  - Made configurable: PostToCmr now requires CMR_ENVIRONMENT env to be set to 'SIT' or 'OPS' for those CMR environments. Default is UAT.

### Changed

- **GITC-776-4** - Changed Discover-pdrs to not rely on collection but use provider_path in config. It also has an optional filterPdrs regex configuration parameter

- **CUMULUS-710** - In the integration test suite, `getStepOutput` returns the output of the first successful step execution or last failed, if none exists

## [v1.6.0] - 2018-06-06

### Please note: [Upgrade Instructions](https://nasa.github.io/cumulus/docs/upgrade/1.6.0)

### Fixed

- **CUMULUS-602** - Format all logs sent to Elastic Search.
  - Extract cumulus log message and index it to Elastic Search.

### Added

- **CUMULUS-556** - add a mechanism for creating and running migration scripts on deployment.
- **CUMULUS-461** Support use of metadata date and other components in `url_path` property

### Changed

- **CUMULUS-477** Update bucket configuration to support multiple buckets of the same type:
  - Change the structure of the buckets to allow for more than one bucket of each type. The bucket structure is now:
    bucket-key:
    name: <bucket-name>
    type: <type> i.e. internal, public, etc.
  - Change IAM and app deployment configuration to support new bucket structure
  - Update tasks and workflows to support new bucket structure
  - Replace instances where buckets.internal is relied upon to either use the system bucket or a configured bucket
  - Move IAM template to the deployment package. NOTE: You now have to specify '--template node_modules/@cumulus/deployment/iam' in your IAM deployment
  - Add IAM cloudformation template support to filter buckets by type

## [v1.5.5] - 2018-05-30

### Added

- **CUMULUS-530** - PDR tracking through Queue-granules
  - Add optional `pdr` property to the sync-granule task's input config and output payload.
- **CUMULUS-548** - Create a Lambda task that generates EMS distribution reports
  - In order to supply EMS Distribution Reports, you must enable S3 Server
    Access Logging on any S3 buckets used for distribution. See [How Do I Enable Server Access Logging for an S3 Bucket?](https://docs.aws.amazon.com/AmazonS3/latest/user-guide/server-access-logging.html)
    The "Target bucket" setting should point at the Cumulus internal bucket.
    The "Target prefix" should be
    "<STACK_NAME>/ems-distribution/s3-server-access-logs/", where "STACK_NAME"
    is replaced with the name of your Cumulus stack.

### Fixed

- **CUMULUS-546 - Kinesis Consumer should catch and log invalid JSON**
  - Kinesis Consumer lambda catches and logs errors so that consumer doesn't get stuck in a loop re-processing bad json records.
- EMS report filenames are now based on their start time instead of the time
  instead of the time that the report was generated
- **CUMULUS-552 - Cumulus API returns different results for the same collection depending on query**
  - The collection, provider and rule records in elasticsearch are now replaced with records from dynamo db when the dynamo db records are updated.

### Added

- `@cumulus/deployment`'s default cloudformation template now configures storage for Docker to match the configured ECS Volume. The template defines Docker's devicemapper basesize (`dm.basesize`) using `ecs.volumeSize`. This addresses ECS default of limiting Docker containers to 10GB of storage ([Read more](https://aws.amazon.com/premiumsupport/knowledge-center/increase-default-ecs-docker-limit/)).

## [v1.5.4] - 2018-05-21

### Added

- **CUMULUS-535** - EMS Ingest, Archive, Archive Delete reports
  - Add lambda EmsReport to create daily EMS Ingest, Archive, Archive Delete reports
  - ems.provider property added to `@cumulus/deployment/app/config.yml`.
    To change the provider name, please add `ems: provider` property to `app/config.yml`.
- **CUMULUS-480** Use DynamoDB to store granules, pdrs and execution records
  - Activate PointInTime feature on DynamoDB tables
  - Increase test coverage on api package
  - Add ability to restore metadata records from json files to DynamoDB
- **CUMULUS-459** provide API endpoint for moving granules from one location on s3 to another

## [v1.5.3] - 2018-05-18

### Fixed

- **CUMULUS-557 - "Add dataType to DiscoverGranules output"**
  - Granules discovered by the DiscoverGranules task now include dataType
  - dataType is now a required property for granules used as input to the
    QueueGranules task
- **CUMULUS-550** Update deployment app/config.yml to force elasticsearch updates for deleted granules

## [v1.5.2] - 2018-05-15

### Fixed

- **CUMULUS-514 - "Unable to Delete the Granules"**
  - updated cmrjs.deleteConcept to return success if the record is not found
    in CMR.

### Added

- **CUMULUS-547** - The distribution API now includes an
  "earthdataLoginUsername" query parameter when it returns a signed S3 URL
- **CUMULUS-527 - "parse-pdr queues up all granules and ignores regex"**
  - Add an optional config property to the ParsePdr task called
    "granuleIdFilter". This property is a regular expression that is applied
    against the filename of the first file of each granule contained in the
    PDR. If the regular expression matches, then the granule is included in
    the output. Defaults to '.', which will match all granules in the PDR.
- File checksums in PDRs now support MD5
- Deployment support to subscribe to an SNS topic that already exists
- **CUMULUS-470, CUMULUS-471** In-region S3 Policy lambda added to API to update bucket policy for in-region access.
- **CUMULUS-533** Added fields to granule indexer to support EMS ingest and archive record creation
- **CUMULUS-534** Track deleted granules
  - added `deletedgranule` type to `cumulus` index.
  - **Important Note:** Force custom bootstrap to re-run by adding this to
    app/config.yml `es: elasticSearchMapping: 7`
- You can now deploy cumulus without ElasticSearch. Just add `es: null` to your `app/config.yml` file. This is only useful for debugging purposes. Cumulus still requires ElasticSearch to properly operate.
- `@cumulus/integration-tests` includes and exports the `addRules` function, which seeds rules into the DynamoDB table.
- Added capability to support EFS in cloud formation template. Also added
  optional capability to ssh to your instance and privileged lambda functions.
- Added support to force discovery of PDRs that have already been processed
  and filtering of selected data types
- `@cumulus/cmrjs` uses an environment variable `USER_IP_ADDRESS` or fallback
  IP address of `10.0.0.0` when a public IP address is not available. This
  supports lambda functions deployed into a VPC's private subnet, where no
  public IP address is available.

### Changed

- **CUMULUS-550** Custom bootstrap automatically adds new types to index on
  deployment

## [v1.5.1] - 2018-04-23

### Fixed

- add the missing dist folder to the hello-world task
- disable uglifyjs on the built version of the pdr-status-check (read: https://github.com/webpack-contrib/uglifyjs-webpack-plugin/issues/264)

## [v1.5.0] - 2018-04-23

### Changed

- Removed babel from all tasks and packages and increased minimum node requirements to version 8.10
- Lambda functions created by @cumulus/deployment will use node8.10 by default
- Moved [cumulus-integration-tests](https://github.com/nasa/cumulus-integration-tests) to the `example` folder CUMULUS-512
- Streamlined all packages dependencies (e.g. remove redundant dependencies and make sure versions are the same across packages)
- **CUMULUS-352:** Update Cumulus Elasticsearch indices to use [index aliases](https://www.elastic.co/guide/en/elasticsearch/reference/current/indices-aliases.html).
- **CUMULUS-519:** ECS tasks are no longer restarted after each CF deployment unless `ecs.restartTasksOnDeploy` is set to true
- **CUMULUS-298:** Updated log filterPattern to include all CloudWatch logs in ElasticSearch
- **CUMULUS-518:** Updates to the SyncGranule config schema
  - `granuleIdExtraction` is no longer a property
  - `process` is now an optional property
  - `provider_path` is no longer a property

### Fixed

- **CUMULUS-455 "Kes deployments using only an updated message adapter do not get automatically deployed"**
  - prepended the hash value of cumulus-message-adapter.zip file to the zip file name of lambda which uses message adapter.
  - the lambda function will be redeployed when message adapter or lambda function are updated
- Fixed a bug in the bootstrap lambda function where it stuck during update process
- Fixed a bug where the sf-sns-report task did not return the payload of the incoming message as the output of the task [CUMULUS-441]

### Added

- **CUMULUS-352:** Add reindex CLI to the API package.
- **CUMULUS-465:** Added mock http/ftp/sftp servers to the integration tests
- Added a `delete` method to the `@common/CollectionConfigStore` class
- **CUMULUS-467 "@cumulus/integration-tests or cumulus-integration-tests should seed provider and collection in deployed DynamoDB"**
  - `example` integration-tests populates providers and collections to database
  - `example` workflow messages are populated from workflow templates in s3, provider and collection information in database, and input payloads. Input templates are removed.
  - added `https` protocol to provider schema

## [v1.4.1] - 2018-04-11

### Fixed

- Sync-granule install

## [v1.4.0] - 2018-04-09

### Fixed

- **CUMULUS-392 "queue-granules not returning the sfn-execution-arns queued"**
  - updated queue-granules to return the sfn-execution-arns queued and pdr if exists.
  - added pdr to ingest message meta.pdr instead of payload, so the pdr information doesn't get lost in the ingest workflow, and ingested granule in elasticsearch has pdr name.
  - fixed sf-sns-report schema, remove the invalid part
  - fixed pdr-status-check schema, the failed execution contains arn and reason
- **CUMULUS-206** make sure homepage and repository urls exist in package.json files of tasks and packages

### Added

- Example folder with a cumulus deployment example

### Changed

- [CUMULUS-450](https://bugs.earthdata.nasa.gov/browse/CUMULUS-450) - Updated
  the config schema of the **queue-granules** task
  - The config no longer takes a "collection" property
  - The config now takes an "internalBucket" property
  - The config now takes a "stackName" property
- [CUMULUS-450](https://bugs.earthdata.nasa.gov/browse/CUMULUS-450) - Updated
  the config schema of the **parse-pdr** task
  - The config no longer takes a "collection" property
  - The "stack", "provider", and "bucket" config properties are now
    required
- **CUMULUS-469** Added a lambda to the API package to prototype creating an S3 bucket policy for direct, in-region S3 access for the prototype bucket

### Removed

- Removed the `findTmpTestDataDirectory()` function from
  `@cumulus/common/test-utils`

### Fixed

- [CUMULUS-450](https://bugs.earthdata.nasa.gov/browse/CUMULUS-450)
  - The **queue-granules** task now enqueues a **sync-granule** task with the
    correct collection config for that granule based on the granule's
    data-type. It had previously been using the collection config from the
    config of the **queue-granules** task, which was a problem if the granules
    being queued belonged to different data-types.
  - The **parse-pdr** task now handles the case where a PDR contains granules
    with different data types, and uses the correct granuleIdExtraction for
    each granule.

### Added

- **CUMULUS-448** Add code coverage checking using [nyc](https://github.com/istanbuljs/nyc).

## [v1.3.0] - 2018-03-29

### Deprecated

- discover-s3-granules is deprecated. The functionality is provided by the discover-granules task

### Fixed

- **CUMULUS-331:** Fix aws.downloadS3File to handle non-existent key
- Using test ftp provider for discover-granules testing [CUMULUS-427]
- **CUMULUS-304: "Add AWS API throttling to pdr-status-check task"** Added concurrency limit on SFN API calls. The default concurrency is 10 and is configurable through Lambda environment variable CONCURRENCY.
- **CUMULUS-414: "Schema validation not being performed on many tasks"** revised npm build scripts of tasks that use cumulus-message-adapter to place schema directories into dist directories.
- **CUMULUS-301:** Update all tests to use test-data package for testing data.
- **CUMULUS-271: "Empty response body from rules PUT endpoint"** Added the updated rule to response body.
- Increased memory allotment for `CustomBootstrap` lambda function. Resolves failed deployments where `CustomBootstrap` lambda function was failing with error `Process exited before completing request`. This was causing deployments to stall, fail to update and fail to rollback. This error is thrown when the lambda function tries to use more memory than it is allotted.
- Cumulus repository folders structure updated:
  - removed the `cumulus` folder altogether
  - moved `cumulus/tasks` to `tasks` folder at the root level
  - moved the tasks that are not converted to use CMA to `tasks/.not_CMA_compliant`
  - updated paths where necessary

### Added

- `@cumulus/integration-tests` - Added support for testing the output of an ECS activity as well as a Lambda function.

## [v1.2.0] - 2018-03-20

### Fixed

- Update vulnerable npm packages [CUMULUS-425]
- `@cumulus/api`: `kinesis-consumer.js` uses `sf-scheduler.js#schedule` instead of placing a message directly on the `startSF` SQS queue. This is a fix for [CUMULUS-359](https://bugs.earthdata.nasa.gov/browse/CUMULUS-359) because `sf-scheduler.js#schedule` looks up the provider and collection data in DynamoDB and adds it to the `meta` object of the enqueued message payload.
- `@cumulus/api`: `kinesis-consumer.js` catches and logs errors instead of doing an error callback. Before this change, `kinesis-consumer` was failing to process new records when an existing record caused an error because it would call back with an error and stop processing additional records. It keeps trying to process the record causing the error because it's "position" in the stream is unchanged. Catching and logging the errors is part 1 of the fix. Proposed part 2 is to enqueue the error and the message on a "dead-letter" queue so it can be processed later ([CUMULUS-413](https://bugs.earthdata.nasa.gov/browse/CUMULUS-413)).
- **CUMULUS-260: "PDR page on dashboard only shows zeros."** The PDR stats in LPDAAC are all 0s, even if the dashboard has been fixed to retrieve the correct fields. The current version of pdr-status-check has a few issues.
  - pdr is not included in the input/output schema. It's available from the input event. So the pdr status and stats are not updated when the ParsePdr workflow is complete. Adding the pdr to the input/output of the task will fix this.
  - pdr-status-check doesn't update pdr stats which prevent the real time pdr progress from showing up in the dashboard. To solve this, added lambda function sf-sns-report which is copied from @cumulus/api/lambdas/sf-sns-broadcast with modification, sf-sns-report can be used to report step function status anywhere inside a step function. So add step sf-sns-report after each pdr-status-check, we will get the PDR status progress at real time.
  - It's possible an execution is still in the queue and doesn't exist in sfn yet. Added code to handle 'ExecutionDoesNotExist' error when checking the execution status.
- Fixed `aws.cloudwatchevents()` typo in `packages/ingest/aws.js`. This typo was the root cause of the error: `Error: Could not process scheduled_ingest, Error: : aws.cloudwatchevents is not a constructor` seen when trying to update a rule.

### Removed

- `@cumulus/ingest/aws`: Remove queueWorkflowMessage which is no longer being used by `@cumulus/api`'s `kinesis-consumer.js`.

## [v1.1.4] - 2018-03-15

### Added

- added flag `useList` to parse-pdr [CUMULUS-404]

### Fixed

- Pass encrypted password to the ApiGranule Lambda function [CUMULUS-424]

## [v1.1.3] - 2018-03-14

### Fixed

- Changed @cumulus/deployment package install behavior. The build process will happen after installation

## [v1.1.2] - 2018-03-14

### Added

- added tools to @cumulus/integration-tests for local integration testing
- added end to end testing for discovering and parsing of PDRs
- `yarn e2e` command is available for end to end testing

### Fixed

- **CUMULUS-326: "Occasionally encounter "Too Many Requests" on deployment"** The api gateway calls will handle throttling errors
- **CUMULUS-175: "Dashboard providers not in sync with AWS providers."** The root cause of this bug - DynamoDB operations not showing up in Elasticsearch - was shared by collections and rules. The fix was to update providers', collections' and rules; POST, PUT and DELETE endpoints to operate on DynamoDB and using DynamoDB streams to update Elasticsearch. The following packages were made:
  - `@cumulus/deployment` deploys DynamoDB streams for the Collections, Providers and Rules tables as well as a new lambda function called `dbIndexer`. The `dbIndexer` lambda has an event source mapping which listens to each of the DynamoDB streams. The dbIndexer lambda receives events referencing operations on the DynamoDB table and updates the elasticsearch cluster accordingly.
  - The `@cumulus/api` endpoints for collections, providers and rules _only_ query DynamoDB, with the exception of LIST endpoints and the collections' GET endpoint.

### Updated

- Broke up `kes.override.js` of @cumulus/deployment to multiple modules and moved to a new location
- Expanded @cumulus/deployment test coverage
- all tasks were updated to use cumulus-message-adapter-js 1.0.1
- added build process to integration-tests package to babelify it before publication
- Update @cumulus/integration-tests lambda.js `getLambdaOutput` to return the entire lambda output. Previously `getLambdaOutput` returned only the payload.

## [v1.1.1] - 2018-03-08

### Removed

- Unused queue lambda in api/lambdas [CUMULUS-359]

### Fixed

- Kinesis message content is passed to the triggered workflow [CUMULUS-359]
- Kinesis message queues a workflow message and does not write to rules table [CUMULUS-359]

## [v1.1.0] - 2018-03-05

### Added

- Added a `jlog` function to `common/test-utils` to aid in test debugging
- Integration test package with command line tool [CUMULUS-200] by @laurenfrederick
- Test for FTP `useList` flag [CUMULUS-334] by @kkelly51

### Updated

- The `queue-pdrs` task now uses the [cumulus-message-adapter-js](https://github.com/nasa/cumulus-message-adapter-js)
  library
- Updated the `queue-pdrs` JSON schemas
- The test-utils schema validation functions now throw an error if validation
  fails
- The `queue-granules` task now uses the [cumulus-message-adapter-js](https://github.com/nasa/cumulus-message-adapter-js)
  library
- Updated the `queue-granules` JSON schemas

### Removed

- Removed the `getSfnExecutionByName` function from `common/aws`
- Removed the `getGranuleStatus` function from `common/aws`

## [v1.0.1] - 2018-02-27

### Added

- More tests for discover-pdrs, dicover-granules by @yjpa7145
- Schema validation utility for tests by @yjpa7145

### Changed

- Fix an FTP listing bug for servers that do not support STAT [CUMULUS-334] by @kkelly51

## [v1.0.0] - 2018-02-23

[unreleased]: https://github.com/nasa/cumulus/compare/v3.0.1...HEAD
[v3.0.1]: https://github.com/nasa/cumulus/compare/v3.0.0...v3.0.1
[v3.0.0]: https://github.com/nasa/cumulus/compare/v2.0.1...v3.0.0
[v2.0.7]: https://github.com/nasa/cumulus/compare/v2.0.6...v2.0.7
[v2.0.6]: https://github.com/nasa/cumulus/compare/v2.0.5...v2.0.6
[v2.0.5]: https://github.com/nasa/cumulus/compare/v2.0.4...v2.0.5
[v2.0.4]: https://github.com/nasa/cumulus/compare/v2.0.3...v2.0.4
[v2.0.3]: https://github.com/nasa/cumulus/compare/v2.0.2...v2.0.3
[v2.0.2]: https://github.com/nasa/cumulus/compare/v2.0.1...v2.0.2
[v2.0.1]: https://github.com/nasa/cumulus/compare/v1.24.0...v2.0.1
[v2.0.0]: https://github.com/nasa/cumulus/compare/v1.24.0...v2.0.0
[v1.24.0]: https://github.com/nasa/cumulus/compare/v1.23.2...v1.24.0
[v1.23.2]: https://github.com/nasa/cumulus/compare/v1.22.1...v1.23.2
[v1.22.1]: https://github.com/nasa/cumulus/compare/v1.21.0...v1.22.1
[v1.21.0]: https://github.com/nasa/cumulus/compare/v1.20.0...v1.21.0
[v1.20.0]: https://github.com/nasa/cumulus/compare/v1.19.0...v1.20.0
[v1.19.0]: https://github.com/nasa/cumulus/compare/v1.18.0...v1.19.0
[v1.18.0]: https://github.com/nasa/cumulus/compare/v1.17.0...v1.18.0
[v1.17.0]: https://github.com/nasa/cumulus/compare/v1.16.1...v1.17.0
[v1.16.1]: https://github.com/nasa/cumulus/compare/v1.16.0...v1.16.1
[v1.16.0]: https://github.com/nasa/cumulus/compare/v1.15.0...v1.16.0
[v1.15.0]: https://github.com/nasa/cumulus/compare/v1.14.5...v1.15.0
[v1.14.5]: https://github.com/nasa/cumulus/compare/v1.14.4...v1.14.5
[v1.14.4]: https://github.com/nasa/cumulus/compare/v1.14.3...v1.14.4
[v1.14.3]: https://github.com/nasa/cumulus/compare/v1.14.2...v1.14.3
[v1.14.2]: https://github.com/nasa/cumulus/compare/v1.14.1...v1.14.2
[v1.14.1]: https://github.com/nasa/cumulus/compare/v1.14.0...v1.14.1
[v1.14.0]: https://github.com/nasa/cumulus/compare/v1.13.5...v1.14.0
[v1.13.5]: https://github.com/nasa/cumulus/compare/v1.13.4...v1.13.5
[v1.13.4]: https://github.com/nasa/cumulus/compare/v1.13.3...v1.13.4
[v1.13.3]: https://github.com/nasa/cumulus/compare/v1.13.2...v1.13.3
[v1.13.2]: https://github.com/nasa/cumulus/compare/v1.13.1...v1.13.2
[v1.13.1]: https://github.com/nasa/cumulus/compare/v1.13.0...v1.13.1
[v1.13.0]: https://github.com/nasa/cumulus/compare/v1.12.1...v1.13.0
[v1.12.1]: https://github.com/nasa/cumulus/compare/v1.12.0...v1.12.1
[v1.12.0]: https://github.com/nasa/cumulus/compare/v1.11.3...v1.12.0
[v1.11.3]: https://github.com/nasa/cumulus/compare/v1.11.2...v1.11.3
[v1.11.2]: https://github.com/nasa/cumulus/compare/v1.11.1...v1.11.2
[v1.11.1]: https://github.com/nasa/cumulus/compare/v1.11.0...v1.11.1
[v1.11.0]: https://github.com/nasa/cumulus/compare/v1.10.4...v1.11.0
[v1.10.4]: https://github.com/nasa/cumulus/compare/v1.10.3...v1.10.4
[v1.10.3]: https://github.com/nasa/cumulus/compare/v1.10.2...v1.10.3
[v1.10.2]: https://github.com/nasa/cumulus/compare/v1.10.1...v1.10.2
[v1.10.1]: https://github.com/nasa/cumulus/compare/v1.10.0...v1.10.1
[v1.10.0]: https://github.com/nasa/cumulus/compare/v1.9.1...v1.10.0
[v1.9.1]: https://github.com/nasa/cumulus/compare/v1.9.0...v1.9.1
[v1.9.0]: https://github.com/nasa/cumulus/compare/v1.8.1...v1.9.0
[v1.8.1]: https://github.com/nasa/cumulus/compare/v1.8.0...v1.8.1
[v1.8.0]: https://github.com/nasa/cumulus/compare/v1.7.0...v1.8.0
[v1.7.0]: https://github.com/nasa/cumulus/compare/v1.6.0...v1.7.0
[v1.6.0]: https://github.com/nasa/cumulus/compare/v1.5.5...v1.6.0
[v1.5.5]: https://github.com/nasa/cumulus/compare/v1.5.4...v1.5.5
[v1.5.4]: https://github.com/nasa/cumulus/compare/v1.5.3...v1.5.4
[v1.5.3]: https://github.com/nasa/cumulus/compare/v1.5.2...v1.5.3
[v1.5.2]: https://github.com/nasa/cumulus/compare/v1.5.1...v1.5.2
[v1.5.1]: https://github.com/nasa/cumulus/compare/v1.5.0...v1.5.1
[v1.5.0]: https://github.com/nasa/cumulus/compare/v1.4.1...v1.5.0
[v1.4.1]: https://github.com/nasa/cumulus/compare/v1.4.0...v1.4.1
[v1.4.0]: https://github.com/nasa/cumulus/compare/v1.3.0...v1.4.0
[v1.3.0]: https://github.com/nasa/cumulus/compare/v1.2.0...v1.3.0
[v1.2.0]: https://github.com/nasa/cumulus/compare/v1.1.4...v1.2.0
[v1.1.4]: https://github.com/nasa/cumulus/compare/v1.1.3...v1.1.4
[v1.1.3]: https://github.com/nasa/cumulus/compare/v1.1.2...v1.1.3
[v1.1.2]: https://github.com/nasa/cumulus/compare/v1.1.1...v1.1.2
[v1.1.1]: https://github.com/nasa/cumulus/compare/v1.0.1...v1.1.1
[v1.1.0]: https://github.com/nasa/cumulus/compare/v1.0.1...v1.1.0
[v1.0.1]: https://github.com/nasa/cumulus/compare/v1.0.0...v1.0.1
[v1.0.0]: https://github.com/nasa/cumulus/compare/pre-v1-release...v1.0.0

[thin-egress-app]: <https://github.com/asfadmin/thin-egress-app> "Thin Egress App"<|MERGE_RESOLUTION|>--- conflicted
+++ resolved
@@ -6,27 +6,8 @@
 
 ## [Unreleased]
 
-<<<<<<< HEAD
-### BREAKING CHANGES
-- **CUMULUS-2138**
-  - Adds a new task `update-granules-cmr-metadata-file-links` to Ingest and Publish Granule workflow. This new task updates CMR Metadata and adds CMR file etags. It removes said functionality from the `move-granules` task. It is recommended that you add the step `UpdateGranulesCmrMetadataFileLinksStep` to your workflows after `MoveGranulesStep`.
-- **CUMULUS-2216**
-  - `/collection` and `/collection/active` endpoints now return collections without granule aggregate statistics by default. The original behavior is preserved and can be found by including a query param of `includeStats=true` on the request to the endpoint.  This is likely to affect the dashboard only but included here for the change of behavior.
-
-### Fixed
-
-- **CUMULUS-2203**
-  - Update Core tasks to use
-    [cumulus-message-adapter-js](https://github.com/nasa/cumulus-message-adapter-js)
-    v2.0.0 to resolve memory leak/lambda ENOMEM constant failure issue.   This
-    issue caused lambdas to slowly use all memory in the run environment and
-    prevented AWS from halting/restarting warmed instances when task code was
-    throwing consistent errors under load.
-=======
 ### Migration notes
-
 - Update the name of your `cumulus_message_adapter_lambda_layer_arn` variable for the `cumulus` module to `cumulus_message_adapter_lambda_layer_version_arn`. The value of the variable should remain the same (a layer version ARN of a Lambda layer for the [`cumulus-message-adapter`](https://github.com/nasa/cumulus-message-adapter/).
->>>>>>> d3350ef9
 
 ### Added
 
@@ -51,7 +32,8 @@
   - Fixes ingestPdrWithNodeNameSpec parsePdr provider error
 
 ### BREAKING CHANGES
-
+- **CUMULUS-2138**
+  - Adds a new task `update-granules-cmr-metadata-file-links` to Ingest and Publish Granule workflow. This new task updates CMR Metadata and adds CMR file etags. It removes said functionality from the `move-granules` task. It is recommended that you add the step `UpdateGranulesCmrMetadataFileLinksStep` to your workflows after `MoveGranulesStep`.
 - **CUMULUS-2216**
   - `/collection` and `/collection/active` endpoints now return collections without granule aggregate statistics by default. The original behavior is preserved and can be found by including a query param of `includeStats=true` on the request to the endpoint.  This is likely to affect the dashboard only but included here for the change of behavior.
 - **[1956](https://github.com/nasa/cumulus/issues/1956)**
