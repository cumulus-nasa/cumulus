# Changelog

All notable changes to this project will be documented in this file.

The format is based on [Keep a Changelog](http://keepachangelog.com/en/1.0.0/).

## [Unreleased]

### BREAKING CHANGES

- **CUMULUS-2185** - RDS Migration Epic
  - **CUMULUS-2191**
    - Removed the following from the `@cumulus/api/models.asyncOperation` class in
      favor of the added `@cumulus/async-operations` module:
      - `start`
      - `startAsyncOperations`
  - **CUMULUS-2187**
    - The `async-operations` endpoint will now omit `output` instead
      of returning `none` when the operation did not return output.
  - **CUMULUS-2309**
    - Removed `@cumulus/api/models/granule.unpublishAndDeleteGranule` in favor of `@cumulus/api/lib/granule-remove-from-cmr.unpublishGranule` and `@cumulus/api/lib/granule-delete.deleteGranuleAndFiles`.
- **CUMULUS-2185** - RDS Migration Epic
<<<<<<< HEAD
  - **CUMULUS-2130**
    - Added postgres-migration-count-tool lambda/ECS task to allow for
      evaluation of database state
    - Added /migrationCounts api endpoint that allows running of the
      postgres-migration-count-tool as an asyncOperation
=======
  - **CUMULUS-2394**
    - Updated PDR and Granule writes to check the step function
    workflow_start_time against the createdAt field for each record to
    ensure old records do not overwrite newer ones for legacy Dynamo and
    Postgres writes
>>>>>>> 4e28a448
  - **CUMULUS-2188**
    - Added `data-migration2` Lambda to be run after `data-migration1`
    - Added logic to `data-migration2` Lambda for migrating execution records from DynamoDB to PostgreSQL
  - **CUMULUS-2191**
    - Added `@cumulus/async-operations` to core packages, exposing
      `startAsyncOperation` which will handle starting an async operation and adding an entry to both PostgreSQL and DynamoDb
  - **CUMULUS-2127**
    - Add schema migration for `collections` table
  - **CUMULUS-2129**
    - Added logic to `data-migration1` Lambda for migrating collection records from Dynamo to PostgreSQL
  - **CUMULUS-2157**
    - Add schema migration for `providers` table
    - Added logic to `data-migration1` Lambda for migrating provider records from Dynamo to PostgreSQL
  - **CUMULUS-2187**
    - Added logic to `data-migration1` Lambda for migrating async operation records from Dynamo to PostgreSQL
  - **CUMULUS-2198**
    - Added logic to `data-migration1` Lambda for migrating rule records from DynamoDB to PostgreSQL
  - **CUMULUS-2182**
    - Add schema migration for PDRs table
  - **CUMULUS-2230**
    - Add schema migration for `rules` table
  - **CUMULUS-2183**
    - Add schema migration for `asyncOperations` table
  - **CUMULUS-2184**
    - Add schema migration for `executions` table
  - **CUMULUS-2257**
    - Updated PostgreSQL table and column names to snake_case
    - Added `translateApiAsyncOperationToPostgresAsyncOperation` function to `@cumulus/db`
  - **CUMULUS-2186**
    - Added logic to `data-migration2` Lambda for migrating PDR records from
      DynamoDB to PostgreSQL
  - **CUMULUS-2235**
    - Added initial ingest load spec test/utility
  - **CUMULUS-2167**
    - Added logic to `data-migration2` Lambda for migrating Granule records from DynamoDB to PostgreSQL and parse Granule records to store File records in RDS.
  - **CUMULUS-2367**
    - Added `granules_executions` table to PostgreSQL schema to allow for a many-to-many relationship between granules and executions
      - The table refers to granule and execution records using foreign keys defined with ON CASCADE DELETE, which means that any time a granule or execution record is deleted, all of the records in the `granules_executions` table referring to that record will also be deleted.
    - Added `upsertGranuleWithExecutionJoinRecord` helper to `@cumulus/db` to allow for upserting a granule record and its corresponding `granules_execution` record
  - **CUMULUS-2128**
    - Added helper functions:
      - `@cumulus/db/translate/file/translateApiFiletoPostgresFile`
      - `@cumulus/db/translate/file/translateApiGranuletoPostgresGranule`
      - `@cumulus/message/Providers/getMessageProvider`
  - **CUMULUS-2190**
    - Added helper functions:
      - `@cumulus/message/Executions/getMessageExecutionOriginalPayload`
      - `@cumulus/message/Executions/getMessageExecutionFinalPayload`
      - `@cumulus/message/workflows/getMessageWorkflowTasks`
      - `@cumulus/message/workflows/getMessageWorkflowStartTime`
      - `@cumulus/message/workflows/getMessageWorkflowStopTime`
      - `@cumulus/message/workflows/getMessageWorkflowName`
  - **CUMULUS-2192**
    - Added helper functions:
      - `@cumulus/message/PDRs/getMessagePdrRunningExecutions`
      - `@cumulus/message/PDRs/getMessagePdrCompletedExecutions`
      - `@cumulus/message/PDRs/getMessagePdrFailedExecutions`
      - `@cumulus/message/PDRs/getMessagePdrStats`
      - `@cumulus/message/PDRs/getPdrPercentCompletion`
      - `@cumulus/message/workflows/getWorkflowDuration`
  - **CUMULUS-2199**
    - Added `translateApiRuleToPostgresRule` to `@cumulus/db` to translate API Rule to conform to Postgres Rule definition.
  - **CUMUlUS-2128**
    - Added "upsert" logic to the `sfEventSqsToDbRecords` Lambda for granule and file writes to the core PostgreSQL database
  - **CUMULUS-2199**
    - Updated Rules endpoint to write rules to core PostgreSQL database in addition to DynamoDB and to delete rules from the PostgreSQL database in addition to DynamoDB.
    - Updated `create` in Rules Model to take in optional `createdAt` parameter which sets the value of createdAt if not specified during function call.
  - **CUMULUS-2189**
    - Updated Provider endpoint logic to write providers in parallel to Core
      PostgreSQL database
    - Update integration tests to utilize API calls instead of direct
      api/model/Provider calls
  - **CUMULUS-2191**
    - Updated cumuluss/async-operation task to write async-operations to the PostgreSQL database.
  - **CUMULUS-2228**
    - Added logic to the `sfEventSqsToDbRecords` Lambda to write execution, PDR, and granule records to the core PostgreSQL database in parallel with writes to DynamoDB
  - **CUMUlUS-2190**
    - Added "upsert" logic to the `sfEventSqsToDbRecords` Lambda for PDR writes to the core PostgreSQL database
  - **CUMUlUS-2192**
    - Added "upsert" logic to the `sfEventSqsToDbRecords` Lambda for execution writes to the core PostgreSQL database
  - **CUMULUS-2187**
    - The `async-operations` endpoint will now omit `output` instead
      of returning `none` when the operation did not return output.
  - **CUMULUS-2167**
    - Change PostgreSQL schema definition for `files` to remove `filename` and `name` and only support `file_name`.
    - Change PostgreSQL schema definition for `files` to remove `size` to only support `file_size`.
    - Change `PostgresFile` to remove duplicate fields `filename` and `name` and rename `size` to `file_size`.
  - **CUMULUS-2305**
    - Changed `DELETE /pdrs/{pdrname}` API behavior to also delete record from PostgreSQL database.
  - **CUMULUS-2309**
    - Changed `DELETE /granules/{granuleName}` API behavior to also delete record from PostgreSQL database.
    - Changed `Bulk operation BULK_GRANULE_DELETE` API behavior to also delete records from PostgreSQL database.
  - **CUMULUS-2367**
    - Updated `granule_cumulus_id` foreign key to granule in PostgreSQL `files` table to use a CASCADE delete, so records in the files table are automatically deleted by the database when the corresponding granule is deleted.

## [v7.1.0] 2021-03-12

### Notable changes

- `sync-granule` task will now properly handle syncing 0 byte files to S3

### Added

- `tf-modules/cumulus` module now supports a `cmr_custom_host` variable that can
  be used to set to an arbitray  host for making CMR requests (e.g.
  `https://custom-cmr-host.com`).
- Added `buckets` variable to `tf-modules/archive`
- **CUMULUS-2345**
  - Deploy ORCA with Cumulus, see `example/cumulus-tf/orca.tf` and `example/cumulus-tf/terraform.tfvars.example`
  - Add `CopyToGlacier` step to [example IngestAndPublishGranule workflow](https://github.com/nasa/cumulus/blob/master/example/cumulus-tf/ingest_and_publish_granule_workflow.asl.json)
- **CUMULUS-2424**
  - Added `childWorkflowMeta` to `queue-pdrs` config. An object passed to this config value will be merged into a child workflow message's `meta` object. For an example of how this can be used, see `example/cumulus-tf/discover_and_queue_pdrs_with_child_workflow_meta_workflow.asl.json`.
- **CUMULUS-2427**
  - Added support for using a custom queue with SQS and Kinesis rules. Whatever queue URL is set on the `rule.queueUrl` property will be used to schedule workflows for that rule. This change allows SQS/Kinesis rules to use [any throttled queues defined for a deployment](https://nasa.github.io/cumulus/docs/data-cookbooks/throttling-queued-executions).

### Fixed

- **CUMULUS-2394**
  - Updated PDR and Granule writes to check the step function `workflow_start_time` against
      the `createdAt` field  for each record to ensure old records do not
      overwrite newer ones

- **CUMULUS-2346**
  - Added orca API endpoint to `@cumulus/api` to get recovery status
  - Add `CopyToGlacier` step to [example IngestAndPublishGranuleWithOrca workflow](https://github.com/nasa/cumulus/blob/master/example/cumulus-tf/ingest_and_publish_granule_with_orca_workflow.tf)

### Changed

- `<prefix>-lambda-api-gateway` IAM role used by API Gateway Lambda now
  supports accessing all buckets defined in your `buckets` variable except
  "internal" buckets
- Updated the default scroll duration used in ESScrollSearch and part of the
  reconcilation report functions as a result of testing and seeing timeouts
  at its current value of 2min.
- **CUMULUS-2355**
  - Added logic to disable `/s3Credentials` endpoint based upon value for
    environment variable `DISABLE_S3_CREDENTIALS`. If set to "true", the
    endpoint will not dispense S3 credentials and instead return a message
    indicating that the endpoint has been disabled.
- **CUMULUS-2355**
  - Added logic to disable `/s3Credentials` endpoint based upon value for environment variable `DISABLE_S3_CREDENTIALS`. If set to "true",  the endpoint will not dispense S3 credentials and instead return a message indicating that the endpoint has been disabled.
- **CUMULUS-2397**
  - Updated `/elasticsearch` endpoint's `reindex` function to prevent
    reindexing when source and destination indices are the same.
- **CUMULUS-2420**
  - Updated test function `waitForAsyncOperationStatus` to take a retryObject
    and use exponential backoff.  Increased the total test duration for both
    AsycOperation specs and the ReconciliationReports tests.
- **CUMULUS-2427**
  - Removed `queueUrl` from the parameters object for `@cumulus/message/Build.buildQueueMessageFromTemplate`
  - Removed `queueUrl` from the parameters object for `@cumulus/message/Build.buildCumulusMeta`

### Fixed

- Fixed issue in `@cumulus/ingest/S3ProviderClient.sync()` preventing 0 byte files from being synced to S3.

### Removed

- Removed variables from `tf-modules/archive`:
  - `private_buckets`
  - `protected_buckets`
  - `public_buckets`

## [v7.0.0] 2021-02-22

### BREAKING CHANGES

- **CUMULUS-2362** - Endpoints for the logs (/logs) will now throw an error unless Metrics is set up

### Added

- **CUMULUS-2345**
  - Deploy ORCA with Cumulus, see `example/cumulus-tf/orca.tf` and `example/cumulus-tf/terraform.tfvars.example`
  - Add `CopyToGlacier` step to [example IngestAndPublishGranule workflow](https://github.com/nasa/cumulus/blob/master/example/cumulus-tf/ingest_and_publish_granule_workflow.asl.json)
- **CUMULUS-2376**
  - Added `cmrRevisionId` as an optional parameter to `post-to-cmr` that will be used when publishing metadata to CMR.
- **CUMULUS-2412**
  - Adds function `getCollectionsByShortNameAndVersion` to @cumulus/cmrjs that performs a compound query to CMR to retrieve collection information on a list of collections. This replaces a series of calls to the CMR for each collection with a single call on the `/collections` endpoint and should improve performance when CMR return times are increased.

### Changed

- **CUMULUS-2362**
  - Logs endpoints only work with Metrics set up
- **CUMULUS-2376**
  - Updated `publishUMMGJSON2CMR` to take in an optional `revisionId` parameter.
  - Updated `publishUMMGJSON2CMR` to throw an error if optional `revisionId` does not match resulting revision ID.
  - Updated `publishECHO10XML2CMR` to take in an optional `revisionId` parameter.
  - Updated `publishECHO10XML2CMR` to throw an error if optional `revisionId` does not match resulting revision ID.
  - Updated `publish2CMR` to take in optional `cmrRevisionId`.
  - Updated `getWriteHeaders` to take in an optional CMR Revision ID.
  - Updated `ingestGranule` to take in an optional CMR Revision ID to pass to `getWriteHeaders`.
  - Updated `ingestUMMGranule` to take in an optional CMR Revision ID to pass to `getWriteHeaders`.
- **CUMULUS-2350**
  - Updates the examples on the `/s3credentialsREADME`, to include Python and
    JavaScript code demonstrating how to refrsh  the s3credential for
    programatic access.
- **CUMULUS-2383**
  - PostToCMR task will return CMRInternalError when a `500` status is returned from CMR

## [v6.0.0] 2021-02-16

### MIGRATION NOTES

- **CUMULUS-2255** - Cumulus has upgraded its supported version of Terraform
  from **0.12.12** to **0.13.6**. Please see the [instructions to upgrade your
  deployments](https://github.com/nasa/cumulus/blob/master/docs/upgrade-notes/upgrading-tf-version-0.13.6.md).

- **CUMULUS-2350**
  - If the  `/s3credentialsREADME`, does not appear to be working after
    deploymnt, [manual redeployment](https://docs.aws.amazon.com/apigateway/latest/developerguide/how-to-deploy-api-with-console.html)
    of the API-gateway stage may be necessary to finish the deployment.

### BREAKING CHANGES

- **CUMULUS-2255** - Cumulus has upgraded its supported version of Terraform from **0.12.12** to **0.13.6**.

### Added

- **CUMULUS-2291**
  - Add provider filter to Granule Inventory Report
- **CUMULUS-2300**
  - Added `childWorkflowMeta` to `queue-granules` config. Object passed to this
    value will be merged into a child workflow messag's  `meta` object. For an
    example of how this can be used, see
    `example/cumulus-tf/discover_granules_workflow.asl.json`.
- **CUMULUS-2350**
  - Adds an unprotected endpoint, `/s3credentialsREADME`, to the
    s3-credentials-endpoint that dispays  information on how to use the
    `/s3credentials` endpoint
- **CUMULUS-2368**
  - Add QueueWorkflow task
- **CUMULUS-2391**
  - Add reportToEms to collections.files file schema
- **CUMULUS-2395**
  - Add Core module parameter `ecs_custom_sg_ids` to Cumulus module to allow for
    custom security group mappings
- **CUMULUS-2402**
  - Officially expose `sftp()` for use in `@cumulus/sftp-client`

### Changed

- **CUMULUS-2323**
  - The sync granules task when used with the s3 provider now uses the
    `source_bucket` key in `granule.files` objects.  If incoming payloads using
    this task have a `source_bucket` value for a file using the s3 provider, the
    task will attempt to sync from the bucket defined in the file's
    `source_bucket` key instead of the `provider`.
    - Updated `S3ProviderClient.sync` to allow for an optional bucket parameter
      in support of the changed behavior.
  - Removed `addBucketToFile` and related code from sync-granules task

- **CUMULUS-2255**
  - Updated Terraform deployment code syntax for compatibility with version 0.13.6
- **CUMULUS-2321**
  - Updated API endpoint GET `/reconciliationReports/{name}` to return the
    pre-signe s3 URL in addition to report data

### Fixed

- Updated `hyrax-metadata-updates` task so the opendap url has Type 'USE SERVICE API'

- **CUMULUS-2310**
  - Use valid filename for reconciliation report
- **CUMULUS-2351**
  - Inventory report no longer includes the File/Granule relation object in the
    okCountByGranules key of a report.  The information is only included when a
    'Granule Not Found' report is run.

### Removed

- **CUMULUS-2364**
  - Remove the internal Cumulus logging lambda (log2elasticsearch)

## [v5.0.1] 2021-01-27

### Changed

- **CUMULUS-2344**
  - Elasticsearch API now allows you to reindex to an index that already exists
  - If using the Change Index operation and the new index doesn't exist, it will be created
  - Regarding instructions for CUMULUS-2020, you can now do a change index
    operation before a reindex operation. This will
    ensure that new data will end up in the new index while Elasticsearch is reindexing.

- **CUMULUS-2351**
  - Inventory report no longer includes the File/Granule relation object in the okCountByGranules key of a report. The information is only included when a 'Granule Not Found' report is run.

### Removed

- **CUMULUS-2367**
  - Removed `execution_cumulus_id` column from granules RDS schema and data type

## [v5.0.0] 2021-01-12

### BREAKING CHANGES

- **CUMULUS-2020**
  - Elasticsearch data mappings have been updated to improve search and the API
    has been update to reflect those changes. See Migration notes on how to
    update the Elasticsearch mappings.

### Migration notes

- **CUMULUS-2020**
  - Elasticsearch data mappings have been updated to improve search. For
    example, case insensitive searching will now work (e.g. 'MOD' and 'mod' will
    return the same granule results). To use the improved Elasticsearch queries,
    [reindex](https://nasa.github.io/cumulus-api/#reindex) to create a new index
    with the correct types. Then perform a [change
    index](https://nasa.github.io/cumulus-api/#change-index) operation to use
    the new index.
- **CUMULUS-2258**
  - Because the `egress_lambda_log_group` and
    `egress_lambda_log_subscription_filter` resource were removed from the
    `cumulus` module, new definitions for these resources must be added to
    `cumulus-tf/main.tf`. For reference on how to define these resources, see
    [`example/cumulus-tf/thin_egress_app.tf`](https://github.com/nasa/cumulus/blob/master/example/cumulus-tf/thin_egress_app.tf).
  - The `tea_stack_name` variable being passed into the `cumulus` module should be removed
- **CUMULUS-2344**
  - Regarding instructions for CUMULUS-2020, you can now do a change index operation before a reindex operation. This will
    ensure that new data will end up in the new index while Elasticsearch is reindexing.

### BREAKING CHANGES

- **CUMULUS-2020**
  - Elasticsearch data mappings have been updated to improve search and the API has been updated to reflect those changes. See Migration notes on how to update the Elasticsearch mappings.

### Added

- **CUMULUS-2318**
  - Added`async_operation_image` as `cumulus` module variable to allow for override of the async_operation container image.  Users can optionally specify a non-default docker image for use with Core async operations.
- **CUMULUS-2219**
  - Added `lzards-backup` Core task to facilitate making LZARDS backup requests in Cumulus ingest workflows
- **CUMULUS-2092**
  - Add documentation for Granule Not Found Reports
- **HYRAX-320**
  - `@cumulus/hyrax-metadata-updates`Add component URI encoding for entry title id and granule ur to allow for values with special characters in them. For example, EntryTitleId 'Sentinel-6A MF/Jason-CS L2 Advanced Microwave Radiometer (AMR-C) NRT Geophysical Parameters' Now, URLs generated from such values will be encoded correctly and parsable by HyraxInTheCloud
- **CUMULUS-1370**
  - Add documentation for Getting Started section including FAQs
- **CUMULUS-2092**
  - Add documentation for Granule Not Found Reports
- **CUMULUS-2219**
  - Added `lzards-backup` Core task to facilitate making LZARDS backup requests in Cumulus ingest workflows
- **CUMULUS-2280**
  - In local api, retry to create tables if they fail to ensure localstack has had time to start fully.
- **CUMULUS-2290**
  - Add `queryFields` to granule schema, and this allows workflow tasks to add queryable data to granule record. For reference on how to add data to `queryFields` field, see [`example/cumulus-tf/kinesis_trigger_test_workflow.tf`](https://github.com/nasa/cumulus/blob/master/example/cumulus-tf/kinesis_trigger_test_workflow.tf).
- **CUMULUS-2318**
  - Added`async_operation_image` as `cumulus` module variable to allow for override of the async_operation container image.  Users can optionally specify a non-default docker image for use with Core async operations.

### Changed

- **CUMULUS-2020**
  - Updated Elasticsearch mappings to support case-insensitive search
- **CUMULUS-2124**
  - cumulus-rds-tf terraform module now takes engine_version as an input variable.
- **CUMULUS-2279**
  - Changed the formatting of granule CMR links: instead of a link to the `/search/granules.json` endpoint, now it is a direct link to `/search/concepts/conceptid.format`
- **CUMULUS-2296**
  - Improved PDR spec compliance of `parse-pdr` by updating `@cumulus/pvl` to parse fields in a manner more consistent with the PDR ICD, with respect to numbers and dates. Anything not matching the ICD expectations, or incompatible with Javascript parsing, will be parsed as a string instead.
- **CUMULUS-2344**
  - Elasticsearch API now allows you to reindex to an index that already exists
  - If using the Change Index operation and the new index doesn't exist, it will be created

### Removed

- **CUMULUS-2258**
  - Removed `tea_stack_name` variable from `tf-modules/distribution/variables.tf` and `tf-modules/cumulus/variables.tf`
  - Removed `egress_lambda_log_group` and `egress_lambda_log_subscription_filter` resources from `tf-modules/distribution/main.tf`

## [v4.0.0] 2020-11-20

### Migration notes

- Update the name of your `cumulus_message_adapter_lambda_layer_arn` variable for the `cumulus` module to `cumulus_message_adapter_lambda_layer_version_arn`. The value of the variable should remain the same (a layer version ARN of a Lambda layer for the [`cumulus-message-adapter`](https://github.com/nasa/cumulus-message-adapter/).
- **CUMULUS-2138** - Update all workflows using the `MoveGranules` step to add `UpdateGranulesCmrMetadataFileLinksStep`that runs after it. See the example [`IngestAndPublishWorkflow`](https://github.com/nasa/cumulus/blob/master/example/cumulus-tf/ingest_and_publish_granule_workflow.asl.json) for reference.
- **CUMULUS-2251**
  - Because it has been removed from the `cumulus` module, a new resource definition for `egress_api_gateway_log_subscription_filter` must be added to `cumulus-tf/main.tf`. For reference on how to define this resource, see [`example/cumulus-tf/main.tf`](https://github.com/nasa/cumulus/blob/master/example/cumulus-tf/main.tf).

### Added

- **CUMULUS-2248**
  - Updates Integration Tests README to point to new fake provider template.
- **CUMULUS-2239**
  - Add resource declaration to create a VPC endpoint in tea-map-cache module if `deploy_to_ngap` is false.
- **CUMULUS-2063**
  - Adds a new, optional query parameter to the `/collections[&getMMT=true]` and `/collections/active[&getMMT=true]` endpoints. When a user provides a value of `true` for `getMMT` in the query parameters, the endpoint will search CMR and update each collection's results with new key `MMTLink` containing a link to the MMT (Metadata Management Tool) if a CMR collection id is found.
- **CUMULUS-2170**
  - Adds ability to filter granule inventory reports
- **CUMULUS-2211**
  - Adds `granules/bulkReingest` endpoint to `@cumulus/api`
- **CUMULUS-2251**
  - Adds `log_api_gateway_to_cloudwatch` variable to `example/cumulus-tf/variables.tf`.
  - Adds `log_api_gateway_to_cloudwatch` variable to `thin_egress_app` module definition.

### Changed

- **CUMULUS-2216**
  - `/collection` and `/collection/active` endpoints now return collections without granule aggregate statistics by default. The original behavior is preserved and can be found by including a query param of `includeStats=true` on the request to the endpoint.
  - The `es/collections` Collection class takes a new parameter includeStats. It no longer appends granule aggregate statistics to the returned results by default. One must set the new parameter to any non-false value.
- **CUMULUS-2201**
  - Update `dbIndexer` lambda to process requests in serial
  - Fixes ingestPdrWithNodeNameSpec parsePdr provider error
- **CUMULUS-2251**
  - Moves Egress Api Gateway Log Group Filter from `tf-modules/distribution/main.tf` to `example/cumulus-tf/main.tf`

### Fixed

- **CUMULUS-2251**
  - This fixes a deployment error caused by depending on the `thin_egress_app` module output for a resource count.

### Removed

- **CUMULUS-2251**
  - Removes `tea_api_egress_log_group` variable from `tf-modules/distribution/variables.tf` and `tf-modules/cumulus/variables.tf`.

### BREAKING CHANGES

- **CUMULUS-2138** - CMR metadata update behavior has been removed from the `move-granules` task into a
new `update-granules-cmr-metadata-file-links` task.
- **CUMULUS-2216**
  - `/collection` and `/collection/active` endpoints now return collections without granule aggregate statistics by default. The original behavior is preserved and can be found by including a query param of `includeStats=true` on the request to the endpoint.  This is likely to affect the dashboard only but included here for the change of behavior.
- **[1956](https://github.com/nasa/cumulus/issues/1956)**
  - Update the name of the `cumulus_message_adapter_lambda_layer_arn` output from the `cumulus-message-adapter` module to `cumulus_message_adapter_lambda_layer_version_arn`. The output value has changed from being the ARN of the Lambda layer **without a version** to the ARN of the Lambda layer **with a version**.
  - Update the variable name in the `cumulus` and `ingest` modules from `cumulus_message_adapter_lambda_layer_arn` to `cumulus_message_adapter_lambda_layer_version_arn`

## [v3.0.1] 2020-10-21

- **CUMULUS-2203**
  - Update Core tasks to use
    [cumulus-message-adapter-js](https://github.com/nasa/cumulus-message-adapter-js)
    v2.0.0 to resolve memory leak/lambda ENOMEM constant failure issue.   This
    issue caused lambdas to slowly use all memory in the run environment and
    prevented AWS from halting/restarting warmed instances when task code was
    throwing consistent errors under load.

- **CUMULUS-2232**
  - Updated versions for `ajv`, `lodash`, `googleapis`, `archiver`, and
    `@cumulus/aws-client` to remediate vulnerabilities found in SNYK scan.

### Fixed

- **CUMULUS-2233**
  - Fixes /s3credentials bug where the expiration time on the cookie was set to a time that is always expired, so authentication was never being recognized as complete by the API. Consequently, the user would end up in a redirect loop and requests to /s3credentials would never complete successfully. The bug was caused by the fact that the code setting the expiration time for the cookie was expecting a time value in milliseconds, but was receiving the expirationTime from the EarthdataLoginClient in seconds. This bug has been fixed by converting seconds into milliseconds. Unit tests were added to test that the expiration time has been converted to milliseconds and checking that the cookie's expiration time is greater than the current time.

## [v3.0.0] 2020-10-7

### MIGRATION STEPS

- **CUMULUS-2099**
  - All references to `meta.queues` in workflow configuration must be replaced with references to queue URLs from Terraform resources. See the updated [data cookbooks](https://nasa.github.io/cumulus/docs/data-cookbooks/about-cookbooks) or example [Discover Granules workflow configuration](https://github.com/nasa/cumulus/blob/master/example/cumulus-tf/discover_granules_workflow.asl.json).
  - The steps for configuring queued execution throttling have changed. See the [updated documentation](https://nasa.github.io/cumulus/docs/data-cookbooks/throttling-queued-executions).
  - In addition to the configuration for execution throttling, the internal mechanism for tracking executions by queue has changed. As a result, you should **disable any rules or workflows scheduling executions via a throttled queue** before upgrading. Otherwise, you may be at risk of having **twice as many executions** as are configured for the queue while the updated tracking is deployed. You can re-enable these rules/workflows once the upgrade is complete.

- **CUMULUS-2111**
  - **Before you re-deploy your `cumulus-tf` module**, note that the [`thin-egress-app`][thin-egress-app] is no longer deployed by default as part of the `cumulus` module, so you must add the TEA module to your deployment and manually modify your Terraform state **to avoid losing your API gateway and impacting any Cloudfront endpoints pointing to those gateways**. If you don't care about losing your API gateway and impacting Cloudfront endpoints, you can ignore the instructions for manually modifying state.

    1. Add the [`thin-egress-app`][thin-egress-app] module to your `cumulus-tf` deployment as shown in the [Cumulus example deployment](https://github.com/nasa/cumulus/tree/master/example/cumulus-tf/main.tf).

         - Note that the values for `tea_stack_name` variable to the `cumulus` module and the `stack_name` variable to the `thin_egress_app` module **must match**
         - Also, if you are specifying the `stage_name` variable to the `thin_egress_app` module, **the value of the `tea_api_gateway_stage` variable to the `cumulus` module must match it**

    2. **If you want to preserve your existing `thin-egress-app` API gateway and avoid having to update your Cloudfront endpoint for distribution, then you must follow these instructions**: <https://nasa.github.io/cumulus/docs/upgrade-notes/migrate_tea_standalone>. Otherwise, you can re-deploy as usual.

  - If you provide your own custom bucket map to TEA as a standalone module, **you must ensure that your custom bucket map includes mappings for the `protected` and `public` buckets specified in your `cumulus-tf/terraform.tfvars`, otherwise Cumulus may not be able to determine the correct distribution URL for ingested files and you may encounter errors**

- **CUMULUS-2197**
  - EMS resources are now optional, and `ems_deploy` is set to `false` by default, which will delete your EMS resources.
  - If you would like to keep any deployed EMS resources, add the `ems_deploy` variable set to `true` in your `cumulus-tf/terraform.tfvars`

### BREAKING CHANGES

- **CUMULUS-2200**
  - Changes return from 303 redirect to 200 success for `Granule Inventory`'s
    `/reconciliationReport` returns.  The user (dashboard) must read the value
    of `url` from the return to get the s3SignedURL and then download the report.
- **CUMULUS-2099**
  - `meta.queues` has been removed from Cumulus core workflow messages.
  - `@cumulus/sf-sqs-report` workflow task no longer reads the reporting queue URL from `input.meta.queues.reporting` on the incoming event. Instead, it requires that the queue URL be set as the `reporting_queue_url` environment variable on the deployed Lambda.
- **CUMULUS-2111**
  - The deployment of the `thin-egress-app` module has be removed from `tf-modules/distribution`, which is a part of the `tf-modules/cumulus` module. Thus, the `thin-egress-app` module is no longer deployed for you by default. See the migration steps for details about how to add deployment for the `thin-egress-app`.
- **CUMULUS-2141**
  - The `parse-pdr` task has been updated to respect the `NODE_NAME` property in
    a PDR's `FILE_GROUP`. If a `NODE_NAME` is present, the task will query the
    Cumulus API for a provider with that host. If a provider is found, the
    output granule from the task will contain a `provider` property containing
    that provider. If `NODE_NAME` is set but a provider with that host cannot be
    found in the API, or if multiple providers are found with that same host,
    the task will fail.
  - The `queue-granules` task has been updated to expect an optional
    `granule.provider` property on each granule. If present, the granule will be
    enqueued using that provider. If not present, the task's `config.provider`
    will be used instead.
- **CUMULUS-2197**
  - EMS resources are now optional and will not be deployed by default. See migration steps for information
    about how to deploy EMS resources.

#### CODE CHANGES

- The `@cumulus/api-client.providers.getProviders` function now takes a
  `queryStringParameters` parameter which can be used to filter the providers
  which are returned
- The `@cumulus/aws-client/S3.getS3ObjectReadStreamAsync` function has been
  removed. It read the entire S3 object into memory before returning a read
  stream, which could cause Lambdas to run out of memory. Use
  `@cumulus/aws-client/S3.getObjectReadStream` instead.
- The `@cumulus/ingest/util.lookupMimeType` function now returns `undefined`
  rather than `null` if the mime type could not be found.
- The `@cumulus/ingest/lock.removeLock` function now returns `undefined`
- The `@cumulus/ingest/granule.generateMoveFileParams` function now returns
  `source: undefined` and `target :undefined` on the response object if either could not be
  determined. Previously, `null` had been returned.
- The `@cumulus/ingest/recursion.recursion` function must now be imported using
  `const { recursion } = require('@cumulus/ingest/recursion');`
- The `@cumulus/ingest/granule.getRenamedS3File` function has been renamed to
  `listVersionedObjects`
- `@cumulus/common.http` has been removed
- `@cumulus/common/http.download` has been removed

### Added

- **CUMULUS-1855**
  - Fixed SyncGranule task to return an empty granules list when given an empty
    (or absent) granules list on input, rather than throwing an exception
- **CUMULUS-1955**
  - Added `@cumulus/aws-client/S3.getObject` to get an AWS S3 object
  - Added `@cumulus/aws-client/S3.waitForObject` to get an AWS S3 object,
    retrying, if necessary
- **CUMULUS-1961**
  - Adds `startTimestamp` and `endTimestamp` parameters to endpoint
    `reconcilationReports`.  Setting these values will filter the returned
    report to cumulus data that falls within the timestamps. It also causes the
    report to be one directional, meaning cumulus is only reconciled with CMR,
    but not the other direction. The Granules will be filtered by their
    `updatedAt` values. Collections are filtered by the updatedAt time of their
    granules, i.e. Collections with granules that are updatedAt a time between
    the time parameters will be returned in the reconciliation reports.
  - Adds `startTimestamp` and `endTimestamp` parameters to create-reconciliation-reports
    lambda function. If either of these params is passed in with a value that can be
    converted to a date object, the inter-platform comparison between Cumulus and CMR will
    be one way.  That is, collections, granules, and files will be filtered by time for
    those found in Cumulus and only those compared to the CMR holdings. For the moment
    there is not enough information to change the internal consistency check, and S3 vs
    Cumulus comparisons are unchanged by the timestamps.
- **CUMULUS-1962**
  - Adds `location` as parameter to `/reconciliationReports` endpoint. Options are `S3`
    resulting in a S3 vs. Cumulus database search or `CMR` resulting in CMR vs. Cumulus database search.
- **CUMULUS-1963**
  - Adds `granuleId` as input parameter to `/reconcilationReports`
    endpoint. Limits inputs parameters to either `collectionId` or `granuleId`
    and will fail to create the report if both are provided.  Adding granuleId
    will find collections in Cumulus by granuleId and compare those one way
    with those in CMR.
  - `/reconciliationReports` now validates any input json before starting the
    async operation and the lambda handler no longer validates input
    parameters.
- **CUMULUS-1964**
  - Reports can now be filtered on provider
- **CUMULUS-1965**
  - Adds `collectionId` parameter to the `/reconcilationReports`
    endpoint. Setting this value will limit the scope of the reconcilation
    report to only the input collectionId when comparing Cumulus and
    CMR. `collectionId` is provided an array of strings e.g. `[shortname___version, shortname2___version2]`
- **CUMULUS-2107**
  - Added a new task, `update-cmr-access-constraints`, that will set access constraints in CMR Metadata.
    Currently supports UMMG-JSON and Echo10XML, where it will configure `AccessConstraints` and
    `RestrictionFlag/RestrictionComment`, respectively.
  - Added an operator doc on how to configure and run the access constraint update workflow, which will update the metadata using the new task, and then publish the updated metadata to CMR.
  - Added an operator doc on bulk operations.
- **CUMULUS-2111**
  - Added variables to `cumulus` module:
    - `tea_api_egress_log_group`
    - `tea_external_api_endpoint`
    - `tea_internal_api_endpoint`
    - `tea_rest_api_id`
    - `tea_rest_api_root_resource_id`
    - `tea_stack_name`
  - Added variables to `distribution` module:
    - `tea_api_egress_log_group`
    - `tea_external_api_endpoint`
    - `tea_internal_api_endpoint`
    - `tea_rest_api_id`
    - `tea_rest_api_root_resource_id`
    - `tea_stack_name`
- **CUMULUS-2112**
  - Added `@cumulus/api/lambdas/internal-reconciliation-report`, so create-reconciliation-report
    lambda can create `Internal` reconciliation report
- **CUMULUS-2116**
  - Added `@cumulus/api/models/granule.unpublishAndDeleteGranule` which
  unpublishes a granule from CMR and deletes it from Cumulus, but does not
  update the record to `published: false` before deletion
- **CUMULUS-2113**
  - Added Granule not found report to reports endpoint
  - Update reports to return breakdown by Granule of files both in DynamoDB and S3
- **CUMULUS-2123**
  - Added `cumulus-rds-tf` DB cluster module to `tf-modules` that adds a
    severless RDS Aurora/ PostgreSQL  database cluster to meet the PostgreSQL
    requirements for future releases.
  - Updated the default Cumulus module to take the following new required variables:
    - rds_user_access_secret_arn:
      AWS Secrets Manager secret ARN containing a JSON string of DB credentials
      (containing at least host, password, port as keys)
    - rds_security_group:
      RDS Security Group that provides connection access to the RDS cluster
  - Updated API lambdas and default ECS cluster to add them to the
    `rds_security_group` for database access
- **CUMULUS-2126**
  - The collections endpoint now writes to the RDS database
- **CUMULUS-2127**
  - Added migration to create collections relation for RDS database
- **CUMULUS-2129**
  - Added `data-migration1` Terraform module and Lambda to migrate data from Dynamo to RDS
    - Added support to Lambda for migrating collections data from Dynamo to RDS
- **CUMULUS-2155**
  - Added `rds_connection_heartbeat` to `cumulus` and `data-migration` tf
    modules.  If set to true, this diagnostic variable instructs Core's database
    code to fire off a connection 'heartbeat' query and log the timing/results
    for diagnostic purposes, and retry certain connection timeouts once.
    This option is disabled by default
- **CUMULUS-2156**
  - Support array inputs parameters for `Internal` reconciliation report
- **CUMULUS-2157**
  - Added support to `data-migration1` Lambda for migrating providers data from Dynamo to RDS
    - The migration process for providers will convert any credentials that are stored unencrypted or encrypted with an S3 keypair provider to be encrypted with a KMS key instead
- **CUMULUS-2161**
  - Rules now support an `executionNamePrefix` property. If set, any executions
    triggered as a result of that rule will use that prefix in the name of the
    execution.
  - The `QueueGranules` task now supports an `executionNamePrefix` property. Any
    executions queued by that task will use that prefix in the name of the
    execution. See the
    [example workflow](./example/cumulus-tf/discover_granules_with_execution_name_prefix_workflow.asl.json)
    for usage.
  - The `QueuePdrs` task now supports an `executionNamePrefix` config property.
    Any executions queued by that task will use that prefix in the name of the
    execution. See the
    [example workflow](./example/cumulus-tf/discover_and_queue_pdrs_with_execution_name_prefix_workflow.asl.json)
    for usage.
- **CUMULUS-2162**
  - Adds new report type to `/reconciliationReport` endpoint.  The new report
    is `Granule Inventory`. This report is a CSV file of all the granules in
    the Cumulus DB. This report will eventually replace the existing
    `granules-csv` endpoint which has been deprecated.
- **CUMULUS-2197**
  - Added `ems_deploy` variable to the `cumulus` module. This is set to false by default, except
    for our example deployment, where it is needed for integration tests.

### Changed

- Upgraded version of [TEA](https://github.com/asfadmin/thin-egress-app/) deployed with Cumulus to build 88.
- **CUMULUS-2107**
  - Updated the `applyWorkflow` functionality on the granules endpoint to take a `meta` property to pass into the workflow message.
  - Updated the `BULK_GRANULE` functionality on the granules endpoint to support the above `applyWorkflow` change.
- **CUMULUS-2111**
  - Changed `distribution_api_gateway_stage` variable for `cumulus` module to `tea_api_gateway_stage`
  - Changed `api_gateway_stage` variable for `distribution` module to `tea_api_gateway_stage`
- **CUMULUS-2224**
  - Updated `/reconciliationReport`'s file reconciliation to include `"EXTENDED METADATA"` as a valid CMR relatedUrls Type.

### Fixed

- **CUMULUS-2168**
  - Fixed issue where large number of documents (generally logs) in the
    `cumulus` elasticsearch index results in the collection granule stats
    queries failing for the collections list api endpoint
- **CUMULUS-1955**
  - Due to AWS's eventual consistency model, it was possible for PostToCMR to
    publish an earlier version of a CMR metadata file, rather than the latest
    version created in a workflow.  This fix guarantees that the latest version
    is published, as expected.
- **CUMULUS-1961**
  - Fixed `activeCollections` query only returning 10 results
- **CUMULUS-2201**
  - Fix Reconciliation Report integration test failures by waiting for collections appear
    in es list and ingesting a fake granule xml file to CMR
- **CUMULUS-2015**
  - Reduced concurrency of `QueueGranules` task. That task now has a
    `config.concurrency` option that defaults to `3`.
- **CUMULUS-2116**
  - Fixed a race condition with bulk granule delete causing deleted granules to still appear in Elasticsearch. Granules removed via bulk delete should now be removed from Elasticsearch.
- **CUMULUS-2163**
  - Remove the `public-read` ACL from the `move-granules` task
- **CUMULUS-2164**
  - Fix issue where `cumulus` index is recreated and attached to an alias if it has been previously deleted
- **CUMULUS-2195**
  - Fixed issue with redirect from `/token` not working when using a Cloudfront endpoint to access the Cumulus API with Launchpad authentication enabled. The redirect should now work properly whether you are using a plain API gateway URL or a Cloudfront endpoint pointing at an API gateway URL.
- **CUMULUS-2200**
  - Fixed issue where __in and __not queries were stripping spaces from values

### Deprecated

- **CUMULUS-1955**
  - `@cumulus/aws-client/S3.getS3Object()`
  - `@cumulus/message/Queue.getQueueNameByUrl()`
  - `@cumulus/message/Queue.getQueueName()`
- **CUMULUS-2162**
  - `@cumulus/api/endpoints/granules-csv/list()`

### Removed

- **CUMULUS-2111**
  - Removed `distribution_url` and `distribution_redirect_uri` outputs from the `cumulus` module
  - Removed variables from the `cumulus` module:
    - `distribution_url`
    - `log_api_gateway_to_cloudwatch`
    - `thin_egress_cookie_domain`
    - `thin_egress_domain_cert_arn`
    - `thin_egress_download_role_in_region_arn`
    - `thin_egress_jwt_algo`
    - `thin_egress_jwt_secret_name`
    - `thin_egress_lambda_code_dependency_archive_key`
    - `thin_egress_stack_name`
  - Removed outputs from the `distribution` module:
    - `distribution_url`
    - `internal_tea_api`
    - `rest_api_id`
    - `thin_egress_app_redirect_uri`
  - Removed variables from the `distribution` module:
    - `bucket_map_key`
    - `distribution_url`
    - `log_api_gateway_to_cloudwatch`
    - `thin_egress_cookie_domain`
    - `thin_egress_domain_cert_arn`
    - `thin_egress_download_role_in_region_arn`
    - `thin_egress_jwt_algo`
    - `thin_egress_jwt_secret_name`
    - `thin_egress_lambda_code_dependency_archive_key`
- **CUMULUS-2157**
  - Removed `providerSecretsMigration` and `verifyProviderSecretsMigration` lambdas
- Removed deprecated `@cumulus/sf-sns-report` task
- Removed code:
  - `@cumulus/aws-client/S3.calculateS3ObjectChecksum`
  - `@cumulus/aws-client/S3.getS3ObjectReadStream`
  - `@cumulus/cmrjs.getFullMetadata`
  - `@cumulus/cmrjs.getMetadata`
  - `@cumulus/common/util.isNil`
  - `@cumulus/common/util.isNull`
  - `@cumulus/common/util.isUndefined`
  - `@cumulus/common/util.lookupMimeType`
  - `@cumulus/common/util.mkdtempSync`
  - `@cumulus/common/util.negate`
  - `@cumulus/common/util.noop`
  - `@cumulus/common/util.omit`
  - `@cumulus/common/util.renameProperty`
  - `@cumulus/common/util.sleep`
  - `@cumulus/common/util.thread`
  - `@cumulus/ingest/granule.copyGranuleFile`
  - `@cumulus/ingest/granule.moveGranuleFile`
  - `@cumulus/integration-tests/api/rules.deleteRule`
  - `@cumulus/integration-tests/api/rules.getRule`
  - `@cumulus/integration-tests/api/rules.listRules`
  - `@cumulus/integration-tests/api/rules.postRule`
  - `@cumulus/integration-tests/api/rules.rerunRule`
  - `@cumulus/integration-tests/api/rules.updateRule`
  - `@cumulus/integration-tests/sfnStep.parseStepMessage`
  - `@cumulus/message/Queue.getQueueName`
  - `@cumulus/message/Queue.getQueueNameByUrl`

## v2.0.2+ Backport releases

Release v2.0.1 was the last release on the 2.0.x release series.

Changes after this version on the 2.0.x release series are limited
security/requested feature patches and will not be ported forward to future
releases unless there is a corresponding CHANGELOG entry.

For up-to-date CHANGELOG for the maintenance release branch see
[CHANGELOG.md](https://github.com/nasa/cumulus/blob/release-2.0.x/CHANGELOG.md)
from the 2.0.x branch.

For the most recent release information for the maintenance branch please see
the [release page](https://github.com/nasa/cumulus/releases)

## [v2.0.7] 2020-10-1 - [BACKPORT]

### Fixed

- CVE-2020-7720
  - Updated common `node-forge` dependency to 0.10.0 to address CVE finding

### [v2.0.6] 2020-09-25 - [BACKPORT]

### Fixed

- **CUMULUS-2168**
  - Fixed issue where large number of documents (generally logs) in the
    `cumulus` elasticsearch index results in the collection granule stats
    queries failing for the collections list api endpoint

### [v2.0.5] 2020-09-15 - [BACKPORT]

#### Added

- Added `thin_egress_stack_name` variable to `cumulus` and `distribution` Terraform modules to allow overriding the default Cloudformation stack name used for the `thin-egress-app`. **Please note that if you change/set this value for an existing deployment, it will destroy and re-create your API gateway for the `thin-egress-app`.**

#### Fixed

- Fix collection list queries. Removed fixes to collection stats, which break queries for a large number of granules.

### [v2.0.4] 2020-09-08 - [BACKPORT]

#### Changed

- Upgraded version of [TEA](https://github.com/asfadmin/thin-egress-app/) deployed with Cumulus to build 88.

### [v2.0.3] 2020-09-02 - [BACKPORT]

#### Fixed

- **CUMULUS-1961**
  - Fixed `activeCollections` query only returning 10 results

- **CUMULUS-2039**
  - Fix issue causing SyncGranules task to run out of memory on large granules

#### CODE CHANGES

- The `@cumulus/aws-client/S3.getS3ObjectReadStreamAsync` function has been
  removed. It read the entire S3 object into memory before returning a read
  stream, which could cause Lambdas to run out of memory. Use
  `@cumulus/aws-client/S3.getObjectReadStream` instead.

### [v2.0.2] 2020-08-17 - [BACKPORT]

#### CODE CHANGES

- The `@cumulus/ingest/util.lookupMimeType` function now returns `undefined`
  rather than `null` if the mime type could not be found.
- The `@cumulus/ingest/lock.removeLock` function now returns `undefined`

#### Added

- **CUMULUS-2116**
  - Added `@cumulus/api/models/granule.unpublishAndDeleteGranule` which
  unpublishes a granule from CMR and deletes it from Cumulus, but does not
  update the record to `published: false` before deletion

### Fixed

- **CUMULUS-2116**
  - Fixed a race condition with bulk granule delete causing deleted granules to still appear in Elasticsearch. Granules removed via bulk delete should now be removed from Elasticsearch.

## [v2.0.1] 2020-07-28

### Added

- **CUMULUS-1886**
  - Added `multiple sort keys` support to `@cumulus/api`
- **CUMULUS-2099**
  - `@cumulus/message/Queue.getQueueUrl` to get the queue URL specified in a Cumulus workflow message, if any.

### Fixed

- **[PR 1790](https://github.com/nasa/cumulus/pull/1790)**
  - Fixed bug with request headers in `@cumulus/launchpad-auth` causing Launchpad token requests to fail

## [v2.0.0] 2020-07-23

### BREAKING CHANGES

- Changes to the `@cumulus/api-client` package
  - The `CumulusApiClientError` class must now be imported using
    `const { CumulusApiClientError } = require('@cumulus/api-client/CumulusApiClientError')`
- The `@cumulus/sftp-client/SftpClient` class must now be imported using
  `const { SftpClient } = require('@cumulus/sftp-client');`
- Instances of `@cumulus/ingest/SftpProviderClient` no longer implicitly connect
  when `download`, `list`, or `sync` are called. You must call `connect` on the
  provider client before issuing one of those calls. Failure to do so will
  result in a "Client not connected" exception being thrown.
- Instances of `@cumulus/ingest/SftpProviderClient` no longer implicitly
  disconnect from the SFTP server when `list` is called.
- Instances of `@cumulus/sftp-client/SftpClient` must now be expclicitly closed
  by calling `.end()`
- Instances of `@cumulus/sftp-client/SftpClient` no longer implicitly connect to
  the server when `download`, `unlink`, `syncToS3`, `syncFromS3`, and `list` are
  called. You must explicitly call `connect` before calling one of those
  methods.
- Changes to the `@cumulus/common` package
  - `cloudwatch-event.getSfEventMessageObject()` now returns `undefined` if the
    message could not be found or could not be parsed. It previously returned
    `null`.
  - `S3KeyPairProvider.decrypt()` now throws an exception if the bucket
    containing the key cannot be determined.
  - `S3KeyPairProvider.decrypt()` now throws an exception if the stack cannot be
    determined.
  - `S3KeyPairProvider.encrypt()` now throws an exception if the bucket
    containing the key cannot be determined.
  - `S3KeyPairProvider.encrypt()` now throws an exception if the stack cannot be
    determined.
  - `sns-event.getSnsEventMessageObject()` now returns `undefined` if it could
    not be parsed. It previously returned `null`.
  - The `aws` module has been removed.
  - The `BucketsConfig.buckets` property is now read-only and private
  - The `test-utils.validateConfig()` function now resolves to `undefined`
    rather than `true`.
  - The `test-utils.validateInput()` function now resolves to `undefined` rather
    than `true`.
  - The `test-utils.validateOutput()` function now resolves to `undefined`
    rather than `true`.
  - The static `S3KeyPairProvider.retrieveKey()` function has been removed.
- Changes to the `@cumulus/cmrjs` package
  - `@cumulus/cmrjs.constructOnlineAccessUrl()` and
    `@cumulus/cmrjs/cmr-utils.constructOnlineAccessUrl()` previously took a
    `buckets` parameter, which was an instance of
    `@cumulus/common/BucketsConfig`. They now take a `bucketTypes` parameter,
    which is a simple object mapping bucket names to bucket types. Example:
    `{ 'private-1': 'private', 'public-1': 'public' }`
  - `@cumulus/cmrjs.reconcileCMRMetadata()` and
    `@cumulus/cmrjs/cmr-utils.reconcileCMRMetadata()` now take a **required**
    `bucketTypes` parameter, which is a simple object mapping bucket names to
    bucket types. Example: `{ 'private-1': 'private', 'public-1': 'public' }`
  - `@cumulus/cmrjs.updateCMRMetadata()` and
    `@cumulus/cmrjs/cmr-utils.updateCMRMetadata()` previously took an optional
    `inBuckets` parameter, which was an instance of
    `@cumulus/common/BucketsConfig`. They now take a **required** `bucketTypes`
    parameter, which is a simple object mapping bucket names to bucket types.
    Example: `{ 'private-1': 'private', 'public-1': 'public' }`
- The minimum supported version of all published Cumulus packages is now Node
  12.18.0
  - Tasks using the `cumuluss/cumulus-ecs-task` Docker image must be updated to
    `cumuluss/cumulus-ecs-task:1.7.0`. This can be done by updating the `image`
    property of any tasks defined using the `cumulus_ecs_service` Terraform
    module.
- Changes to `@cumulus/aws-client/S3`
  - The signature of the `getObjectSize` function has changed. It now takes a
    params object with three properties:
    - **s3**: an instance of an AWS.S3 object
    - **bucket**
    - **key**
  - The `getObjectSize` function will no longer retry if the object does not
    exist
- **CUMULUS-1861**
  - `@cumulus/message/Collections.getCollectionIdFromMessage` now throws a
    `CumulusMessageError` if `collectionName` and `collectionVersion` are missing
    from `meta.collection`.   Previously this method would return
    `'undefined___undefined'` instead
  - `@cumulus/integration-tests/addCollections` now returns an array of collections that
    were added rather than the count of added collections
- **CUMULUS-1930**
  - The `@cumulus/common/util.uuid()` function has been removed
- **CUMULUS-1955**
  - `@cumulus/aws-client/S3.multipartCopyObject` now returns an object with the
    AWS `etag` of the destination object
  - `@cumulus/ingest/S3ProviderClient.list` now sets a file object's `path`
    property to `undefined` instead of `null` when the file is at the top level
    of its bucket
  - The `sync` methods of the following classes in the `@cumulus/ingest` package
    now return an object with the AWS `s3uri` and `etag` of the destination file
    (they previously returned only a string representing the S3 URI)
    - `FtpProviderClient`
    - `HttpProviderClient`
    - `S3ProviderClient`
    - `SftpProviderClient`
- **CUMULUS-1958**
  - The following methods exported from `@cumulus/cmr-js/cmr-utils` were made
    async, and added distributionBucketMap as a parameter:
    - constructOnlineAccessUrl
    - generateFileUrl
    - reconcileCMRMetadata
    - updateCMRMetadata
- **CUMULUS-1969**
  - The `DiscoverPdrs` task now expects `provider_path` to be provided at
    `event.config.provider_path`, not `event.config.collection.provider_path`
  - `event.config.provider_path` is now a required parameter of the
    `DiscoverPdrs` task
  - `event.config.collection` is no longer a parameter to the `DiscoverPdrs`
    task
  - Collections no longer support the `provider_path` property. The tasks that
    relied on that property are now referencing `config.meta.provider_path`.
    Workflows should be updated accordingly.
- **CUMULUS-1977**
  - Moved bulk granule deletion endpoint from `/bulkDelete` to
    `/granules/bulkDelete`
- **CUMULUS-1991**
  - Updated CMR metadata generation to use "Download file.hdf" (where `file.hdf` is the filename of the given resource) as the resource description instead of "File to download"
  - CMR metadata updates now respect changes to resource descriptions (previously only changes to resource URLs were respected)

### MIGRATION STEPS

- Due to an issue with the AWS API Gateway and how the Thin Egress App Cloudformation template applies updates, you may need to redeploy your
  `thin-egress-app-EgressGateway` manually as a one time migration step.    If your deployment fails with an
  error similar to:

  ```bash
  Error: Lambda function (<stack>-tf-TeaCache) returned error: ({"errorType":"HTTPError","errorMessage":"Response code 404 (Not Found)"})
  ```

  Then follow the [AWS
  instructions](https://docs.aws.amazon.com/apigateway/latest/developerguide/how-to-deploy-api-with-console.html)
  to `Redeploy a REST API to a stage` for your egress API and re-run `terraform
  apply`.

### Added

- **CUMULUS-2081**
  - Add Integrator Guide section for onboarding
  - Add helpful tips documentation

- **CUMULUS-1902**
  - Add Common Use Cases section under Operator Docs

- **CUMULUS-2058**
  - Added `lambda_processing_role_name` as an output from the `cumulus` module
    to provide the processing role name
- **CUMULUS-1417**
  - Added a `checksumFor` property to collection `files` config. Set this
    property on a checksum file's definition matching the `regex` of the target
    file. More details in the ['Data Cookbooks
    Setup'](https://nasa.github.io/cumulus/docs/next/data-cookbooks/setup)
    documentation.
  - Added `checksumFor` validation to collections model.
- **CUMULUS-1956**
  - Added `@cumulus/earthata-login-client` package
  - The `/s3credentials` endpoint that is deployed as part of distribution now
    supports authentication using tokens created by a different application. If
    a request contains the `EDL-ClientId` and `EDL-Token` headers,
    authentication will be handled using that token rather than attempting to
    use OAuth.
  - `@cumulus/earthata-login-client.getTokenUsername()` now accepts an
    `xRequestId` argument, which will be included as the `X-Request-Id` header
    when calling Earthdata Login.
  - If the `s3Credentials` endpoint is invoked with an EDL token and an
    `X-Request-Id` header, that `X-Request-Id` header will be forwarded to
    Earthata Login.
- **CUMULUS-1957**
  - If EDL token authentication is being used, and the `EDL-Client-Name` header
    is set, `@the-client-name` will be appended to the end of the Earthdata
    Login username that is used as the `RoleSessionName` of the temporary IAM
    credentials. This value will show up in the AWS S3 server access logs.
- **CUMULUS-1958**
  - Add the ability for users to specify a `bucket_map_key` to the `cumulus`
    terraform module as an override for the default .yaml values that are passed
    to TEA by Core.    Using this option *requires* that each configured
    Cumulus 'distribution' bucket (e.g. public/protected buckets) have a single
    TEA mapping.  Multiple maps per bucket are not supported.
  - Updated Generating a distribution URL, the MoveGranules task and all CMR
    reconciliation functionality to utilize the TEA bucket map override.
  - Updated deploy process to utilize a bootstrap 'tea-map-cache' lambda that
    will, after deployment of Cumulus Core's TEA instance, query TEA for all
    protected/public buckets and generate a mapping configuration used
    internally by Core.  This object is also exposed as an output of the Cumulus
    module as `distribution_bucket_map`.
- **CUMULUS-1961**
  - Replaces DynamoDB for Elasticsearch for reconciliationReportForCumulusCMR
    comparisons between Cumulus and CMR.
- **CUMULUS-1970**
  - Created the `add-missing-file-checksums` workflow task
  - Added `@cumulus/aws-client/S3.calculateObjectHash()` function
  - Added `@cumulus/aws-client/S3.getObjectReadStream()` function
- **CUMULUS-1887**
  - Add additional fields to the granule CSV download file
- **CUMULUS-2019**
  - Add `infix` search to es query builder `@cumulus/api/es/es/queries` to
    support partial matching of the keywords

### Changed

- **CUMULUS-2032**
  - Updated @cumulus/ingest/HttpProviderClient to utilize a configuration key
    `httpListTimeout` to set the default timeout for discovery HTTP/HTTPS
    requests, and updates the default for the provider to 5 minutes (300 seconds).
  - Updated the DiscoverGranules and DiscoverPDRs tasks to utilize the updated
    configuration value if set via workflow config, and updates the default for
    these tasks to 5 minutes (300 seconds).

- **CUMULUS-176**
  - The API will now respond with a 400 status code when a request body contains
    invalid JSON. It had previously returned a 500 status code.
- **CUMULUS-1861**
  - Updates Rule objects to no longer require a collection.
  - Changes the DLQ behavior for `sfEventSqsToDbRecords` and
    `sfEventSqsToDbRecordsInputQueue`. Previously failure to write a database
    record would result in lambda success, and an error log in the CloudWatch
    logs.   The lambda has been updated to manually add a record to
    the `sfEventSqsToDbRecordsDeadLetterQueue` if the granule, execution, *or*
    pdr record fails to write, in addition to the previous error logging.
- **CUMULUS-1956**
  - The `/s3credentials` endpoint that is deployed as part of distribution now
    supports authentication using tokens created by a different application. If
    a request contains the `EDL-ClientId` and `EDL-Token` headers,
    authentication will be handled using that token rather than attempting to
    use OAuth.
- **CUMULUS-1977**
  - API endpoint POST `/granules/bulk` now returns a 202 status on a successful
    response instead of a 200 response
  - API endpoint DELETE `/granules/<granule-id>` now returns a 404 status if the
    granule record was already deleted
  - `@cumulus/api/models/Granule.update()` now returns the updated granule
    record
  - Implemented POST `/granules/bulkDelete` API endpoint to support deleting
    granules specified by ID or returned by the provided query in the request
    body. If the request is successful, the endpoint returns the async operation
    ID that has been started to remove the granules.
    - To use a query in the request body, your deployment must be
      [configured to access the Elasticsearch host for ESDIS metrics](https://nasa.github.io/cumulus/docs/additional-deployment-options/cloudwatch-logs-delivery#esdis-metrics)
      in your environment
  - Added `@cumulus/api/models/Granule.getRecord()` method to return raw record
    from DynamoDB
  - Added `@cumulus/api/models/Granule.delete()` method which handles deleting
    the granule record from DynamoDB and the granule files from S3
- **CUMULUS-1982**
  - The `globalConnectionLimit` property of providers is now optional and
    defaults to "unlimited"
- **CUMULUS-1997**
  - Added optional `launchpad` configuration to `@cumulus/hyrax-metadata-updates` task config schema.
- **CUMULUS-1991**
  - `@cumulus/cmrjs/src/cmr-utils/constructOnlineAccessUrls()` now throws an error if `cmrGranuleUrlType = "distribution"` and no distribution endpoint argument is provided
- **CUMULUS-2011**
  - Reconciliation reports are now generated within an AsyncOperation
- **CUMULUS-2016**
  - Upgrade TEA to version 79

### Fixed

- **CUMULUS-1991**
  - Added missing `DISTRIBUTION_ENDPOINT` environment variable for API lambdas. This environment variable is required for API requests to move granules.

- **CUMULUS-1961**
  - Fixed granules and executions query params not getting sent to API in granule list operation in `@cumulus/api-client`

### Deprecated

- `@cumulus/aws-client/S3.calculateS3ObjectChecksum()`
- `@cumulus/aws-client/S3.getS3ObjectReadStream()`
- `@cumulus/common/log.convertLogLevel()`
- `@cumulus/collection-config-store`
- `@cumulus/common/util.sleep()`

- **CUMULUS-1930**
  - `@cumulus/common/log.convertLogLevel()`
  - `@cumulus/common/util.isNull()`
  - `@cumulus/common/util.isUndefined()`
  - `@cumulus/common/util.negate()`
  - `@cumulus/common/util.noop()`
  - `@cumulus/common/util.isNil()`
  - `@cumulus/common/util.renameProperty()`
  - `@cumulus/common/util.lookupMimeType()`
  - `@cumulus/common/util.thread()`
  - `@cumulus/common/util.mkdtempSync()`

### Removed

- The deprecated `@cumulus/common.bucketsConfigJsonObject` function has been
  removed
- The deprecated `@cumulus/common.CollectionConfigStore` class has been removed
- The deprecated `@cumulus/common.concurrency` module has been removed
- The deprecated `@cumulus/common.constructCollectionId` function has been
  removed
- The deprecated `@cumulus/common.launchpad` module has been removed
- The deprecated `@cumulus/common.LaunchpadToken` class has been removed
- The deprecated `@cumulus/common.Semaphore` class has been removed
- The deprecated `@cumulus/common.stringUtils` module has been removed
- The deprecated `@cumulus/common/aws.cloudwatchlogs` function has been removed
- The deprecated `@cumulus/common/aws.deleteS3Files` function has been removed
- The deprecated `@cumulus/common/aws.deleteS3Object` function has been removed
- The deprecated `@cumulus/common/aws.dynamodb` function has been removed
- The deprecated `@cumulus/common/aws.dynamodbDocClient` function has been
  removed
- The deprecated `@cumulus/common/aws.getExecutionArn` function has been removed
- The deprecated `@cumulus/common/aws.headObject` function has been removed
- The deprecated `@cumulus/common/aws.listS3ObjectsV2` function has been removed
- The deprecated `@cumulus/common/aws.parseS3Uri` function has been removed
- The deprecated `@cumulus/common/aws.promiseS3Upload` function has been removed
- The deprecated `@cumulus/common/aws.recursivelyDeleteS3Bucket` function has
  been removed
- The deprecated `@cumulus/common/aws.s3CopyObject` function has been removed
- The deprecated `@cumulus/common/aws.s3ObjectExists` function has been removed
- The deprecated `@cumulus/common/aws.s3PutObject` function has been removed
- The deprecated `@cumulus/common/bucketsConfigJsonObject` function has been
  removed
- The deprecated `@cumulus/common/CloudWatchLogger` class has been removed
- The deprecated `@cumulus/common/collection-config-store.CollectionConfigStore`
  class has been removed
- The deprecated `@cumulus/common/collection-config-store.constructCollectionId`
  function has been removed
- The deprecated `@cumulus/common/concurrency.limit` function has been removed
- The deprecated `@cumulus/common/concurrency.mapTolerant` function has been
  removed
- The deprecated `@cumulus/common/concurrency.promiseUrl` function has been
  removed
- The deprecated `@cumulus/common/concurrency.toPromise` function has been
  removed
- The deprecated `@cumulus/common/concurrency.unless` function has been removed
- The deprecated `@cumulus/common/config.parseConfig` function has been removed
- The deprecated `@cumulus/common/config.resolveResource` function has been
  removed
- The deprecated `@cumulus/common/DynamoDb.get` function has been removed
- The deprecated `@cumulus/common/DynamoDb.scan` function has been removed
- The deprecated `@cumulus/common/FieldPattern` class has been removed
- The deprecated `@cumulus/common/launchpad.getLaunchpadToken` function has been
  removed
- The deprecated `@cumulus/common/launchpad.validateLaunchpadToken` function has
  been removed
- The deprecated `@cumulus/common/LaunchpadToken` class has been removed
- The deprecated `@cumulus/common/message.buildCumulusMeta` function has been
  removed
- The deprecated `@cumulus/common/message.buildQueueMessageFromTemplate`
  function has been removed
- The deprecated `@cumulus/common/message.getCollectionIdFromMessage` function
  has been removed
- The deprecated `@cumulus/common/message.getMaximumExecutions` function has
  been removed
- The deprecated `@cumulus/common/message.getMessageExecutionArn` function has
  been removed
- The deprecated `@cumulus/common/message.getMessageExecutionName` function has
  been removed
- The deprecated `@cumulus/common/message.getMessageFromTemplate` function has
  been removed
- The deprecated `@cumulus/common/message.getMessageGranules` function has been
  removed
- The deprecated `@cumulus/common/message.getMessageStateMachineArn` function
  has been removed
- The deprecated `@cumulus/common/message.getQueueName` function has been
  removed
- The deprecated `@cumulus/common/message.getQueueNameByUrl` function has been
  removed
- The deprecated `@cumulus/common/message.hasQueueAndExecutionLimit` function
  has been removed
- The deprecated `@cumulus/common/Semaphore` class has been removed
- The deprecated `@cumulus/common/string.globalReplace` functon has been removed
- The deprecated `@cumulus/common/string.isNonEmptyString` functon has been
  removed
- The deprecated `@cumulus/common/string.isValidHostname` functon has been
  removed
- The deprecated `@cumulus/common/string.match` functon has been removed
- The deprecated `@cumulus/common/string.matches` functon has been removed
- The deprecated `@cumulus/common/string.replace` functon has been removed
- The deprecated `@cumulus/common/string.toLower` functon has been removed
- The deprecated `@cumulus/common/string.toUpper` functon has been removed
- The deprecated `@cumulus/common/testUtils.getLocalstackEndpoint` function has been removed
- The deprecated `@cumulus/common/util.setErrorStack` function has been removed
- The `@cumulus/common/util.uuid` function has been removed
- The deprecated `@cumulus/common/workflows.getWorkflowArn` function has been
  removed
- The deprecated `@cumulus/common/workflows.getWorkflowFile` function has been
  removed
- The deprecated `@cumulus/common/workflows.getWorkflowList` function has been
  removed
- The deprecated `@cumulus/common/workflows.getWorkflowTemplate` function has
  been removed
- `@cumulus/aws-client/StepFunctions.toSfnExecutionName()`
- `@cumulus/aws-client/StepFunctions.fromSfnExecutionName()`
- `@cumulus/aws-client/StepFunctions.getExecutionArn()`
- `@cumulus/aws-client/StepFunctions.getExecutionUrl()`
- `@cumulus/aws-client/StepFunctions.getStateMachineArn()`
- `@cumulus/aws-client/StepFunctions.pullStepFunctionEvent()`
- `@cumulus/common/test-utils/throttleOnce()`
- `@cumulus/integration-tests/api/distribution.invokeApiDistributionLambda()`
- `@cumulus/integration-tests/api/distribution.getDistributionApiRedirect()`
- `@cumulus/integration-tests/api/distribution.getDistributionApiFileStream()`

## [v1.24.0] 2020-06-03

### BREAKING CHANGES

- **CUMULUS-1969**
  - The `DiscoverPdrs` task now expects `provider_path` to be provided at
    `event.config.provider_path`, not `event.config.collection.provider_path`
  - `event.config.provider_path` is now a required parameter of the
    `DiscoverPdrs` task
  - `event.config.collection` is no longer a parameter to the `DiscoverPdrs`
    task
  - Collections no longer support the `provider_path` property. The tasks that
    relied on that property are now referencing `config.meta.provider_path`.
    Workflows should be updated accordingly.

- **CUMULUS-1997**
  - `@cumulus/cmr-client/CMRSearchConceptQueue` parameters have been changed to take a `cmrSettings` object containing clientId, provider, and auth information. This can be generated using `@cumulus/cmrjs/cmr-utils/getCmrSettings`. The `cmrEnvironment` variable has been removed.

### Added

- **CUMULUS-1800**
  - Added task configuration setting named `syncChecksumFiles` to the
    SyncGranule task. This setting is `false` by default, but when set to
    `true`, all checksum files associated with data files that are downloaded
    will be downloaded as well.
- **CUMULUS-1952**
  - Updated HTTP(S) provider client to accept username/password for Basic authorization. This change adds support for Basic Authorization such as Earthdata login redirects to ingest (i.e. as implemented in SyncGranule), but not to discovery (i.e. as implemented in DiscoverGranules). Discovery still expects the provider's file system to be publicly accessible, but not the individual files and their contents.
  - **NOTE**: Using this in combination with the HTTP protocol may expose usernames and passwords to intermediary network entities. HTTPS is highly recommended.
- **CUMULUS-1997**
  - Added optional `launchpad` configuration to `@cumulus/hyrax-metadata-updates` task config schema.

### Fixed

- **CUMULUS-1997**
  - Updated all CMR operations to use configured authentication scheme
- **CUMULUS-2010**
  - Updated `@cumulus/api/launchpadSaml` to support multiple userGroup attributes from the SAML response

## [v1.23.2] 2020-05-22

### BREAKING CHANGES

- Updates to the Cumulus archive API:
  - All endpoints now return a `401` response instead of a `403` for any request where the JWT passed as a Bearer token is invalid.
  - POST `/refresh` and DELETE `/token/<token>` endpoints now return a `401` response for requests with expired tokens

- **CUMULUS-1894**
  - `@cumulus/ingest/granule.handleDuplicateFile()`
    - The `copyOptions` parameter has been removed
    - An `ACL` parameter has been added
  - `@cumulus/ingest/granule.renameS3FileWithTimestamp()`
    - Now returns `undefined`

- **CUMULUS-1896**
  Updated all Cumulus core lambdas to utilize the new message adapter streaming interface via [cumulus-message-adapter-js v1.2.0](https://github.com/nasa/cumulus-message-adapter-js/releases/tag/v1.2.0).   Users of this version of Cumulus (or later) must utilize version 1.3.0 or greater of the [cumulus-message-adapter](https://github.com/nasa/cumulus-message-adapter) to support core lambdas.

- **CUMULUS-1912**
  - `@cumulus/api` reconciliationReports list endpoint returns a list of reconciliationReport records instead of S3Uri.

- **CUMULUS-1969**
  - The `DiscoverGranules` task now expects `provider_path` to be provided at
    `event.config.provider_path`, not `event.config.collection.provider_path`
  - `config.provider_path` is now a required parameter of the `DiscoverGranules`
    task

### MIGRATION STEPS

- To take advantage of the new TTL-based access token expiration implemented in CUMULUS-1777 (see notes below) and clear out existing records in your access tokens table, do the following:
  1. Log out of any active dashboard sessions
  2. Use the AWS console or CLI to delete your `<prefix>-AccessTokensTable` DynamoDB table
  3. [Re-deploy your `data-persistence` module](https://nasa.github.io/cumulus/docs/deployment/upgrade-readme#update-data-persistence-resources), which should re-create the `<prefix>-AccessTokensTable` DynamoDB table
  4. Return to using the Cumulus API/dashboard as normal
- This release requires the Cumulus Message Adapter layer deployed with Cumulus Core to be at least 1.3.0, as the core lambdas have updated to [cumulus-message-adapter-js v1.2.0](https://github.com/nasa/cumulus-message-adapter-js/releases/tag/v1.2.0) and the new CMA interface.  As a result, users should:
  1. Follow the [Cumulus Message Adapter (CMA) deployment instructions](https://nasa.github.io/cumulus/docs/deployment/deployment-readme#deploy-the-cumulus-message-adapter-layer) and install a CMA layer version >=1.3.0
  2. If you are using any custom Node.js Lambdas in your workflows **and** the Cumulus CMA layer/`cumulus-message-adapter-js`, you must update your lambda to use [cumulus-message-adapter-js v1.2.0](https://github.com/nasa/cumulus-message-adapter-js/releases/tag/v1.2.0) and follow the migration instructions in the release notes. Prior versions of `cumulus-message-adapter-js` are not compatible with CMA >= 1.3.0.
- Migrate existing s3 reconciliation report records to database (CUMULUS-1911):
  - After update your `data persistence` module and Cumulus resources, run the command:

  ```bash
  ./node_modules/.bin/cumulus-api migrate --stack `<your-terraform-deployment-prefix>` --migrationVersion migration5
  ```

### Added

- Added a limit for concurrent Elasticsearch requests when doing an index from database operation
- Added the `es_request_concurrency` parameter to the archive and cumulus Terraform modules

- **CUMULUS-1995**
  - Added the `es_index_shards` parameter to the archive and cumulus Terraform modules to configure the number of shards for the ES index
    - If you have an existing ES index, you will need to [reindex](https://nasa.github.io/cumulus-api/#reindex) and then [change index](https://nasa.github.io/cumulus-api/#change-index) to take advantage of shard updates

- **CUMULUS-1894**
  - Added `@cumulus/aws-client/S3.moveObject()`

- **CUMULUS-1911**
  - Added ReconciliationReports table
  - Updated CreateReconciliationReport lambda to save Reconciliation Report records to database
  - Updated dbIndexer and IndexFromDatabase lambdas to index Reconciliation Report records to Elasticsearch
  - Added migration_5 to migrate existing s3 reconciliation report records to database and Elasticsearch
  - Updated `@cumulus/api` package, `tf-modules/archive` and `tf-modules/data-persistence` Terraform modules

- **CUMULUS-1916**
  - Added util function for seeding reconciliation reports when running API locally in dashboard

### Changed

- **CUMULUS-1777**
  - The `expirationTime` property is now a **required field** of the access tokens model.
  - Updated the `AccessTokens` table to set a [TTL](https://docs.aws.amazon.com/amazondynamodb/latest/developerguide/howitworks-ttl.html) on the `expirationTime` field in `tf-modules/data-persistence/dynamo.tf`. As a result, access token records in this table whose `expirationTime` has passed should be **automatically deleted by DynamoDB**.
  - Updated all code creating access token records in the Dynamo `AccessTokens` table to set the `expirationTime` field value in seconds from the epoch.
- **CUMULUS-1912**
  - Updated reconciliationReports endpoints to query against Elasticsearch, delete report from both database and s3
  - Added `@cumulus/api-client/reconciliationReports`
- **CUMULUS-1999**
  - Updated `@cumulus/common/util.deprecate()` so that only a single deprecation notice is printed for each name/version combination

### Fixed

- **CUMULUS-1894**
  - The `SyncGranule` task can now handle files larger than 5 GB
- **CUMULUS-1987**
  - `Remove granule from CMR` operation in `@cumulus/api` now passes token to CMR when fetching granule metadata, allowing removal of private granules
- **CUMULUS-1993**
  - For a given queue, the `sqs-message-consumer` Lambda will now only schedule workflows for rules matching the queue **and the collection information in each queue message (if any)**
    - The consumer also now only reads each queue message **once per Lambda invocation**, whereas previously each message was read **once per queue rule per Lambda invocation**
  - Fixed bug preventing the deletion of multiple SNS rules that share the same SNS topic

### Deprecated

- **CUMULUS-1894**
  - `@cumulus/ingest/granule.copyGranuleFile()`
  - `@cumulus/ingest/granule.moveGranuleFile()`

- **CUMULUS-1987** - Deprecated the following functions:
  - `@cumulus/cmrjs/getMetadata(cmrLink)` -> `@cumulus/cmr-client/CMR.getGranuleMetadata(cmrLink)`
  - `@cumulus/cmrjs/getFullMetadata(cmrLink)`

## [v1.22.1] 2020-05-04

**Note**: v1.22.0 was not released as a package due to npm/release concerns.  Users upgrading to 1.22.x should start with 1.22.1

### Added

- **CUMULUS-1894**
  - Added `@cumulus/aws-client/S3.multipartCopyObject()`
- **CUMULUS-408**
  - Added `certificateUri` field to provider schema. This optional field allows operators to specify an S3 uri to a CA bundle to use for HTTPS requests.
- **CUMULUS-1787**
  - Added `collections/active` endpoint for returning collections with active granules in `@cumulus/api`
- **CUMULUS-1799**
  - Added `@cumulus/common/stack.getBucketsConfigKey()` to return the S3 key for the buckets config object
  - Added `@cumulus/common/workflows.getWorkflowFileKey()` to return the S3 key for a workflow definition object
  - Added `@cumulus/common/workflows.getWorkflowsListKeyPrefix()` to return the S3 key prefix for objects containing workflow definitions
  - Added `@cumulus/message` package containing utilities for building and parsing Cumulus messages
- **CUMULUS-1850**
  - Added `@cumulus/aws-client/Kinesis.describeStream()` to get a Kinesis stream description
- **CUMULUS-1853**
  - Added `@cumulus/integration-tests/collections.createCollection()`
  - Added `@cumulus/integration-tests/executions.findExecutionArn()`
  - Added `@cumulus/integration-tests/executions.getExecutionWithStatus()`
  - Added `@cumulus/integration-tests/granules.getGranuleWithStatus()`
  - Added `@cumulus/integration-tests/providers.createProvider()`
  - Added `@cumulus/integration-tests/rules.createOneTimeRule()`

### Changed

- **CUMULUS-1682**
  - Moved all `@cumulus/ingest/parse-pdr` code into the `parse-pdr` task as it had become tightly coupled with that task's handler and was not used anywhere else. Unit tests also restored.
- **CUMULUS-1820**
  - Updated the Thin Egress App module used in `tf-modules/distribution/main.tf` to build 74. [See the release notes](https://github.com/asfadmin/thin-egress-app/releases/tag/tea-build.74).
- **CUMULUS-1852**
  - Updated POST endpoints for `/collections`, `/providers`, and `/rules` to log errors when returning a 500 response
  - Updated POST endpoint for `/collections`:
    - Return a 400 response when the `name` or `version` fields are missing
    - Return a 409 response if the collection already exists
    - Improved error messages to be more explicit
  - Updated POST endpoint for `/providers`:
    - Return a 400 response if the `host` field value is invalid
    - Return a 409 response if the provider already exists
  - Updated POST endpoint for `/rules`:
    - Return a 400 response if rule `name` is invalid
    - Return a 400 response if rule `type` is invalid
- **CUMULUS-1891**
  - Updated the following endpoints using async operations to return a 503 error if the ECS task  cannot be started and a 500 response for a non-specific error:
    - POST `/replays`
    - POST `/bulkDelete`
    - POST `/elasticsearch/index-from-database`
    - POST `/granules/bulk`

### Fixed

- **CUMULUS-408**
  - Fixed HTTPS discovery and ingest.

- **CUMULUS-1850**
  - Fixed a bug in Kinesis event processing where the message consumer would not properly filter available rules based on the collection information in the event and the Kinesis stream ARN

- **CUMULUS-1853**
  - Fixed a bug where attempting to create a rule containing a payload property
    would fail schema validation.

- **CUMULUS-1854**
  - Rule schema is validated before starting workflows or creating event source mappings

- **CUMULUS-1974**
  - Fixed @cumulus/api webpack config for missing underscore object due to underscore update

- **CUMULUS-2210**
  - Fixed `cmr_oauth_provider` variable not being propogated to reconciliation reports

### Deprecated

- **CUMULUS-1799** - Deprecated the following code. For cases where the code was moved into another package, the new code location is noted:
  - `@cumulus/aws-client/StepFunctions.fromSfnExecutionName()`
  - `@cumulus/aws-client/StepFunctions.toSfnExecutionName()`
  - `@cumulus/aws-client/StepFunctions.getExecutionArn()` -> `@cumulus/message/Executions.buildExecutionArn()`
  - `@cumulus/aws-client/StepFunctions.getExecutionUrl()` -> `@cumulus/message/Executions.getExecutionUrlFromArn()`
  - `@cumulus/aws-client/StepFunctions.getStateMachineArn()` -> `@cumulus/message/Executions.getStateMachineArnFromExecutionArn()`
  - `@cumulus/aws-client/StepFunctions.pullStepFunctionEvent()` -> `@cumulus/message/StepFunctions.pullStepFunctionEvent()`
  - `@cumulus/common/bucketsConfigJsonObject()`
  - `@cumulus/common/CloudWatchLogger`
  - `@cumulus/common/collection-config-store/CollectionConfigStore` -> `@cumulus/collection-config-store`
  - `@cumulus/common/collection-config-store.constructCollectionId()` -> `@cumulus/message/Collections.constructCollectionId`
  - `@cumulus/common/concurrency.limit()`
  - `@cumulus/common/concurrency.mapTolerant()`
  - `@cumulus/common/concurrency.promiseUrl()`
  - `@cumulus/common/concurrency.toPromise()`
  - `@cumulus/common/concurrency.unless()`
  - `@cumulus/common/config.buildSchema()`
  - `@cumulus/common/config.parseConfig()`
  - `@cumulus/common/config.resolveResource()`
  - `@cumulus/common/config.resourceToArn()`
  - `@cumulus/common/FieldPattern`
  - `@cumulus/common/launchpad.getLaunchpadToken()` -> `@cumulus/launchpad-auth/index.getLaunchpadToken()`
  - `@cumulus/common/LaunchpadToken` -> `@cumulus/launchpad-auth/LaunchpadToken`
  - `@cumulus/common/launchpad.validateLaunchpadToken()` -> `@cumulus/launchpad-auth/index.validateLaunchpadToken()`
  - `@cumulus/common/message.buildCumulusMeta()` -> `@cumulus/message/Build.buildCumulusMeta()`
  - `@cumulus/common/message.buildQueueMessageFromTemplate()` -> `@cumulus/message/Build.buildQueueMessageFromTemplate()`
  - `@cumulus/common/message.getCollectionIdFromMessage()` -> `@cumulus/message/Collections.getCollectionIdFromMessage()`
  - `@cumulus/common/message.getMessageExecutionArn()` -> `@cumulus/message/Executions.getMessageExecutionArn()`
  - `@cumulus/common/message.getMessageExecutionName()` -> `@cumulus/message/Executions.getMessageExecutionName()`
  - `@cumulus/common/message.getMaximumExecutions()` -> `@cumulus/message/Queue.getMaximumExecutions()`
  - `@cumulus/common/message.getMessageFromTemplate()`
  - `@cumulus/common/message.getMessageStateMachineArn()` -> `@cumulus/message/Executions.getMessageStateMachineArn()`)
  - `@cumulus/common/message.getMessageGranules()` -> `@cumulus/message/Granules.getMessageGranules()`
  - `@cumulus/common/message.getQueueNameByUrl()` -> `@cumulus/message/Queue.getQueueNameByUrl()`
  - `@cumulus/common/message.getQueueName()` -> `@cumulus/message/Queue.getQueueName()`)
  - `@cumulus/common/message.hasQueueAndExecutionLimit()` -> `@cumulus/message/Queue.hasQueueAndExecutionLimit()`
  - `@cumulus/common/Semaphore`
  - `@cumulus/common/test-utils.throttleOnce()`
  - `@cumulus/common/workflows.getWorkflowArn()`
  - `@cumulus/common/workflows.getWorkflowFile()`
  - `@cumulus/common/workflows.getWorkflowList()`
  - `@cumulus/common/workflows.getWorkflowTemplate()`
  - `@cumulus/integration-tests/sfnStep/SfnStep.parseStepMessage()` -> `@cumulus/message/StepFunctions.parseStepMessage()`
- **CUMULUS-1858** - Deprecated the following functions.
  - `@cumulus/common/string.globalReplace()`
  - `@cumulus/common/string.isNonEmptyString()`
  - `@cumulus/common/string.isValidHostname()`
  - `@cumulus/common/string.match()`
  - `@cumulus/common/string.matches()`
  - `@cumulus/common/string.replace()`
  - `@cumulus/common/string.toLower()`
  - `@cumulus/common/string.toUpper()`

### Removed

- **CUMULUS-1799**: Deprecated code removals:
  - Removed from `@cumulus/common/aws`:
    - `pullStepFunctionEvent()`
  - Removed `@cumulus/common/sfnStep`
  - Removed `@cumulus/common/StepFunctions`

## [v1.21.0] 2020-03-30

### PLEASE NOTE

- **CUMULUS-1762**: the `messageConsumer` for `sns` and `kinesis`-type rules now fetches
  the collection information from the message. You should ensure that your rule's collection
  name and version match what is in the message for these ingest messages to be processed.
  If no matching rule is found, an error will be thrown and logged in the
  `messageConsumer` Lambda function's log group.

### Added

- **CUMULUS-1629**`
  - Updates discover-granules task to respect/utilize duplicateHandling configuration such that
    - skip:               Duplicates will be filtered from the granule list
    - error:              Duplicates encountered will result in step failure
    - replace, version:   Duplicates will be ignored and handled as normal.
  - Adds a new copy of the API lambda `PrivateApiLambda()` which is configured to not require authentication. This Lambda is not connected to an API gateway
  - Adds `@cumulus/api-client` with functions for use by workflow lambdas to call the API when needed

- **CUMULUS-1732**
  - Added Python task/activity workflow and integration test (`PythonReferenceSpec`) to test `cumulus-message-adapter-python`and `cumulus-process-py` integration.
- **CUMULUS-1795**
  - Added an IAM policy on the Cumulus EC2 creation to enable SSM when the `deploy_to_ngap` flag is true

### Changed

- **CUMULUS-1762**
  - the `messageConsumer` for `sns` and `kinesis`-type rules now fetches the collection
    information from the message.

### Deprecated

- **CUMULUS-1629**
  - Deprecate `granulesApi`, `rulesApi`, `emsApi`, `executionsAPI` from `@cumulus/integration-test/api` in favor of code moved to `@cumulus/api-client`

### Removed

- **CUMULUS-1799**: Deprecated code removals
  - Removed deprecated method `@cumulus/api/models/Granule.createGranulesFromSns()`
  - Removed deprecated method `@cumulus/api/models/Granule.removeGranuleFromCmr()`
  - Removed from `@cumulus/common/aws`:
    - `apigateway()`
    - `buildS3Uri()`
    - `calculateS3ObjectChecksum()`
    - `cf()`
    - `cloudwatch()`
    - `cloudwatchevents()`
    - `cloudwatchlogs()`
    - `createAndWaitForDynamoDbTable()`
    - `createQueue()`
    - `deleteSQSMessage()`
    - `describeCfStackResources()`
    - `downloadS3File()`
    - `downloadS3Files()`
    - `DynamoDbSearchQueue` class
    - `dynamodbstreams()`
    - `ec2()`
    - `ecs()`
    - `fileExists()`
    - `findResourceArn()`
    - `fromSfnExecutionName()`
    - `getFileBucketAndKey()`
    - `getJsonS3Object()`
    - `getQueueUrl()`
    - `getObjectSize()`
    - `getS3ObjectReadStream()`
    - `getSecretString()`
    - `getStateMachineArn()`
    - `headObject()`
    - `isThrottlingException()`
    - `kinesis()`
    - `lambda()`
    - `listS3Objects()`
    - `promiseS3Upload()`
    - `publishSnsMessage()`
    - `putJsonS3Object()`
    - `receiveSQSMessages()`
    - `s3CopyObject()`
    - `s3GetObjectTagging()`
    - `s3Join()`
    - `S3ListObjectsV2Queue` class
    - `s3TagSetToQueryString()`
    - `s3PutObjectTagging()`
    - `secretsManager()`
    - `sendSQSMessage()`
    - `sfn()`
    - `sns()`
    - `sqs()`
    - `sqsQueueExists()`
    - `toSfnExecutionName()`
    - `uploadS3FileStream()`
    - `uploadS3Files()`
    - `validateS3ObjectChecksum()`
  - Removed `@cumulus/common/CloudFormationGateway` class
  - Removed `@cumulus/common/concurrency/Mutex` class
  - Removed `@cumulus/common/errors`
  - Removed `@cumulus/common/sftp`
  - Removed `@cumulus/common/string.unicodeEscape`
  - Removed `@cumulus/cmrjs/cmr-utils.getGranuleId()`
  - Removed `@cumulus/cmrjs/cmr-utils.getCmrFiles()`
  - Removed `@cumulus/cmrjs/cmr/CMR` class
  - Removed `@cumulus/cmrjs/cmr/CMRSearchConceptQueue` class
  - Removed `@cumulus/cmrjs/utils.getHost()`
  - Removed `@cumulus/cmrjs/utils.getIp()`
  - Removed `@cumulus/cmrjs/utils.hostId()`
  - Removed `@cumulus/cmrjs/utils/ummVersion()`
  - Removed `@cumulus/cmrjs/utils.updateToken()`
  - Removed `@cumulus/cmrjs/utils.validateUMMG()`
  - Removed `@cumulus/ingest/aws.getEndpoint()`
  - Removed `@cumulus/ingest/aws.getExecutionUrl()`
  - Removed `@cumulus/ingest/aws/invoke()`
  - Removed `@cumulus/ingest/aws/CloudWatch` class
  - Removed `@cumulus/ingest/aws/ECS` class
  - Removed `@cumulus/ingest/aws/Events` class
  - Removed `@cumulus/ingest/aws/SQS` class
  - Removed `@cumulus/ingest/aws/StepFunction` class
  - Removed `@cumulus/ingest/util.normalizeProviderPath()`
  - Removed `@cumulus/integration-tests/index.listCollections()`
  - Removed `@cumulus/integration-tests/index.listProviders()`
  - Removed `@cumulus/integration-tests/index.rulesList()`
  - Removed `@cumulus/integration-tests/api/api.addCollectionApi()`

## [v1.20.0] 2020-03-12

### BREAKING CHANGES

- **CUMULUS-1714**
  - Changed the format of the message sent to the granule SNS Topic. Message includes the granule record under `record` and the type of event under `event`. Messages with `deleted` events will have the record that was deleted with a `deletedAt` timestamp. Options for `event` are `Create | Update | Delete`
- **CUMULUS-1769** - `deploy_to_ngap` is now a **required** variable for the `tf-modules/cumulus` module. **For those deploying to NGAP environments, this variable should always be set to `true`.**

### Notable changes

- **CUMULUS-1739** - You can now exclude Elasticsearch from your `tf-modules/data-persistence` deployment (via `include_elasticsearch = false`) and your `tf-modules/cumulus` module will still deploy successfully.

- **CUMULUS-1769** - If you set `deploy_to_ngap = true` for the `tf-modules/archive` Terraform module, **you can only deploy your archive API gateway as `PRIVATE`**, not `EDGE`.

### Added

- Added `@cumulus/aws-client/S3.getS3ObjectReadStreamAsync()` to deal with S3 eventual consistency issues by checking for the existence an S3 object with retries before getting a readable stream for that object.
- **CUMULUS-1769**
  - Added `deploy_to_ngap` boolean variable for the `tf-modules/cumulus` and `tf-modules/archive` Terraform modules. This variable is required. **For those deploying to NGAP environments, this variable should always be set to `true`.**
- **HYRAX-70**
  - Add the hyrax-metadata-update task

### Changed

- [`AccessToken.get()`](https://github.com/nasa/cumulus/blob/master/packages/api/models/access-tokens.js) now enforces [strongly consistent reads from DynamoDB](https://docs.aws.amazon.com/amazondynamodb/latest/developerguide/HowItWorks.ReadConsistency.html)
- **CUMULUS-1739**
  - Updated `tf-modules/data-persistence` to make Elasticsearch alarm resources and outputs conditional on the `include_elasticsearch` variable
  - Updated `@cumulus/aws-client/S3.getObjectSize` to include automatic retries for any failures from `S3.headObject`
- **CUMULUS-1784**
  - Updated `@cumulus/api/lib/DistributionEvent.remoteIP()` to parse the IP address in an S3 access log from the `A-sourceip` query parameter if present, otherwise fallback to the original parsing behavior.
- **CUMULUS-1768**
  - The `stats/summary` endpoint reports the distinct collections for the number of granules reported

### Fixed

- **CUMULUS-1739** - Fixed the `tf-modules/cumulus` and `tf-modules/archive` modules to make these Elasticsearch variables truly optional:
  - `elasticsearch_domain_arn`
  - `elasticsearch_hostname`
  - `elasticsearch_security_group_id`

- **CUMULUS-1768**
  - Fixed the `stats/` endpoint so that data is correctly filtered by timestamp and `processingTime` is calculated correctly.

- **CUMULUS-1769**
  - In the `tf-modules/archive` Terraform module, the `lifecycle` block ignoring changes to the `policy` of the archive API gateway is now only enforced if `deploy_to_ngap = true`. This fixes a bug where users deploying outside of NGAP could not update their API gateway's resource policy when going from `PRIVATE` to `EDGE`, preventing their API from being accessed publicly.

- **CUMULUS-1775**
  - Fix/update api endpoint to use updated google auth endpoints such that it will work with new accounts

### Removed

- **CUMULUS-1768**
  - Removed API endpoints `stats/histogram` and `stats/average`. All advanced stats needs should be acquired from Cloud Metrics or similarly configured ELK stack.

## [v1.19.0] 2020-02-28

### BREAKING CHANGES

- **CUMULUS-1736**
  - The `@cumulus/discover-granules` task now sets the `dataType` of discovered
    granules based on the `name` of the configured collection, not the
    `dataType`.
  - The config schema of the `@cumulus/discover-granules` task now requires that
    collections contain a `version`.
  - The `@cumulus/sync-granule` task will set the `dataType` and `version` of a
    granule based on the configured collection if those fields are not already
    set on the granule. Previously it was using the `dataType` field of the
    configured collection, then falling back to the `name` field of the
    collection. This update will just use the `name` field of the collection to
    set the `dataType` field of the granule.

- **CUMULUS-1446**
  - Update the `@cumulus/integration-tests/api/executions.getExecution()`
    function to parse the response and return the execution, rather than return
    the full API response.

- **CUMULUS-1672**
  - The `cumulus` Terraform module in previous releases set a
    `Deployment = var.prefix` tag on all resources that it managed. In this
    release, a `tags` input variable has been added to the `cumulus` Terraform
    module to allow resource tagging to be customized. No default tags will be
    applied to Cumulus-managed resources. To replicate the previous behavior,
    set `tags = { Deployment: var.prefix }` as an input variable for the
    `cumulus` Terraform module.

- **CUMULUS-1684 Migration Instructions**
  - In previous releases, a provider's username and password were encrypted
    using a custom encryption library. That has now been updated to use KMS.
    This release includes a Lambda function named
    `<prefix>-ProviderSecretsMigration`, which will re-encrypt existing
    provider credentials to use KMS. After this release has been deployed, you
    will need to manually invoke that Lambda function using either the AWS CLI
    or AWS Console. It should only need to be successfully run once.
  - Future releases of Cumulus will invoke a
    `<prefix>-VerifyProviderSecretsMigration` Lambda function as part of the
    deployment, which will cause the deployment to fail if the migration
    Lambda has not been run.

- **CUMULUS-1718**
  - The `@cumulus/sf-sns-report` task for reporting mid-workflow updates has been retired.
  This task was used as the `PdrStatusReport` task in our ParsePdr example workflow.
  If you have a ParsePdr or other workflow using this task, use `@cumulus/sf-sqs-report` instead.
  Trying to deploy the old task will result in an error as the cumulus module no longer exports `sf_sns_report_task`.
  - Migration instruction: In your workflow definition, for each step using the old task change:
  `"Resource": "${module.cumulus.sf_sns_report_task.task_arn}"`
  to
  `"Resource": "${module.cumulus.sf_sqs_report_task.task_arn}"`

- **CUMULUS-1755**
  - The `thin_egress_jwt_secret_name` variable for the `tf-modules/cumulus` Terraform module is now **required**. This variable is passed on to the Thin Egress App in `tf-modules/distribution/main.tf`, which uses the keys stored in the secret to sign JWTs. See the [Thin Egress App documentation on how to create a value for this secret](https://github.com/asfadmin/thin-egress-app#setting-up-the-jwt-cookie-secrets).

### Added

- **CUMULUS-1446**
  - Add `@cumulus/common/FileUtils.readJsonFile()` function
  - Add `@cumulus/common/FileUtils.readTextFile()` function
  - Add `@cumulus/integration-tests/api/collections.createCollection()` function
  - Add `@cumulus/integration-tests/api/collections.deleteCollection()` function
  - Add `@cumulus/integration-tests/api/collections.getCollection()` function
  - Add `@cumulus/integration-tests/api/providers.getProvider()` function
  - Add `@cumulus/integration-tests/index.getExecutionOutput()` function
  - Add `@cumulus/integration-tests/index.loadCollection()` function
  - Add `@cumulus/integration-tests/index.loadProvider()` function
  - Add `@cumulus/integration-tests/index.readJsonFilesFromDir()` function

- **CUMULUS-1672**
  - Add a `tags` input variable to the `archive` Terraform module
  - Add a `tags` input variable to the `cumulus` Terraform module
  - Add a `tags` input variable to the `cumulus_ecs_service` Terraform module
  - Add a `tags` input variable to the `data-persistence` Terraform module
  - Add a `tags` input variable to the `distribution` Terraform module
  - Add a `tags` input variable to the `ingest` Terraform module
  - Add a `tags` input variable to the `s3-replicator` Terraform module

- **CUMULUS-1707**
  - Enable logrotate on ECS cluster

- **CUMULUS-1684**
  - Add a `@cumulus/aws-client/KMS` library of KMS-related functions
  - Add `@cumulus/aws-client/S3.getTextObject()`
  - Add `@cumulus/sftp-client` package
  - Create `ProviderSecretsMigration` Lambda function
  - Create `VerifyProviderSecretsMigration` Lambda function

- **CUMULUS-1548**
  - Add ability to put default Cumulus logs in Metrics' ELK stack
  - Add ability to add custom logs to Metrics' ELK Stack

- **CUMULUS-1702**
  - When logs are sent to Metrics' ELK stack, the logs endpoints will return results from there

- **CUMULUS-1459**
  - Async Operations are indexed in Elasticsearch
  - To index any existing async operations you'll need to perform an index from
    database function.

- **CUMULUS-1717**
  - Add `@cumulus/aws-client/deleteAndWaitForDynamoDbTableNotExists`, which
    deletes a DynamoDB table and waits to ensure the table no longer exists
  - Added `publishGranules` Lambda to handle publishing granule messages to SNS when granule records are written to DynamoDB
  - Added `@cumulus/api/models/Granule.storeGranulesFromCumulusMessage` to store granules from a Cumulus message to DynamoDB

- **CUMULUS-1718**
  - Added `@cumulus/sf-sqs-report` task to allow mid-workflow reporting updates.
  - Added `stepfunction_event_reporter_queue_url` and `sf_sqs_report_task` outputs to the `cumulus` module.
  - Added `publishPdrs` Lambda to handle publishing PDR messages to SNS when PDR records are written to DynamoDB.
  - Added `@cumulus/api/models/Pdr.storePdrFromCumulusMessage` to store PDRs from a Cumulus message to DynamoDB.
  - Added `@cumulus/aws-client/parseSQSMessageBody` to parse an SQS message body string into an object.

- **Ability to set custom backend API url in the archive module**
  - Add `api_url` definition in `tf-modules/cumulus/archive.tf`
  - Add `archive_api_url` variable in `tf-modules/cumulus/variables.tf`

- **CUMULUS-1741**
  - Added an optional `elasticsearch_security_group_ids` variable to the
    `data-persistence` Terraform module to allow additional security groups to
    be assigned to the Elasticsearch Domain.

- **CUMULUS-1752**
  - Added `@cumulus/integration-tests/api/distribution.invokeTEADistributionLambda` to simulate a request to the [Thin Egress App](https://github.com/asfadmin/thin-egress-app) by invoking the Lambda and getting a response payload.
  - Added `@cumulus/integration-tests/api/distribution.getTEARequestHeaders` to generate necessary request headers for a request to the Thin Egress App
  - Added `@cumulus/integration-tests/api/distribution.getTEADistributionApiFileStream` to get a response stream for a file served by Thin Egress App
  - Added `@cumulus/integration-tests/api/distribution.getTEADistributionApiRedirect` to get a redirect response from the Thin Egress App

- **CUMULUS-1755**
  - Added `@cumulus/aws-client/CloudFormation.describeCfStack()` to describe a Cloudformation stack
  - Added `@cumulus/aws-client/CloudFormation.getCfStackParameterValues()` to get multiple parameter values for a Cloudformation stack

### Changed

- **CUMULUS-1725**
  - Moved the logic that updates the granule files cache Dynamo table into its
    own Lambda function called `granuleFilesCacheUpdater`.

- **CUMULUS-1736**
  - The `collections` model in the API package now determines the name of a
    collection based on the `name` property, rather than using `dataType` and
    then falling back to `name`.
  - The `@cumulus/integration-tests.loadCollection()` function no longer appends
    the postfix to the end of the collection's `dataType`.
  - The `@cumulus/integration-tests.addCollections()` function no longer appends
    the postfix to the end of the collection's `dataType`.

- **CUMULUS-1672**
  - Add a `retryOptions` parameter to the `@cumulus/aws-client/S3.headObject`
     function, which will retry if the object being queried does not exist.

- **CUMULUS-1446**
  - Mark the `@cumulus/integration-tests/api.addCollectionApi()` function as
    deprecated
  - Mark the `@cumulus/integration-tests/index.listCollections()` function as
    deprecated
  - Mark the `@cumulus/integration-tests/index.listProviders()` function as
    deprecated
  - Mark the `@cumulus/integration-tests/index.rulesList()` function as
    deprecated

- **CUMULUS-1672**
  - Previously, the `cumulus` module defaulted to setting a
    `Deployment = var.prefix` tag on all resources that it managed. In this
    release, the `cumulus` module will now accept a `tags` input variable that
    defines the tags to be assigned to all resources that it manages.
  - Previously, the `data-persistence` module defaulted to setting a
    `Deployment = var.prefix` tag on all resources that it managed. In this
    release, the `data-persistence` module will now accept a `tags` input
    variable that defines the tags to be assigned to all resources that it
    manages.
  - Previously, the `distribution` module defaulted to setting a
    `Deployment = var.prefix` tag on all resources that it managed. In this
    release, the `distribution` module will now accept a `tags` input variable
    that defines the tags to be assigned to all resources that it manages.
  - Previously, the `ingest` module defaulted to setting a
    `Deployment = var.prefix` tag on all resources that it managed. In this
    release, the `ingest` module will now accept a `tags` input variable that
    defines the tags to be assigned to all resources that it manages.
  - Previously, the `s3-replicator` module defaulted to setting a
    `Deployment = var.prefix` tag on all resources that it managed. In this
    release, the `s3-replicator` module will now accept a `tags` input variable
    that defines the tags to be assigned to all resources that it manages.

- **CUMULUS-1684**
  - Update the API package to encrypt provider credentials using KMS instead of
    using RSA keys stored in S3

- **CUMULUS-1717**
  - Changed name of `cwSfExecutionEventToDb` Lambda to `cwSfEventToDbRecords`
  - Updated `cwSfEventToDbRecords` to write granule records to DynamoDB from the incoming Cumulus message

- **CUMULUS-1718**
  - Renamed `cwSfEventToDbRecords` to `sfEventSqsToDbRecords` due to architecture change to being a consumer of an SQS queue of Step Function Cloudwatch events.
  - Updated `sfEventSqsToDbRecords` to write PDR records to DynamoDB from the incoming Cumulus message
  - Moved `data-cookbooks/sns.md` to `data-cookbooks/ingest-notifications.md` and updated it to reflect recent changes.

- **CUMULUS-1748**
  - (S)FTP discovery tasks now use the provider-path as-is instead of forcing it to a relative path.
  - Improved error handling to catch permission denied FTP errors better and log them properly. Workflows will still fail encountering this error and we intend to consider that approach in a future ticket.

- **CUMULUS-1752**
  - Moved class for parsing distribution events to its own file: `@cumulus/api/lib/DistributionEvent.js`
    - Updated `DistributionEvent` to properly parse S3 access logs generated by requests from the [Thin Egress App](https://github.com/asfadmin/thin-egress-app)

- **CUMULUS-1753** - Changes to `@cumulus/ingest/HttpProviderClient.js`:
  - Removed regex filter in `HttpProviderClient.list()` that was used to return only files with an extension between 1 and 4 characters long. `HttpProviderClient.list()` will now return all files linked from the HTTP provider host.

- **CUMULUS-1755**
  - Updated the Thin Egress App module used in `tf-modules/distribution/main.tf` to build 61. [See the release notes](https://github.com/asfadmin/thin-egress-app/releases/tag/tea-build.61).

- **CUMULUS-1757**
  - Update @cumulus/cmr-client CMRSearchConceptQueue to take optional cmrEnvironment parameter

### Deprecated

- **CUMULUS-1684**
  - Deprecate `@cumulus/common/key-pair-provider/S3KeyPairProvider`
  - Deprecate `@cumulus/common/key-pair-provider/S3KeyPairProvider.encrypt()`
  - Deprecate `@cumulus/common/key-pair-provider/S3KeyPairProvider.decrypt()`
  - Deprecate `@cumulus/common/kms/KMS`
  - Deprecate `@cumulus/common/kms/KMS.encrypt()`
  - Deprecate `@cumulus/common/kms/KMS.decrypt()`
  - Deprecate `@cumulus/common/sftp.Sftp`

- **CUMULUS-1717**
  - Deprecate `@cumulus/api/models/Granule.createGranulesFromSns`

- **CUMULUS-1718**
  - Deprecate `@cumulus/sf-sns-report`.
    - This task has been updated to always throw an error directing the user to use `@cumulus/sf-sqs-report` instead. This was done because there is no longer an SNS topic to which to publish, and no consumers to listen to it.

- **CUMULUS-1748**
  - Deprecate `@cumulus/ingest/util.normalizeProviderPath`

- **CUMULUS-1752**
  - Deprecate `@cumulus/integration-tests/api/distribution.getDistributionApiFileStream`
  - Deprecate `@cumulus/integration-tests/api/distribution.getDistributionApiRedirect`
  - Deprecate `@cumulus/integration-tests/api/distribution.invokeApiDistributionLambda`

### Removed

- **CUMULUS-1684**
  - Remove the deployment script that creates encryption keys and stores them to
    S3

- **CUMULUS-1768**
  - Removed API endpoints `stats/histogram` and `stats/average`. All advanced stats needs should be acquired from Cloud Metrics or similarly configured ELK stack.

### Fixed

- **Fix default values for urs_url in variables.tf files**
  - Remove trailing `/` from default `urs_url` values.

- **CUMULUS-1610** - Add the Elasticsearch security group to the EC2 security groups

- **CUMULUS-1740** - `cumulus_meta.workflow_start_time` is now set in Cumulus
  messages

- **CUMULUS-1753** - Fixed `@cumulus/ingest/HttpProviderClient.js` to properly handle HTTP providers with:
  - Multiple link tags (e.g. `<a>`) per line of source code
  - Link tags in uppercase or lowercase (e.g. `<A>`)
  - Links with filepaths in the link target (e.g. `<a href="/path/to/file.txt">`). These files will be returned from HTTP file discovery **as the file name only** (e.g. `file.txt`).

- **CUMULUS-1768**
  - Fix an issue in the stats endpoints in `@cumulus/api` to send back stats for the correct type

## [v1.18.0] 2020-02-03

### BREAKING CHANGES

- **CUMULUS-1686**

  - `ecs_cluster_instance_image_id` is now a _required_ variable of the `cumulus` module, instead of optional.

- **CUMULUS-1698**

  - Change variable `saml_launchpad_metadata_path` to `saml_launchpad_metadata_url` in the `tf-modules/cumulus` Terraform module.

- **CUMULUS-1703**
  - Remove the unused `forceDownload` option from the `sync-granule` tasks's config
  - Remove the `@cumulus/ingest/granule.Discover` class
  - Remove the `@cumulus/ingest/granule.Granule` class
  - Remove the `@cumulus/ingest/pdr.Discover` class
  - Remove the `@cumulus/ingest/pdr.Granule` class
  - Remove the `@cumulus/ingest/parse-pdr.parsePdr` function

### Added

- **CUMULUS-1040**

  - Added `@cumulus/aws-client` package to provide utilities for working with AWS services and the Node.js AWS SDK
  - Added `@cumulus/errors` package which exports error classes for use in Cumulus workflow code
  - Added `@cumulus/integration-tests/sfnStep` to provide utilities for parsing step function execution histories

- **CUMULUS-1102**

  - Adds functionality to the @cumulus/api package for better local testing.
    - Adds data seeding for @cumulus/api's localAPI.
      - seed functions allow adding collections, executions, granules, pdrs, providers, and rules to a Localstack Elasticsearch and DynamoDB via `addCollections`, `addExecutions`, `addGranules`, `addPdrs`, `addProviders`, and `addRules`.
    - Adds `eraseDataStack` function to local API server code allowing resetting of local datastack for testing (ES and DynamoDB).
    - Adds optional parameters to the @cumulus/api bin serve to allow for launching the api without destroying the current data.

- **CUMULUS-1697**

  - Added the `@cumulus/tf-inventory` package that provides command line utilities for managing Terraform resources in your AWS account

- **CUMULUS-1703**

  - Add `@cumulus/aws-client/S3.createBucket` function
  - Add `@cumulus/aws-client/S3.putFile` function
  - Add `@cumulus/common/string.isNonEmptyString` function
  - Add `@cumulus/ingest/FtpProviderClient` class
  - Add `@cumulus/ingest/HttpProviderClient` class
  - Add `@cumulus/ingest/S3ProviderClient` class
  - Add `@cumulus/ingest/SftpProviderClient` class
  - Add `@cumulus/ingest/providerClientUtils.buildProviderClient` function
  - Add `@cumulus/ingest/providerClientUtils.fetchTextFile` function

- **CUMULUS-1731**

  - Add new optional input variables to the Cumulus Terraform module to support TEA upgrade:
    - `thin_egress_cookie_domain` - Valid domain for Thin Egress App cookie
    - `thin_egress_domain_cert_arn` - Certificate Manager SSL Cert ARN for Thin
      Egress App if deployed outside NGAP/CloudFront
    - `thin_egress_download_role_in_region_arn` - ARN for reading of Thin Egress
      App data buckets for in-region requests
    - `thin_egress_jwt_algo` - Algorithm with which to encode the Thin Egress
      App JWT cookie
    - `thin_egress_jwt_secret_name` - Name of AWS secret where keys for the Thin
      Egress App JWT encode/decode are stored
    - `thin_egress_lambda_code_dependency_archive_key` - Thin Egress App - S3
      Key of packaged python modules for lambda dependency layer

- **CUMULUS-1733**
  - Add `discovery-filtering` operator doc to document previously undocumented functionality.

- **CUMULUS-1737**
  - Added the `cumulus-test-cleanup` module to run a nightly cleanup on resources left over from the integration tests run from the `example/spec` directory.

### Changed

- **CUMULUS-1102**

  - Updates `@cumulus/api/auth/testAuth` to use JWT instead of random tokens.
  - Updates the default AMI for the ecs_cluster_instance_image_id.

- **CUMULUS-1622**

  - Mutex class has been deprecated in `@cumulus/common/concurrency` and will be removed in a future release.

- **CUMULUS-1686**

  - Changed `ecs_cluster_instance_image_id` to be a required variable of the `cumulus` module and removed the default value.
    The default was not available across accounts and regions, nor outside of NGAP and therefore not particularly useful.

- **CUMULUS-1688**

  - Updated `@cumulus/aws.receiveSQSMessages` not to replace `message.Body` with a parsed object. This behavior was undocumented and confusing as received messages appeared to contradict AWS docs that state `message.Body` is always a string.
  - Replaced `sf_watcher` CloudWatch rule from `cloudwatch-events.tf` with an EventSourceMapping on `sqs2sf` mapped to the `start_sf` SQS queue (in `event-sources.tf`).
  - Updated `sqs2sf` with an EventSourceMapping handler and unit test.

- **CUMULUS-1698**

  - Change variable `saml_launchpad_metadata_path` to `saml_launchpad_metadata_url` in the `tf-modules/cumulus` Terraform module.
  - Updated `@cumulus/api/launchpadSaml` to download launchpad IDP metadata from configured location when the metadata in s3 is not valid, and to work with updated IDP metadata and SAML response.

- **CUMULUS-1731**
  - Upgrade the version of the Thin Egress App deployed by Cumulus to v48
    - Note: New variables available, see the 'Added' section of this changelog.

### Fixed

- **CUMULUS-1664**

  - Updated `dbIndexer` Lambda to remove hardcoded references to DynamoDB table names.

- **CUMULUS-1733**
  - Fixed granule discovery recursion algorithm used in S/FTP protocols.

### Removed

- **CUMULUS-1481**
  - removed `process` config and output from PostToCmr as it was not required by the task nor downstream steps, and should still be in the output message's `meta` regardless.

### Deprecated

- **CUMULUS-1040**
  - Deprecated the following code. For cases where the code was moved into another package, the new code location is noted:
    - `@cumulus/common/CloudFormationGateway` -> `@cumulus/aws-client/CloudFormationGateway`
    - `@cumulus/common/DynamoDb` -> `@cumulus/aws-client/DynamoDb`
    - `@cumulus/common/errors` -> `@cumulus/errors`
    - `@cumulus/common/StepFunctions` -> `@cumulus/aws-client/StepFunctions`
    - All of the exported functions in `@cumulus/commmon/aws` (moved into `@cumulus/aws-client`), except:
      - `@cumulus/common/aws/isThrottlingException` -> `@cumulus/errors/isThrottlingException`
      - `@cumulus/common/aws/improveStackTrace` (not deprecated)
      - `@cumulus/common/aws/retryOnThrottlingException` (not deprecated)
    - `@cumulus/common/sfnStep/SfnStep.parseStepMessage` -> `@cumulus/integration-tests/sfnStep/SfnStep.parseStepMessage`
    - `@cumulus/common/sfnStep/ActivityStep` -> `@cumulus/integration-tests/sfnStep/ActivityStep`
    - `@cumulus/common/sfnStep/LambdaStep` -> `@cumulus/integration-tests/sfnStep/LambdaStep`
    - `@cumulus/common/string/unicodeEscape` -> `@cumulus/aws-client/StepFunctions.unicodeEscape`
    - `@cumulus/common/util/setErrorStack` -> `@cumulus/aws-client/util/setErrorStack`
    - `@cumulus/ingest/aws/invoke` -> `@cumulus/aws-client/Lambda/invoke`
    - `@cumulus/ingest/aws/CloudWatch.bucketSize`
    - `@cumulus/ingest/aws/CloudWatch.cw`
    - `@cumulus/ingest/aws/ECS.ecs`
    - `@cumulus/ingest/aws/ECS`
    - `@cumulus/ingest/aws/Events.putEvent` -> `@cumulus/aws-client/CloudwatchEvents.putEvent`
    - `@cumulus/ingest/aws/Events.deleteEvent` -> `@cumulus/aws-client/CloudwatchEvents.deleteEvent`
    - `@cumulus/ingest/aws/Events.deleteTarget` -> `@cumulus/aws-client/CloudwatchEvents.deleteTarget`
    - `@cumulus/ingest/aws/Events.putTarget` -> `@cumulus/aws-client/CloudwatchEvents.putTarget`
    - `@cumulus/ingest/aws/SQS.attributes` -> `@cumulus/aws-client/SQS.getQueueAttributes`
    - `@cumulus/ingest/aws/SQS.deleteMessage` -> `@cumulus/aws-client/SQS.deleteSQSMessage`
    - `@cumulus/ingest/aws/SQS.deleteQueue` -> `@cumulus/aws-client/SQS.deleteQueue`
    - `@cumulus/ingest/aws/SQS.getUrl` -> `@cumulus/aws-client/SQS.getQueueUrlByName`
    - `@cumulus/ingest/aws/SQS.receiveMessage` -> `@cumulus/aws-client/SQS.receiveSQSMessages`
    - `@cumulus/ingest/aws/SQS.sendMessage` -> `@cumulus/aws-client/SQS.sendSQSMessage`
    - `@cumulus/ingest/aws/StepFunction.getExecutionStatus` -> `@cumulus/aws-client/StepFunction.getExecutionStatus`
    - `@cumulus/ingest/aws/StepFunction.getExecutionUrl` -> `@cumulus/aws-client/StepFunction.getExecutionUrl`

## [v1.17.0] - 2019-12-31

### BREAKING CHANGES

- **CUMULUS-1498**
  - The `@cumulus/cmrjs.publish2CMR` function expects that the value of its
    `creds.password` parameter is a plaintext password.
  - Rather than using an encrypted password from the `cmr_password` environment
    variable, the `@cumulus/cmrjs.updateCMRMetadata` function now looks for an
    environment variable called `cmr_password_secret_name` and fetches the CMR
    password from that secret in AWS Secrets Manager.
  - The `@cumulus/post-to-cmr` task now expects a
    `config.cmr.passwordSecretName` value, rather than `config.cmr.password`.
    The CMR password will be fetched from that secret in AWS Secrets Manager.

### Added

- **CUMULUS-630**

  - Added support for replaying Kinesis records on a stream into the Cumulus Kinesis workflow triggering mechanism: either all the records, or some time slice delimited by start and end timestamps.
  - Added `/replays` endpoint to the operator API for triggering replays.
  - Added `Replay Kinesis Messages` documentation to Operator Docs.
  - Added `manualConsumer` lambda function to consume a Kinesis stream. Used by the replay AsyncOperation.

- **CUMULUS-1687**
  - Added new API endpoint for listing async operations at `/asyncOperations`
  - All asyncOperations now include the fields `description` and `operationType`. `operationType` can be one of the following. [`Bulk Delete`, `Bulk Granules`, `ES Index`, `Kinesis Replay`]

### Changed

- **CUMULUS-1626**

  - Updates Cumulus to use node10/CMA 1.1.2 for all of its internal lambdas in prep for AWS node 8 EOL

- **CUMULUS-1498**
  - Remove the DynamoDB Users table. The list of OAuth users who are allowed to
    use the API is now stored in S3.
  - The CMR password and Launchpad passphrase are now stored in Secrets Manager

## [v1.16.1] - 2019-12-6

**Please note**:

- The `region` argument to the `cumulus` Terraform module has been removed. You may see a warning or error if you have that variable populated.
- Your workflow tasks should use the following versions of the CMA libraries to utilize new granule, parentArn, asyncOperationId, and stackName fields on the logs:
  - `cumulus-message-adapter-js` version 1.0.10+
  - `cumulus-message-adapter-python` version 1.1.1+
  - `cumulus-message-adapter-java` version 1.2.11+
- The `data-persistence` module no longer manages the creation of an Elasticsearch service-linked role for deploying Elasticsearch to a VPC. Follow the [deployment instructions on preparing your VPC](https://nasa.github.io/cumulus/docs/deployment/deployment-readme#vpc-subnets-and-security-group) for guidance on how to create the Elasticsearch service-linked role manually.
- There is now a `distribution_api_gateway_stage` variable for the `tf-modules/cumulus` Terraform module that will be used as the API gateway stage name used for the distribution API (Thin Egress App)
- Default value for the `urs_url` variable is now `https://uat.urs.earthdata.nasa.gov/` in the `tf-modules/cumulus` and `tf-modules/archive` Terraform modules. So deploying the `cumulus` module without a `urs_url` variable set will integrate your Cumulus deployment with the UAT URS environment.

### Added

- **CUMULUS-1563**

  - Added `custom_domain_name` variable to `tf-modules/data-persistence` module

- **CUMULUS-1654**
  - Added new helpers to `@cumulus/common/execution-history`:
    - `getStepExitedEvent()` returns the `TaskStateExited` event in a workflow execution history after the given step completion/failure event
    - `getTaskExitedEventOutput()` returns the output message for a `TaskStateExited` event in a workflow execution history

### Changed

- **CUMULUS-1578**

  - Updates SAML launchpad configuration to authorize via configured userGroup.
    [See the NASA specific documentation (protected)](https://wiki.earthdata.nasa.gov/display/CUMULUS/Cumulus+SAML+Launchpad+Integration)

- **CUMULUS-1579**

  - Elasticsearch list queries use `match` instead of `term`. `term` had been analyzing the terms and not supporting `-` in the field values.

- **CUMULUS-1619**

  - Adds 4 new keys to `@cumulus/logger` to display granules, parentArn, asyncOperationId, and stackName.
  - Depends on `cumulus-message-adapter-js` version 1.0.10+. Cumulus tasks updated to use this version.

- **CUMULUS-1654**

  - Changed `@cumulus/common/SfnStep.parseStepMessage()` to a static class method

- **CUMULUS-1641**
  - Added `meta.retries` and `meta.visibilityTimeout` properties to sqs-type rule. To create sqs-type rule, you're required to configure a dead-letter queue on your queue.
  - Added `sqsMessageRemover` lambda which removes the message from SQS queue upon successful workflow execution.
  - Updated `sqsMessageConsumer` lambda to not delete message from SQS queue, and to retry the SQS message for configured number of times.

### Removed

- Removed `create_service_linked_role` variable from `tf-modules/data-persistence` module.

- **CUMULUS-1321**
  - The `region` argument to the `cumulus` Terraform module has been removed

### Fixed

- **CUMULUS-1668** - Fixed a race condition where executions may not have been
  added to the database correctly
- **CUMULUS-1654** - Fixed issue with `publishReports` Lambda not including workflow execution error information for failed workflows with a single step
- Fixed `tf-modules/cumulus` module so that the `urs_url` variable is passed on to its invocation of the `tf-modules/archive` module

## [v1.16.0] - 2019-11-15

### Added

- **CUMULUS-1321**

  - A `deploy_distribution_s3_credentials_endpoint` variable has been added to
    the `cumulus` Terraform module. If true, the NGAP-backed S3 credentials
    endpoint will be added to the Thin Egress App's API. Default: true

- **CUMULUS-1544**

  - Updated the `/granules/bulk` endpoint to correctly query Elasticsearch when
    granule ids are not provided.

- **CUMULUS-1580**
  - Added `/granules/bulk` endpoint to `@cumulus/api` to perform bulk actions on granules given either a list of granule ids or an Elasticsearch query and the workflow to perform.

### Changed

- **CUMULUS-1561**

  - Fix the way that we are handling Terraform provider version requirements
  - Pass provider configs into child modules using the method that the
    [Terraform documentation](https://www.terraform.io/docs/configuration/modules.html#providers-within-modules)
    suggests
  - Remove the `region` input variable from the `s3_access_test` Terraform module
  - Remove the `aws_profile` and `aws_region` input variables from the
    `s3-replicator` Terraform module

- **CUMULUS-1639**
  - Because of
    [S3's Data Consistency Model](https://docs.aws.amazon.com/AmazonS3/latest/dev/Introduction.html#BasicsObjects),
    there may be situations where a GET operation for an object can temporarily
    return a `NoSuchKey` response even if that object _has_ been created. The
    `@cumulus/common/aws.getS3Object()` function has been updated to support
    retries if a `NoSuchKey` response is returned by S3. This behavior can be
    enabled by passing a `retryOptions` object to that function. Supported
    values for that object can be found here:
    <https://github.com/tim-kos/node-retry#retryoperationoptions>

### Removed

- **CUMULUS-1559**
  - `logToSharedDestination` has been migrated to the Terraform deployment as `log_api_gateway_to_cloudwatch` and will ONLY apply to egress lambdas.
    Due to the differences in the Terraform deployment model, we cannot support a global log subscription toggle for a configurable subset of lambdas.
    However, setting up your own log forwarding for a Lambda with Terraform is fairly simple, as you will only need to add SubscriptionFilters to your Terraform configuration, one per log group.
    See [the Terraform documentation](https://www.terraform.io/docs/providers/aws/r/cloudwatch_log_subscription_filter.html) for details on how to do this.
    An empty FilterPattern ("") will capture all logs in a group.

## [v1.15.0] - 2019-11-04

### BREAKING CHANGES

- **CUMULUS-1644** - When a workflow execution begins or ends, the workflow
  payload is parsed and any new or updated PDRs or granules referenced in that
  workflow are stored to the Cumulus archive. The defined interface says that a
  PDR in `payload.pdr` will be added to the archive, and any granules in
  `payload.granules` will also be added to the archive. In previous releases,
  PDRs found in `meta.pdr` and granules found in `meta.input_granules` were also
  added to the archive. This caused unexpected behavior and has been removed.
  Only PDRs from `payload.pdr` and granules from `payload.granules` will now be
  added to the Cumulus archive.

- **CUMULUS-1449** - Cumulus now uses a universal workflow template when
  starting a workflow that contains general information specific to the
  deployment, but not specific to the workflow. Workflow task configs must be
  defined using AWS step function parameters. As part of this change,
  `CumulusConfig` has been retired and task configs must now be defined under
  the `cma.task_config` key in the Parameters section of a step function
  definition.

  **Migration instructions**:

  NOTE: These instructions require the use of Cumulus Message Adapter v1.1.x+.
  Please ensure you are using a compatible version before attempting to migrate
  workflow configurations. When defining workflow steps, remove any
  `CumulusConfig` section, as shown below:

  ```yaml
  ParsePdr:
    CumulusConfig:
      provider: "{$.meta.provider}"
      bucket: "{$.meta.buckets.internal.name}"
      stack: "{$.meta.stack}"
  ```

  Instead, use AWS Parameters to pass `task_config` for the task directly into
  the Cumulus Message Adapter:

  ```yaml
  ParsePdr:
    Parameters:
      cma:
        event.$: "$"
        task_config:
          provider: "{$.meta.provider}"
          bucket: "{$.meta.buckets.internal.name}"
          stack: "{$.meta.stack}"
  ```

  In this example, the `cma` key is used to pass parameters to the message
  adapter. Using `task_config` in combination with `event.$: '$'` allows the
  message adapter to process `task_config` as the `config` passed to the Cumulus
  task. See `example/workflows/sips.yml` in the core repository for further
  examples of how to set the Parameters.

  Additionally, workflow configurations for the `QueueGranules` and `QueuePdrs`
  tasks need to be updated:

  - `queue-pdrs` config changes:
    - `parsePdrMessageTemplateUri` replaced with `parsePdrWorkflow`, which is
      the workflow name (i.e. top-level name in `config.yml`, e.g. 'ParsePdr').
    - `internalBucket` and `stackName` configs now required to look up
      configuration from the deployment. Brings the task config in line with
      that of `queue-granules`.
  - `queue-granules` config change: `ingestGranuleMessageTemplateUri` replaced
    with `ingestGranuleWorkflow`, which is the workflow name (e.g.
    'IngestGranule').

- **CUMULUS-1396** - **Workflow steps at the beginning and end of a workflow
  using the `SfSnsReport` Lambda have now been deprecated (e.g. `StartStatus`,
  `StopStatus`) and should be removed from your workflow definitions**. These
  steps were used for publishing ingest notifications and have been replaced by
  an implementation using Cloudwatch events for Step Functions to trigger a
  Lambda that publishes ingest notifications. For further detail on how ingest
  notifications are published, see the notes below on **CUMULUS-1394**. For
  examples of how to update your workflow definitions, see our
  [example workflow definitions](https://github.com/nasa/cumulus/blob/master/example/workflows/).

- **CUMULUS-1470**
  - Remove Cumulus-defined ECS service autoscaling, allowing integrators to
    better customize autoscaling to meet their needs. In order to use
    autoscaling with ECS services, appropriate
    `AWS::ApplicationAutoScaling::ScalableTarget`,
    `AWS::ApplicationAutoScaling::ScalingPolicy`, and `AWS::CloudWatch::Alarm`
    resources should be defined in a kes overrides file. See
    [this example](https://github.com/nasa/cumulus/blob/release-1.15.x/example/overrides/app/cloudformation.template.yml)
    for an example.
  - The following config parameters are no longer used:
    - ecs.services.\<NAME\>.minTasks
    - ecs.services.\<NAME\>.maxTasks
    - ecs.services.\<NAME\>.scaleInActivityScheduleTime
    - ecs.services.\<NAME\>.scaleInAdjustmentPercent
    - ecs.services.\<NAME\>.scaleOutActivityScheduleTime
    - ecs.services.\<NAME\>.scaleOutAdjustmentPercent
    - ecs.services.\<NAME\>.activityName

### Added

- **CUMULUS-1100**

  - Added 30-day retention properties to all log groups that were missing those policies.

- **CUMULUS-1396**

  - Added `@cumulus/common/sfnStep`:
    - `LambdaStep` - A class for retrieving and parsing input and output to Lambda steps in AWS Step Functions
    - `ActivityStep` - A class for retrieving and parsing input and output to ECS activity steps in AWS Step Functions

- **CUMULUS-1574**

  - Added `GET /token` endpoint for SAML authorization when cumulus is protected by Launchpad.
    This lets a user retieve a token by hand that can be presented to the API.

- **CUMULUS-1625**

  - Added `sf_start_rate` variable to the `ingest` Terraform module, equivalent to `sqs_consumer_rate` in the old model, but will not be automatically applied to custom queues as that was.

- **CUMULUS-1513**
  - Added `sqs`-type rule support in the Cumulus API `@cumulus/api`
  - Added `sqsMessageConsumer` lambda which processes messages from the SQS queues configured in the `sqs` rules.

### Changed

- **CUMULUS-1639**

  - Because of
    [S3's Data Consistency Model](https://docs.aws.amazon.com/AmazonS3/latest/dev/Introduction.html#BasicsObjects),
    there may be situations where a GET operation for an object can temporarily
    return a `NoSuchKey` response even if that object _has_ been created. The
    `@cumulus/common/aws.getS3Object()` function will now retry up to 10 times
    if a `NoSuchKey` response is returned by S3. This can behavior can be
    overridden by passing `{ retries: 0 }` as the `retryOptions` argument.

- **CUMULUS-1449**

  - `queue-pdrs` & `queue-granules` config changes. Details in breaking changes section.
  - Cumulus now uses a universal workflow template when starting workflow that contains general information specific to the deployment, but not specific to the workflow.
  - Changed the way workflow configs are defined, from `CumulusConfig` to a `task_config` AWS Parameter.

- **CUMULUS-1452**

  - Changed the default ECS docker storage drive to `devicemapper`

- **CUMULUS-1453**
  - Removed config schema for `@cumulus/sf-sns-report` task
  - Updated `@cumulus/sf-sns-report` to always assume that it is running as an intermediate step in a workflow, not as the first or last step

### Removed

- **CUMULUS-1449**
  - Retired `CumulusConfig` as part of step function definitions, as this is an artifact of the way Kes parses workflow definitions that was not possible to migrate to Terraform. Use AWS Parameters and the `task_config` key instead. See change note above.
  - Removed individual workflow templates.

### Fixed

- **CUMULUS-1620** - Fixed bug where `message_adapter_version` does not correctly inject the CMA

- **CUMULUS-1396** - Updated `@cumulus/common/StepFunctions.getExecutionHistory()` to recursively fetch execution history when `nextToken` is returned in response

- **CUMULUS-1571** - Updated `@cumulus/common/DynamoDb.get()` to throw any errors encountered when trying to get a record and the record does exist

- **CUMULUS-1452**
  - Updated the EC2 initialization scripts to use full volume size for docker storage
  - Changed the default ECS docker storage drive to `devicemapper`

## [v1.14.5] - 2019-12-30 - [BACKPORT]

### Updated

- **CUMULUS-1626**
  - Updates Cumulus to use node10/CMA 1.1.2 for all of its internal lambdas in prep for AWS node 8 EOL

## [v1.14.4] - 2019-10-28

### Fixed

- **CUMULUS-1632** - Pinned `aws-elasticsearch-connector` package in `@cumulus/api` to version `8.1.3`, since `8.2.0` includes breaking changes

## [v1.14.3] - 2019-10-18

### Fixed

- **CUMULUS-1620** - Fixed bug where `message_adapter_version` does not correctly inject the CMA

- **CUMULUS-1572** - A granule is now included in discovery results even when
  none of its files has a matching file type in the associated collection
  configuration. Previously, if all files for a granule were unmatched by a file
  type configuration, the granule was excluded from the discovery results.
  Further, added support for a `boolean` property
  `ignoreFilesConfigForDiscovery`, which controls how a granule's files are
  filtered at discovery time.

## [v1.14.2] - 2019-10-08

### BREAKING CHANGES

Your Cumulus Message Adapter version should be pinned to `v1.0.13` or lower in your `app/config.yml` using `message_adapter_version: v1.0.13` OR you should use the workflow migration steps below to work with CMA v1.1.1+.

- **CUMULUS-1394** - The implementation of the `SfSnsReport` Lambda requires additional environment variables for integration with the new ingest notification SNS topics. Therefore, **you must update the definition of `SfSnsReport` in your `lambdas.yml` like so**:

```yaml
SfSnsReport:
  handler: index.handler
  timeout: 300
  source: node_modules/@cumulus/sf-sns-report/dist
  tables:
    - ExecutionsTable
  envs:
    execution_sns_topic_arn:
      function: Ref
      value: reportExecutionsSns
    granule_sns_topic_arn:
      function: Ref
      value: reportGranulesSns
    pdr_sns_topic_arn:
      function: Ref
      value: reportPdrsSns
```

- **CUMULUS-1447** -
  The newest release of the Cumulus Message Adapter (v1.1.1) requires that parameterized configuration be used for remote message functionality. Once released, Kes will automatically bring in CMA v1.1.1 without additional configuration.

  **Migration instructions**
  Oversized messages are no longer written to S3 automatically. In order to utilize remote messaging functionality, configure a `ReplaceConfig` AWS Step Function parameter on your CMA task:

  ```yaml
  ParsePdr:
    Parameters:
      cma:
        event.$: "$"
        ReplaceConfig:
          FullMessage: true
  ```

  Accepted fields in `ReplaceConfig` include `MaxSize`, `FullMessage`, `Path` and `TargetPath`.
  See https://github.com/nasa/cumulus-message-adapter/blob/master/CONTRACT.md#remote-message-configuration for full details.

  As this change is backward compatible in Cumulus Core, users wishing to utilize the previous version of the CMA may opt to transition to using a CMA lambda layer, or set `message_adapter_version` in their configuration to a version prior to v1.1.0.

### PLEASE NOTE

- **CUMULUS-1394** - Ingest notifications are now provided via 3 separate SNS topics for executions, granules, and PDRs, instead of a single `sftracker` SNS topic. Whereas the `sftracker` SNS topic received a full Cumulus execution message, the new topics all receive generated records for the given object. The new topics are only published to if the given object exists for the current execution. For a given execution/granule/PDR, **two messages will be received by each topic**: one message indicating that ingest is running and another message indicating that ingest has completed or failed. The new SNS topics are:

  - `reportExecutions` - Receives 1 message per execution
  - `reportGranules` - Receives 1 message per granule in an execution
  - `reportPdrs` - Receives 1 message per PDR

### Added

- **CUMULUS-639**

  - Adds SAML JWT and launchpad token authentication to Cumulus API (configurable)
    - **NOTE** to authenticate with Launchpad ensure your launchpad user_id is in the `<prefix>-UsersTable`
    - when Cumulus configured to protect API via Launchpad:
      - New endpoints
        - `GET /saml/login` - starting point for SAML SSO creates the login request url and redirects to the SAML Identity Provider Service (IDP)
        - `POST /saml/auth` - SAML Assertion Consumer Service. POST receiver from SAML IDP. Validates response, logs the user in, and returnes a SAML-based JWT.
    - Disabled endpoints
      - `POST /refresh`
      - Changes authorization worklow:
      - `ensureAuthorized` now presumes the bearer token is a JWT and tries to validate. If the token is malformed, it attempts to validate the token against Launchpad. This allows users to bring their own token as described here https://wiki.earthdata.nasa.gov/display/CUMULUS/Cumulus+API+with+Launchpad+Authentication. But it also allows dashboard users to manually authenticate via Launchpad SAML to receive a Launchpad-based JWT.

- **CUMULUS-1394**
  - Added `Granule.generateGranuleRecord()` method to granules model to generate a granule database record from a Cumulus execution message
  - Added `Pdr.generatePdrRecord()` method to PDRs model to generate a granule database record from a Cumulus execution message
  - Added helpers to `@cumulus/common/message`:
    - `getMessageExecutionName()` - Get the execution name from a Cumulus execution message
    - `getMessageStateMachineArn()` - Get the state machine ARN from a Cumulus execution message
    - `getMessageExecutionArn()` - Get the execution ARN for a Cumulus execution message
    - `getMessageGranules()` - Get the granules from a Cumulus execution message, if any.
  - Added `@cumulus/common/cloudwatch-event/isFailedSfStatus()` to determine if a Step Function status from a Cloudwatch event is a failed status

### Changed

- **CUMULUS-1308**

  - HTTP PUT of a Collection, Provider, or Rule via the Cumulus API now
    performs full replacement of the existing object with the object supplied
    in the request payload. Previous behavior was to perform a modification
    (partial update) by merging the existing object with the (possibly partial)
    object in the payload, but this did not conform to the HTTP standard, which
    specifies PATCH as the means for modifications rather than replacements.

- **CUMULUS-1375**

  - Migrate Cumulus from deprecated Elasticsearch JS client to new, supported one in `@cumulus/api`

- **CUMULUS-1485** Update `@cumulus/cmr-client` to return error message from CMR for validation failures.

- **CUMULUS-1394**

  - Renamed `Execution.generateDocFromPayload()` to `Execution.generateRecord()` on executions model. The method generates an execution database record from a Cumulus execution message.

- **CUMULUS-1432**

  - `logs` endpoint takes the level parameter as a string and not a number
  - Elasticsearch term query generation no longer converts numbers to boolean

- **CUMULUS-1447**

  - Consolidated all remote message handling code into @common/aws
  - Update remote message code to handle updated CMA remote message flags
  - Update example SIPS workflows to utilize Parameterized CMA configuration

- **CUMULUS-1448** Refactor workflows that are mutating cumulus_meta to utilize meta field

- **CUMULUS-1451**

  - Elasticsearch cluster setting `auto_create_index` will be set to false. This had been causing issues in the bootstrap lambda on deploy.

- **CUMULUS-1456**
  - `@cumulus/api` endpoints default error handler uses `boom` package to format errors, which is consistent with other API endpoint errors.

### Fixed

- **CUMULUS-1432** `logs` endpoint filter correctly filters logs by level
- **CUMULUS-1484** `useMessageAdapter` now does not set CUMULUS_MESSAGE_ADAPTER_DIR when `true`

### Removed

- **CUMULUS-1394**
  - Removed `sfTracker` SNS topic. Replaced by three new SNS topics for granule, execution, and PDR ingest notifications.
  - Removed unused functions from `@cumulus/common/aws`:
    - `getGranuleS3Params()`
    - `setGranuleStatus()`

## [v1.14.1] - 2019-08-29

### Fixed

- **CUMULUS-1455**

  - CMR token links updated to point to CMR legacy services rather than echo

- **CUMULUS-1211**
  - Errors thrown during granule discovery are no longer swallowed and ignored.
    Rather, errors are propagated to allow for proper error-handling and
    meaningful messaging.

## [v1.14.0] - 2019-08-22

### PLEASE NOTE

- We have encountered transient lambda service errors in our integration testing. Please handle transient service errors following [these guidelines](https://docs.aws.amazon.com/step-functions/latest/dg/bp-lambda-serviceexception.html). The workflows in the `example/workflows` folder have been updated with retries configured for these errors.

- **CUMULUS-799** added additional IAM permissions to support reading CloudWatch and API Gateway, so **you will have to redeploy your IAM stack.**

- **CUMULUS-800** Several items:

  - **Delete existing API Gateway stages**: To allow enabling of API Gateway logging, Cumulus now creates and manages a Stage resource during deployment. Before upgrading Cumulus, it is necessary to delete the API Gateway stages on both the Backend API and the Distribution API. Instructions are included in the documenation under [Delete API Gateway Stages](https://nasa.github.io/cumulus/docs/additional-deployment-options/delete-api-gateway-stages).

  - **Set up account permissions for API Gateway to write to CloudWatch**: In a one time operation for your AWS account, to enable CloudWatch Logs for API Gateway, you must first grant the API Gateway permission to read and write logs to CloudWatch for your account. The `AmazonAPIGatewayPushToCloudWatchLogs` managed policy (with an ARN of `arn:aws:iam::aws:policy/service-role/AmazonAPIGatewayPushToCloudWatchLogs`) has all the required permissions. You can find a simple how to in the documentation under [Enable API Gateway Logging.](https://nasa.github.io/cumulus/docs/additional-deployment-options/enable-gateway-logging-permissions)

  - **Configure API Gateway to write logs to CloudWatch** To enable execution logging for the distribution API set `config.yaml` `apiConfigs.distribution.logApigatewayToCloudwatch` value to `true`. More information [Enable API Gateway Logs](https://nasa.github.io/cumulus/docs/additional-deployment-options/enable-api-logs)

  - **Configure CloudWatch log delivery**: It is possible to deliver CloudWatch API execution and access logs to a cross-account shared AWS::Logs::Destination. An operator does this by adding the key `logToSharedDestination` to the `config.yml` at the default level with a value of a writable log destination. More information in the documenation under [Configure CloudWatch Logs Delivery.](https://nasa.github.io/cumulus/docs/additional-deployment-options/configure-cloudwatch-logs-delivery)

  - **Additional Lambda Logging**: It is now possible to configure any lambda to deliver logs to a shared subscriptions by setting `logToSharedDestination` to the ARN of a writable location (either an AWS::Logs::Destination or a Kinesis Stream) on any lambda config. Documentation for [Lambda Log Subscriptions](https://nasa.github.io/cumulus/docs/additional-deployment-options/additional-lambda-logging)

  - **Configure S3 Server Access Logs**: If you are running Cumulus in an NGAP environment you may [configure S3 Server Access Logs](https://nasa.github.io/cumulus/docs/next/deployment/server_access_logging) to be delivered to a shared bucket where the Metrics Team will ingest the logs into their ELK stack. Contact the Metrics team for permission and location.

- **CUMULUS-1368** The Cumulus distribution API has been deprecated and is being replaced by ASF's Thin Egress App. By default, the distribution API will not deploy. Please follow [the instructions for deploying and configuring Thin Egress](https://nasa.github.io/cumulus/docs/deployment/thin_egress_app).

To instead continue to deploy and use the legacy Cumulus distribution app, add the following to your `config.yml`:

```yaml
deployDistributionApi: true
```

If you deploy with no distribution app your deployment will succeed but you may encounter errors in your workflows, particularly in the `MoveGranule` task.

- **CUMULUS-1418** Users who are packaging the CMA in their Lambdas outside of Cumulus may need to update their Lambda configuration. Please see `BREAKING CHANGES` below for details.

### Added

- **CUMULUS-642**
  - Adds Launchpad as an authentication option for the Cumulus API.
  - Updated deployment documentation and added [instructions to setup Cumulus API Launchpad authentication](https://wiki.earthdata.nasa.gov/display/CUMULUS/Cumulus+API+with+Launchpad+Authentication)
- **CUMULUS-1418**
  - Adds usage docs/testing of lambda layers (introduced in PR1125), updates Core example tasks to use the updated `cumulus-ecs-task` and a CMA layer instead of kes CMA injection.
  - Added Terraform module to publish CMA as layer to user account.
- **PR1125** - Adds `layers` config option to support deploying Lambdas with layers
- **PR1128** - Added `useXRay` config option to enable AWS X-Ray for Lambdas.
- **CUMULUS-1345**
  - Adds new variables to the app deployment under `cmr`.
  - `cmrEnvironment` values are `SIT`, `UAT`, or `OPS` with `UAT` as the default.
  - `cmrLimit` and `cmrPageSize` have been added as configurable options.
- **CUMULUS-1273**
  - Added lambda function EmsProductMetadataReport to generate EMS Product Metadata report
- **CUMULUS-1226**
  - Added API endpoint `elasticsearch/index-from-database` to index to an Elasticsearch index from the database for recovery purposes and `elasticsearch/indices-status` to check the status of Elasticsearch indices via the API.
- **CUMULUS-824**
  - Added new Collection parameter `reportToEms` to configure whether the collection is reported to EMS
- **CUMULUS-1357**
  - Added new BackendApi endpoint `ems` that generates EMS reports.
- **CUMULUS-1241**
  - Added information about queues with maximum execution limits defined to default workflow templates (`meta.queueExecutionLimits`)
- **CUMULUS-1311**
  - Added `@cumulus/common/message` with various message parsing/preparation helpers
- **CUMULUS-812**

  - Added support for limiting the number of concurrent executions started from a queue. [See the data cookbook](https://nasa.github.io/cumulus/docs/data-cookbooks/throttling-queued-executions) for more information.

- **CUMULUS-1337**

  - Adds `cumulus.stackName` value to the `instanceMetadata` endpoint.

- **CUMULUS-1368**

  - Added `cmrGranuleUrlType` to the `@cumulus/move-granules` task. This determines what kind of links go in the CMR files. The options are `distribution`, `s3`, or `none`, with the default being distribution. If there is no distribution API being used with Cumulus, you must set the value to `s3` or `none`.

- Added `packages/s3-replicator` Terraform module to allow same-region s3 replication to metrics bucket.

- **CUMULUS-1392**

  - Added `tf-modules/report-granules` Terraform module which processes granule ingest notifications received via SNS and stores granule data to a database. The module includes:
    - SNS topic for publishing granule ingest notifications
    - Lambda to process granule notifications and store data
    - IAM permissions for the Lambda
    - Subscription for the Lambda to the SNS topic

- **CUMULUS-1393**

  - Added `tf-modules/report-pdrs` Terraform module which processes PDR ingest notifications received via SNS and stores PDR data to a database. The module includes:
    - SNS topic for publishing PDR ingest notifications
    - Lambda to process PDR notifications and store data
    - IAM permissions for the Lambda
    - Subscription for the Lambda to the SNS topic
  - Added unit tests for `@cumulus/api/models/pdrs.createPdrFromSns()`

- **CUMULUS-1400**

  - Added `tf-modules/report-executions` Terraform module which processes workflow execution information received via SNS and stores it to a database. The module includes:
    - SNS topic for publishing execution data
    - Lambda to process and store execution data
    - IAM permissions for the Lambda
    - Subscription for the Lambda to the SNS topic
  - Added `@cumulus/common/sns-event` which contains helpers for SNS events:
    - `isSnsEvent()` returns true if event is from SNS
    - `getSnsEventMessage()` extracts and parses the message from an SNS event
    - `getSnsEventMessageObject()` extracts and parses message object from an SNS event
  - Added `@cumulus/common/cloudwatch-event` which contains helpers for Cloudwatch events:
    - `isSfExecutionEvent()` returns true if event is from Step Functions
    - `isTerminalSfStatus()` determines if a Step Function status from a Cloudwatch event is a terminal status
    - `getSfEventStatus()` gets the Step Function status from a Cloudwatch event
    - `getSfEventDetailValue()` extracts a Step Function event detail field from a Cloudwatch event
    - `getSfEventMessageObject()` extracts and parses Step Function detail object from a Cloudwatch event

- **CUMULUS-1429**

  - Added `tf-modules/data-persistence` Terraform module which includes resources for data persistence in Cumulus:
    - DynamoDB tables
    - Elasticsearch with optional support for VPC
    - Cloudwatch alarm for number of Elasticsearch nodes

- **CUMULUS-1379** CMR Launchpad Authentication
  - Added `launchpad` configuration to `@cumulus/deployment/app/config.yml`, and cloudformation templates, workflow message, lambda configuration, api endpoint configuration
  - Added `@cumulus/common/LaunchpadToken` and `@cumulus/common/launchpad` to provide methods to get token and validate token
  - Updated lambdas to use Launchpad token for CMR actions (ingest and delete granules)
  - Updated deployment documentation and added [instructions to setup CMR client for Launchpad authentication](https://wiki.earthdata.nasa.gov/display/CUMULUS/CMR+Launchpad+Authentication)

## Changed

- **CUMULUS-1232**

  - Added retries to update `@cumulus/cmr-client` `updateToken()`

- **CUMULUS-1245 CUMULUS-795**

  - Added additional `ems` configuration parameters for sending the ingest reports to EMS
  - Added functionality to send daily ingest reports to EMS

- **CUMULUS-1241**

  - Removed the concept of "priority levels" and added ability to define a number of maximum concurrent executions per SQS queue
  - Changed mapping of Cumulus message properties for the `sqs2sfThrottle` lambda:
    - Queue name is read from `cumulus_meta.queueName`
    - Maximum executions for the queue is read from `meta.queueExecutionLimits[queueName]`, where `queueName` is `cumulus_meta.queueName`
  - Changed `sfSemaphoreDown` lambda to only attempt decrementing semaphores when:
    - the message is for a completed/failed/aborted/timed out workflow AND
    - `cumulus_meta.queueName` exists on the Cumulus message AND
    - An entry for the queue name (`cumulus_meta.queueName`) exists in the the object `meta.queueExecutionLimits` on the Cumulus message

- **CUMULUS-1338**

  - Updated `sfSemaphoreDown` lambda to be triggered via AWS Step Function Cloudwatch events instead of subscription to `sfTracker` SNS topic

- **CUMULUS-1311**

  - Updated `@cumulus/queue-granules` to set `cumulus_meta.queueName` for queued execution messages
  - Updated `@cumulus/queue-pdrs` to set `cumulus_meta.queueName` for queued execution messages
  - Updated `sqs2sfThrottle` lambda to immediately decrement queue semaphore value if dispatching Step Function execution throws an error

- **CUMULUS-1362**

  - Granule `processingStartTime` and `processingEndTime` will be set to the execution start time and end time respectively when there is no sync granule or post to cmr task present in the workflow

- **CUMULUS-1400**
  - Deprecated `@cumulus/ingest/aws/getExecutionArn`. Use `@cumulus/common/aws/getExecutionArn` instead.

### Fixed

- **CUMULUS-1439**

  - Fix bug with rule.logEventArn deletion on Kinesis rule update and fix unit test to verify

- **CUMULUS-796**

  - Added production information (collection ShortName and Version, granuleId) to EMS distribution report
  - Added functionality to send daily distribution reports to EMS

- **CUMULUS-1319**

  - Fixed a bug where granule ingest times were not being stored to the database

- **CUMULUS-1356**

  - The `Collection` model's `delete` method now _removes_ the specified item
    from the collection config store that was inserted by the `create` method.
    Previously, this behavior was missing.

- **CUMULUS-1374**
  - Addressed audit concerns (https://www.npmjs.com/advisories/782) in api package

### BREAKING CHANGES

### Changed

- **CUMULUS-1418**
  - Adding a default `cmaDir` key to configuration will cause `CUMULUS_MESSAGE_ADAPTER_DIR` to be set by default to `/opt` for any Lambda not setting `useCma` to true, or explicitly setting the CMA environment variable. In lambdas that package the CMA independently of the Cumulus packaging. Lambdas manually packaging the CMA should have their Lambda configuration updated to set the CMA path, or alternately if not using the CMA as a Lambda layer in this deployment set `cmaDir` to `./cumulus-message-adapter`.

### Removed

- **CUMULUS-1337**

  - Removes the S3 Access Metrics package added in CUMULUS-799

- **PR1130**
  - Removed code deprecated since v1.11.1:
    - Removed `@cumulus/common/step-functions`. Use `@cumulus/common/StepFunctions` instead.
    - Removed `@cumulus/api/lib/testUtils.fakeFilesFactory`. Use `@cumulus/api/lib/testUtils.fakeFileFactory` instead.
    - Removed `@cumulus/cmrjs/cmr` functions: `searchConcept`, `ingestConcept`, `deleteConcept`. Use the functions in `@cumulus/cmr-client` instead.
    - Removed `@cumulus/ingest/aws.getExecutionHistory`. Use `@cumulus/common/StepFunctions.getExecutionHistory` instead.

## [v1.13.5] - 2019-08-29 - [BACKPORT]

### Fixed

- **CUMULUS-1455** - CMR token links updated to point to CMR legacy services rather than echo

## [v1.13.4] - 2019-07-29

- **CUMULUS-1411** - Fix deployment issue when using a template override

## [v1.13.3] - 2019-07-26

- **CUMULUS-1345** Full backport of CUMULUS-1345 features - Adds new variables to the app deployment under `cmr`.
  - `cmrEnvironment` values are `SIT`, `UAT`, or `OPS` with `UAT` as the default.
  - `cmrLimit` and `cmrPageSize` have been added as configurable options.

## [v1.13.2] - 2019-07-25

- Re-release of v1.13.1 to fix broken npm packages.

## [v1.13.1] - 2019-07-22

- **CUMULUS-1374** - Resolve audit compliance with lodash version for api package subdependency
- **CUMULUS-1412** - Resolve audit compliance with googleapi package
- **CUMULUS-1345** - Backported CMR environment setting in getUrl to address immediate user need. CMR_ENVIRONMENT can now be used to set the CMR environment to OPS/SIT

## [v1.13.0] - 2019-5-20

### PLEASE NOTE

**CUMULUS-802** added some additional IAM permissions to support ECS autoscaling, so **you will have to redeploy your IAM stack.**
As a result of the changes for **CUMULUS-1193**, **CUMULUS-1264**, and **CUMULUS-1310**, **you must delete your existing stacks (except IAM) before deploying this version of Cumulus.**
If running Cumulus within a VPC and extended downtime is acceptable, we recommend doing this at the end of the day to allow AWS backend resources and network interfaces to be cleaned up overnight.

### BREAKING CHANGES

- **CUMULUS-1228**

  - The default AMI used by ECS instances is now an NGAP-compliant AMI. This
    will be a breaking change for non-NGAP deployments. If you do not deploy to
    NGAP, you will need to find the AMI ID of the
    [most recent Amazon ECS-optimized AMI](https://docs.aws.amazon.com/AmazonECS/latest/developerguide/ecs-optimized_AMI.html),
    and set the `ecs.amiid` property in your config. Instructions for finding
    the most recent NGAP AMI can be found using
    [these instructions](https://wiki.earthdata.nasa.gov/display/ESKB/Select+an+NGAP+Created+AMI).

- **CUMULUS-1310**

  - Database resources (DynamoDB, ElasticSearch) have been moved to an independent `db` stack.
    Migrations for this version will need to be user-managed. (e.g. [elasticsearch](https://docs.aws.amazon.com/elasticsearch-service/latest/developerguide/es-version-migration.html#snapshot-based-migration) and [dynamoDB](https://docs.aws.amazon.com/datapipeline/latest/DeveloperGuide/dp-template-exports3toddb.html)).
    Order of stack deployment is `iam` -> `db` -> `app`.
  - All stacks can now be deployed using a single `config.yml` file, i.e.: `kes cf deploy --kes-folder app --template node_modules/@cumulus/deployment/[iam|db|app] [...]`
    Backwards-compatible. For development, please re-run `npm run bootstrap` to build new `kes` overrides.
    Deployment docs have been updated to show how to deploy a single-config Cumulus instance.
  - `params` have been moved: Nest `params` fields under `app`, `db` or `iam` to override all Parameters for a particular stack's cloudformation template. Backwards-compatible with multi-config setups.
  - `stackName` and `stackNameNoDash` have been retired. Use `prefix` and `prefixNoDash` instead.
  - The `iams` section in `app/config.yml` IAM roles has been deprecated as a user-facing parameter,
    _unless_ your IAM role ARNs do not match the convention shown in `@cumulus/deployment/app/config.yml`
  - The `vpc.securityGroup` will need to be set with a pre-existing security group ID to use Cumulus in a VPC. Must allow inbound HTTP(S) (Port 443).

- **CUMULUS-1212**

  - `@cumulus/post-to-cmr` will now fail if any granules being processed are missing a metadata file. You can set the new config option `skipMetaCheck` to `true` to pass post-to-cmr without a metadata file.

- **CUMULUS-1232**

  - `@cumulus/sync-granule` will no longer silently pass if no checksum data is provided. It will use input
    from the granule object to:
    - Verify checksum if `checksumType` and `checksumValue` are in the file record OR a checksum file is provided
      (throws `InvalidChecksum` on fail), else log warning that no checksum is available.
    - Then, verify synced S3 file size if `file.size` is in the file record (throws `UnexpectedFileSize` on fail),
      else log warning that no file size is available.
    - Pass the step.

- **CUMULUS-1264**

  - The Cloudformation templating and deployment configuration has been substantially refactored.
    - `CumulusApiDefault` nested stack resource has been renamed to `CumulusApiDistribution`
    - `CumulusApiV1` nested stack resource has been renamed to `CumulusApiBackend`
  - The `urs: true` config option for when defining your lambdas (e.g. in `lambdas.yml`) has been deprecated. There are two new options to replace it:
    - `urs_redirect: 'token'`: This will expose a `TOKEN_REDIRECT_ENDPOINT` environment variable to your lambda that references the `/token` endpoint on the Cumulus backend API
    - `urs_redirect: 'distribution'`: This will expose a `DISTRIBUTION_REDIRECT_ENDPOINT` environment variable to your lambda that references the `/redirect` endpoint on the Cumulus distribution API

- **CUMULUS-1193**

  - The elasticsearch instance is moved behind the VPC.
  - Your account will need an Elasticsearch Service Linked role. This is a one-time setup for the account. You can follow the instructions to use the AWS console or AWS CLI [here](https://docs.aws.amazon.com/IAM/latest/UserGuide/using-service-linked-roles.html) or use the following AWS CLI command: `aws iam create-service-linked-role --aws-service-name es.amazonaws.com`

- **CUMULUS-802**

  - ECS `maxInstances` must be greater than `minInstances`. If you use defaults, no change is required.

- **CUMULUS-1269**
  - Brought Cumulus data models in line with CNM JSON schema:
    - Renamed file object `fileType` field to `type`
    - Renamed file object `fileSize` field to `size`
    - Renamed file object `checksumValue` field to `checksum` where not already done.
    - Added `ancillary` and `linkage` type support to file objects.

### Added

- **CUMULUS-799**

  - Added an S3 Access Metrics package which will take S3 Server Access Logs and
    write access metrics to CloudWatch

- **CUMULUS-1242** - Added `sqs2sfThrottle` lambda. The lambda reads SQS messages for queued executions and uses semaphores to only start new executions if the maximum number of executions defined for the priority key (`cumulus_meta.priorityKey`) has not been reached. Any SQS messages that are read but not used to start executions remain in the queue.

- **CUMULUS-1240**

  - Added `sfSemaphoreDown` lambda. This lambda receives SNS messages and for each message it decrements the semaphore used to track the number of running executions if:
    - the message is for a completed/failed workflow AND
    - the message contains a level of priority (`cumulus_meta.priorityKey`)
  - Added `sfSemaphoreDown` lambda as a subscriber to the `sfTracker` SNS topic

- **CUMULUS-1265**

  - Added `apiConfigs` configuration option to configure API Gateway to be private
  - All internal lambdas configured to run inside the VPC by default
  - Removed references to `NoVpc` lambdas from documentation and `example` folder.

- **CUMULUS-802**
  - Adds autoscaling of ECS clusters
  - Adds autoscaling of ECS services that are handling StepFunction activities

## Changed

- Updated `@cumulus/ingest/http/httpMixin.list()` to trim trailing spaces on discovered filenames

- **CUMULUS-1310**

  - Database resources (DynamoDB, ElasticSearch) have been moved to an independent `db` stack.
    This will enable future updates to avoid affecting database resources or requiring migrations.
    Migrations for this version will need to be user-managed.
    (e.g. [elasticsearch](https://docs.aws.amazon.com/elasticsearch-service/latest/developerguide/es-version-migration.html#snapshot-based-migration) and [dynamoDB](https://docs.aws.amazon.com/datapipeline/latest/DeveloperGuide/dp-template-exports3toddb.html)).
    Order of stack deployment is `iam` -> `db` -> `app`.
  - All stacks can now be deployed using a single `config.yml` file, i.e.: `kes cf deploy --kes-folder app --template node_modules/@cumulus/deployment/[iam|db|app] [...]`
    Backwards-compatible. Please re-run `npm run bootstrap` to build new `kes` overrides.
    Deployment docs have been updated to show how to deploy a single-config Cumulus instance.
  - `params` fields should now be nested under the stack key (i.e. `app`, `db` or `iam`) to provide Parameters for a particular stack's cloudformation template,
    for use with single-config instances. Keys _must_ match the name of the deployment package folder (`app`, `db`, or `iam`).
    Backwards-compatible with multi-config setups.
  - `stackName` and `stackNameNoDash` have been retired as user-facing config parameters. Use `prefix` and `prefixNoDash` instead.
    This will be used to create stack names for all stacks in a single-config use case.
    `stackName` may still be used as an override in multi-config usage, although this is discouraged.
    Warning: overriding the `db` stack's `stackName` will require you to set `dbStackName` in your `app/config.yml`.
    This parameter is required to fetch outputs from the `db` stack to reference in the `app` stack.
  - The `iams` section in `app/config.yml` IAM roles has been retired as a user-facing parameter,
    _unless_ your IAM role ARNs do not match the convention shown in `@cumulus/deployment/app/config.yml`
    In that case, overriding `iams` in your own config is recommended.
  - `iam` and `db` `cloudformation.yml` file names will have respective prefixes (e.g `iam.cloudformation.yml`).
  - Cumulus will now only attempt to create reconciliation reports for buckets of the `private`, `public` and `protected` types.
  - Cumulus will no longer set up its own security group.
    To pass a pre-existing security group for in-VPC deployments as a parameter to the Cumulus template, populate `vpc.securityGroup` in `config.yml`.
    This security group must allow inbound HTTP(S) traffic (Port 443). SSH traffic (Port 22) must be permitted for SSH access to ECS instances.
  - Deployment docs have been updated with examples for the new deployment model.

- **CUMULUS-1236**

  - Moves access to public files behind the distribution endpoint. Authentication is not required, but direct http access has been disallowed.

- **CUMULUS-1223**

  - Adds unauthenticated access for public bucket files to the Distribution API. Public files should be requested the same way as protected files, but for public files a redirect to a self-signed S3 URL will happen without requiring authentication with Earthdata login.

- **CUMULUS-1232**

  - Unifies duplicate handling in `ingest/granule.handleDuplicateFile` for maintainability.
  - Changed `ingest/granule.ingestFile` and `move-granules/index.moveFileRequest` to use new function.
  - Moved file versioning code to `ingest/granule.moveGranuleFileWithVersioning`
  - `ingest/granule.verifyFile` now also tests `file.size` for verification if it is in the file record and throws
    `UnexpectedFileSize` error for file size not matching input.
  - `ingest/granule.verifyFile` logs warnings if checksum and/or file size are not available.

- **CUMULUS-1193**

  - Moved reindex CLI functionality to an API endpoint. See [API docs](https://nasa.github.io/cumulus-api/#elasticsearch-1)

- **CUMULUS-1207**
  - No longer disable lambda event source mappings when disabling a rule

### Fixed

- Updated Lerna publish script so that published Cumulus packages will pin their dependencies on other Cumulus packages to exact versions (e.g. `1.12.1` instead of `^1.12.1`)

- **CUMULUS-1203**

  - Fixes IAM template's use of intrinsic functions such that IAM template overrides now work with kes

- **CUMULUS-1268**
  - Deployment will not fail if there are no ES alarms or ECS services

## [v1.12.1] - 2019-4-8

## [v1.12.0] - 2019-4-4

Note: There was an issue publishing 1.12.0. Upgrade to 1.12.1.

### BREAKING CHANGES

- **CUMULUS-1139**

  - `granule.applyWorkflow` uses the new-style granule record as input to workflows.

- **CUMULUS-1171**

  - Fixed provider handling in the API to make it consistent between protocols.
    NOTE: This is a breaking change. When applying this upgrade, users will need to:
    1. Disable all workflow rules
    2. Update any `http` or `https` providers so that the host field only
       contains a valid hostname or IP address, and the port field contains the
       provider port.
    3. Perform the deployment
    4. Re-enable workflow rules

- **CUMULUS-1176**:

  - `@cumulus/move-granules` input expectations have changed. `@cumulus/files-to-granules` is a new intermediate task to perform input translation in the old style.
    See the Added and Changed sections of this release changelog for more information.

- **CUMULUS-670**

  - The behavior of ParsePDR and related code has changed in this release. PDRs with FILE_TYPEs that do not conform to the PDR ICD (+ TGZ) (https://cdn.earthdata.nasa.gov/conduit/upload/6376/ESDS-RFC-030v1.0.pdf) will fail to parse.

- **CUMULUS-1208**
  - The granule object input to `@cumulus/queue-granules` will now be added to ingest workflow messages **as is**. In practice, this means that if you are using `@cumulus/queue-granules` to trigger ingest workflows and your granule objects input have invalid properties, then your ingest workflows will fail due to schema validation errors.

### Added

- **CUMULUS-777**
  - Added new cookbook entry on configuring Cumulus to track ancillary files.
- **CUMULUS-1183**
  - Kes overrides will now abort with a warning if a workflow step is configured without a corresponding
    lambda configuration
- **CUMULUS-1223**

  - Adds convenience function `@cumulus/common/bucketsConfigJsonObject` for fetching stack's bucket configuration as an object.

- **CUMULUS-853**
  - Updated FakeProcessing example lambda to include option to generate fake browse
  - Added feature documentation for ancillary metadata export, a new cookbook entry describing a workflow with ancillary metadata generation(browse), and related task definition documentation
- **CUMULUS-805**
  - Added a CloudWatch alarm to check running ElasticSearch instances, and a CloudWatch dashboard to view the health of ElasticSearch
  - Specify `AWS_REGION` in `.env` to be used by deployment script
- **CUMULUS-803**
  - Added CloudWatch alarms to check running tasks of each ECS service, and add the alarms to CloudWatch dashboard
- **CUMULUS-670**
  - Added Ancillary Metadata Export feature (see https://nasa.github.io/cumulus/docs/features/ancillary_metadata for more information)
  - Added new Collection file parameter "fileType" that allows configuration of workflow granule file fileType
- **CUMULUS-1184** - Added kes logging output to ensure we always see the state machine reference before failures due to configuration
- **CUMULUS-1105** - Added a dashboard endpoint to serve the dashboard from an S3 bucket
- **CUMULUS-1199** - Moves `s3credentials` endpoint from the backend to the distribution API.
- **CUMULUS-666**
  - Added `@api/endpoints/s3credentials` to allow EarthData Login authorized users to retrieve temporary security credentials for same-region direct S3 access.
- **CUMULUS-671**
  - Added `@packages/integration-tests/api/distribution/getDistributionApiS3SignedUrl()` to return the S3 signed URL for a file protected by the distribution API
- **CUMULUS-672**
  - Added `cmrMetadataFormat` and `cmrConceptId` to output for individual granules from `@cumulus/post-to-cmr`. `cmrMetadataFormat` will be read from the `cmrMetadataFormat` generated for each granule in `@cumulus/cmrjs/publish2CMR()`
  - Added helpers to `@packages/integration-tests/api/distribution`:
    - `getDistributionApiFileStream()` returns a stream to download files protected by the distribution API
    - `getDistributionFileUrl()` constructs URLs for requesting files from the distribution API
- **CUMULUS-1185** `@cumulus/api/models/Granule.removeGranuleFromCmrByGranule` to replace `@cumulus/api/models/Granule.removeGranuleFromCmr` and use the Granule UR from the CMR metadata to remove the granule from CMR

- **CUMULUS-1101**

  - Added new `@cumulus/checksum` package. This package provides functions to calculate and validate checksums.
  - Added new checksumming functions to `@cumulus/common/aws`: `calculateS3ObjectChecksum` and `validateS3ObjectChecksum`, which depend on the `checksum` package.

- CUMULUS-1171

  - Added `@cumulus/common` API documentation to `packages/common/docs/API.md`
  - Added an `npm run build-docs` task to `@cumulus/common`
  - Added `@cumulus/common/string#isValidHostname()`
  - Added `@cumulus/common/string#match()`
  - Added `@cumulus/common/string#matches()`
  - Added `@cumulus/common/string#toLower()`
  - Added `@cumulus/common/string#toUpper()`
  - Added `@cumulus/common/URLUtils#buildURL()`
  - Added `@cumulus/common/util#isNil()`
  - Added `@cumulus/common/util#isNull()`
  - Added `@cumulus/common/util#isUndefined()`
  - Added `@cumulus/common/util#negate()`

- **CUMULUS-1176**

  - Added new `@cumulus/files-to-granules` task to handle converting file array output from `cumulus-process` tasks into granule objects.
    Allows simplification of `@cumulus/move-granules` and `@cumulus/post-to-cmr`, see Changed section for more details.

- CUMULUS-1151 Compare the granule holdings in CMR with Cumulus' internal data store
- CUMULUS-1152 Compare the granule file holdings in CMR with Cumulus' internal data store

### Changed

- **CUMULUS-1216** - Updated `@cumulus/ingest/granule/ingestFile` to download files to expected staging location.
- **CUMULUS-1208** - Updated `@cumulus/ingest/queue/enqueueGranuleIngestMessage()` to not transform granule object passed to it when building an ingest message
- **CUMULUS-1198** - `@cumulus/ingest` no longer enforces any expectations about whether `provider_path` contains a leading slash or not.
- **CUMULUS-1170**
  - Update scripts and docs to use `npm` instead of `yarn`
  - Use `package-lock.json` files to ensure matching versions of npm packages
  - Update CI builds to use `npm ci` instead of `npm install`
- **CUMULUS-670**
  - Updated ParsePDR task to read standard PDR types+ (+ tgz as an external customer requirement) and add a fileType to granule-files on Granule discovery
  - Updated ParsePDR to fail if unrecognized type is used
  - Updated all relevant task schemas to include granule->files->filetype as a string value
  - Updated tests/test fixtures to include the fileType in the step function/task inputs and output validations as needed
  - Updated MoveGranules task to handle incoming configuration with new "fileType" values and to add them as appropriate to the lambda output.
  - Updated DiscoverGranules step/related workflows to read new Collection file parameter fileType that will map a discovered file to a workflow fileType
  - Updated CNM parser to add the fileType to the defined granule file fileType on ingest and updated integration tests to verify/validate that behavior
  - Updated generateEcho10XMLString in cmr-utils.js to use a map/related library to ensure order as CMR requires ordering for their online resources.
  - Updated post-to-cmr task to appropriately export CNM filetypes to CMR in echo10/UMM exports
- **CUMULUS-1139** - Granules stored in the API contain a `files` property. That schema has been greatly
  simplified and now better matches the CNM format.
  - The `name` property has been renamed to `fileName`.
  - The `filepath` property has been renamed to `key`.
  - The `checksumValue` property has been renamed to `checksum`.
  - The `path` property has been removed.
  - The `url_path` property has been removed.
  - The `filename` property (which contained an `s3://` URL) has been removed, and the `bucket`
    and `key` properties should be used instead. Any requests sent to the API containing a `granule.files[].filename`
    property will be rejected, and any responses coming back from the API will not contain that
    `filename` property.
  - A `source` property has been added, which is a URL indicating the original source of the file.
  - `@cumulus/ingest/granule.moveGranuleFiles()` no longer includes a `filename` field in its
    output. The `bucket` and `key` fields should be used instead.
- **CUMULUS-672**

  - Changed `@cumulus/integration-tests/api/EarthdataLogin.getEarthdataLoginRedirectResponse` to `@cumulus/integration-tests/api/EarthdataLogin.getEarthdataAccessToken`. The new function returns an access response from Earthdata login, if successful.
  - `@cumulus/integration-tests/cmr/getOnlineResources` now accepts an object of options, including `cmrMetadataFormat`. Based on the `cmrMetadataFormat`, the function will correctly retrieve the online resources for each metadata format (ECHO10, UMM-G)

- **CUMULUS-1101**

  - Moved `@cumulus/common/file/getFileChecksumFromStream` into `@cumulus/checksum`, and renamed it to `generateChecksumFromStream`.
    This is a breaking change for users relying on `@cumulus/common/file/getFileChecksumFromStream`.
  - Refactored `@cumulus/ingest/Granule` to depend on new `common/aws` checksum functions and remove significantly present checksumming code.
    - Deprecated `@cumulus/ingest/granule.validateChecksum`. Replaced with `@cumulus/ingest/granule.verifyFile`.
    - Renamed `granule.getChecksumFromFile` to `granule.retrieveSuppliedFileChecksumInformation` to be more accurate.
  - Deprecated `@cumulus/common/aws.checksumS3Objects`. Use `@cumulus/common/aws.calculateS3ObjectChecksum` instead.

- CUMULUS-1171

  - Fixed provider handling in the API to make it consistent between protocols.
    Before this change, FTP providers were configured using the `host` and
    `port` properties. HTTP providers ignored `port` and `protocol`, and stored
    an entire URL in the `host` property. Updated the API to only accept valid
    hostnames or IP addresses in the `provider.host` field. Updated ingest code
    to properly build HTTP and HTTPS URLs from `provider.protocol`,
    `provider.host`, and `provider.port`.
  - The default provider port was being set to 21, no matter what protocol was
    being used. Removed that default.

- **CUMULUS-1176**

  - `@cumulus/move-granules` breaking change:
    Input to `move-granules` is now expected to be in the form of a granules object (i.e. `{ granules: [ { ... }, { ... } ] }`);
    For backwards compatibility with array-of-files outputs from processing steps, use the new `@cumulus/files-to-granules` task as an intermediate step.
    This task will perform the input translation. This change allows `move-granules` to be simpler and behave more predictably.
    `config.granuleIdExtraction` and `config.input_granules` are no longer needed/used by `move-granules`.
  - `@cumulus/post-to-cmr`: `config.granuleIdExtraction` is no longer needed/used by `post-to-cmr`.

- CUMULUS-1174
  - Better error message and stacktrace for S3KeyPairProvider error reporting.

### Fixed

- **CUMULUS-1218** Reconciliation report will now scan only completed granules.
- `@cumulus/api` files and granules were not getting indexed correctly because files indexing was failing in `db-indexer`
- `@cumulus/deployment` A bug in the Cloudformation template was preventing the API from being able to be launched in a VPC, updated the IAM template to give the permissions to be able to run the API in a VPC

### Deprecated

- `@cumulus/api/models/Granule.removeGranuleFromCmr`, instead use `@cumulus/api/models/Granule.removeGranuleFromCmrByGranule`
- `@cumulus/ingest/granule.validateChecksum`, instead use `@cumulus/ingest/granule.verifyFile`
- `@cumulus/common/aws.checksumS3Objects`, instead use `@cumulus/common/aws.calculateS3ObjectChecksum`
- `@cumulus/cmrjs`: `getGranuleId` and `getCmrFiles` are deprecated due to changes in input handling.

## [v1.11.3] - 2019-3-5

### Added

- **CUMULUS-1187** - Added `@cumulus/ingest/granule/duplicateHandlingType()` to determine how duplicate files should be handled in an ingest workflow

### Fixed

- **CUMULUS-1187** - workflows not respecting the duplicate handling value specified in the collection
- Removed refreshToken schema requirement for OAuth

## [v1.11.2] - 2019-2-15

### Added

- CUMULUS-1169
  - Added a `@cumulus/common/StepFunctions` module. It contains functions for querying the AWS
    StepFunctions API. These functions have the ability to retry when a ThrottlingException occurs.
  - Added `@cumulus/common/aws.retryOnThrottlingException()`, which will wrap a function in code to
    retry on ThrottlingExceptions.
  - Added `@cumulus/common/test-utils.throttleOnce()`, which will cause a function to return a
    ThrottlingException the first time it is called, then return its normal result after that.
- CUMULUS-1103 Compare the collection holdings in CMR with Cumulus' internal data store
- CUMULUS-1099 Add support for UMMG JSON metadata versions > 1.4.
  - If a version is found in the metadata object, that version is used for processing and publishing to CMR otherwise, version 1.4 is assumed.
- CUMULUS-678
  - Added support for UMMG json v1.4 metadata files.
    `reconcileCMRMetadata` added to `@cumulus/cmrjs` to update metadata record with new file locations.
    `@cumulus/common/errors` adds two new error types `CMRMetaFileNotFound` and `InvalidArgument`.
    `@cumulus/common/test-utils` adds new function `randomId` to create a random string with id to help in debugging.
    `@cumulus/common/BucketsConfig` adds a new helper class `BucketsConfig` for working with bucket stack configuration and bucket names.
    `@cumulus/common/aws` adds new function `s3PutObjectTagging` as a convenience for the aws [s3().putObjectTagging](https://docs.aws.amazon.com/AWSJavaScriptSDK/latest/AWS/S3.html#putObjectTagging-property) function.
    `@cumulus/cmrjs` Adds: - `isCMRFile` - Identify an echo10(xml) or UMMG(json) metadata file. - `metadataObjectFromCMRFile` Read and parse CMR XML file from s3. - `updateCMRMetadata` Modify a cmr metadata (xml/json) file with updated information. - `publish2CMR` Posts XML or UMMG CMR data to CMR service. - `reconcileCMRMetadata` Reconciles cmr metadata file after a file moves.
- Adds some ECS and other permissions to StepRole to enable running ECS tasks from a workflow
- Added Apache logs to cumulus api and distribution lambdas
- **CUMULUS-1119** - Added `@cumulus/integration-tests/api/EarthdataLogin.getEarthdataLoginRedirectResponse` helper for integration tests to handle login with Earthdata and to return response from redirect to Cumulus API
- **CUMULUS-673** Added `@cumulus/common/file/getFileChecksumFromStream` to get file checksum from a readable stream

### Fixed

- CUMULUS-1123
  - Cloudformation template overrides now work as expected

### Changed

- CUMULUS-1169
  - Deprecated the `@cumulus/common/step-functions` module.
  - Updated code that queries the StepFunctions API to use the retry-enabled functions from
    `@cumulus/common/StepFunctions`
- CUMULUS-1121
  - Schema validation is now strongly enforced when writing to the database.
    Additional properties are not allowed and will result in a validation error.
- CUMULUS-678
  `tasks/move-granules` simplified and refactored to use functionality from cmrjs.
  `ingest/granules.moveGranuleFiles` now just moves granule files and returns a list of the updated files. Updating metadata now handled by `@cumulus/cmrjs/reconcileCMRMetadata`.
  `move-granules.updateGranuleMetadata` refactored and bugs fixed in the case of a file matching multiple collection.files.regexps.
  `getCmrXmlFiles` simplified and now only returns an object with the cmrfilename and the granuleId.
  `@cumulus/test-processing` - test processing task updated to generate UMM-G metadata

- CUMULUS-1043

  - `@cumulus/api` now uses [express](http://expressjs.com/) as the API engine.
  - All `@cumulus/api` endpoints on ApiGateway are consolidated to a single endpoint the uses `{proxy+}` definition.
  - All files under `packages/api/endpoints` along with associated tests are updated to support express's request and response objects.
  - Replaced environment variables `internal`, `bucket` and `systemBucket` with `system_bucket`.
  - Update `@cumulus/integration-tests` to work with updated cumulus-api express endpoints

- `@cumulus/integration-tests` - `buildAndExecuteWorkflow` and `buildWorkflow` updated to take a `meta` param to allow for additional fields to be added to the workflow `meta`

- **CUMULUS-1049** Updated `Retrieve Execution Status API` in `@cumulus/api`: If the execution doesn't exist in Step Function API, Cumulus API returns the execution status information from the database.

- **CUMULUS-1119**
  - Renamed `DISTRIBUTION_URL` environment variable to `DISTRIBUTION_ENDPOINT`
  - Renamed `DEPLOYMENT_ENDPOINT` environment variable to `DISTRIBUTION_REDIRECT_ENDPOINT`
  - Renamed `API_ENDPOINT` environment variable to `TOKEN_REDIRECT_ENDPOINT`

### Removed

- Functions deprecated before 1.11.0:
  - @cumulus/api/models/base: static Manager.createTable() and static Manager.deleteTable()
  - @cumulus/ingest/aws/S3
  - @cumulus/ingest/aws/StepFunction.getExecution()
  - @cumulus/ingest/aws/StepFunction.pullEvent()
  - @cumulus/ingest/consumer.Consume
  - @cumulus/ingest/granule/Ingest.getBucket()

### Deprecated

`@cmrjs/ingestConcept`, instead use the CMR object methods. `@cmrjs/CMR.ingestGranule` or `@cmrjs/CMR.ingestCollection`
`@cmrjs/searchConcept`, instead use the CMR object methods. `@cmrjs/CMR.searchGranules` or `@cmrjs/CMR.searchCollections`
`@cmrjs/deleteConcept`, instead use the CMR object methods. `@cmrjs/CMR.deleteGranule` or `@cmrjs/CMR.deleteCollection`

## [v1.11.1] - 2018-12-18

**Please Note**

- Ensure your `app/config.yml` has a `clientId` specified in the `cmr` section. This will allow CMR to identify your requests for better support and metrics.
  - For an example, please see [the example config](https://github.com/nasa/cumulus/blob/1c7e2bf41b75da9f87004c4e40fbcf0f39f56794/example/app/config.yml#L128).

### Added

- Added a `/tokenDelete` endpoint in `@cumulus/api` to delete access token records

### Changed

- CUMULUS-678
  `@cumulus/ingest/crypto` moved and renamed to `@cumulus/common/key-pair-provider`
  `@cumulus/ingest/aws` function: `KMSDecryptionFailed` and class: `KMS` extracted and moved to `@cumulus/common` and `KMS` is exported as `KMSProvider` from `@cumulus/common/key-pair-provider`
  `@cumulus/ingest/granule` functions: `publish`, `getGranuleId`, `getXMLMetadataAsString`, `getMetadataBodyAndTags`, `parseXmlString`, `getCmrXMLFiles`, `postS3Object`, `contructOnlineAccessUrls`, `updateMetadata`, extracted and moved to `@cumulus/cmrjs`
  `getGranuleId`, `getCmrXMLFiles`, `publish`, `updateMetadata` removed from `@cumulus/ingest/granule` and added to `@cumulus/cmrjs`;
  `updateMetadata` renamed `updateCMRMetadata`.
  `@cumulus/ingest` test files renamed.
- **CUMULUS-1070**
  - Add `'Client-Id'` header to all `@cumulus/cmrjs` requests (made via `searchConcept`, `ingestConcept`, and `deleteConcept`).
  - Updated `cumulus/example/app/config.yml` entry for `cmr.clientId` to use stackName for easier CMR-side identification.

## [v1.11.0] - 2018-11-30

**Please Note**

- Redeploy IAM roles:
  - CUMULUS-817 includes a migration that requires reconfiguration/redeployment of IAM roles. Please see the [upgrade instructions](https://nasa.github.io/cumulus/docs/upgrade/1.11.0) for more information.
  - CUMULUS-977 includes a few new SNS-related permissions added to the IAM roles that will require redeployment of IAM roles.
- `cumulus-message-adapter` v1.0.13+ is required for `@cumulus/api` granule reingest API to work properly. The latest version should be downloaded automatically by kes.
- A `TOKEN_SECRET` value (preferably 256-bit for security) must be added to `.env` to securely sign JWTs used for authorization in `@cumulus/api`

### Changed

- **CUUMULUS-1000** - Distribution endpoint now persists logins, instead of
  redirecting to Earthdata Login on every request
- **CUMULUS-783 CUMULUS-790** - Updated `@cumulus/sync-granule` and `@cumulus/move-granules` tasks to always overwrite existing files for manually-triggered reingest.
- **CUMULUS-906** - Updated `@cumulus/api` granule reingest API to
  - add `reingestGranule: true` and `forceDuplicateOverwrite: true` to Cumulus message `cumulus_meta.cumulus_context` field to indicate that the workflow is a manually triggered re-ingest.
  - return warning message to operator when duplicateHandling is not `replace`
  - `cumulus-message-adapter` v1.0.13+ is required.
- **CUMULUS-793** - Updated the granule move PUT request in `@cumulus/api` to reject the move with a 409 status code if one or more of the files already exist at the destination location
- Updated `@cumulus/helloworld` to use S3 to store state for pass on retry tests
- Updated `@cumulus/ingest`:
  - [Required for MAAP] `http.js#list` will now find links with a trailing whitespace
  - Removed code from `granule.js` which looked for files in S3 using `{ Bucket: discoveredFile.bucket, Key: discoveredFile.name }`. This is obsolete since `@cumulus/ingest` uses a `file-staging` and `constructCollectionId()` directory prefixes by default.
- **CUMULUS-989**
  - Updated `@cumulus/api` to use [JWT (JSON Web Token)](https://jwt.io/introduction/) as the transport format for API authorization tokens and to use JWT verification in the request authorization
  - Updated `/token` endpoint in `@cumulus/api` to return tokens as JWTs
  - Added a `/refresh` endpoint in `@cumulus/api` to request new access tokens from the OAuth provider using the refresh token
  - Added `refreshAccessToken` to `@cumulus/api/lib/EarthdataLogin` to manage refresh token requests with the Earthdata OAuth provider

### Added

- **CUMULUS-1050**
  - Separated configuration flags for originalPayload/finalPayload cleanup such that they can be set to different retention times
- **CUMULUS-798**
  - Added daily Executions cleanup CloudWatch event that triggers cleanExecutions lambda
  - Added cleanExecutions lambda that removes finalPayload/originalPayload field entries for records older than configured timeout value (execution_payload_retention_period), with a default of 30 days
- **CUMULUS-815/816**
  - Added 'originalPayload' and 'finalPayload' fields to Executions table
  - Updated Execution model to populate originalPayload with the execution payload on record creation
  - Updated Execution model code to populate finalPayload field with the execution payload on execution completion
  - Execution API now exposes the above fields
- **CUMULUS-977**
  - Rename `kinesisConsumer` to `messageConsumer` as it handles both Kinesis streams and SNS topics as of this version.
  - Add `sns`-type rule support. These rules create a subscription between an SNS topic and the `messageConsumer`.
    When a message is received, `messageConsumer` is triggered and passes the SNS message (JSON format expected) in
    its entirety to the workflow in the `payload` field of the Cumulus message. For more information on sns-type rules,
    see the [documentation](https://nasa.github.io/cumulus/docs/data-cookbooks/setup#rules).
- **CUMULUS-975**
  - Add `KinesisInboundEventLogger` and `KinesisOutboundEventLogger` API lambdas. These lambdas
    are utilized to dump incoming and outgoing ingest workflow kinesis streams
    to cloudwatch for analytics in case of AWS/stream failure.
  - Update rules model to allow tracking of log_event ARNs related to
    Rule event logging. Kinesis rule types will now automatically log
    incoming events via a Kinesis event triggered lambda.
    CUMULUS-975-migration-4
  - Update migration code to require explicit migration names per run
  - Added migration_4 to migrate/update exisitng Kinesis rules to have a log event mapping
  - Added new IAM policy for migration lambda
- **CUMULUS-775**
  - Adds a instance metadata endpoint to the `@cumulus/api` package.
  - Adds a new convenience function `hostId` to the `@cumulus/cmrjs` to help build environment specific cmr urls.
  - Fixed `@cumulus/cmrjs.searchConcept` to search and return CMR results.
  - Modified `@cumulus/cmrjs.CMR.searchGranule` and `@cumulus/cmrjs.CMR.searchCollection` to include CMR's provider as a default parameter to searches.
- **CUMULUS-965**
  - Add `@cumulus/test-data.loadJSONTestData()`,
    `@cumulus/test-data.loadTestData()`, and
    `@cumulus/test-data.streamTestData()` to safely load test data. These
    functions should be used instead of using `require()` to load test data,
    which could lead to tests interferring with each other.
  - Add a `@cumulus/common/util/deprecate()` function to mark a piece of code as
    deprecated
- **CUMULUS-986**
  - Added `waitForTestExecutionStart` to `@cumulus/integration-tests`
- **CUMULUS-919**
  - In `@cumulus/deployment`, added support for NGAP permissions boundaries for IAM roles with `useNgapPermissionBoundary` flag in `iam/config.yml`. Defaults to false.

### Fixed

- Fixed a bug where FTP sockets were not closed after an error, keeping the Lambda function active until it timed out [CUMULUS-972]
- **CUMULUS-656**
  - The API will no longer allow the deletion of a provider if that provider is
    referenced by a rule
  - The API will no longer allow the deletion of a collection if that collection
    is referenced by a rule
- Fixed a bug where `@cumulus/sf-sns-report` was not pulling large messages from S3 correctly.

### Deprecated

- `@cumulus/ingest/aws/StepFunction.pullEvent()`. Use `@cumulus/common/aws.pullStepFunctionEvent()`.
- `@cumulus/ingest/consumer.Consume` due to unpredictable implementation. Use `@cumulus/ingest/consumer.Consumer`.
  Call `Consumer.consume()` instead of `Consume.read()`.

## [v1.10.4] - 2018-11-28

### Added

- **CUMULUS-1008**
  - New `config.yml` parameter for SQS consumers: `sqs_consumer_rate: (default 500)`, which is the maximum number of
    messages the consumer will attempt to process per execution. Currently this is only used by the sf-starter consumer,
    which runs every minute by default, making this a messages-per-minute upper bound. SQS does not guarantee the number
    of messages returned per call, so this is not a fixed rate of consumption, only attempted number of messages received.

### Deprecated

- `@cumulus/ingest/consumer.Consume` due to unpredictable implementation. Use `@cumulus/ingest/consumer.Consumer`.

### Changed

- Backported update of `packages/api` dependency `@mapbox/dyno` to `1.4.2` to mitigate `event-stream` vulnerability.

## [v1.10.3] - 2018-10-31

### Added

- **CUMULUS-817**
  - Added AWS Dead Letter Queues for lambdas that are scheduled asynchronously/such that failures show up only in cloudwatch logs.
- **CUMULUS-956**
  - Migrated developer documentation and data-cookbooks to Docusaurus
    - supports versioning of documentation
  - Added `docs/docs-how-to.md` to outline how to do things like add new docs or locally install for testing.
  - Deployment/CI scripts have been updated to work with the new format
- **CUMULUS-811**
  - Added new S3 functions to `@cumulus/common/aws`:
    - `aws.s3TagSetToQueryString`: converts S3 TagSet array to querystring (for use with upload()).
    - `aws.s3PutObject`: Returns promise of S3 `putObject`, which puts an object on S3
    - `aws.s3CopyObject`: Returns promise of S3 `copyObject`, which copies an object in S3 to a new S3 location
    - `aws.s3GetObjectTagging`: Returns promise of S3 `getObjectTagging`, which returns an object containing an S3 TagSet.
  - `@/cumulus/common/aws.s3PutObject` defaults to an explicit `ACL` of 'private' if not overridden.
  - `@/cumulus/common/aws.s3CopyObject` defaults to an explicit `TaggingDirective` of 'COPY' if not overridden.

### Deprecated

- **CUMULUS-811**
  - Deprecated `@cumulus/ingest/aws.S3`. Member functions of this class will now
    log warnings pointing to similar functionality in `@cumulus/common/aws`.

## [v1.10.2] - 2018-10-24

### Added

- **CUMULUS-965**
  - Added a `@cumulus/logger` package
- **CUMULUS-885**
  - Added 'human readable' version identifiers to Lambda Versioning lambda aliases
- **CUMULUS-705**
  - Note: Make sure to update the IAM stack when deploying this update.
  - Adds an AsyncOperations model and associated DynamoDB table to the
    `@cumulus/api` package
  - Adds an /asyncOperations endpoint to the `@cumulus/api` package, which can
    be used to fetch the status of an AsyncOperation.
  - Adds a /bulkDelete endpoint to the `@cumulus/api` package, which performs an
    asynchronous bulk-delete operation. This is a stub right now which is only
    intended to demonstration how AsyncOperations work.
  - Adds an AsyncOperation ECS task to the `@cumulus/api` package, which will
    fetch an Lambda function, run it in ECS, and then store the result to the
    AsyncOperations table in DynamoDB.
- **CUMULUS-851** - Added workflow lambda versioning feature to allow in-flight workflows to use lambda versions that were in place when a workflow was initiated

  - Updated Kes custom code to remove logic that used the CMA file key to determine template compilation logic. Instead, utilize a `customCompilation` template configuration flag to indicate a template should use Cumulus's kes customized methods instead of 'core'.
  - Added `useWorkflowLambdaVersions` configuration option to enable the lambdaVersioning feature set. **This option is set to true by default** and should be set to false to disable the feature.
  - Added uniqueIdentifier configuration key to S3 sourced lambdas to optionally support S3 lambda resource versioning within this scheme. This key must be unique for each modified version of the lambda package and must be updated in configuration each time the source changes.
  - Added a new nested stack template that will create a `LambdaVersions` stack that will take lambda parameters from the base template, generate lambda versions/aliases and return outputs with references to the most 'current' lambda alias reference, and updated 'core' template to utilize these outputs (if `useWorkflowLambdaVersions` is enabled).

- Created a `@cumulus/api/lib/OAuth2` interface, which is implemented by the
  `@cumulus/api/lib/EarthdataLogin` and `@cumulus/api/lib/GoogleOAuth2` classes.
  Endpoints that need to handle authentication will determine which class to use
  based on environment variables. This also greatly simplifies testing.
- Added `@cumulus/api/lib/assertions`, containing more complex AVA test assertions
- Added PublishGranule workflow to publish a granule to CMR without full reingest. (ingest-in-place capability)

- `@cumulus/integration-tests` new functionality:
  - `listCollections` to list collections from a provided data directory
  - `deleteCollection` to delete list of collections from a deployed stack
  - `cleanUpCollections` combines the above in one function.
  - `listProviders` to list providers from a provided data directory
  - `deleteProviders` to delete list of providers from a deployed stack
  - `cleanUpProviders` combines the above in one function.
  - `@cumulus/integrations-tests/api.js`: `deleteGranule` and `deletePdr` functions to make `DELETE` requests to Cumulus API
  - `rules` API functionality for posting and deleting a rule and listing all rules
  - `wait-for-deploy` lambda for use in the redeployment tests
- `@cumulus/ingest/granule.js`: `ingestFile` inserts new `duplicate_found: true` field in the file's record if a duplicate file already exists on S3.
- `@cumulus/api`: `/execution-status` endpoint requests and returns complete execution output if execution output is stored in S3 due to size.
- Added option to use environment variable to set CMR host in `@cumulus/cmrjs`.
- **CUMULUS-781** - Added integration tests for `@cumulus/sync-granule` when `duplicateHandling` is set to `replace` or `skip`
- **CUMULUS-791** - `@cumulus/move-granules`: `moveFileRequest` inserts new `duplicate_found: true` field in the file's record if a duplicate file already exists on S3. Updated output schema to document new `duplicate_found` field.

### Removed

- Removed `@cumulus/common/fake-earthdata-login-server`. Tests can now create a
  service stub based on `@cumulus/api/lib/OAuth2` if testing requires handling
  authentication.

### Changed

- **CUMULUS-940** - modified `@cumulus/common/aws` `receiveSQSMessages` to take a parameter object instead of positional parameters. All defaults remain the same, but now access to long polling is available through `options.waitTimeSeconds`.
- **CUMULUS-948** - Update lambda functions `CNMToCMA` and `CnmResponse` in the `cumulus-data-shared` bucket and point the default stack to them.
- **CUMULUS-782** - Updated `@cumulus/sync-granule` task and `Granule.ingestFile` in `@cumulus/ingest` to keep both old and new data when a destination file with different checksum already exists and `duplicateHandling` is `version`
- Updated the config schema in `@cumulus/move-granules` to include the `moveStagedFiles` param.
- **CUMULUS-778** - Updated config schema and documentation in `@cumulus/sync-granule` to include `duplicateHandling` parameter for specifying how duplicate filenames should be handled
- **CUMULUS-779** - Updated `@cumulus/sync-granule` to throw `DuplicateFile` error when destination files already exist and `duplicateHandling` is `error`
- **CUMULUS-780** - Updated `@cumulus/sync-granule` to use `error` as the default for `duplicateHandling` when it is not specified
- **CUMULUS-780** - Updated `@cumulus/api` to use `error` as the default value for `duplicateHandling` in the `Collection` model
- **CUMULUS-785** - Updated the config schema and documentation in `@cumulus/move-granules` to include `duplicateHandling` parameter for specifying how duplicate filenames should be handled
- **CUMULUS-786, CUMULUS-787** - Updated `@cumulus/move-granules` to throw `DuplicateFile` error when destination files already exist and `duplicateHandling` is `error` or not specified
- **CUMULUS-789** - Updated `@cumulus/move-granules` to keep both old and new data when a destination file with different checksum already exists and `duplicateHandling` is `version`

### Fixed

- `getGranuleId` in `@cumulus/ingest` bug: `getGranuleId` was constructing an error using `filename` which was undefined. The fix replaces `filename` with the `uri` argument.
- Fixes to `del` in `@cumulus/api/endpoints/granules.js` to not error/fail when not all files exist in S3 (e.g. delete granule which has only 2 of 3 files ingested).
- `@cumulus/deployment/lib/crypto.js` now checks for private key existence properly.

## [v1.10.1] - 2018-09-4

### Fixed

- Fixed cloudformation template errors in `@cumulus/deployment/`
  - Replaced references to Fn::Ref: with Ref:
  - Moved long form template references to a newline

## [v1.10.0] - 2018-08-31

### Removed

- Removed unused and broken code from `@cumulus/common`
  - Removed `@cumulus/common/test-helpers`
  - Removed `@cumulus/common/task`
  - Removed `@cumulus/common/message-source`
  - Removed the `getPossiblyRemote` function from `@cumulus/common/aws`
  - Removed the `startPromisedSfnExecution` function from `@cumulus/common/aws`
  - Removed the `getCurrentSfnTask` function from `@cumulus/common/aws`

### Changed

- **CUMULUS-839** - In `@cumulus/sync-granule`, 'collection' is now an optional config parameter

### Fixed

- **CUMULUS-859** Moved duplicate code in `@cumulus/move-granules` and `@cumulus/post-to-cmr` to `@cumulus/ingest`. Fixed imports making assumptions about directory structure.
- `@cumulus/ingest/consumer` correctly limits the number of messages being received and processed from SQS. Details:
  - **Background:** `@cumulus/api` includes a lambda `<stack-name>-sqs2sf` which processes messages from the `<stack-name>-startSF` SQS queue every minute. The `sqs2sf` lambda uses `@cumulus/ingest/consumer` to receive and process messages from SQS.
  - **Bug:** More than `messageLimit` number of messages were being consumed and processed from the `<stack-name>-startSF` SQS queue. Many step functions were being triggered simultaneously by the lambda `<stack-name>-sqs2sf` (which consumes every minute from the `startSF` queue) and resulting in step function failure with the error: `An error occurred (ThrottlingException) when calling the GetExecutionHistory`.
  - **Fix:** `@cumulus/ingest/consumer#processMessages` now processes messages until `timeLimit` has passed _OR_ once it receives up to `messageLimit` messages. `sqs2sf` is deployed with a [default `messageLimit` of 10](https://github.com/nasa/cumulus/blob/670000c8a821ff37ae162385f921c40956e293f7/packages/deployment/app/config.yml#L147).
  - **IMPORTANT NOTE:** `consumer` will actually process up to `messageLimit * 2 - 1` messages. This is because sometimes `receiveSQSMessages` will return less than `messageLimit` messages and thus the consumer will continue to make calls to `receiveSQSMessages`. For example, given a `messageLimit` of 10 and subsequent calls to `receiveSQSMessages` returns up to 9 messages, the loop will continue and a final call could return up to 10 messages.

## [v1.9.1] - 2018-08-22

**Please Note** To take advantage of the added granule tracking API functionality, updates are required for the message adapter and its libraries. You should be on the following versions:

- `cumulus-message-adapter` 1.0.9+
- `cumulus-message-adapter-js` 1.0.4+
- `cumulus-message-adapter-java` 1.2.7+
- `cumulus-message-adapter-python` 1.0.5+

### Added

- **CUMULUS-687** Added logs endpoint to search for logs from a specific workflow execution in `@cumulus/api`. Added integration test.
- **CUMULUS-836** - `@cumulus/deployment` supports a configurable docker storage driver for ECS. ECS can be configured with either `devicemapper` (the default storage driver for AWS ECS-optimized AMIs) or `overlay2` (the storage driver used by the NGAP 2.0 AMI). The storage driver can be configured in `app/config.yml` with `ecs.docker.storageDriver: overlay2 | devicemapper`. The default is `overlay2`.
  - To support this configuration, a [Handlebars](https://handlebarsjs.com/) helper `ifEquals` was added to `packages/deployment/lib/kes.js`.
- **CUMULUS-836** - `@cumulus/api` added IAM roles required by the NGAP 2.0 AMI. The NGAP 2.0 AMI runs a script `register_instances_with_ssm.py` which requires the ECS IAM role to include `ec2:DescribeInstances` and `ssm:GetParameter` permissions.

### Fixed

- **CUMULUS-836** - `@cumulus/deployment` uses `overlay2` driver by default and does not attempt to write `--storage-opt dm.basesize` to fix [this error](https://github.com/moby/moby/issues/37039).
- **CUMULUS-413** Kinesis processing now captures all errrors.
  - Added kinesis fallback mechanism when errors occur during record processing.
  - Adds FallbackTopicArn to `@cumulus/api/lambdas.yml`
  - Adds fallbackConsumer lambda to `@cumulus/api`
  - Adds fallbackqueue option to lambda definitions capture lambda failures after three retries.
  - Adds kinesisFallback SNS topic to signal incoming errors from kinesis stream.
  - Adds kinesisFailureSQS to capture fully failed events from all retries.
- **CUMULUS-855** Adds integration test for kinesis' error path.
- **CUMULUS-686** Added workflow task name and version tracking via `@cumulus/api` executions endpoint under new `tasks` property, and under `workflow_tasks` in step input/output.
  - Depends on `cumulus-message-adapter` 1.0.9+, `cumulus-message-adapter-js` 1.0.4+, `cumulus-message-adapter-java` 1.2.7+ and `cumulus-message-adapter-python` 1.0.5+
- **CUMULUS-771**
  - Updated sync-granule to stream the remote file to s3
  - Added integration test for ingesting granules from ftp provider
  - Updated http/https integration tests for ingesting granules from http/https providers
- **CUMULUS-862** Updated `@cumulus/integration-tests` to handle remote lambda output
- **CUMULUS-856** Set the rule `state` to have default value `ENABLED`

### Changed

- In `@cumulus/deployment`, changed the example app config.yml to have additional IAM roles

## [v1.9.0] - 2018-08-06

**Please note** additional information and upgrade instructions [here](https://nasa.github.io/cumulus/docs/upgrade/1.9.0)

### Added

- **CUMULUS-712** - Added integration tests verifying expected behavior in workflows
- **GITC-776-2** - Add support for versioned collections

### Fixed

- **CUMULUS-832**
  - Fixed indentation in example config.yml in `@cumulus/deployment`
  - Fixed issue with new deployment using the default distribution endpoint in `@cumulus/deployment` and `@cumulus/api`

## [v1.8.1] - 2018-08-01

**Note** IAM roles should be re-deployed with this release.

- **Cumulus-726**
  - Added function to `@cumulus/integration-tests`: `sfnStep` includes `getStepInput` which returns the input to the schedule event of a given step function step.
  - Added IAM policy `@cumulus/deployment`: Lambda processing IAM role includes `kinesis::PutRecord` so step function lambdas can write to kinesis streams.
- **Cumulus Community Edition**
  - Added Google OAuth authentication token logic to `@cumulus/api`. Refactored token endpoint to use environment variable flag `OAUTH_PROVIDER` when determining with authentication method to use.
  - Added API Lambda memory configuration variable `api_lambda_memory` to `@cumulus/api` and `@cumulus/deployment`.

### Changed

- **Cumulus-726**
  - Changed function in `@cumulus/api`: `models/rules.js#addKinesisEventSource` was modified to call to `deleteKinesisEventSource` with all required parameters (rule's name, arn and type).
  - Changed function in `@cumulus/integration-tests`: `getStepOutput` can now be used to return output of failed steps. If users of this function want the output of a failed event, they can pass a third parameter `eventType` as `'failure'`. This function will work as always for steps which completed successfully.

### Removed

- **Cumulus-726**

  - Configuration change to `@cumulus/deployment`: Removed default auto scaling configuration for Granules and Files DynamoDB tables.

- **CUMULUS-688**
  - Add integration test for ExecutionStatus
  - Function addition to `@cumulus/integration-tests`: `api` includes `getExecutionStatus` which returns the execution status from the Cumulus API

## [v1.8.0] - 2018-07-23

### Added

- **CUMULUS-718** Adds integration test for Kinesis triggering a workflow.

- **GITC-776-3** Added more flexibility for rules. You can now edit all fields on the rule's record
  We may need to update the api documentation to reflect this.

- **CUMULUS-681** - Add ingest-in-place action to granules endpoint

  - new applyWorkflow action at PUT /granules/{granuleid} Applying a workflow starts an execution of the provided workflow and passes the granule record as payload.
    Parameter(s):
    - workflow - the workflow name

- **CUMULUS-685** - Add parent exeuction arn to the execution which is triggered from a parent step function

### Changed

- **CUMULUS-768** - Integration tests get S3 provider data from shared data folder

### Fixed

- **CUMULUS-746** - Move granule API correctly updates record in dynamo DB and cmr xml file
- **CUMULUS-766** - Populate database fileSize field from S3 if value not present in Ingest payload

## [v1.7.1] - 2018-07-27 - [BACKPORT]

### Fixed

- **CUMULUS-766** - Backport from 1.8.0 - Populate database fileSize field from S3 if value not present in Ingest payload

## [v1.7.0] - 2018-07-02

### Please note: [Upgrade Instructions](https://nasa.github.io/cumulus/docs/upgrade/1.7.0)

### Added

- **GITC-776-2** - Add support for versioned collectons
- **CUMULUS-491** - Add granule reconciliation API endpoints.
- **CUMULUS-480** Add suport for backup and recovery:
  - Add DynamoDB tables for granules, executions and pdrs
  - Add ability to write all records to S3
  - Add ability to download all DynamoDB records in form json files
  - Add ability to upload records to DynamoDB
  - Add migration scripts for copying granule, pdr and execution records from ElasticSearch to DynamoDB
  - Add IAM support for batchWrite on dynamoDB
-
- **CUMULUS-508** - `@cumulus/deployment` cloudformation template allows for lambdas and ECS clusters to have multiple AZ availability.
  - `@cumulus/deployment` also ensures docker uses `devicemapper` storage driver.
- **CUMULUS-755** - `@cumulus/deployment` Add DynamoDB autoscaling support.
  - Application developers can add autoscaling and override default values in their deployment's `app/config.yml` file using a `{TableName}Table:` key.

### Fixed

- **CUMULUS-747** - Delete granule API doesn't delete granule files in s3 and granule in elasticsearch
  - update the StreamSpecification DynamoDB tables to have StreamViewType: "NEW_AND_OLD_IMAGES"
  - delete granule files in s3
- **CUMULUS-398** - Fix not able to filter executions by workflow
- **CUMULUS-748** - Fix invalid lambda .zip files being validated/uploaded to AWS
- **CUMULUS-544** - Post to CMR task has UAT URL hard-coded
  - Made configurable: PostToCmr now requires CMR_ENVIRONMENT env to be set to 'SIT' or 'OPS' for those CMR environments. Default is UAT.

### Changed

- **GITC-776-4** - Changed Discover-pdrs to not rely on collection but use provider_path in config. It also has an optional filterPdrs regex configuration parameter

- **CUMULUS-710** - In the integration test suite, `getStepOutput` returns the output of the first successful step execution or last failed, if none exists

## [v1.6.0] - 2018-06-06

### Please note: [Upgrade Instructions](https://nasa.github.io/cumulus/docs/upgrade/1.6.0)

### Fixed

- **CUMULUS-602** - Format all logs sent to Elastic Search.
  - Extract cumulus log message and index it to Elastic Search.

### Added

- **CUMULUS-556** - add a mechanism for creating and running migration scripts on deployment.
- **CUMULUS-461** Support use of metadata date and other components in `url_path` property

### Changed

- **CUMULUS-477** Update bucket configuration to support multiple buckets of the same type:
  - Change the structure of the buckets to allow for more than one bucket of each type. The bucket structure is now:
    bucket-key:
    name: <bucket-name>
    type: <type> i.e. internal, public, etc.
  - Change IAM and app deployment configuration to support new bucket structure
  - Update tasks and workflows to support new bucket structure
  - Replace instances where buckets.internal is relied upon to either use the system bucket or a configured bucket
  - Move IAM template to the deployment package. NOTE: You now have to specify '--template node_modules/@cumulus/deployment/iam' in your IAM deployment
  - Add IAM cloudformation template support to filter buckets by type

## [v1.5.5] - 2018-05-30

### Added

- **CUMULUS-530** - PDR tracking through Queue-granules
  - Add optional `pdr` property to the sync-granule task's input config and output payload.
- **CUMULUS-548** - Create a Lambda task that generates EMS distribution reports
  - In order to supply EMS Distribution Reports, you must enable S3 Server
    Access Logging on any S3 buckets used for distribution. See [How Do I Enable Server Access Logging for an S3 Bucket?](https://docs.aws.amazon.com/AmazonS3/latest/user-guide/server-access-logging.html)
    The "Target bucket" setting should point at the Cumulus internal bucket.
    The "Target prefix" should be
    "<STACK_NAME>/ems-distribution/s3-server-access-logs/", where "STACK_NAME"
    is replaced with the name of your Cumulus stack.

### Fixed

- **CUMULUS-546 - Kinesis Consumer should catch and log invalid JSON**
  - Kinesis Consumer lambda catches and logs errors so that consumer doesn't get stuck in a loop re-processing bad json records.
- EMS report filenames are now based on their start time instead of the time
  instead of the time that the report was generated
- **CUMULUS-552 - Cumulus API returns different results for the same collection depending on query**
  - The collection, provider and rule records in elasticsearch are now replaced with records from dynamo db when the dynamo db records are updated.

### Added

- `@cumulus/deployment`'s default cloudformation template now configures storage for Docker to match the configured ECS Volume. The template defines Docker's devicemapper basesize (`dm.basesize`) using `ecs.volumeSize`. This addresses ECS default of limiting Docker containers to 10GB of storage ([Read more](https://aws.amazon.com/premiumsupport/knowledge-center/increase-default-ecs-docker-limit/)).

## [v1.5.4] - 2018-05-21

### Added

- **CUMULUS-535** - EMS Ingest, Archive, Archive Delete reports
  - Add lambda EmsReport to create daily EMS Ingest, Archive, Archive Delete reports
  - ems.provider property added to `@cumulus/deployment/app/config.yml`.
    To change the provider name, please add `ems: provider` property to `app/config.yml`.
- **CUMULUS-480** Use DynamoDB to store granules, pdrs and execution records
  - Activate PointInTime feature on DynamoDB tables
  - Increase test coverage on api package
  - Add ability to restore metadata records from json files to DynamoDB
- **CUMULUS-459** provide API endpoint for moving granules from one location on s3 to another

## [v1.5.3] - 2018-05-18

### Fixed

- **CUMULUS-557 - "Add dataType to DiscoverGranules output"**
  - Granules discovered by the DiscoverGranules task now include dataType
  - dataType is now a required property for granules used as input to the
    QueueGranules task
- **CUMULUS-550** Update deployment app/config.yml to force elasticsearch updates for deleted granules

## [v1.5.2] - 2018-05-15

### Fixed

- **CUMULUS-514 - "Unable to Delete the Granules"**
  - updated cmrjs.deleteConcept to return success if the record is not found
    in CMR.

### Added

- **CUMULUS-547** - The distribution API now includes an
  "earthdataLoginUsername" query parameter when it returns a signed S3 URL
- **CUMULUS-527 - "parse-pdr queues up all granules and ignores regex"**
  - Add an optional config property to the ParsePdr task called
    "granuleIdFilter". This property is a regular expression that is applied
    against the filename of the first file of each granule contained in the
    PDR. If the regular expression matches, then the granule is included in
    the output. Defaults to '.', which will match all granules in the PDR.
- File checksums in PDRs now support MD5
- Deployment support to subscribe to an SNS topic that already exists
- **CUMULUS-470, CUMULUS-471** In-region S3 Policy lambda added to API to update bucket policy for in-region access.
- **CUMULUS-533** Added fields to granule indexer to support EMS ingest and archive record creation
- **CUMULUS-534** Track deleted granules
  - added `deletedgranule` type to `cumulus` index.
  - **Important Note:** Force custom bootstrap to re-run by adding this to
    app/config.yml `es: elasticSearchMapping: 7`
- You can now deploy cumulus without ElasticSearch. Just add `es: null` to your `app/config.yml` file. This is only useful for debugging purposes. Cumulus still requires ElasticSearch to properly operate.
- `@cumulus/integration-tests` includes and exports the `addRules` function, which seeds rules into the DynamoDB table.
- Added capability to support EFS in cloud formation template. Also added
  optional capability to ssh to your instance and privileged lambda functions.
- Added support to force discovery of PDRs that have already been processed
  and filtering of selected data types
- `@cumulus/cmrjs` uses an environment variable `USER_IP_ADDRESS` or fallback
  IP address of `10.0.0.0` when a public IP address is not available. This
  supports lambda functions deployed into a VPC's private subnet, where no
  public IP address is available.

### Changed

- **CUMULUS-550** Custom bootstrap automatically adds new types to index on
  deployment

## [v1.5.1] - 2018-04-23

### Fixed

- add the missing dist folder to the hello-world task
- disable uglifyjs on the built version of the pdr-status-check (read: https://github.com/webpack-contrib/uglifyjs-webpack-plugin/issues/264)

## [v1.5.0] - 2018-04-23

### Changed

- Removed babel from all tasks and packages and increased minimum node requirements to version 8.10
- Lambda functions created by @cumulus/deployment will use node8.10 by default
- Moved [cumulus-integration-tests](https://github.com/nasa/cumulus-integration-tests) to the `example` folder CUMULUS-512
- Streamlined all packages dependencies (e.g. remove redundant dependencies and make sure versions are the same across packages)
- **CUMULUS-352:** Update Cumulus Elasticsearch indices to use [index aliases](https://www.elastic.co/guide/en/elasticsearch/reference/current/indices-aliases.html).
- **CUMULUS-519:** ECS tasks are no longer restarted after each CF deployment unless `ecs.restartTasksOnDeploy` is set to true
- **CUMULUS-298:** Updated log filterPattern to include all CloudWatch logs in ElasticSearch
- **CUMULUS-518:** Updates to the SyncGranule config schema
  - `granuleIdExtraction` is no longer a property
  - `process` is now an optional property
  - `provider_path` is no longer a property

### Fixed

- **CUMULUS-455 "Kes deployments using only an updated message adapter do not get automatically deployed"**
  - prepended the hash value of cumulus-message-adapter.zip file to the zip file name of lambda which uses message adapter.
  - the lambda function will be redeployed when message adapter or lambda function are updated
- Fixed a bug in the bootstrap lambda function where it stuck during update process
- Fixed a bug where the sf-sns-report task did not return the payload of the incoming message as the output of the task [CUMULUS-441]

### Added

- **CUMULUS-352:** Add reindex CLI to the API package.
- **CUMULUS-465:** Added mock http/ftp/sftp servers to the integration tests
- Added a `delete` method to the `@common/CollectionConfigStore` class
- **CUMULUS-467 "@cumulus/integration-tests or cumulus-integration-tests should seed provider and collection in deployed DynamoDB"**
  - `example` integration-tests populates providers and collections to database
  - `example` workflow messages are populated from workflow templates in s3, provider and collection information in database, and input payloads. Input templates are removed.
  - added `https` protocol to provider schema

## [v1.4.1] - 2018-04-11

### Fixed

- Sync-granule install

## [v1.4.0] - 2018-04-09

### Fixed

- **CUMULUS-392 "queue-granules not returning the sfn-execution-arns queued"**
  - updated queue-granules to return the sfn-execution-arns queued and pdr if exists.
  - added pdr to ingest message meta.pdr instead of payload, so the pdr information doesn't get lost in the ingest workflow, and ingested granule in elasticsearch has pdr name.
  - fixed sf-sns-report schema, remove the invalid part
  - fixed pdr-status-check schema, the failed execution contains arn and reason
- **CUMULUS-206** make sure homepage and repository urls exist in package.json files of tasks and packages

### Added

- Example folder with a cumulus deployment example

### Changed

- [CUMULUS-450](https://bugs.earthdata.nasa.gov/browse/CUMULUS-450) - Updated
  the config schema of the **queue-granules** task
  - The config no longer takes a "collection" property
  - The config now takes an "internalBucket" property
  - The config now takes a "stackName" property
- [CUMULUS-450](https://bugs.earthdata.nasa.gov/browse/CUMULUS-450) - Updated
  the config schema of the **parse-pdr** task
  - The config no longer takes a "collection" property
  - The "stack", "provider", and "bucket" config properties are now
    required
- **CUMULUS-469** Added a lambda to the API package to prototype creating an S3 bucket policy for direct, in-region S3 access for the prototype bucket

### Removed

- Removed the `findTmpTestDataDirectory()` function from
  `@cumulus/common/test-utils`

### Fixed

- [CUMULUS-450](https://bugs.earthdata.nasa.gov/browse/CUMULUS-450)
  - The **queue-granules** task now enqueues a **sync-granule** task with the
    correct collection config for that granule based on the granule's
    data-type. It had previously been using the collection config from the
    config of the **queue-granules** task, which was a problem if the granules
    being queued belonged to different data-types.
  - The **parse-pdr** task now handles the case where a PDR contains granules
    with different data types, and uses the correct granuleIdExtraction for
    each granule.

### Added

- **CUMULUS-448** Add code coverage checking using [nyc](https://github.com/istanbuljs/nyc).

## [v1.3.0] - 2018-03-29

### Deprecated

- discover-s3-granules is deprecated. The functionality is provided by the discover-granules task

### Fixed

- **CUMULUS-331:** Fix aws.downloadS3File to handle non-existent key
- Using test ftp provider for discover-granules testing [CUMULUS-427]
- **CUMULUS-304: "Add AWS API throttling to pdr-status-check task"** Added concurrency limit on SFN API calls. The default concurrency is 10 and is configurable through Lambda environment variable CONCURRENCY.
- **CUMULUS-414: "Schema validation not being performed on many tasks"** revised npm build scripts of tasks that use cumulus-message-adapter to place schema directories into dist directories.
- **CUMULUS-301:** Update all tests to use test-data package for testing data.
- **CUMULUS-271: "Empty response body from rules PUT endpoint"** Added the updated rule to response body.
- Increased memory allotment for `CustomBootstrap` lambda function. Resolves failed deployments where `CustomBootstrap` lambda function was failing with error `Process exited before completing request`. This was causing deployments to stall, fail to update and fail to rollback. This error is thrown when the lambda function tries to use more memory than it is allotted.
- Cumulus repository folders structure updated:
  - removed the `cumulus` folder altogether
  - moved `cumulus/tasks` to `tasks` folder at the root level
  - moved the tasks that are not converted to use CMA to `tasks/.not_CMA_compliant`
  - updated paths where necessary

### Added

- `@cumulus/integration-tests` - Added support for testing the output of an ECS activity as well as a Lambda function.

## [v1.2.0] - 2018-03-20

### Fixed

- Update vulnerable npm packages [CUMULUS-425]
- `@cumulus/api`: `kinesis-consumer.js` uses `sf-scheduler.js#schedule` instead of placing a message directly on the `startSF` SQS queue. This is a fix for [CUMULUS-359](https://bugs.earthdata.nasa.gov/browse/CUMULUS-359) because `sf-scheduler.js#schedule` looks up the provider and collection data in DynamoDB and adds it to the `meta` object of the enqueued message payload.
- `@cumulus/api`: `kinesis-consumer.js` catches and logs errors instead of doing an error callback. Before this change, `kinesis-consumer` was failing to process new records when an existing record caused an error because it would call back with an error and stop processing additional records. It keeps trying to process the record causing the error because it's "position" in the stream is unchanged. Catching and logging the errors is part 1 of the fix. Proposed part 2 is to enqueue the error and the message on a "dead-letter" queue so it can be processed later ([CUMULUS-413](https://bugs.earthdata.nasa.gov/browse/CUMULUS-413)).
- **CUMULUS-260: "PDR page on dashboard only shows zeros."** The PDR stats in LPDAAC are all 0s, even if the dashboard has been fixed to retrieve the correct fields. The current version of pdr-status-check has a few issues.
  - pdr is not included in the input/output schema. It's available from the input event. So the pdr status and stats are not updated when the ParsePdr workflow is complete. Adding the pdr to the input/output of the task will fix this.
  - pdr-status-check doesn't update pdr stats which prevent the real time pdr progress from showing up in the dashboard. To solve this, added lambda function sf-sns-report which is copied from @cumulus/api/lambdas/sf-sns-broadcast with modification, sf-sns-report can be used to report step function status anywhere inside a step function. So add step sf-sns-report after each pdr-status-check, we will get the PDR status progress at real time.
  - It's possible an execution is still in the queue and doesn't exist in sfn yet. Added code to handle 'ExecutionDoesNotExist' error when checking the execution status.
- Fixed `aws.cloudwatchevents()` typo in `packages/ingest/aws.js`. This typo was the root cause of the error: `Error: Could not process scheduled_ingest, Error: : aws.cloudwatchevents is not a constructor` seen when trying to update a rule.

### Removed

- `@cumulus/ingest/aws`: Remove queueWorkflowMessage which is no longer being used by `@cumulus/api`'s `kinesis-consumer.js`.

## [v1.1.4] - 2018-03-15

### Added

- added flag `useList` to parse-pdr [CUMULUS-404]

### Fixed

- Pass encrypted password to the ApiGranule Lambda function [CUMULUS-424]

## [v1.1.3] - 2018-03-14

### Fixed

- Changed @cumulus/deployment package install behavior. The build process will happen after installation

## [v1.1.2] - 2018-03-14

### Added

- added tools to @cumulus/integration-tests for local integration testing
- added end to end testing for discovering and parsing of PDRs
- `yarn e2e` command is available for end to end testing

### Fixed

- **CUMULUS-326: "Occasionally encounter "Too Many Requests" on deployment"** The api gateway calls will handle throttling errors
- **CUMULUS-175: "Dashboard providers not in sync with AWS providers."** The root cause of this bug - DynamoDB operations not showing up in Elasticsearch - was shared by collections and rules. The fix was to update providers', collections' and rules; POST, PUT and DELETE endpoints to operate on DynamoDB and using DynamoDB streams to update Elasticsearch. The following packages were made:
  - `@cumulus/deployment` deploys DynamoDB streams for the Collections, Providers and Rules tables as well as a new lambda function called `dbIndexer`. The `dbIndexer` lambda has an event source mapping which listens to each of the DynamoDB streams. The dbIndexer lambda receives events referencing operations on the DynamoDB table and updates the elasticsearch cluster accordingly.
  - The `@cumulus/api` endpoints for collections, providers and rules _only_ query DynamoDB, with the exception of LIST endpoints and the collections' GET endpoint.

### Updated

- Broke up `kes.override.js` of @cumulus/deployment to multiple modules and moved to a new location
- Expanded @cumulus/deployment test coverage
- all tasks were updated to use cumulus-message-adapter-js 1.0.1
- added build process to integration-tests package to babelify it before publication
- Update @cumulus/integration-tests lambda.js `getLambdaOutput` to return the entire lambda output. Previously `getLambdaOutput` returned only the payload.

## [v1.1.1] - 2018-03-08

### Removed

- Unused queue lambda in api/lambdas [CUMULUS-359]

### Fixed

- Kinesis message content is passed to the triggered workflow [CUMULUS-359]
- Kinesis message queues a workflow message and does not write to rules table [CUMULUS-359]

## [v1.1.0] - 2018-03-05

### Added

- Added a `jlog` function to `common/test-utils` to aid in test debugging
- Integration test package with command line tool [CUMULUS-200] by @laurenfrederick
- Test for FTP `useList` flag [CUMULUS-334] by @kkelly51

### Updated

- The `queue-pdrs` task now uses the [cumulus-message-adapter-js](https://github.com/nasa/cumulus-message-adapter-js)
  library
- Updated the `queue-pdrs` JSON schemas
- The test-utils schema validation functions now throw an error if validation
  fails
- The `queue-granules` task now uses the [cumulus-message-adapter-js](https://github.com/nasa/cumulus-message-adapter-js)
  library
- Updated the `queue-granules` JSON schemas

### Removed

- Removed the `getSfnExecutionByName` function from `common/aws`
- Removed the `getGranuleStatus` function from `common/aws`

## [v1.0.1] - 2018-02-27

### Added

- More tests for discover-pdrs, dicover-granules by @yjpa7145
- Schema validation utility for tests by @yjpa7145

### Changed

- Fix an FTP listing bug for servers that do not support STAT [CUMULUS-334] by @kkelly51

## [v1.0.0] - 2018-02-23

[unreleased]: https://github.com/nasa/cumulus/compare/v7.1.0...HEAD
[v7.1.0]: https://github.com/nasa/cumulus/compare/v7.1.0...v7.0.0
[v7.0.0]: https://github.com/nasa/cumulus/compare/v6.0.0...v7.0.0
[v6.0.0]: https://github.com/nasa/cumulus/compare/v5.0.1...v6.0.0
[v5.0.1]: https://github.com/nasa/cumulus/compare/v5.0.0...v5.0.1
[v5.0.0]: https://github.com/nasa/cumulus/compare/v4.0.0...v5.0.0
[v4.0.0]: https://github.com/nasa/cumulus/compare/v3.0.1...v4.0.0
[v3.0.1]: https://github.com/nasa/cumulus/compare/v3.0.0...v3.0.1
[v3.0.0]: https://github.com/nasa/cumulus/compare/v2.0.1...v3.0.0
[v2.0.7]: https://github.com/nasa/cumulus/compare/v2.0.6...v2.0.7
[v2.0.6]: https://github.com/nasa/cumulus/compare/v2.0.5...v2.0.6
[v2.0.5]: https://github.com/nasa/cumulus/compare/v2.0.4...v2.0.5
[v2.0.4]: https://github.com/nasa/cumulus/compare/v2.0.3...v2.0.4
[v2.0.3]: https://github.com/nasa/cumulus/compare/v2.0.2...v2.0.3
[v2.0.2]: https://github.com/nasa/cumulus/compare/v2.0.1...v2.0.2
[v2.0.1]: https://github.com/nasa/cumulus/compare/v1.24.0...v2.0.1
[v2.0.0]: https://github.com/nasa/cumulus/compare/v1.24.0...v2.0.0
[v1.24.0]: https://github.com/nasa/cumulus/compare/v1.23.2...v1.24.0
[v1.23.2]: https://github.com/nasa/cumulus/compare/v1.22.1...v1.23.2
[v1.22.1]: https://github.com/nasa/cumulus/compare/v1.21.0...v1.22.1
[v1.21.0]: https://github.com/nasa/cumulus/compare/v1.20.0...v1.21.0
[v1.20.0]: https://github.com/nasa/cumulus/compare/v1.19.0...v1.20.0
[v1.19.0]: https://github.com/nasa/cumulus/compare/v1.18.0...v1.19.0
[v1.18.0]: https://github.com/nasa/cumulus/compare/v1.17.0...v1.18.0
[v1.17.0]: https://github.com/nasa/cumulus/compare/v1.16.1...v1.17.0
[v1.16.1]: https://github.com/nasa/cumulus/compare/v1.16.0...v1.16.1
[v1.16.0]: https://github.com/nasa/cumulus/compare/v1.15.0...v1.16.0
[v1.15.0]: https://github.com/nasa/cumulus/compare/v1.14.5...v1.15.0
[v1.14.5]: https://github.com/nasa/cumulus/compare/v1.14.4...v1.14.5
[v1.14.4]: https://github.com/nasa/cumulus/compare/v1.14.3...v1.14.4
[v1.14.3]: https://github.com/nasa/cumulus/compare/v1.14.2...v1.14.3
[v1.14.2]: https://github.com/nasa/cumulus/compare/v1.14.1...v1.14.2
[v1.14.1]: https://github.com/nasa/cumulus/compare/v1.14.0...v1.14.1
[v1.14.0]: https://github.com/nasa/cumulus/compare/v1.13.5...v1.14.0
[v1.13.5]: https://github.com/nasa/cumulus/compare/v1.13.4...v1.13.5
[v1.13.4]: https://github.com/nasa/cumulus/compare/v1.13.3...v1.13.4
[v1.13.3]: https://github.com/nasa/cumulus/compare/v1.13.2...v1.13.3
[v1.13.2]: https://github.com/nasa/cumulus/compare/v1.13.1...v1.13.2
[v1.13.1]: https://github.com/nasa/cumulus/compare/v1.13.0...v1.13.1
[v1.13.0]: https://github.com/nasa/cumulus/compare/v1.12.1...v1.13.0
[v1.12.1]: https://github.com/nasa/cumulus/compare/v1.12.0...v1.12.1
[v1.12.0]: https://github.com/nasa/cumulus/compare/v1.11.3...v1.12.0
[v1.11.3]: https://github.com/nasa/cumulus/compare/v1.11.2...v1.11.3
[v1.11.2]: https://github.com/nasa/cumulus/compare/v1.11.1...v1.11.2
[v1.11.1]: https://github.com/nasa/cumulus/compare/v1.11.0...v1.11.1
[v1.11.0]: https://github.com/nasa/cumulus/compare/v1.10.4...v1.11.0
[v1.10.4]: https://github.com/nasa/cumulus/compare/v1.10.3...v1.10.4
[v1.10.3]: https://github.com/nasa/cumulus/compare/v1.10.2...v1.10.3
[v1.10.2]: https://github.com/nasa/cumulus/compare/v1.10.1...v1.10.2
[v1.10.1]: https://github.com/nasa/cumulus/compare/v1.10.0...v1.10.1
[v1.10.0]: https://github.com/nasa/cumulus/compare/v1.9.1...v1.10.0
[v1.9.1]: https://github.com/nasa/cumulus/compare/v1.9.0...v1.9.1
[v1.9.0]: https://github.com/nasa/cumulus/compare/v1.8.1...v1.9.0
[v1.8.1]: https://github.com/nasa/cumulus/compare/v1.8.0...v1.8.1
[v1.8.0]: https://github.com/nasa/cumulus/compare/v1.7.0...v1.8.0
[v1.7.0]: https://github.com/nasa/cumulus/compare/v1.6.0...v1.7.0
[v1.6.0]: https://github.com/nasa/cumulus/compare/v1.5.5...v1.6.0
[v1.5.5]: https://github.com/nasa/cumulus/compare/v1.5.4...v1.5.5
[v1.5.4]: https://github.com/nasa/cumulus/compare/v1.5.3...v1.5.4
[v1.5.3]: https://github.com/nasa/cumulus/compare/v1.5.2...v1.5.3
[v1.5.2]: https://github.com/nasa/cumulus/compare/v1.5.1...v1.5.2
[v1.5.1]: https://github.com/nasa/cumulus/compare/v1.5.0...v1.5.1
[v1.5.0]: https://github.com/nasa/cumulus/compare/v1.4.1...v1.5.0
[v1.4.1]: https://github.com/nasa/cumulus/compare/v1.4.0...v1.4.1
[v1.4.0]: https://github.com/nasa/cumulus/compare/v1.3.0...v1.4.0
[v1.3.0]: https://github.com/nasa/cumulus/compare/v1.2.0...v1.3.0
[v1.2.0]: https://github.com/nasa/cumulus/compare/v1.1.4...v1.2.0
[v1.1.4]: https://github.com/nasa/cumulus/compare/v1.1.3...v1.1.4
[v1.1.3]: https://github.com/nasa/cumulus/compare/v1.1.2...v1.1.3
[v1.1.2]: https://github.com/nasa/cumulus/compare/v1.1.1...v1.1.2
[v1.1.1]: https://github.com/nasa/cumulus/compare/v1.0.1...v1.1.1
[v1.1.0]: https://github.com/nasa/cumulus/compare/v1.0.1...v1.1.0
[v1.0.1]: https://github.com/nasa/cumulus/compare/v1.0.0...v1.0.1
[v1.0.0]: https://github.com/nasa/cumulus/compare/pre-v1-release...v1.0.0

[thin-egress-app]: <https://github.com/asfadmin/thin-egress-app> "Thin Egress App"<|MERGE_RESOLUTION|>--- conflicted
+++ resolved
@@ -20,19 +20,16 @@
   - **CUMULUS-2309**
     - Removed `@cumulus/api/models/granule.unpublishAndDeleteGranule` in favor of `@cumulus/api/lib/granule-remove-from-cmr.unpublishGranule` and `@cumulus/api/lib/granule-delete.deleteGranuleAndFiles`.
 - **CUMULUS-2185** - RDS Migration Epic
-<<<<<<< HEAD
   - **CUMULUS-2130**
     - Added postgres-migration-count-tool lambda/ECS task to allow for
       evaluation of database state
     - Added /migrationCounts api endpoint that allows running of the
       postgres-migration-count-tool as an asyncOperation
-=======
   - **CUMULUS-2394**
     - Updated PDR and Granule writes to check the step function
     workflow_start_time against the createdAt field for each record to
     ensure old records do not overwrite newer ones for legacy Dynamo and
     Postgres writes
->>>>>>> 4e28a448
   - **CUMULUS-2188**
     - Added `data-migration2` Lambda to be run after `data-migration1`
     - Added logic to `data-migration2` Lambda for migrating execution records from DynamoDB to PostgreSQL
