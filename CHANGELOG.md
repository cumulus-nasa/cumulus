# Changelog

All notable changes to this project will be documented in this file.

The format is based on [Keep a Changelog](http://keepachangelog.com/en/1.0.0/).

## [Unreleased]

### BREAKING CHANGES

- **CUMULUS-1894**
  - `@cumulus/ingest/granule.handleDuplicateFile()`
    - The `copyOptions` parameter has been removed
    - An `ACL` parameter has been added
  - `@cumulus/ingest/granule.renameS3FileWithTimestamp()`
    - Now returns `undefined`

- **CUMULUS-1896**
  Updated all Cumulus core lambdas to utilize the new message adapter streaming interface via [cumulus-message-adapter-js v1.2.0](https://github.com/nasa/cumulus-message-adapter-js/releases/tag/v1.2.0).   Users of this version of Cumulus (or later) must utilize version 1.3.0 or greater of the [cumulus-message-adapter](https://github.com/nasa/cumulus-message-adapter) to support core lambdas.

- Migrate existing s3 reconciliation report records to database (CUMULUS-1911)
  After update your `data persistence` module and Cumulus resources, run the command:
  ./node_modules/.bin/cumulus-api migrate --stack <your-terraform-deployment-prefix> --migrationVersion migration5

### MIGRATION STEPS

- To take advantage of the new TTL-based access token expiration implemented in CUMULUS-1777 (see notes below) and clear out existing records in your access tokens table, do the following:
  1. Log out of any active dashboard sessions
  2. Use the AWS console or CLI to delete your `<prefix>-AccessTokensTable` DynamoDB table
  3. [Re-deploy your `data-persistence` module](https://nasa.github.io/cumulus/docs/deployment/upgrade-readme#update-data-persistence-resources), which should re-create the `<prefix>-AccessTokensTable` DynamoDB table
  4. Return to using the Cumulus API/dashboard as normal
- This release requires the Cumulus Message Adapter layer deployed with Cumulus Core to be at least 1.3.0, as the core lambdas have updated to [cumulus-message-adapter-js v1.2.0](https://github.com/nasa/cumulus-message-adapter-js/releases/tag/v1.2.0) and the new CMA interface.  As a result, users should:
  1. Follow the [Cumulus Message Adapter (CMA) deployment instructions](https://nasa.github.io/cumulus/docs/deployment/deployment-readme#deploy-the-cumulus-message-adapter-layer) and install a CMA layer version >=1.3.0
  2. If you are using any custom Node.js Lambdas in your workflows **and** the Cumulus CMA layer/`cumulus-message-adapter-js`, you must update your lambda to use [cumulus-message-adapter-js v1.2.0](https://github.com/nasa/cumulus-message-adapter-js/releases/tag/v1.2.0) and follow the migration instructions in the release notes. Prior versions of `cumulus-message-adapter-js` are not compatible with CMA >= 1.3.0.

### Added

- Added a limit for concurrent Elasticsearch requests when doing an index from database operation
- Added the `es_request_concurrency` parameter to the archive and cumulus Terraform modules

<<<<<<< HEAD
- **CUMULUS-1995**
  - Added the `es_index_shards` paramater to the archive and cumulus Terraform modules to configure the number of shards for the ES index
    - If you have an existing ES index, you will need to [reindex](https://nasa.github.io/cumulus-api/#reindex) and then [change index](https://nasa.github.io/cumulus-api/#change-index) to take advantage of shard updates
=======
- **CUMULUS-1894**
  - Added `@cumulus/aws-client/S3.moveObject()`
>>>>>>> 52b1310e

- **CUMULUS-1911**
  - Added ReconciliationReports table
  - Updated CreateReconciliationReport lambda to save Reconciliation Report records to database
  - Updated dbIndexer and IndexFromDatabase lambdas to index Reconciliation Report records to Elasticsearch
  - Added migration_5 to migrate existing s3 reconciliation report records to database and Elasticsearch
  - Updated `@cumulus/api` package, `tf-modules/archive` and `tf-modules/data-persistence` Terraform modules

### Changed

- **CUMULUS-1777**
  - The `expirationTime` property is now a **required field** of the access tokens model.
  - Updated the `AccessTokens` table to set a [TTL](https://docs.aws.amazon.com/amazondynamodb/latest/developerguide/howitworks-ttl.html) on the `expirationTime` field in `tf-modules/data-persistence/dynamo.tf`. As a result, access token records in this table whose `expirationTime` has passed should be **automatically deleted by DynamoDB**.
  - Updated all code creating access token records in the Dynamo `AccessTokens` table to set the `expirationTime` field value in seconds from the epoch.

### Fixed

- **CUMULUS-1987**
  - `Remove granule from CMR` operation in `@cumulus/api` now passes token to CMR when fetching granule metadata, allowing removal of private granules

- **CUMULUS-1894**
  - The `SyncGranule` task can now handle files larger than 5 GB

### Deprecated

- **CUMULUS-1894**
  - `@cumulus/ingest/granule.copyGranuleFile()`
  - `@cumulus/ingest/granule.moveGranuleFile()`

- **CUMULUS-1987** - Deprecated the following functions:
  - `@cumulus/cmrjs/getMetadata(cmrLink)` -> `@cumulus/cmr-client/CMR.getGranuleMetadata(cmrLink)`
  - `@cumulus/cmrjs/getFullMetadata(cmrLink)`

## [v1.22.1] 2020-05-04

**Note**: v1.22.0 was not released as a package due to npm/release concerns.  Users upgrading to 1.22.x should start with 1.22.1

### Added

- **CUMULUS-1894**
  - Added `@cumulus/aws-client/S3.multipartCopyObject()`
- **CUMULUS-408**
  - Added `certificateUri` field to provider schema. This optional field allows operators to specify an S3 uri to a CA bundle to use for HTTPS requests.
- **CUMULUS-1787**
  - Added `collections/active` endpoint for returning collections with active granules in `@cumulus/api`
- **CUMULUS-1799**
  - Added `@cumulus/common/stack.getBucketsConfigKey()` to return the S3 key for the buckets config object
  - Added `@cumulus/common/workflows.getWorkflowFileKey()` to return the S3 key for a workflow definition object
  - Added `@cumulus/common/workflows.getWorkflowsListKeyPrefix()` to return the S3 key prefix for objects containing workflow definitions
  - Added `@cumulus/message` package containing utilities for building and parsing Cumulus messages
- **CUMULUS-1850**
  - Added `@cumulus/aws-client/Kinesis.describeStream()` to get a Kinesis stream description
- **CUMULUS-1853**
  - Added `@cumulus/integration-tests/collections.createCollection()`
  - Added `@cumulus/integration-tests/executions.findExecutionArn()`
  - Added `@cumulus/integration-tests/executions.getExecutionWithStatus()`
  - Added `@cumulus/integration-tests/granules.getGranuleWithStatus()`
  - Added `@cumulus/integration-tests/providers.createProvider()`
  - Added `@cumulus/integration-tests/rules.createOneTimeRule()`

### Changed

- **CUMULUS-1682**
  - Moved all `@cumulus/ingest/parse-pdr` code into the `parse-pdr` task as it had become tightly coupled with that task's handler and was not used anywhere else. Unit tests also restored.
- **CUMULUS-1820**
  - Updated the Thin Egress App module used in `tf-modules/distribution/main.tf` to build 74. [See the release notes](https://github.com/asfadmin/thin-egress-app/releases/tag/tea-build.74).
- **CUMULUS-1852**
  - Updated POST endpoints for `/collections`, `/providers`, and `/rules` to log errors when returning a 500 response
  - Updated POST endpoint for `/collections`:
    - Return a 400 response when the `name` or `version` fields are missing
    - Return a 409 response if the collection already exists
    - Improved error messages to be more explicit
  - Updated POST endpoint for `/providers`:
    - Return a 400 response if the `host` field value is invalid
    - Return a 409 response if the provider already exists
  - Updated POST endpoint for `/rules`:
    - Return a 400 response if rule `name` is invalid
    - Return a 400 response if rule `type` is invalid
- **CUMULUS-1891**
  - Updated the following endpoints using async operations to return a 503 error if the ECS task  cannot be started and a 500 response for a non-specific error:
    - POST `/replays`
    - POST `/bulkDelete`
    - POST `/elasticsearch/index-from-database`
    - POST `/granules/bulk`

### Fixed

- **CUMULUS-408**
  - Fixed HTTPS discovery and ingest.

- **CUMULUS-1850**
  - Fixed a bug in Kinesis event processing where the message consumer would not properly filter available rules based on the collection information in the event and the Kinesis stream ARN

- **CUMULUS-1853**
  - Fixed a bug where attempting to create a rule containing a payload property
    would fail schema validation.

- **CUMULUS-1854**
  - Rule schema is validated before starting workflows or creating event source mappings

- **CUMULUS-1974**
  - Fixed @cumulus/api webpack config for missing underscore object due to underscore update

### Deprecated

- **CUMULUS-1799** - Deprecated the following code. For cases where the code was moved into another package, the new code location is noted:
  - `@cumulus/aws-client/StepFunctions.fromSfnExecutionName()`
  - `@cumulus/aws-client/StepFunctions.toSfnExecutionName()`
  - `@cumulus/aws-client/StepFunctions.getExecutionArn()` -> `@cumulus/message/Executions.buildExecutionArn()`
  - `@cumulus/aws-client/StepFunctions.getExecutionUrl()` -> `@cumulus/message/Executions.getExecutionUrlFromArn()`
  - `@cumulus/aws-client/StepFunctions.getStateMachineArn()` -> `@cumulus/message/Executions.getStateMachineArnFromExecutionArn()`
  - `@cumulus/aws-client/StepFunctions.pullStepFunctionEvent()` -> `@cumulus/message/StepFunctions.pullStepFunctionEvent()`
  - `@cumulus/common/bucketsConfigJsonObject()`
  - `@cumulus/common/CloudWatchLogger`
  - `@cumulus/common/collection-config-store/CollectionConfigStore` -> `@cumulus/collection-config-store`
  - `@cumulus/common/collection-config-store.constructCollectionId()` -> `@cumulus/message/Collections.constructCollectionId`
  - `@cumulus/common/concurrency.limit()`
  - `@cumulus/common/concurrency.mapTolerant()`
  - `@cumulus/common/concurrency.promiseUrl()`
  - `@cumulus/common/concurrency.toPromise()`
  - `@cumulus/common/concurrency.unless()`
  - `@cumulus/common/config.buildSchema()`
  - `@cumulus/common/config.parseConfig()`
  - `@cumulus/common/config.resolveResource()`
  - `@cumulus/common/config.resourceToArn()`
  - `@cumulus/common/FieldPattern`
  - `@cumulus/common/launchpad.getLaunchpadToken()` -> `@cumulus/launchpad-auth/index.getLaunchpadToken()`
  - `@cumulus/common/LaunchpadToken` -> `@cumulus/launchpad-auth/LaunchpadToken`
  - `@cumulus/common/launchpad.validateLaunchpadToken()` -> `@cumulus/launchpad-auth/index.validateLaunchpadToken()`
  - `@cumulus/common/message.buildCumulusMeta()` -> `@cumulus/message/Build.buildCumulusMeta()`
  - `@cumulus/common/message.buildQueueMessageFromTemplate()` -> `@cumulus/message/Build.buildQueueMessageFromTemplate()`
  - `@cumulus/common/message.getCollectionIdFromMessage()` -> `@cumulus/message/Collections.getCollectionIdFromMessage()`
  - `@cumulus/common/message.getMessageExecutionArn()` -> `@cumulus/message/Executions.getMessageExecutionArn()`
  - `@cumulus/common/message.getMessageExecutionName()` -> `@cumulus/message/Executions.getMessageExecutionName()`
  - `@cumulus/common/message.getMaximumExecutions()` -> `@cumulus/message/Queue.getMaximumExecutions()`
  - `@cumulus/common/message.getMessageFromTemplate()`
  - `@cumulus/common/message.getMessageStateMachineArn()` -> `@cumulus/message/Executions.getMessageStateMachineArn()`)
  - `@cumulus/common/message.getMessageGranules()` -> `@cumulus/message/Granules.getMessageGranules()`
  - `@cumulus/common/message.getQueueNameByUrl()` -> `@cumulus/message/Queue.getQueueNameByUrl()`
  - `@cumulus/common/message.getQueueName()` -> `@cumulus/message/Queue.getQueueName()`)
  - `@cumulus/common/message.hasQueueAndExecutionLimit()` -> `@cumulus/message/Queue.hasQueueAndExecutionLimit()`
  - `@cumulus/common/Semaphore`
  - `@cumulus/common/test-utils.throttleOnce()`
  - `@cumulus/common/workflows.getWorkflowArn()`
  - `@cumulus/common/workflows.getWorkflowFile()`
  - `@cumulus/common/workflows.getWorkflowList()`
  - `@cumulus/common/workflows.getWorkflowTemplate()`
  - `@cumulus/integration-tests/sfnStep/SfnStep.parseStepMessage()` -> `@cumulus/message/StepFunctions.parseStepMessage()`
- **CUMULUS-1858** - Deprecated the following functions.
  - `@cumulus/common/string.globalReplace()`
  - `@cumulus/common/string.isNonEmptyString()`
  - `@cumulus/common/string.isValidHostname()`
  - `@cumulus/common/string.match()`
  - `@cumulus/common/string.matches()`
  - `@cumulus/common/string.replace()`
  - `@cumulus/common/string.toLower()`
  - `@cumulus/common/string.toUpper()`

### Removed

- **CUMULUS-1799**: Deprecated code removals:
  - Removed from `@cumulus/common/aws`:
    - `pullStepFunctionEvent()`
  - Removed `@cumulus/common/sfnStep`
  - Removed `@cumulus/common/StepFunctions`

## [v1.21.0] 2020-03-30

### PLEASE NOTE

- **CUMULUS-1762**: the `messageConsumer` for `sns` and `kinesis`-type rules now fetches
  the collection information from the message. You should ensure that your rule's collection
  name and version match what is in the message for these ingest messages to be processed.
  If no matching rule is found, an error will be thrown and logged in the
  `messageConsumer` Lambda function's log group.

### Added

- **CUMULUS-1629**`
  - Updates discover-granules task to respect/utilize duplicateHandling configuration such that
    - skip:               Duplicates will be filtered from the granule list
    - error:              Duplicates encountered will result in step failure
    - replace, version:   Duplicates will be ignored and handled as normal.
  - Adds a new copy of the API lambda `PrivateApiLambda()` which is configured to not require authentication. This Lambda is not connected to an API gateway
  - Adds `@cumulus/api-client` with functions for use by workflow lambdas to call the API when needed

- **CUMULUS-1732**
  - Added Python task/activity workflow and integration test (`PythonReferenceSpec`) to test `cumulus-message-adapter-python`and `cumulus-process-py` integration.
- **CUMULUS-1795**
  - Added an IAM policy on the Cumulus EC2 creation to enable SSM when the `deploy_to_ngap` flag is true

### Changed

- **CUMULUS-1762**
  - the `messageConsumer` for `sns` and `kinesis`-type rules now fetches the collection
    information from the message.

### Deprecated

- **CUMULUS-1629**
  - Deprecate `granulesApi`, `rulesApi`, `emsApi`, `executionsAPI` from `@cumulus/integration-test/api` in favor of code moved to `@cumulus/api-client`

### Removed

- **CUMULUS-1799**: Deprecated code removals
  - Removed deprecated method `@cumulus/api/models/Granule.createGranulesFromSns()`
  - Removed deprecated method `@cumulus/api/models/Granule.removeGranuleFromCmr()`
  - Removed from `@cumulus/common/aws`:
    - `apigateway()`
    - `buildS3Uri()`
    - `calculateS3ObjectChecksum()`
    - `cf()`
    - `cloudwatch()`
    - `cloudwatchevents()`
    - `cloudwatchlogs()`
    - `createAndWaitForDynamoDbTable()`
    - `createQueue()`
    - `deleteSQSMessage()`
    - `describeCfStackResources()`
    - `downloadS3File()`
    - `downloadS3Files()`
    - `DynamoDbSearchQueue` class
    - `dynamodbstreams()`
    - `ec2()`
    - `ecs()`
    - `fileExists()`
    - `findResourceArn()`
    - `fromSfnExecutionName()`
    - `getFileBucketAndKey()`
    - `getJsonS3Object()`
    - `getQueueUrl()`
    - `getObjectSize()`
    - `getS3ObjectReadStream()`
    - `getSecretString()`
    - `getStateMachineArn()`
    - `headObject()`
    - `isThrottlingException()`
    - `kinesis()`
    - `lambda()`
    - `listS3Objects()`
    - `promiseS3Upload()`
    - `publishSnsMessage()`
    - `putJsonS3Object()`
    - `receiveSQSMessages()`
    - `s3CopyObject()`
    - `s3GetObjectTagging()`
    - `s3Join()`
    - `S3ListObjectsV2Queue` class
    - `s3TagSetToQueryString()`
    - `s3PutObjectTagging()`
    - `secretsManager()`
    - `sendSQSMessage()`
    - `sfn()`
    - `sns()`
    - `sqs()`
    - `sqsQueueExists()`
    - `toSfnExecutionName()`
    - `uploadS3FileStream()`
    - `uploadS3Files()`
    - `validateS3ObjectChecksum()`
  - Removed `@cumulus/common/CloudFormationGateway` class
  - Removed `@cumulus/common/concurrency/Mutex` class
  - Removed `@cumulus/common/errors`
  - Removed `@cumulus/common/sftp`
  - Removed `@cumulus/common/string.unicodeEscape`
  - Removed `@cumulus/cmrjs/cmr-utils.getGranuleId()`
  - Removed `@cumulus/cmrjs/cmr-utils.getCmrFiles()`
  - Removed `@cumulus/cmrjs/cmr/CMR` class
  - Removed `@cumulus/cmrjs/cmr/CMRSearchConceptQueue` class
  - Removed `@cumulus/cmrjs/utils.getHost()`
  - Removed `@cumulus/cmrjs/utils.getIp()`
  - Removed `@cumulus/cmrjs/utils.hostId()`
  - Removed `@cumulus/cmrjs/utils/ummVersion()`
  - Removed `@cumulus/cmrjs/utils.updateToken()`
  - Removed `@cumulus/cmrjs/utils.validateUMMG()`
  - Removed `@cumulus/ingest/aws.getEndpoint()`
  - Removed `@cumulus/ingest/aws.getExecutionUrl()`
  - Removed `@cumulus/ingest/aws/invoke()`
  - Removed `@cumulus/ingest/aws/CloudWatch` class
  - Removed `@cumulus/ingest/aws/ECS` class
  - Removed `@cumulus/ingest/aws/Events` class
  - Removed `@cumulus/ingest/aws/SQS` class
  - Removed `@cumulus/ingest/aws/StepFunction` class
  - Removed `@cumulus/ingest/util.normalizeProviderPath()`
  - Removed `@cumulus/integration-tests/index.listCollections()`
  - Removed `@cumulus/integration-tests/index.listProviders()`
  - Removed `@cumulus/integration-tests/index.rulesList()`
  - Removed `@cumulus/integration-tests/api/api.addCollectionApi()`

## [v1.20.0] 2020-03-12

### BREAKING CHANGES

- **CUMULUS-1714**
  - Changed the format of the message sent to the granule SNS Topic. Message includes the granule record under `record` and the type of event under `event`. Messages with `deleted` events will have the record that was deleted with a `deletedAt` timestamp. Options for `event` are `Create | Update | Delete`
- **CUMULUS-1769** - `deploy_to_ngap` is now a **required** variable for the `tf-modules/cumulus` module. **For those deploying to NGAP environments, this variable should always be set to `true`.**

### Notable changes

- **CUMULUS-1739** - You can now exclude Elasticsearch from your `tf-modules/data-persistence` deployment (via `include_elasticsearch = false`) and your `tf-modules/cumulus` module will still deploy successfully.

- **CUMULUS-1769** - If you set `deploy_to_ngap = true` for the `tf-modules/archive` Terraform module, **you can only deploy your archive API gateway as `PRIVATE`**, not `EDGE`.

### Added

- Added `@cumulus/aws-client/S3.getS3ObjectReadStreamAsync()` to deal with S3 eventual consistency issues by checking for the existence an S3 object with retries before getting a readable stream for that object.
- **CUMULUS-1769**
  - Added `deploy_to_ngap` boolean variable for the `tf-modules/cumulus` and `tf-modules/archive` Terraform modules. This variable is required. **For those deploying to NGAP environments, this variable should always be set to `true`.**
- **HYRAX-70**
  - Add the hyrax-metadata-update task

### Changed

- [`AccessToken.get()`](https://github.com/nasa/cumulus/blob/master/packages/api/models/access-tokens.js) now enforces [strongly consistent reads from DynamoDB](https://docs.aws.amazon.com/amazondynamodb/latest/developerguide/HowItWorks.ReadConsistency.html)
- **CUMULUS-1739**
  - Updated `tf-modules/data-persistence` to make Elasticsearch alarm resources and outputs conditional on the `include_elasticsearch` variable
  - Updated `@cumulus/aws-client/S3.getObjectSize` to include automatic retries for any failures from `S3.headObject`
- **CUMULUS-1784**
  - Updated `@cumulus/api/lib/DistributionEvent.remoteIP()` to parse the IP address in an S3 access log from the `A-sourceip` query parameter if present, otherwise fallback to the original parsing behavior.
- **CUMULUS-1768**
  - The `stats/summary` endpoint reports the distinct collections for the number of granules reported

### Fixed

- **CUMULUS-1739** - Fixed the `tf-modules/cumulus` and `tf-modules/archive` modules to make these Elasticsearch variables truly optional:
  - `elasticsearch_domain_arn`
  - `elasticsearch_hostname`
  - `elasticsearch_security_group_id`

- **CUMULUS-1768**
  - Fixed the `stats/` endpoint so that data is correctly filtered by timestamp and `processingTime` is calculated correctly.

- **CUMULUS-1769**
  - In the `tf-modules/archive` Terraform module, the `lifecycle` block ignoring changes to the `policy` of the archive API gateway is now only enforced if `deploy_to_ngap = true`. This fixes a bug where users deploying outside of NGAP could not update their API gateway's resource policy when going from `PRIVATE` to `EDGE`, preventing their API from being accessed publicly.

- **CUMULUS-1775**
  - Fix/update api endpoint to use updated google auth endpoints such that it will work with new accounts

### Removed

- **CUMULUS-1768**
  - Removed API endpoints `stats/histogram` and `stats/average`. All advanced stats needs should be acquired from Cloud Metrics or similarly configured ELK stack.

## [v1.19.0] 2020-02-28

### BREAKING CHANGES

- **CUMULUS-1736**
  - The `@cumulus/discover-granules` task now sets the `dataType` of discovered
    granules based on the `name` of the configured collection, not the
    `dataType`.
  - The config schema of the `@cumulus/discover-granules` task now requires that
    collections contain a `version`.
  - The `@cumulus/sync-granule` task will set the `dataType` and `version` of a
    granule based on the configured collection if those fields are not already
    set on the granule. Previously it was using the `dataType` field of the
    configured collection, then falling back to the `name` field of the
    collection. This update will just use the `name` field of the collection to
    set the `dataType` field of the granule.

- **CUMULUS-1446**
  - Update the `@cumulus/integration-tests/api/executions.getExecution()`
    function to parse the response and return the execution, rather than return
    the full API response.

- **CUMULUS-1672**
  - The `cumulus` Terraform module in previous releases set a
    `Deployment = var.prefix` tag on all resources that it managed. In this
    release, a `tags` input variable has been added to the `cumulus` Terraform
    module to allow resource tagging to be customized. No default tags will be
    applied to Cumulus-managed resources. To replicate the previous behavior,
    set `tags = { Deployment: var.prefix }` as an input variable for the
    `cumulus` Terraform module.

- **CUMULUS-1684 Migration Instructions**
  - In previous releases, a provider's username and password were encrypted
    using a custom encryption library. That has now been updated to use KMS.
    This release includes a Lambda function named
    `<prefix>-ProviderSecretsMigration`, which will re-encrypt existing
    provider credentials to use KMS. After this release has been deployed, you
    will need to manually invoke that Lambda function using either the AWS CLI
    or AWS Console. It should only need to be successfully run once.
  - Future releases of Cumulus will invoke a
    `<prefix>-VerifyProviderSecretsMigration` Lambda function as part of the
    deployment, which will cause the deployment to fail if the migration
    Lambda has not been run.

- **CUMULUS-1718**
  - The `@cumulus/sf-sns-report` task for reporting mid-workflow updates has been retired.
  This task was used as the `PdrStatusReport` task in our ParsePdr example workflow.
  If you have a ParsePdr or other workflow using this task, use `@cumulus/sf-sqs-report` instead.
  Trying to deploy the old task will result in an error as the cumulus module no longer exports `sf_sns_report_task`.
  - Migration instruction: In your workflow definition, for each step using the old task change:
  `"Resource": "${module.cumulus.sf_sns_report_task.task_arn}"`
  to
  `"Resource": "${module.cumulus.sf_sqs_report_task.task_arn}"`

- **CUMULUS-1755**
  - The `thin_egress_jwt_secret_name` variable for the `tf-modules/cumulus` Terraform module is now **required**. This variable is passed on to the Thin Egress App in `tf-modules/distribution/main.tf`, which uses the keys stored in the secret to sign JWTs. See the [Thin Egress App documentation on how to create a value for this secret](https://github.com/asfadmin/thin-egress-app#setting-up-the-jwt-cookie-secrets).

### Added

- **CUMULUS-1446**
  - Add `@cumulus/common/FileUtils.readJsonFile()` function
  - Add `@cumulus/common/FileUtils.readTextFile()` function
  - Add `@cumulus/integration-tests/api/collections.createCollection()` function
  - Add `@cumulus/integration-tests/api/collections.deleteCollection()` function
  - Add `@cumulus/integration-tests/api/collections.getCollection()` function
  - Add `@cumulus/integration-tests/api/providers.getProvider()` function
  - Add `@cumulus/integration-tests/index.getExecutionOutput()` function
  - Add `@cumulus/integration-tests/index.loadCollection()` function
  - Add `@cumulus/integration-tests/index.loadProvider()` function
  - Add `@cumulus/integration-tests/index.readJsonFilesFromDir()` function

- **CUMULUS-1672**
  - Add a `tags` input variable to the `archive` Terraform module
  - Add a `tags` input variable to the `cumulus` Terraform module
  - Add a `tags` input variable to the `cumulus_ecs_service` Terraform module
  - Add a `tags` input variable to the `data-persistence` Terraform module
  - Add a `tags` input variable to the `distribution` Terraform module
  - Add a `tags` input variable to the `ingest` Terraform module
  - Add a `tags` input variable to the `s3-replicator` Terraform module

- **CUMULUS-1707**
  - Enable logrotate on ECS cluster

- **CUMULUS-1684**
  - Add a `@cumulus/aws-client/KMS` library of KMS-related functions
  - Add `@cumulus/aws-client/S3.getTextObject()`
  - Add `@cumulus/sftp-client` package
  - Create `ProviderSecretsMigration` Lambda function
  - Create `VerifyProviderSecretsMigration` Lambda function

- **CUMULUS-1548**
  - Add ability to put default Cumulus logs in Metrics' ELK stack
  - Add ability to add custom logs to Metrics' ELK Stack

- **CUMULUS-1702**
  - When logs are sent to Metrics' ELK stack, the logs endpoints will return results from there

- **CUMULUS-1459**
  - Async Operations are indexed in Elasticsearch
  - To index any existing async operations you'll need to perform an index from
    database function.

- **CUMULUS-1717**
  - Add `@cumulus/aws-client/deleteAndWaitForDynamoDbTableNotExists`, which
    deletes a DynamoDB table and waits to ensure the table no longer exists
  - Added `publishGranules` Lambda to handle publishing granule messages to SNS when granule records are written to DynamoDB
  - Added `@cumulus/api/models/Granule.storeGranulesFromCumulusMessage` to store granules from a Cumulus message to DynamoDB

- **CUMULUS-1718**
  - Added `@cumulus/sf-sqs-report` task to allow mid-workflow reporting updates.
  - Added `stepfunction_event_reporter_queue_url` and `sf_sqs_report_task` outputs to the `cumulus` module.
  - Added `publishPdrs` Lambda to handle publishing PDR messages to SNS when PDR records are written to DynamoDB.
  - Added `@cumulus/api/models/Pdr.storePdrFromCumulusMessage` to store PDRs from a Cumulus message to DynamoDB.
  - Added `@cumulus/aws-client/parseSQSMessageBody` to parse an SQS message body string into an object.

- **Ability to set custom backend API url in the archive module**
  - Add `api_url` definition in `tf-modules/cumulus/archive.tf`
  - Add `archive_api_url` variable in `tf-modules/cumulus/variables.tf`

- **CUMULUS-1741**
  - Added an optional `elasticsearch_security_group_ids` variable to the
    `data-persistence` Terraform module to allow additional security groups to
    be assigned to the Elasticsearch Domain.

- **CUMULUS-1752**
  - Added `@cumulus/integration-tests/api/distribution.invokeTEADistributionLambda` to simulate a request to the [Thin Egress App](https://github.com/asfadmin/thin-egress-app) by invoking the Lambda and getting a response payload.
  - Added `@cumulus/integration-tests/api/distribution.getTEARequestHeaders` to generate necessary request headers for a request to the Thin Egress App
  - Added `@cumulus/integration-tests/api/distribution.getTEADistributionApiFileStream` to get a response stream for a file served by Thin Egress App
  - Added `@cumulus/integration-tests/api/distribution.getTEADistributionApiRedirect` to get a redirect response from the Thin Egress App

- **CUMULUS-1755**
  - Added `@cumulus/aws-client/CloudFormation.describeCfStack()` to describe a Cloudformation stack
  - Added `@cumulus/aws-client/CloudFormation.getCfStackParameterValues()` to get multiple parameter values for a Cloudformation stack

### Changed

- **CUMULUS-1725**
  - Moved the logic that updates the granule files cache Dynamo table into its
    own Lambda function called `granuleFilesCacheUpdater`.

- **CUMULUS-1736**
  - The `collections` model in the API package now determines the name of a
    collection based on the `name` property, rather than using `dataType` and
    then falling back to `name`.
  - The `@cumulus/integration-tests.loadCollection()` function no longer appends
    the postfix to the end of the collection's `dataType`.
  - The `@cumulus/integration-tests.addCollections()` function no longer appends
    the postfix to the end of the collection's `dataType`.

- **CUMULUS-1672**
  - Add a `retryOptions` parameter to the `@cumulus/aws-client/S3.headObject`
     function, which will retry if the object being queried does not exist.

- **CUMULUS-1446**
  - Mark the `@cumulus/integration-tests/api.addCollectionApi()` function as
    deprecated
  - Mark the `@cumulus/integration-tests/index.listCollections()` function as
    deprecated
  - Mark the `@cumulus/integration-tests/index.listProviders()` function as
    deprecated
  - Mark the `@cumulus/integration-tests/index.rulesList()` function as
    deprecated

- **CUMULUS-1672**
  - Previously, the `cumulus` module defaulted to setting a
    `Deployment = var.prefix` tag on all resources that it managed. In this
    release, the `cumulus` module will now accept a `tags` input variable that
    defines the tags to be assigned to all resources that it manages.
  - Previously, the `data-persistence` module defaulted to setting a
    `Deployment = var.prefix` tag on all resources that it managed. In this
    release, the `data-persistence` module will now accept a `tags` input
    variable that defines the tags to be assigned to all resources that it
    manages.
  - Previously, the `distribution` module defaulted to setting a
    `Deployment = var.prefix` tag on all resources that it managed. In this
    release, the `distribution` module will now accept a `tags` input variable
    that defines the tags to be assigned to all resources that it manages.
  - Previously, the `ingest` module defaulted to setting a
    `Deployment = var.prefix` tag on all resources that it managed. In this
    release, the `ingest` module will now accept a `tags` input variable that
    defines the tags to be assigned to all resources that it manages.
  - Previously, the `s3-replicator` module defaulted to setting a
    `Deployment = var.prefix` tag on all resources that it managed. In this
    release, the `s3-replicator` module will now accept a `tags` input variable
    that defines the tags to be assigned to all resources that it manages.

- **CUMULUS-1684**
  - Update the API package to encrypt provider credentials using KMS instead of
    using RSA keys stored in S3

- **CUMULUS-1717**
  - Changed name of `cwSfExecutionEventToDb` Lambda to `cwSfEventToDbRecords`
  - Updated `cwSfEventToDbRecords` to write granule records to DynamoDB from the incoming Cumulus message

- **CUMULUS-1718**
  - Renamed `cwSfEventToDbRecords` to `sfEventSqsToDbRecords` due to architecture change to being a consumer of an SQS queue of Step Function Cloudwatch events.
  - Updated `sfEventSqsToDbRecords` to write PDR records to DynamoDB from the incoming Cumulus message
  - Moved `data-cookbooks/sns.md` to `data-cookbooks/ingest-notifications.md` and updated it to reflect recent changes.

- **CUMULUS-1748**
  - (S)FTP discovery tasks now use the provider-path as-is instead of forcing it to a relative path.
  - Improved error handling to catch permission denied FTP errors better and log them properly. Workflows will still fail encountering this error and we intend to consider that approach in a future ticket.

- **CUMULUS-1752**
  - Moved class for parsing distribution events to its own file: `@cumulus/api/lib/DistributionEvent.js`
    - Updated `DistributionEvent` to properly parse S3 access logs generated by requests from the [Thin Egress App](https://github.com/asfadmin/thin-egress-app)

- **CUMULUS-1753** - Changes to `@cumulus/ingest/HttpProviderClient.js`:
  - Removed regex filter in `HttpProviderClient.list()` that was used to return only files with an extension between 1 and 4 characters long. `HttpProviderClient.list()` will now return all files linked from the HTTP provider host.

- **CUMULUS-1755**
  - Updated the Thin Egress App module used in `tf-modules/distribution/main.tf` to build 61. [See the release notes](https://github.com/asfadmin/thin-egress-app/releases/tag/tea-build.61).

- **CUMULUS-1757**
  - Update @cumulus/cmr-client CMRSearchConceptQueue to take optional cmrEnvironment parameter

### Deprecated

- **CUMULUS-1684**
  - Deprecate `@cumulus/common/key-pair-provider/S3KeyPairProvider`
  - Deprecate `@cumulus/common/key-pair-provider/S3KeyPairProvider.encrypt()`
  - Deprecate `@cumulus/common/key-pair-provider/S3KeyPairProvider.decrypt()`
  - Deprecate `@cumulus/common/kms/KMS`
  - Deprecate `@cumulus/common/kms/KMS.encrypt()`
  - Deprecate `@cumulus/common/kms/KMS.decrypt()`
  - Deprecate `@cumulus/common/sftp.Sftp`

- **CUMULUS-1717**
  - Deprecate `@cumulus/api/models/Granule.createGranulesFromSns`

- **CUMULUS-1718**
  - Deprecate `@cumulus/sf-sns-report`.
    - This task has been updated to always throw an error directing the user to use `@cumulus/sf-sqs-report` instead. This was done because there is no longer an SNS topic to which to publish, and no consumers to listen to it.

- **CUMULUS-1748**
  - Deprecate `@cumulus/ingest/util.normalizeProviderPath`

- **CUMULUS-1752**
  - Deprecate `@cumulus/integration-tests/api/distribution.getDistributionApiFileStream`
  - Deprecate `@cumulus/integration-tests/api/distribution.getDistributionApiRedirect`
  - Deprecate `@cumulus/integration-tests/api/distribution.invokeApiDistributionLambda`

### Removed

- **CUMULUS-1684**
  - Remove the deployment script that creates encryption keys and stores them to
    S3

- **CUMULUS-1768**
  - Removed API endpoints `stats/histogram` and `stats/average`. All advanced stats needs should be acquired from Cloud Metrics or similarly configured ELK stack.

### Fixed

- **Fix default values for urs_url in variables.tf files**
  - Remove trailing `/` from default `urs_url` values.

- **CUMULUS-1610** - Add the Elasticsearch security group to the EC2 security groups

- **CUMULUS-1740** - `cumulus_meta.workflow_start_time` is now set in Cumulus
  messages

- **CUMULUS-1753** - Fixed `@cumulus/ingest/HttpProviderClient.js` to properly handle HTTP providers with:
  - Multiple link tags (e.g. `<a>`) per line of source code
  - Link tags in uppercase or lowercase (e.g. `<A>`)
  - Links with filepaths in the link target (e.g. `<a href="/path/to/file.txt">`). These files will be returned from HTTP file discovery **as the file name only** (e.g. `file.txt`).

- **CUMULUS-1768**
  - Fix an issue in the stats endpoints in `@cumulus/api` to send back stats for the correct type

## [v1.18.0] 2020-02-03

### BREAKING CHANGES

- **CUMULUS-1686**

  - `ecs_cluster_instance_image_id` is now a _required_ variable of the `cumulus` module, instead of optional.

- **CUMULUS-1698**

  - Change variable `saml_launchpad_metadata_path` to `saml_launchpad_metadata_url` in the `tf-modules/cumulus` Terraform module.

- **CUMULUS-1703**
  - Remove the unused `forceDownload` option from the `sync-granule` tasks's config
  - Remove the `@cumulus/ingest/granule.Discover` class
  - Remove the `@cumulus/ingest/granule.Granule` class
  - Remove the `@cumulus/ingest/pdr.Discover` class
  - Remove the `@cumulus/ingest/pdr.Granule` class
  - Remove the `@cumulus/ingest/parse-pdr.parsePdr` function

### Added

- **CUMULUS-1040**

  - Added `@cumulus/aws-client` package to provide utilities for working with AWS services and the Node.js AWS SDK
  - Added `@cumulus/errors` package which exports error classes for use in Cumulus workflow code
  - Added `@cumulus/integration-tests/sfnStep` to provide utilities for parsing step function execution histories

- **CUMULUS-1102**

  - Adds functionality to the @cumulus/api package for better local testing.
    - Adds data seeding for @cumulus/api's localAPI.
      - seed functions allow adding collections, executions, granules, pdrs, providers, and rules to a Localstack Elasticsearch and DynamoDB via `addCollections`, `addExecutions`, `addGranules`, `addPdrs`, `addProviders`, and `addRules`.
    - Adds `eraseDataStack` function to local API server code allowing resetting of local datastack for testing (ES and DynamoDB).
    - Adds optional parameters to the @cumulus/api bin serve to allow for launching the api without destroying the current data.

- **CUMULUS-1697**

  - Added the `@cumulus/tf-inventory` package that provides command line utilities for managing Terraform resources in your AWS account

- **CUMULUS-1703**

  - Add `@cumulus/aws-client/S3.createBucket` function
  - Add `@cumulus/aws-client/S3.putFile` function
  - Add `@cumulus/common/string.isNonEmptyString` function
  - Add `@cumulus/ingest/FtpProviderClient` class
  - Add `@cumulus/ingest/HttpProviderClient` class
  - Add `@cumulus/ingest/S3ProviderClient` class
  - Add `@cumulus/ingest/SftpProviderClient` class
  - Add `@cumulus/ingest/providerClientUtils.buildProviderClient` function
  - Add `@cumulus/ingest/providerClientUtils.fetchTextFile` function

- **CUMULUS-1731**

  - Add new optional input variables to the Cumulus Terraform module to support TEA upgrade:
    - `thin_egress_cookie_domain` - Valid domain for Thin Egress App cookie
    - `thin_egress_domain_cert_arn` - Certificate Manager SSL Cert ARN for Thin
      Egress App if deployed outside NGAP/CloudFront
    - `thin_egress_download_role_in_region_arn` - ARN for reading of Thin Egress
      App data buckets for in-region requests
    - `thin_egress_jwt_algo` - Algorithm with which to encode the Thin Egress
      App JWT cookie
    - `thin_egress_jwt_secret_name` - Name of AWS secret where keys for the Thin
      Egress App JWT encode/decode are stored
    - `thin_egress_lambda_code_dependency_archive_key` - Thin Egress App - S3
      Key of packaged python modules for lambda dependency layer

- **CUMULUS-1733**
  - Add `discovery-filtering` operator doc to document previously undocumented functionality.

- **CUMULUS-1737**
  - Added the `cumulus-test-cleanup` module to run a nightly cleanup on resources left over from the integration tests run from the `example/spec` directory.

### Changed

- **CUMULUS-1102**

  - Updates `@cumulus/api/auth/testAuth` to use JWT instead of random tokens.
  - Updates the default AMI for the ecs_cluster_instance_image_id.

- **CUMULUS-1622**

  - Mutex class has been deprecated in `@cumulus/common/concurrency` and will be removed in a future release.

- **CUMULUS-1686**

  - Changed `ecs_cluster_instance_image_id` to be a required variable of the `cumulus` module and removed the default value.
    The default was not available across accounts and regions, nor outside of NGAP and therefore not particularly useful.

- **CUMULUS-1688**

  - Updated `@cumulus/aws.receiveSQSMessages` not to replace `message.Body` with a parsed object. This behavior was undocumented and confusing as received messages appeared to contradict AWS docs that state `message.Body` is always a string.
  - Replaced `sf_watcher` CloudWatch rule from `cloudwatch-events.tf` with an EventSourceMapping on `sqs2sf` mapped to the `start_sf` SQS queue (in `event-sources.tf`).
  - Updated `sqs2sf` with an EventSourceMapping handler and unit test.

- **CUMULUS-1698**

  - Change variable `saml_launchpad_metadata_path` to `saml_launchpad_metadata_url` in the `tf-modules/cumulus` Terraform module.
  - Updated `@cumulus/api/launchpadSaml` to download launchpad IDP metadata from configured location when the metadata in s3 is not valid, and to work with updated IDP metadata and SAML response.

- **CUMULUS-1731**
  - Upgrade the version of the Thin Egress App deployed by Cumulus to v48
    - Note: New variables available, see the 'Added' section of this changelog.

### Fixed

- **CUMULUS-1664**

  - Updated `dbIndexer` Lambda to remove hardcoded references to DynamoDB table names.

- **CUMULUS-1733**
  - Fixed granule discovery recursion algorithm used in S/FTP protocols.

### Removed

- **CUMULUS-1481**
  - removed `process` config and output from PostToCmr as it was not required by the task nor downstream steps, and should still be in the output message's `meta` regardless.

### Deprecated

- **CUMULUS-1040**
  - Deprecated the following code. For cases where the code was moved into another package, the new code location is noted:
    - `@cumulus/common/CloudFormationGateway` -> `@cumulus/aws-client/CloudFormationGateway`
    - `@cumulus/common/DynamoDb` -> `@cumulus/aws-client/DynamoDb`
    - `@cumulus/common/errors` -> `@cumulus/errors`
    - `@cumulus/common/StepFunctions` -> `@cumulus/aws-client/StepFunctions`
    - All of the exported functions in `@cumulus/commmon/aws` (moved into `@cumulus/aws-client`), except:
      - `@cumulus/common/aws/isThrottlingException` -> `@cumulus/errors/isThrottlingException`
      - `@cumulus/common/aws/improveStackTrace` (not deprecated)
      - `@cumulus/common/aws/retryOnThrottlingException` (not deprecated)
    - `@cumulus/common/sfnStep/SfnStep.parseStepMessage` -> `@cumulus/integration-tests/sfnStep/SfnStep.parseStepMessage`
    - `@cumulus/common/sfnStep/ActivityStep` -> `@cumulus/integration-tests/sfnStep/ActivityStep`
    - `@cumulus/common/sfnStep/LambdaStep` -> `@cumulus/integration-tests/sfnStep/LambdaStep`
    - `@cumulus/common/string/unicodeEscape` -> `@cumulus/aws-client/StepFunctions.unicodeEscape`
    - `@cumulus/common/util/setErrorStack` -> `@cumulus/aws-client/util/setErrorStack`
    - `@cumulus/ingest/aws/invoke` -> `@cumulus/aws-client/Lambda/invoke`
    - `@cumulus/ingest/aws/CloudWatch.bucketSize`
    - `@cumulus/ingest/aws/CloudWatch.cw`
    - `@cumulus/ingest/aws/ECS.ecs`
    - `@cumulus/ingest/aws/ECS`
    - `@cumulus/ingest/aws/Events.putEvent` -> `@cumulus/aws-client/CloudwatchEvents.putEvent`
    - `@cumulus/ingest/aws/Events.deleteEvent` -> `@cumulus/aws-client/CloudwatchEvents.deleteEvent`
    - `@cumulus/ingest/aws/Events.deleteTarget` -> `@cumulus/aws-client/CloudwatchEvents.deleteTarget`
    - `@cumulus/ingest/aws/Events.putTarget` -> `@cumulus/aws-client/CloudwatchEvents.putTarget`
    - `@cumulus/ingest/aws/SQS.attributes` -> `@cumulus/aws-client/SQS.getQueueAttributes`
    - `@cumulus/ingest/aws/SQS.deleteMessage` -> `@cumulus/aws-client/SQS.deleteSQSMessage`
    - `@cumulus/ingest/aws/SQS.deleteQueue` -> `@cumulus/aws-client/SQS.deleteQueue`
    - `@cumulus/ingest/aws/SQS.getUrl` -> `@cumulus/aws-client/SQS.getQueueUrlByName`
    - `@cumulus/ingest/aws/SQS.receiveMessage` -> `@cumulus/aws-client/SQS.receiveSQSMessages`
    - `@cumulus/ingest/aws/SQS.sendMessage` -> `@cumulus/aws-client/SQS.sendSQSMessage`
    - `@cumulus/ingest/aws/StepFunction.getExecutionStatus` -> `@cumulus/aws-client/StepFunction.getExecutionStatus`
    - `@cumulus/ingest/aws/StepFunction.getExecutionUrl` -> `@cumulus/aws-client/StepFunction.getExecutionUrl`

## [v1.17.0] - 2019-12-31

### BREAKING CHANGES

- **CUMULUS-1498**
  - The `@cumulus/cmrjs.publish2CMR` function expects that the value of its
    `creds.password` parameter is a plaintext password.
  - Rather than using an encrypted password from the `cmr_password` environment
    variable, the `@cumulus/cmrjs.updateCMRMetadata` function now looks for an
    environment variable called `cmr_password_secret_name` and fetches the CMR
    password from that secret in AWS Secrets Manager.
  - The `@cumulus/post-to-cmr` task now expects a
    `config.cmr.passwordSecretName` value, rather than `config.cmr.password`.
    The CMR password will be fetched from that secret in AWS Secrets Manager.

### Added

- **CUMULUS-630**

  - Added support for replaying Kinesis records on a stream into the Cumulus Kinesis workflow triggering mechanism: either all the records, or some time slice delimited by start and end timestamps.
  - Added `/replays` endpoint to the operator API for triggering replays.
  - Added `Replay Kinesis Messages` documentation to Operator Docs.
  - Added `manualConsumer` lambda function to consume a Kinesis stream. Used by the replay AsyncOperation.

- **CUMULUS-1687**
  - Added new API endpoint for listing async operations at `/asyncOperations`
  - All asyncOperations now include the fields `description` and `operationType`. `operationType` can be one of the following. [`Bulk Delete`, `Bulk Granules`, `ES Index`, `Kinesis Replay`]

### Changed

- **CUMULUS-1626**

  - Updates Cumulus to use node10/CMA 1.1.2 for all of its internal lambdas in prep for AWS node 8 EOL

- **CUMULUS-1498**
  - Remove the DynamoDB Users table. The list of OAuth users who are allowed to
    use the API is now stored in S3.
  - The CMR password and Launchpad passphrase are now stored in Secrets Manager

## [v1.16.1] - 2019-12-6

**Please note**:

- The `region` argument to the `cumulus` Terraform module has been removed. You may see a warning or error if you have that variable populated.
- Your workflow tasks should use the following versions of the CMA libraries to utilize new granule, parentArn, asyncOperationId, and stackName fields on the logs:
  - `cumulus-message-adapter-js` version 1.0.10+
  - `cumulus-message-adapter-python` version 1.1.1+
  - `cumulus-message-adapter-java` version 1.2.11+
- The `data-persistence` module no longer manages the creation of an Elasticsearch service-linked role for deploying Elasticsearch to a VPC. Follow the [deployment instructions on preparing your VPC](https://nasa.github.io/cumulus/docs/deployment/deployment-readme#vpc-subnets-and-security-group) for guidance on how to create the Elasticsearch service-linked role manually.
- There is now a `distribution_api_gateway_stage` variable for the `tf-modules/cumulus` Terraform module that will be used as the API gateway stage name used for the distribution API (Thin Egress App)
- Default value for the `urs_url` variable is now `https://uat.urs.earthdata.nasa.gov/` in the `tf-modules/cumulus` and `tf-modules/archive` Terraform modules. So deploying the `cumulus` module without a `urs_url` variable set will integrate your Cumulus deployment with the UAT URS environment.

### Added

- **CUMULUS-1563**

  - Added `custom_domain_name` variable to `tf-modules/data-persistence` module

- **CUMULUS-1654**
  - Added new helpers to `@cumulus/common/execution-history`:
    - `getStepExitedEvent()` returns the `TaskStateExited` event in a workflow execution history after the given step completion/failure event
    - `getTaskExitedEventOutput()` returns the output message for a `TaskStateExited` event in a workflow execution history

### Changed

- **CUMULUS-1578**

  - Updates SAML launchpad configuration to authorize via configured userGroup.
    [See the NASA specific documentation (protected)](https://wiki.earthdata.nasa.gov/display/CUMULUS/Cumulus+SAML+Launchpad+Integration)

- **CUMULUS-1579**

  - Elasticsearch list queries use `match` instead of `term`. `term` had been analyzing the terms and not supporting `-` in the field values.

- **CUMULUS-1619**

  - Adds 4 new keys to `@cumulus/logger` to display granules, parentArn, asyncOperationId, and stackName.
  - Depends on `cumulus-message-adapter-js` version 1.0.10+. Cumulus tasks updated to use this version.

- **CUMULUS-1654**

  - Changed `@cumulus/common/SfnStep.parseStepMessage()` to a static class method

- **CUMULUS-1641**
  - Added `meta.retries` and `meta.visibilityTimeout` properties to sqs-type rule. To create sqs-type rule, you're required to configure a dead-letter queue on your queue.
  - Added `sqsMessageRemover` lambda which removes the message from SQS queue upon successful workflow execution.
  - Updated `sqsMessageConsumer` lambda to not delete message from SQS queue, and to retry the SQS message for configured number of times.

### Removed

- Removed `create_service_linked_role` variable from `tf-modules/data-persistence` module.

- **CUMULUS-1321**
  - The `region` argument to the `cumulus` Terraform module has been removed

### Fixed

- **CUMULUS-1668** - Fixed a race condition where executions may not have been
  added to the database correctly
- **CUMULUS-1654** - Fixed issue with `publishReports` Lambda not including workflow execution error information for failed workflows with a single step
- Fixed `tf-modules/cumulus` module so that the `urs_url` variable is passed on to its invocation of the `tf-modules/archive` module

## [v1.16.0] - 2019-11-15

### Added

- **CUMULUS-1321**

  - A `deploy_distribution_s3_credentials_endpoint` variable has been added to
    the `cumulus` Terraform module. If true, the NGAP-backed S3 credentials
    endpoint will be added to the Thin Egress App's API. Default: true

- **CUMULUS-1544**

  - Updated the `/granules/bulk` endpoint to correctly query Elasticsearch when
    granule ids are not provided.

- **CUMULUS-1580**
  - Added `/granules/bulk` endpoint to `@cumulus/api` to perform bulk actions on granules given either a list of granule ids or an Elasticsearch query and the workflow to perform.

### Changed

- **CUMULUS-1561**

  - Fix the way that we are handling Terraform provider version requirements
  - Pass provider configs into child modules using the method that the
    [Terraform documentation](https://www.terraform.io/docs/configuration/modules.html#providers-within-modules)
    suggests
  - Remove the `region` input variable from the `s3_access_test` Terraform module
  - Remove the `aws_profile` and `aws_region` input variables from the
    `s3-replicator` Terraform module

- **CUMULUS-1639**
  - Because of
    [S3's Data Consistency Model](https://docs.aws.amazon.com/AmazonS3/latest/dev/Introduction.html#BasicsObjects),
    there may be situations where a GET operation for an object can temporarily
    return a `NoSuchKey` response even if that object _has_ been created. The
    `@cumulus/common/aws.getS3Object()` function has been updated to support
    retries if a `NoSuchKey` response is returned by S3. This behavior can be
    enabled by passing a `retryOptions` object to that function. Supported
    values for that object can be found here:
    <https://github.com/tim-kos/node-retry#retryoperationoptions>

### Removed

- **CUMULUS-1559**
  - `logToSharedDestination` has been migrated to the Terraform deployment as `log_api_gateway_to_cloudwatch` and will ONLY apply to egress lambdas.
    Due to the differences in the Terraform deployment model, we cannot support a global log subscription toggle for a configurable subset of lambdas.
    However, setting up your own log forwarding for a Lambda with Terraform is fairly simple, as you will only need to add SubscriptionFilters to your Terraform configuration, one per log group.
    See [the Terraform documentation](https://www.terraform.io/docs/providers/aws/r/cloudwatch_log_subscription_filter.html) for details on how to do this.
    An empty FilterPattern ("") will capture all logs in a group.

## [v1.15.0] - 2019-11-04

### BREAKING CHANGES

- **CUMULUS-1644** - When a workflow execution begins or ends, the workflow
  payload is parsed and any new or updated PDRs or granules referenced in that
  workflow are stored to the Cumulus archive. The defined interface says that a
  PDR in `payload.pdr` will be added to the archive, and any granules in
  `payload.granules` will also be added to the archive. In previous releases,
  PDRs found in `meta.pdr` and granules found in `meta.input_granules` were also
  added to the archive. This caused unexpected behavior and has been removed.
  Only PDRs from `payload.pdr` and granules from `payload.granules` will now be
  added to the Cumulus archive.

- **CUMULUS-1449** - Cumulus now uses a universal workflow template when
  starting a workflow that contains general information specific to the
  deployment, but not specific to the workflow. Workflow task configs must be
  defined using AWS step function parameters. As part of this change,
  `CumulusConfig` has been retired and task configs must now be defined under
  the `cma.task_config` key in the Parameters section of a step function
  definition.

  **Migration instructions**:

  NOTE: These instructions require the use of Cumulus Message Adapter v1.1.x+.
  Please ensure you are using a compatible version before attempting to migrate
  workflow configurations. When defining workflow steps, remove any
  `CumulusConfig` section, as shown below:

  ```yaml
  ParsePdr:
    CumulusConfig:
      provider: "{$.meta.provider}"
      bucket: "{$.meta.buckets.internal.name}"
      stack: "{$.meta.stack}"
  ```

  Instead, use AWS Parameters to pass `task_config` for the task directly into
  the Cumulus Message Adapter:

  ```yaml
  ParsePdr:
    Parameters:
      cma:
        event.$: "$"
        task_config:
          provider: "{$.meta.provider}"
          bucket: "{$.meta.buckets.internal.name}"
          stack: "{$.meta.stack}"
  ```

  In this example, the `cma` key is used to pass parameters to the message
  adapter. Using `task_config` in combination with `event.$: '$'` allows the
  message adapter to process `task_config` as the `config` passed to the Cumulus
  task. See `example/workflows/sips.yml` in the core repository for further
  examples of how to set the Parameters.

  Additionally, workflow configurations for the `QueueGranules` and `QueuePdrs`
  tasks need to be updated:

  - `queue-pdrs` config changes:
    - `parsePdrMessageTemplateUri` replaced with `parsePdrWorkflow`, which is
      the workflow name (i.e. top-level name in `config.yml`, e.g. 'ParsePdr').
    - `internalBucket` and `stackName` configs now required to look up
      configuration from the deployment. Brings the task config in line with
      that of `queue-granules`.
  - `queue-granules` config change: `ingestGranuleMessageTemplateUri` replaced
    with `ingestGranuleWorkflow`, which is the workflow name (e.g.
    'IngestGranule').

- **CUMULUS-1396** - **Workflow steps at the beginning and end of a workflow
  using the `SfSnsReport` Lambda have now been deprecated (e.g. `StartStatus`,
  `StopStatus`) and should be removed from your workflow definitions**. These
  steps were used for publishing ingest notifications and have been replaced by
  an implementation using Cloudwatch events for Step Functions to trigger a
  Lambda that publishes ingest notifications. For further detail on how ingest
  notifications are published, see the notes below on **CUMULUS-1394**. For
  examples of how to update your workflow definitions, see our
  [example workflow definitions](https://github.com/nasa/cumulus/blob/master/example/workflows/).

- **CUMULUS-1470**
  - Remove Cumulus-defined ECS service autoscaling, allowing integrators to
    better customize autoscaling to meet their needs. In order to use
    autoscaling with ECS services, appropriate
    `AWS::ApplicationAutoScaling::ScalableTarget`,
    `AWS::ApplicationAutoScaling::ScalingPolicy`, and `AWS::CloudWatch::Alarm`
    resources should be defined in a kes overrides file. See
    [this example](https://github.com/nasa/cumulus/blob/release-1.15.x/example/overrides/app/cloudformation.template.yml)
    for an example.
  - The following config parameters are no longer used:
    - ecs.services.\<NAME\>.minTasks
    - ecs.services.\<NAME\>.maxTasks
    - ecs.services.\<NAME\>.scaleInActivityScheduleTime
    - ecs.services.\<NAME\>.scaleInAdjustmentPercent
    - ecs.services.\<NAME\>.scaleOutActivityScheduleTime
    - ecs.services.\<NAME\>.scaleOutAdjustmentPercent
    - ecs.services.\<NAME\>.activityName

### Added

- **CUMULUS-1100**

  - Added 30-day retention properties to all log groups that were missing those policies.

- **CUMULUS-1396**

  - Added `@cumulus/common/sfnStep`:
    - `LambdaStep` - A class for retrieving and parsing input and output to Lambda steps in AWS Step Functions
    - `ActivityStep` - A class for retrieving and parsing input and output to ECS activity steps in AWS Step Functions

- **CUMULUS-1574**

  - Added `GET /token` endpoint for SAML authorization when cumulus is protected by Launchpad.
    This lets a user retieve a token by hand that can be presented to the API.

- **CUMULUS-1625**

  - Added `sf_start_rate` variable to the `ingest` Terraform module, equivalent to `sqs_consumer_rate` in the old model, but will not be automatically applied to custom queues as that was.

- **CUMULUS-1513**
  - Added `sqs`-type rule support in the Cumulus API `@cumulus/api`
  - Added `sqsMessageConsumer` lambda which processes messages from the SQS queues configured in the `sqs` rules.

### Changed

- **CUMULUS-1639**

  - Because of
    [S3's Data Consistency Model](https://docs.aws.amazon.com/AmazonS3/latest/dev/Introduction.html#BasicsObjects),
    there may be situations where a GET operation for an object can temporarily
    return a `NoSuchKey` response even if that object _has_ been created. The
    `@cumulus/common/aws.getS3Object()` function will now retry up to 10 times
    if a `NoSuchKey` response is returned by S3. This can behavior can be
    overridden by passing `{ retries: 0 }` as the `retryOptions` argument.

- **CUMULUS-1449**

  - `queue-pdrs` & `queue-granules` config changes. Details in breaking changes section.
  - Cumulus now uses a universal workflow template when starting workflow that contains general information specific to the deployment, but not specific to the workflow.
  - Changed the way workflow configs are defined, from `CumulusConfig` to a `task_config` AWS Parameter.

- **CUMULUS-1452**

  - Changed the default ECS docker storage drive to `devicemapper`

- **CUMULUS-1453**
  - Removed config schema for `@cumulus/sf-sns-report` task
  - Updated `@cumulus/sf-sns-report` to always assume that it is running as an intermediate step in a workflow, not as the first or last step

### Removed

- **CUMULUS-1449**
  - Retired `CumulusConfig` as part of step function definitions, as this is an artifact of the way Kes parses workflow definitions that was not possible to migrate to Terraform. Use AWS Parameters and the `task_config` key instead. See change note above.
  - Removed individual workflow templates.

### Fixed

- **CUMULUS-1620** - Fixed bug where `message_adapter_version` does not correctly inject the CMA

- **CUMULUS-1396** - Updated `@cumulus/common/StepFunctions.getExecutionHistory()` to recursively fetch execution history when `nextToken` is returned in response

- **CUMULUS-1571** - Updated `@cumulus/common/DynamoDb.get()` to throw any errors encountered when trying to get a record and the record does exist

- **CUMULUS-1452**
  - Updated the EC2 initialization scripts to use full volume size for docker storage
  - Changed the default ECS docker storage drive to `devicemapper`

## [v1.14.5] - 2019-12-30 - [BACKPORT]

### Updated

- **CUMULUS-1626**
  - Updates Cumulus to use node10/CMA 1.1.2 for all of its internal lambdas in prep for AWS node 8 EOL

## [v1.14.4] - 2019-10-28

### Fixed

- **CUMULUS-1632** - Pinned `aws-elasticsearch-connector` package in `@cumulus/api` to version `8.1.3`, since `8.2.0` includes breaking changes

## [v1.14.3] - 2019-10-18

### Fixed

- **CUMULUS-1620** - Fixed bug where `message_adapter_version` does not correctly inject the CMA

- **CUMULUS-1572** - A granule is now included in discovery results even when
  none of its files has a matching file type in the associated collection
  configuration. Previously, if all files for a granule were unmatched by a file
  type configuration, the granule was excluded from the discovery results.
  Further, added support for a `boolean` property
  `ignoreFilesConfigForDiscovery`, which controls how a granule's files are
  filtered at discovery time.

## [v1.14.2] - 2019-10-08

### BREAKING CHANGES

Your Cumulus Message Adapter version should be pinned to `v1.0.13` or lower in your `app/config.yml` using `message_adapter_version: v1.0.13` OR you should use the workflow migration steps below to work with CMA v1.1.1+.

- **CUMULUS-1394** - The implementation of the `SfSnsReport` Lambda requires additional environment variables for integration with the new ingest notification SNS topics. Therefore, **you must update the definition of `SfSnsReport` in your `lambdas.yml` like so**:

```yaml
SfSnsReport:
  handler: index.handler
  timeout: 300
  source: node_modules/@cumulus/sf-sns-report/dist
  tables:
    - ExecutionsTable
  envs:
    execution_sns_topic_arn:
      function: Ref
      value: reportExecutionsSns
    granule_sns_topic_arn:
      function: Ref
      value: reportGranulesSns
    pdr_sns_topic_arn:
      function: Ref
      value: reportPdrsSns
```

- **CUMULUS-1447** -
  The newest release of the Cumulus Message Adapter (v1.1.1) requires that parameterized configuration be used for remote message functionality. Once released, Kes will automatically bring in CMA v1.1.1 without additional configuration.

  **Migration instructions**
  Oversized messages are no longer written to S3 automatically. In order to utilize remote messaging functionality, configure a `ReplaceConfig` AWS Step Function parameter on your CMA task:

  ```yaml
  ParsePdr:
    Parameters:
      cma:
        event.$: "$"
        ReplaceConfig:
          FullMessage: true
  ```

  Accepted fields in `ReplaceConfig` include `MaxSize`, `FullMessage`, `Path` and `TargetPath`.
  See https://github.com/nasa/cumulus-message-adapter/blob/master/CONTRACT.md#remote-message-configuration for full details.

  As this change is backward compatible in Cumulus Core, users wishing to utilize the previous version of the CMA may opt to transition to using a CMA lambda layer, or set `message_adapter_version` in their configuration to a version prior to v1.1.0.

### PLEASE NOTE

- **CUMULUS-1394** - Ingest notifications are now provided via 3 separate SNS topics for executions, granules, and PDRs, instead of a single `sftracker` SNS topic. Whereas the `sftracker` SNS topic received a full Cumulus execution message, the new topics all receive generated records for the given object. The new topics are only published to if the given object exists for the current execution. For a given execution/granule/PDR, **two messages will be received by each topic**: one message indicating that ingest is running and another message indicating that ingest has completed or failed. The new SNS topics are:

  - `reportExecutions` - Receives 1 message per execution
  - `reportGranules` - Receives 1 message per granule in an execution
  - `reportPdrs` - Receives 1 message per PDR

### Added

- **CUMULUS-639**

  - Adds SAML JWT and launchpad token authentication to Cumulus API (configurable)
    - **NOTE** to authenticate with Launchpad ensure your launchpad user_id is in the `<prefix>-UsersTable`
    - when Cumulus configured to protect API via Launchpad:
      - New endpoints
        - `GET /saml/login` - starting point for SAML SSO creates the login request url and redirects to the SAML Identity Provider Service (IDP)
        - `POST /saml/auth` - SAML Assertion Consumer Service. POST receiver from SAML IDP. Validates response, logs the user in, and returnes a SAML-based JWT.
    - Disabled endpoints
      - `POST /refresh`
      - Changes authorization worklow:
      - `ensureAuthorized` now presumes the bearer token is a JWT and tries to validate. If the token is malformed, it attempts to validate the token against Launchpad. This allows users to bring their own token as described here https://wiki.earthdata.nasa.gov/display/CUMULUS/Cumulus+API+with+Launchpad+Authentication. But it also allows dashboard users to manually authenticate via Launchpad SAML to receive a Launchpad-based JWT.

- **CUMULUS-1394**
  - Added `Granule.generateGranuleRecord()` method to granules model to generate a granule database record from a Cumulus execution message
  - Added `Pdr.generatePdrRecord()` method to PDRs model to generate a granule database record from a Cumulus execution message
  - Added helpers to `@cumulus/common/message`:
    - `getMessageExecutionName()` - Get the execution name from a Cumulus execution message
    - `getMessageStateMachineArn()` - Get the state machine ARN from a Cumulus execution message
    - `getMessageExecutionArn()` - Get the execution ARN for a Cumulus execution message
    - `getMessageGranules()` - Get the granules from a Cumulus execution message, if any.
  - Added `@cumulus/common/cloudwatch-event/isFailedSfStatus()` to determine if a Step Function status from a Cloudwatch event is a failed status

### Changed

- **CUMULUS-1308**

  - HTTP PUT of a Collection, Provider, or Rule via the Cumulus API now
    performs full replacement of the existing object with the object supplied
    in the request payload. Previous behavior was to perform a modification
    (partial update) by merging the existing object with the (possibly partial)
    object in the payload, but this did not conform to the HTTP standard, which
    specifies PATCH as the means for modifications rather than replacements.

- **CUMULUS-1375**

  - Migrate Cumulus from deprecated Elasticsearch JS client to new, supported one in `@cumulus/api`

- **CUMULUS-1485** Update `@cumulus/cmr-client` to return error message from CMR for validation failures.

- **CUMULUS-1394**

  - Renamed `Execution.generateDocFromPayload()` to `Execution.generateRecord()` on executions model. The method generates an execution database record from a Cumulus execution message.

- **CUMULUS-1432**

  - `logs` endpoint takes the level parameter as a string and not a number
  - Elasticsearch term query generation no longer converts numbers to boolean

- **CUMULUS-1447**

  - Consolidated all remote message handling code into @common/aws
  - Update remote message code to handle updated CMA remote message flags
  - Update example SIPS workflows to utilize Parameterized CMA configuration

- **CUMULUS-1448** Refactor workflows that are mutating cumulus_meta to utilize meta field

- **CUMULUS-1451**

  - Elasticsearch cluster setting `auto_create_index` will be set to false. This had been causing issues in the bootstrap lambda on deploy.

- **CUMULUS-1456**
  - `@cumulus/api` endpoints default error handler uses `boom` package to format errors, which is consistent with other API endpoint errors.

### Fixed

- **CUMULUS-1432** `logs` endpoint filter correctly filters logs by level
- **CUMULUS-1484** `useMessageAdapter` now does not set CUMULUS_MESSAGE_ADAPTER_DIR when `true`

### Removed

- **CUMULUS-1394**
  - Removed `sfTracker` SNS topic. Replaced by three new SNS topics for granule, execution, and PDR ingest notifications.
  - Removed unused functions from `@cumulus/common/aws`:
    - `getGranuleS3Params()`
    - `setGranuleStatus()`

## [v1.14.1] - 2019-08-29

### Fixed

- **CUMULUS-1455**

  - CMR token links updated to point to CMR legacy services rather than echo

- **CUMULUS-1211**
  - Errors thrown during granule discovery are no longer swallowed and ignored.
    Rather, errors are propagated to allow for proper error-handling and
    meaningful messaging.

## [v1.14.0] - 2019-08-22

### PLEASE NOTE

- We have encountered transient lambda service errors in our integration testing. Please handle transient service errors following [these guidelines](https://docs.aws.amazon.com/step-functions/latest/dg/bp-lambda-serviceexception.html). The workflows in the `example/workflows` folder have been updated with retries configured for these errors.

- **CUMULUS-799** added additional IAM permissions to support reading CloudWatch and API Gateway, so **you will have to redeploy your IAM stack.**

- **CUMULUS-800** Several items:

  - **Delete existing API Gateway stages**: To allow enabling of API Gateway logging, Cumulus now creates and manages a Stage resource during deployment. Before upgrading Cumulus, it is necessary to delete the API Gateway stages on both the Backend API and the Distribution API. Instructions are included in the documenation under [Delete API Gateway Stages](https://nasa.github.io/cumulus/docs/additional-deployment-options/delete-api-gateway-stages).

  - **Set up account permissions for API Gateway to write to CloudWatch**: In a one time operation for your AWS account, to enable CloudWatch Logs for API Gateway, you must first grant the API Gateway permission to read and write logs to CloudWatch for your account. The `AmazonAPIGatewayPushToCloudWatchLogs` managed policy (with an ARN of `arn:aws:iam::aws:policy/service-role/AmazonAPIGatewayPushToCloudWatchLogs`) has all the required permissions. You can find a simple how to in the documentation under [Enable API Gateway Logging.](https://nasa.github.io/cumulus/docs/additional-deployment-options/enable-gateway-logging-permissions)

  - **Configure API Gateway to write logs to CloudWatch** To enable execution logging for the distribution API set `config.yaml` `apiConfigs.distribution.logApigatewayToCloudwatch` value to `true`. More information [Enable API Gateway Logs](https://nasa.github.io/cumulus/docs/additional-deployment-options/enable-api-logs)

  - **Configure CloudWatch log delivery**: It is possible to deliver CloudWatch API execution and access logs to a cross-account shared AWS::Logs::Destination. An operator does this by adding the key `logToSharedDestination` to the `config.yml` at the default level with a value of a writable log destination. More information in the documenation under [Configure CloudWatch Logs Delivery.](https://nasa.github.io/cumulus/docs/additional-deployment-options/configure-cloudwatch-logs-delivery)

  - **Additional Lambda Logging**: It is now possible to configure any lambda to deliver logs to a shared subscriptions by setting `logToSharedDestination` to the ARN of a writable location (either an AWS::Logs::Destination or a Kinesis Stream) on any lambda config. Documentation for [Lambda Log Subscriptions](https://nasa.github.io/cumulus/docs/additional-deployment-options/additional-lambda-logging)

  - **Configure S3 Server Access Logs**: If you are running Cumulus in an NGAP environment you may [configure S3 Server Access Logs](https://nasa.github.io/cumulus/docs/next/deployment/server_access_logging) to be delivered to a shared bucket where the Metrics Team will ingest the logs into their ELK stack. Contact the Metrics team for permission and location.

- **CUMULUS-1368** The Cumulus distribution API has been deprecated and is being replaced by ASF's Thin Egress App. By default, the distribution API will not deploy. Please follow [the instructions for deploying and configuring Thin Egress](https://nasa.github.io/cumulus/docs/deployment/thin_egress_app).

To instead continue to deploy and use the legacy Cumulus distribution app, add the following to your `config.yml`:

```yaml
deployDistributionApi: true
```

If you deploy with no distribution app your deployment will succeed but you may encounter errors in your workflows, particularly in the `MoveGranule` task.

- **CUMULUS-1418** Users who are packaging the CMA in their Lambdas outside of Cumulus may need to update their Lambda configuration. Please see `BREAKING CHANGES` below for details.

### Added

- **CUMULUS-642**
  - Adds Launchpad as an authentication option for the Cumulus API.
  - Updated deployment documentation and added [instructions to setup Cumulus API Launchpad authentication](https://wiki.earthdata.nasa.gov/display/CUMULUS/Cumulus+API+with+Launchpad+Authentication)
- **CUMULUS-1418**
  - Adds usage docs/testing of lambda layers (introduced in PR1125), updates Core example tasks to use the updated `cumulus-ecs-task` and a CMA layer instead of kes CMA injection.
  - Added Terraform module to publish CMA as layer to user account.
- **PR1125** - Adds `layers` config option to support deploying Lambdas with layers
- **PR1128** - Added `useXRay` config option to enable AWS X-Ray for Lambdas.
- **CUMULUS-1345**
  - Adds new variables to the app deployment under `cmr`.
  - `cmrEnvironment` values are `SIT`, `UAT`, or `OPS` with `UAT` as the default.
  - `cmrLimit` and `cmrPageSize` have been added as configurable options.
- **CUMULUS-1273**
  - Added lambda function EmsProductMetadataReport to generate EMS Product Metadata report
- **CUMULUS-1226**
  - Added API endpoint `elasticsearch/index-from-database` to index to an Elasticsearch index from the database for recovery purposes and `elasticsearch/indices-status` to check the status of Elasticsearch indices via the API.
- **CUMULUS-824**
  - Added new Collection parameter `reportToEms` to configure whether the collection is reported to EMS
- **CUMULUS-1357**
  - Added new BackendApi endpoint `ems` that generates EMS reports.
- **CUMULUS-1241**
  - Added information about queues with maximum execution limits defined to default workflow templates (`meta.queueExecutionLimits`)
- **CUMULUS-1311**
  - Added `@cumulus/common/message` with various message parsing/preparation helpers
- **CUMULUS-812**

  - Added support for limiting the number of concurrent executions started from a queue. [See the data cookbook](https://nasa.github.io/cumulus/docs/data-cookbooks/throttling-queued-executions) for more information.

- **CUMULUS-1337**

  - Adds `cumulus.stackName` value to the `instanceMetadata` endpoint.

- **CUMULUS-1368**

  - Added `cmrGranuleUrlType` to the `@cumulus/move-granules` task. This determines what kind of links go in the CMR files. The options are `distribution`, `s3`, or `none`, with the default being distribution. If there is no distribution API being used with Cumulus, you must set the value to `s3` or `none`.

- Added `packages/s3-replicator` Terraform module to allow same-region s3 replication to metrics bucket.

- **CUMULUS-1392**

  - Added `tf-modules/report-granules` Terraform module which processes granule ingest notifications received via SNS and stores granule data to a database. The module includes:
    - SNS topic for publishing granule ingest notifications
    - Lambda to process granule notifications and store data
    - IAM permissions for the Lambda
    - Subscription for the Lambda to the SNS topic

- **CUMULUS-1393**

  - Added `tf-modules/report-pdrs` Terraform module which processes PDR ingest notifications received via SNS and stores PDR data to a database. The module includes:
    - SNS topic for publishing PDR ingest notifications
    - Lambda to process PDR notifications and store data
    - IAM permissions for the Lambda
    - Subscription for the Lambda to the SNS topic
  - Added unit tests for `@cumulus/api/models/pdrs.createPdrFromSns()`

- **CUMULUS-1400**

  - Added `tf-modules/report-executions` Terraform module which processes workflow execution information received via SNS and stores it to a database. The module includes:
    - SNS topic for publishing execution data
    - Lambda to process and store execution data
    - IAM permissions for the Lambda
    - Subscription for the Lambda to the SNS topic
  - Added `@cumulus/common/sns-event` which contains helpers for SNS events:
    - `isSnsEvent()` returns true if event is from SNS
    - `getSnsEventMessage()` extracts and parses the message from an SNS event
    - `getSnsEventMessageObject()` extracts and parses message object from an SNS event
  - Added `@cumulus/common/cloudwatch-event` which contains helpers for Cloudwatch events:
    - `isSfExecutionEvent()` returns true if event is from Step Functions
    - `isTerminalSfStatus()` determines if a Step Function status from a Cloudwatch event is a terminal status
    - `getSfEventStatus()` gets the Step Function status from a Cloudwatch event
    - `getSfEventDetailValue()` extracts a Step Function event detail field from a Cloudwatch event
    - `getSfEventMessageObject()` extracts and parses Step Function detail object from a Cloudwatch event

- **CUMULUS-1429**

  - Added `tf-modules/data-persistence` Terraform module which includes resources for data persistence in Cumulus:
    - DynamoDB tables
    - Elasticsearch with optional support for VPC
    - Cloudwatch alarm for number of Elasticsearch nodes

- **CUMULUS-1379** CMR Launchpad Authentication
  - Added `launchpad` configuration to `@cumulus/deployment/app/config.yml`, and cloudformation templates, workflow message, lambda configuration, api endpoint configuration
  - Added `@cumulus/common/LaunchpadToken` and `@cumulus/common/launchpad` to provide methods to get token and validate token
  - Updated lambdas to use Launchpad token for CMR actions (ingest and delete granules)
  - Updated deployment documentation and added [instructions to setup CMR client for Launchpad authentication](https://wiki.earthdata.nasa.gov/display/CUMULUS/CMR+Launchpad+Authentication)

## Changed

- **CUMULUS-1232**

  - Added retries to update `@cumulus/cmr-client` `updateToken()`

- **CUMULUS-1245 CUMULUS-795**

  - Added additional `ems` configuration parameters for sending the ingest reports to EMS
  - Added functionality to send daily ingest reports to EMS

- **CUMULUS-1241**

  - Removed the concept of "priority levels" and added ability to define a number of maximum concurrent executions per SQS queue
  - Changed mapping of Cumulus message properties for the `sqs2sfThrottle` lambda:
    - Queue name is read from `cumulus_meta.queueName`
    - Maximum executions for the queue is read from `meta.queueExecutionLimits[queueName]`, where `queueName` is `cumulus_meta.queueName`
  - Changed `sfSemaphoreDown` lambda to only attempt decrementing semaphores when:
    - the message is for a completed/failed/aborted/timed out workflow AND
    - `cumulus_meta.queueName` exists on the Cumulus message AND
    - An entry for the queue name (`cumulus_meta.queueName`) exists in the the object `meta.queueExecutionLimits` on the Cumulus message

- **CUMULUS-1338**

  - Updated `sfSemaphoreDown` lambda to be triggered via AWS Step Function Cloudwatch events instead of subscription to `sfTracker` SNS topic

- **CUMULUS-1311**

  - Updated `@cumulus/queue-granules` to set `cumulus_meta.queueName` for queued execution messages
  - Updated `@cumulus/queue-pdrs` to set `cumulus_meta.queueName` for queued execution messages
  - Updated `sqs2sfThrottle` lambda to immediately decrement queue semaphore value if dispatching Step Function execution throws an error

- **CUMULUS-1362**

  - Granule `processingStartTime` and `processingEndTime` will be set to the execution start time and end time respectively when there is no sync granule or post to cmr task present in the workflow

- **CUMULUS-1400**
  - Deprecated `@cumulus/ingest/aws/getExecutionArn`. Use `@cumulus/common/aws/getExecutionArn` instead.

### Fixed

- **CUMULUS-1439**

  - Fix bug with rule.logEventArn deletion on Kinesis rule update and fix unit test to verify

- **CUMULUS-796**

  - Added production information (collection ShortName and Version, granuleId) to EMS distribution report
  - Added functionality to send daily distribution reports to EMS

- **CUMULUS-1319**

  - Fixed a bug where granule ingest times were not being stored to the database

- **CUMULUS-1356**

  - The `Collection` model's `delete` method now _removes_ the specified item
    from the collection config store that was inserted by the `create` method.
    Previously, this behavior was missing.

- **CUMULUS-1374**
  - Addressed audit concerns (https://www.npmjs.com/advisories/782) in api package

### BREAKING CHANGES

### Changed

- **CUMULUS-1418**
  - Adding a default `cmaDir` key to configuration will cause `CUMULUS_MESSAGE_ADAPTER_DIR` to be set by default to `/opt` for any Lambda not setting `useCma` to true, or explicitly setting the CMA environment variable. In lambdas that package the CMA independently of the Cumulus packaging. Lambdas manually packaging the CMA should have their Lambda configuration updated to set the CMA path, or alternately if not using the CMA as a Lambda layer in this deployment set `cmaDir` to `./cumulus-message-adapter`.

### Removed

- **CUMULUS-1337**

  - Removes the S3 Access Metrics package added in CUMULUS-799

- **PR1130**
  - Removed code deprecated since v1.11.1:
    - Removed `@cumulus/common/step-functions`. Use `@cumulus/common/StepFunctions` instead.
    - Removed `@cumulus/api/lib/testUtils.fakeFilesFactory`. Use `@cumulus/api/lib/testUtils.fakeFileFactory` instead.
    - Removed `@cumulus/cmrjs/cmr` functions: `searchConcept`, `ingestConcept`, `deleteConcept`. Use the functions in `@cumulus/cmr-client` instead.
    - Removed `@cumulus/ingest/aws.getExecutionHistory`. Use `@cumulus/common/StepFunctions.getExecutionHistory` instead.

## [v1.13.5] - 2019-08-29 - [BACKPORT]

### Fixed

- **CUMULUS-1455** - CMR token links updated to point to CMR legacy services rather than echo

## [v1.13.4] - 2019-07-29

- **CUMULUS-1411** - Fix deployment issue when using a template override

## [v1.13.3] - 2019-07-26

- **CUMULUS-1345** Full backport of CUMULUS-1345 features - Adds new variables to the app deployment under `cmr`.
  - `cmrEnvironment` values are `SIT`, `UAT`, or `OPS` with `UAT` as the default.
  - `cmrLimit` and `cmrPageSize` have been added as configurable options.

## [v1.13.2] - 2019-07-25

- Re-release of v1.13.1 to fix broken npm packages.

## [v1.13.1] - 2019-07-22

- **CUMULUS-1374** - Resolve audit compliance with lodash version for api package subdependency
- **CUMULUS-1412** - Resolve audit compliance with googleapi package
- **CUMULUS-1345** - Backported CMR environment setting in getUrl to address immediate user need. CMR_ENVIRONMENT can now be used to set the CMR environment to OPS/SIT

## [v1.13.0] - 2019-5-20

### PLEASE NOTE

**CUMULUS-802** added some additional IAM permissions to support ECS autoscaling, so **you will have to redeploy your IAM stack.**
As a result of the changes for **CUMULUS-1193**, **CUMULUS-1264**, and **CUMULUS-1310**, **you must delete your existing stacks (except IAM) before deploying this version of Cumulus.**
If running Cumulus within a VPC and extended downtime is acceptable, we recommend doing this at the end of the day to allow AWS backend resources and network interfaces to be cleaned up overnight.

### BREAKING CHANGES

- **CUMULUS-1228**

  - The default AMI used by ECS instances is now an NGAP-compliant AMI. This
    will be a breaking change for non-NGAP deployments. If you do not deploy to
    NGAP, you will need to find the AMI ID of the
    [most recent Amazon ECS-optimized AMI](https://docs.aws.amazon.com/AmazonECS/latest/developerguide/ecs-optimized_AMI.html),
    and set the `ecs.amiid` property in your config. Instructions for finding
    the most recent NGAP AMI can be found using
    [these instructions](https://wiki.earthdata.nasa.gov/display/ESKB/Select+an+NGAP+Created+AMI).

- **CUMULUS-1310**

  - Database resources (DynamoDB, ElasticSearch) have been moved to an independent `db` stack.
    Migrations for this version will need to be user-managed. (e.g. [elasticsearch](https://docs.aws.amazon.com/elasticsearch-service/latest/developerguide/es-version-migration.html#snapshot-based-migration) and [dynamoDB](https://docs.aws.amazon.com/datapipeline/latest/DeveloperGuide/dp-template-exports3toddb.html)).
    Order of stack deployment is `iam` -> `db` -> `app`.
  - All stacks can now be deployed using a single `config.yml` file, i.e.: `kes cf deploy --kes-folder app --template node_modules/@cumulus/deployment/[iam|db|app] [...]`
    Backwards-compatible. For development, please re-run `npm run bootstrap` to build new `kes` overrides.
    Deployment docs have been updated to show how to deploy a single-config Cumulus instance.
  - `params` have been moved: Nest `params` fields under `app`, `db` or `iam` to override all Parameters for a particular stack's cloudformation template. Backwards-compatible with multi-config setups.
  - `stackName` and `stackNameNoDash` have been retired. Use `prefix` and `prefixNoDash` instead.
  - The `iams` section in `app/config.yml` IAM roles has been deprecated as a user-facing parameter,
    _unless_ your IAM role ARNs do not match the convention shown in `@cumulus/deployment/app/config.yml`
  - The `vpc.securityGroup` will need to be set with a pre-existing security group ID to use Cumulus in a VPC. Must allow inbound HTTP(S) (Port 443).

- **CUMULUS-1212**

  - `@cumulus/post-to-cmr` will now fail if any granules being processed are missing a metadata file. You can set the new config option `skipMetaCheck` to `true` to pass post-to-cmr without a metadata file.

- **CUMULUS-1232**

  - `@cumulus/sync-granule` will no longer silently pass if no checksum data is provided. It will use input
    from the granule object to:
    - Verify checksum if `checksumType` and `checksumValue` are in the file record OR a checksum file is provided
      (throws `InvalidChecksum` on fail), else log warning that no checksum is available.
    - Then, verify synced S3 file size if `file.size` is in the file record (throws `UnexpectedFileSize` on fail),
      else log warning that no file size is available.
    - Pass the step.

- **CUMULUS-1264**

  - The Cloudformation templating and deployment configuration has been substantially refactored.
    - `CumulusApiDefault` nested stack resource has been renamed to `CumulusApiDistribution`
    - `CumulusApiV1` nested stack resource has been renamed to `CumulusApiBackend`
  - The `urs: true` config option for when defining your lambdas (e.g. in `lambdas.yml`) has been deprecated. There are two new options to replace it:
    - `urs_redirect: 'token'`: This will expose a `TOKEN_REDIRECT_ENDPOINT` environment variable to your lambda that references the `/token` endpoint on the Cumulus backend API
    - `urs_redirect: 'distribution'`: This will expose a `DISTRIBUTION_REDIRECT_ENDPOINT` environment variable to your lambda that references the `/redirect` endpoint on the Cumulus distribution API

- **CUMULUS-1193**

  - The elasticsearch instance is moved behind the VPC.
  - Your account will need an Elasticsearch Service Linked role. This is a one-time setup for the account. You can follow the instructions to use the AWS console or AWS CLI [here](https://docs.aws.amazon.com/IAM/latest/UserGuide/using-service-linked-roles.html) or use the following AWS CLI command: `aws iam create-service-linked-role --aws-service-name es.amazonaws.com`

- **CUMULUS-802**

  - ECS `maxInstances` must be greater than `minInstances`. If you use defaults, no change is required.

- **CUMULUS-1269**
  - Brought Cumulus data models in line with CNM JSON schema:
    - Renamed file object `fileType` field to `type`
    - Renamed file object `fileSize` field to `size`
    - Renamed file object `checksumValue` field to `checksum` where not already done.
    - Added `ancillary` and `linkage` type support to file objects.

### Added

- **CUMULUS-799**

  - Added an S3 Access Metrics package which will take S3 Server Access Logs and
    write access metrics to CloudWatch

- **CUMULUS-1242** - Added `sqs2sfThrottle` lambda. The lambda reads SQS messages for queued executions and uses semaphores to only start new executions if the maximum number of executions defined for the priority key (`cumulus_meta.priorityKey`) has not been reached. Any SQS messages that are read but not used to start executions remain in the queue.

- **CUMULUS-1240**

  - Added `sfSemaphoreDown` lambda. This lambda receives SNS messages and for each message it decrements the semaphore used to track the number of running executions if:
    - the message is for a completed/failed workflow AND
    - the message contains a level of priority (`cumulus_meta.priorityKey`)
  - Added `sfSemaphoreDown` lambda as a subscriber to the `sfTracker` SNS topic

- **CUMULUS-1265**

  - Added `apiConfigs` configuration option to configure API Gateway to be private
  - All internal lambdas configured to run inside the VPC by default
  - Removed references to `NoVpc` lambdas from documentation and `example` folder.

- **CUMULUS-802**
  - Adds autoscaling of ECS clusters
  - Adds autoscaling of ECS services that are handling StepFunction activities

## Changed

- Updated `@cumulus/ingest/http/httpMixin.list()` to trim trailing spaces on discovered filenames

- **CUMULUS-1310**

  - Database resources (DynamoDB, ElasticSearch) have been moved to an independent `db` stack.
    This will enable future updates to avoid affecting database resources or requiring migrations.
    Migrations for this version will need to be user-managed.
    (e.g. [elasticsearch](https://docs.aws.amazon.com/elasticsearch-service/latest/developerguide/es-version-migration.html#snapshot-based-migration) and [dynamoDB](https://docs.aws.amazon.com/datapipeline/latest/DeveloperGuide/dp-template-exports3toddb.html)).
    Order of stack deployment is `iam` -> `db` -> `app`.
  - All stacks can now be deployed using a single `config.yml` file, i.e.: `kes cf deploy --kes-folder app --template node_modules/@cumulus/deployment/[iam|db|app] [...]`
    Backwards-compatible. Please re-run `npm run bootstrap` to build new `kes` overrides.
    Deployment docs have been updated to show how to deploy a single-config Cumulus instance.
  - `params` fields should now be nested under the stack key (i.e. `app`, `db` or `iam`) to provide Parameters for a particular stack's cloudformation template,
    for use with single-config instances. Keys _must_ match the name of the deployment package folder (`app`, `db`, or `iam`).
    Backwards-compatible with multi-config setups.
  - `stackName` and `stackNameNoDash` have been retired as user-facing config parameters. Use `prefix` and `prefixNoDash` instead.
    This will be used to create stack names for all stacks in a single-config use case.
    `stackName` may still be used as an override in multi-config usage, although this is discouraged.
    Warning: overriding the `db` stack's `stackName` will require you to set `dbStackName` in your `app/config.yml`.
    This parameter is required to fetch outputs from the `db` stack to reference in the `app` stack.
  - The `iams` section in `app/config.yml` IAM roles has been retired as a user-facing parameter,
    _unless_ your IAM role ARNs do not match the convention shown in `@cumulus/deployment/app/config.yml`
    In that case, overriding `iams` in your own config is recommended.
  - `iam` and `db` `cloudformation.yml` file names will have respective prefixes (e.g `iam.cloudformation.yml`).
  - Cumulus will now only attempt to create reconciliation reports for buckets of the `private`, `public` and `protected` types.
  - Cumulus will no longer set up its own security group.
    To pass a pre-existing security group for in-VPC deployments as a parameter to the Cumulus template, populate `vpc.securityGroup` in `config.yml`.
    This security group must allow inbound HTTP(S) traffic (Port 443). SSH traffic (Port 22) must be permitted for SSH access to ECS instances.
  - Deployment docs have been updated with examples for the new deployment model.

- **CUMULUS-1236**

  - Moves access to public files behind the distribution endpoint. Authentication is not required, but direct http access has been disallowed.

- **CUMULUS-1223**

  - Adds unauthenticated access for public bucket files to the Distribution API. Public files should be requested the same way as protected files, but for public files a redirect to a self-signed S3 URL will happen without requiring authentication with Earthdata login.

- **CUMULUS-1232**

  - Unifies duplicate handling in `ingest/granule.handleDuplicateFile` for maintainability.
  - Changed `ingest/granule.ingestFile` and `move-granules/index.moveFileRequest` to use new function.
  - Moved file versioning code to `ingest/granule.moveGranuleFileWithVersioning`
  - `ingest/granule.verifyFile` now also tests `file.size` for verification if it is in the file record and throws
    `UnexpectedFileSize` error for file size not matching input.
  - `ingest/granule.verifyFile` logs warnings if checksum and/or file size are not available.

- **CUMULUS-1193**

  - Moved reindex CLI functionality to an API endpoint. See [API docs](https://nasa.github.io/cumulus-api/#elasticsearch-1)

- **CUMULUS-1207**
  - No longer disable lambda event source mappings when disabling a rule

### Fixed

- Updated Lerna publish script so that published Cumulus packages will pin their dependencies on other Cumulus packages to exact versions (e.g. `1.12.1` instead of `^1.12.1`)

- **CUMULUS-1203**

  - Fixes IAM template's use of intrinsic functions such that IAM template overrides now work with kes

- **CUMULUS-1268**
  - Deployment will not fail if there are no ES alarms or ECS services

## [v1.12.1] - 2019-4-8

## [v1.12.0] - 2019-4-4

Note: There was an issue publishing 1.12.0. Upgrade to 1.12.1.

### BREAKING CHANGES

- **CUMULUS-1139**

  - `granule.applyWorkflow` uses the new-style granule record as input to workflows.

- **CUMULUS-1171**

  - Fixed provider handling in the API to make it consistent between protocols.
    NOTE: This is a breaking change. When applying this upgrade, users will need to:
    1. Disable all workflow rules
    2. Update any `http` or `https` providers so that the host field only
       contains a valid hostname or IP address, and the port field contains the
       provider port.
    3. Perform the deployment
    4. Re-enable workflow rules

- **CUMULUS-1176**:

  - `@cumulus/move-granules` input expectations have changed. `@cumulus/files-to-granules` is a new intermediate task to perform input translation in the old style.
    See the Added and Changed sections of this release changelog for more information.

- **CUMULUS-670**

  - The behavior of ParsePDR and related code has changed in this release. PDRs with FILE_TYPEs that do not conform to the PDR ICD (+ TGZ) (https://cdn.earthdata.nasa.gov/conduit/upload/6376/ESDS-RFC-030v1.0.pdf) will fail to parse.

- **CUMULUS-1208**
  - The granule object input to `@cumulus/queue-granules` will now be added to ingest workflow messages **as is**. In practice, this means that if you are using `@cumulus/queue-granules` to trigger ingest workflows and your granule objects input have invalid properties, then your ingest workflows will fail due to schema validation errors.

### Added

- **CUMULUS-777**
  - Added new cookbook entry on configuring Cumulus to track ancillary files.
- **CUMULUS-1183**
  - Kes overrides will now abort with a warning if a workflow step is configured without a corresponding
    lambda configuration
- **CUMULUS-1223**

  - Adds convenience function `@cumulus/common/bucketsConfigJsonObject` for fetching stack's bucket configuration as an object.

- **CUMULUS-853**
  - Updated FakeProcessing example lambda to include option to generate fake browse
  - Added feature documentation for ancillary metadata export, a new cookbook entry describing a workflow with ancillary metadata generation(browse), and related task definition documentation
- **CUMULUS-805**
  - Added a CloudWatch alarm to check running ElasticSearch instances, and a CloudWatch dashboard to view the health of ElasticSearch
  - Specify `AWS_REGION` in `.env` to be used by deployment script
- **CUMULUS-803**
  - Added CloudWatch alarms to check running tasks of each ECS service, and add the alarms to CloudWatch dashboard
- **CUMULUS-670**
  - Added Ancillary Metadata Export feature (see https://nasa.github.io/cumulus/docs/features/ancillary_metadata for more information)
  - Added new Collection file parameter "fileType" that allows configuration of workflow granule file fileType
- **CUMULUS-1184** - Added kes logging output to ensure we always see the state machine reference before failures due to configuration
- **CUMULUS-1105** - Added a dashboard endpoint to serve the dashboard from an S3 bucket
- **CUMULUS-1199** - Moves `s3credentials` endpoint from the backend to the distribution API.
- **CUMULUS-666**
  - Added `@api/endpoints/s3credentials` to allow EarthData Login authorized users to retrieve temporary security credentials for same-region direct S3 access.
- **CUMULUS-671**
  - Added `@packages/integration-tests/api/distribution/getDistributionApiS3SignedUrl()` to return the S3 signed URL for a file protected by the distribution API
- **CUMULUS-672**
  - Added `cmrMetadataFormat` and `cmrConceptId` to output for individual granules from `@cumulus/post-to-cmr`. `cmrMetadataFormat` will be read from the `cmrMetadataFormat` generated for each granule in `@cumulus/cmrjs/publish2CMR()`
  - Added helpers to `@packages/integration-tests/api/distribution`:
    - `getDistributionApiFileStream()` returns a stream to download files protected by the distribution API
    - `getDistributionFileUrl()` constructs URLs for requesting files from the distribution API
- **CUMULUS-1185** `@cumulus/api/models/Granule.removeGranuleFromCmrByGranule` to replace `@cumulus/api/models/Granule.removeGranuleFromCmr` and use the Granule UR from the CMR metadata to remove the granule from CMR

- **CUMULUS-1101**

  - Added new `@cumulus/checksum` package. This package provides functions to calculate and validate checksums.
  - Added new checksumming functions to `@cumulus/common/aws`: `calculateS3ObjectChecksum` and `validateS3ObjectChecksum`, which depend on the `checksum` package.

- CUMULUS-1171

  - Added `@cumulus/common` API documentation to `packages/common/docs/API.md`
  - Added an `npm run build-docs` task to `@cumulus/common`
  - Added `@cumulus/common/string#isValidHostname()`
  - Added `@cumulus/common/string#match()`
  - Added `@cumulus/common/string#matches()`
  - Added `@cumulus/common/string#toLower()`
  - Added `@cumulus/common/string#toUpper()`
  - Added `@cumulus/common/URLUtils#buildURL()`
  - Added `@cumulus/common/util#isNil()`
  - Added `@cumulus/common/util#isNull()`
  - Added `@cumulus/common/util#isUndefined()`
  - Added `@cumulus/common/util#negate()`

- **CUMULUS-1176**

  - Added new `@cumulus/files-to-granules` task to handle converting file array output from `cumulus-process` tasks into granule objects.
    Allows simplification of `@cumulus/move-granules` and `@cumulus/post-to-cmr`, see Changed section for more details.

- CUMULUS-1151 Compare the granule holdings in CMR with Cumulus' internal data store
- CUMULUS-1152 Compare the granule file holdings in CMR with Cumulus' internal data store

### Changed

- **CUMULUS-1216** - Updated `@cumulus/ingest/granule/ingestFile` to download files to expected staging location.
- **CUMULUS-1208** - Updated `@cumulus/ingest/queue/enqueueGranuleIngestMessage()` to not transform granule object passed to it when building an ingest message
- **CUMULUS-1198** - `@cumulus/ingest` no longer enforces any expectations about whether `provider_path` contains a leading slash or not.
- **CUMULUS-1170**
  - Update scripts and docs to use `npm` instead of `yarn`
  - Use `package-lock.json` files to ensure matching versions of npm packages
  - Update CI builds to use `npm ci` instead of `npm install`
- **CUMULUS-670**
  - Updated ParsePDR task to read standard PDR types+ (+ tgz as an external customer requirement) and add a fileType to granule-files on Granule discovery
  - Updated ParsePDR to fail if unrecognized type is used
  - Updated all relevant task schemas to include granule->files->filetype as a string value
  - Updated tests/test fixtures to include the fileType in the step function/task inputs and output validations as needed
  - Updated MoveGranules task to handle incoming configuration with new "fileType" values and to add them as appropriate to the lambda output.
  - Updated DiscoverGranules step/related workflows to read new Collection file parameter fileType that will map a discovered file to a workflow fileType
  - Updated CNM parser to add the fileType to the defined granule file fileType on ingest and updated integration tests to verify/validate that behavior
  - Updated generateEcho10XMLString in cmr-utils.js to use a map/related library to ensure order as CMR requires ordering for their online resources.
  - Updated post-to-cmr task to appropriately export CNM filetypes to CMR in echo10/UMM exports
- **CUMULUS-1139** - Granules stored in the API contain a `files` property. That schema has been greatly
  simplified and now better matches the CNM format.
  - The `name` property has been renamed to `fileName`.
  - The `filepath` property has been renamed to `key`.
  - The `checksumValue` property has been renamed to `checksum`.
  - The `path` property has been removed.
  - The `url_path` property has been removed.
  - The `filename` property (which contained an `s3://` URL) has been removed, and the `bucket`
    and `key` properties should be used instead. Any requests sent to the API containing a `granule.files[].filename`
    property will be rejected, and any responses coming back from the API will not contain that
    `filename` property.
  - A `source` property has been added, which is a URL indicating the original source of the file.
  - `@cumulus/ingest/granule.moveGranuleFiles()` no longer includes a `filename` field in its
    output. The `bucket` and `key` fields should be used instead.
- **CUMULUS-672**

  - Changed `@cumulus/integration-tests/api/EarthdataLogin.getEarthdataLoginRedirectResponse` to `@cumulus/integration-tests/api/EarthdataLogin.getEarthdataAccessToken`. The new function returns an access response from Earthdata login, if successful.
  - `@cumulus/integration-tests/cmr/getOnlineResources` now accepts an object of options, including `cmrMetadataFormat`. Based on the `cmrMetadataFormat`, the function will correctly retrieve the online resources for each metadata format (ECHO10, UMM-G)

- **CUMULUS-1101**

  - Moved `@cumulus/common/file/getFileChecksumFromStream` into `@cumulus/checksum`, and renamed it to `generateChecksumFromStream`.
    This is a breaking change for users relying on `@cumulus/common/file/getFileChecksumFromStream`.
  - Refactored `@cumulus/ingest/Granule` to depend on new `common/aws` checksum functions and remove significantly present checksumming code.
    - Deprecated `@cumulus/ingest/granule.validateChecksum`. Replaced with `@cumulus/ingest/granule.verifyFile`.
    - Renamed `granule.getChecksumFromFile` to `granule.retrieveSuppliedFileChecksumInformation` to be more accurate.
  - Deprecated `@cumulus/common/aws.checksumS3Objects`. Use `@cumulus/common/aws.calculateS3ObjectChecksum` instead.

- CUMULUS-1171

  - Fixed provider handling in the API to make it consistent between protocols.
    Before this change, FTP providers were configured using the `host` and
    `port` properties. HTTP providers ignored `port` and `protocol`, and stored
    an entire URL in the `host` property. Updated the API to only accept valid
    hostnames or IP addresses in the `provider.host` field. Updated ingest code
    to properly build HTTP and HTTPS URLs from `provider.protocol`,
    `provider.host`, and `provider.port`.
  - The default provider port was being set to 21, no matter what protocol was
    being used. Removed that default.

- **CUMULUS-1176**

  - `@cumulus/move-granules` breaking change:
    Input to `move-granules` is now expected to be in the form of a granules object (i.e. `{ granules: [ { ... }, { ... } ] }`);
    For backwards compatibility with array-of-files outputs from processing steps, use the new `@cumulus/files-to-granules` task as an intermediate step.
    This task will perform the input translation. This change allows `move-granules` to be simpler and behave more predictably.
    `config.granuleIdExtraction` and `config.input_granules` are no longer needed/used by `move-granules`.
  - `@cumulus/post-to-cmr`: `config.granuleIdExtraction` is no longer needed/used by `post-to-cmr`.

- CUMULUS-1174
  - Better error message and stacktrace for S3KeyPairProvider error reporting.

### Fixed

- **CUMULUS-1218** Reconciliation report will now scan only completed granules.
- `@cumulus/api` files and granules were not getting indexed correctly because files indexing was failing in `db-indexer`
- `@cumulus/deployment` A bug in the Cloudformation template was preventing the API from being able to be launched in a VPC, updated the IAM template to give the permissions to be able to run the API in a VPC

### Deprecated

- `@cumulus/api/models/Granule.removeGranuleFromCmr`, instead use `@cumulus/api/models/Granule.removeGranuleFromCmrByGranule`
- `@cumulus/ingest/granule.validateChecksum`, instead use `@cumulus/ingest/granule.verifyFile`
- `@cumulus/common/aws.checksumS3Objects`, instead use `@cumulus/common/aws.calculateS3ObjectChecksum`
- `@cumulus/cmrjs`: `getGranuleId` and `getCmrFiles` are deprecated due to changes in input handling.

## [v1.11.3] - 2019-3-5

### Added

- **CUMULUS-1187** - Added `@cumulus/ingest/granule/duplicateHandlingType()` to determine how duplicate files should be handled in an ingest workflow

### Fixed

- **CUMULUS-1187** - workflows not respecting the duplicate handling value specified in the collection
- Removed refreshToken schema requirement for OAuth

## [v1.11.2] - 2019-2-15

### Added

- CUMULUS-1169
  - Added a `@cumulus/common/StepFunctions` module. It contains functions for querying the AWS
    StepFunctions API. These functions have the ability to retry when a ThrottlingException occurs.
  - Added `@cumulus/common/aws.retryOnThrottlingException()`, which will wrap a function in code to
    retry on ThrottlingExceptions.
  - Added `@cumulus/common/test-utils.throttleOnce()`, which will cause a function to return a
    ThrottlingException the first time it is called, then return its normal result after that.
- CUMULUS-1103 Compare the collection holdings in CMR with Cumulus' internal data store
- CUMULUS-1099 Add support for UMMG JSON metadata versions > 1.4.
  - If a version is found in the metadata object, that version is used for processing and publishing to CMR otherwise, version 1.4 is assumed.
- CUMULUS-678
  - Added support for UMMG json v1.4 metadata files.
    `reconcileCMRMetadata` added to `@cumulus/cmrjs` to update metadata record with new file locations.
    `@cumulus/common/errors` adds two new error types `CMRMetaFileNotFound` and `InvalidArgument`.
    `@cumulus/common/test-utils` adds new function `randomId` to create a random string with id to help in debugging.
    `@cumulus/common/BucketsConfig` adds a new helper class `BucketsConfig` for working with bucket stack configuration and bucket names.
    `@cumulus/common/aws` adds new function `s3PutObjectTagging` as a convenience for the aws [s3().putObjectTagging](https://docs.aws.amazon.com/AWSJavaScriptSDK/latest/AWS/S3.html#putObjectTagging-property) function.
    `@cumulus/cmrjs` Adds: - `isCMRFile` - Identify an echo10(xml) or UMMG(json) metadata file. - `metadataObjectFromCMRFile` Read and parse CMR XML file from s3. - `updateCMRMetadata` Modify a cmr metadata (xml/json) file with updated information. - `publish2CMR` Posts XML or UMMG CMR data to CMR service. - `reconcileCMRMetadata` Reconciles cmr metadata file after a file moves.
- Adds some ECS and other permissions to StepRole to enable running ECS tasks from a workflow
- Added Apache logs to cumulus api and distribution lambdas
- **CUMULUS-1119** - Added `@cumulus/integration-tests/api/EarthdataLogin.getEarthdataLoginRedirectResponse` helper for integration tests to handle login with Earthdata and to return response from redirect to Cumulus API
- **CUMULUS-673** Added `@cumulus/common/file/getFileChecksumFromStream` to get file checksum from a readable stream

### Fixed

- CUMULUS-1123
  - Cloudformation template overrides now work as expected

### Changed

- CUMULUS-1169
  - Deprecated the `@cumulus/common/step-functions` module.
  - Updated code that queries the StepFunctions API to use the retry-enabled functions from
    `@cumulus/common/StepFunctions`
- CUMULUS-1121
  - Schema validation is now strongly enforced when writing to the database.
    Additional properties are not allowed and will result in a validation error.
- CUMULUS-678
  `tasks/move-granules` simplified and refactored to use functionality from cmrjs.
  `ingest/granules.moveGranuleFiles` now just moves granule files and returns a list of the updated files. Updating metadata now handled by `@cumulus/cmrjs/reconcileCMRMetadata`.
  `move-granules.updateGranuleMetadata` refactored and bugs fixed in the case of a file matching multiple collection.files.regexps.
  `getCmrXmlFiles` simplified and now only returns an object with the cmrfilename and the granuleId.
  `@cumulus/test-processing` - test processing task updated to generate UMM-G metadata

- CUMULUS-1043

  - `@cumulus/api` now uses [express](http://expressjs.com/) as the API engine.
  - All `@cumulus/api` endpoints on ApiGateway are consolidated to a single endpoint the uses `{proxy+}` definition.
  - All files under `packages/api/endpoints` along with associated tests are updated to support express's request and response objects.
  - Replaced environment variables `internal`, `bucket` and `systemBucket` with `system_bucket`.
  - Update `@cumulus/integration-tests` to work with updated cumulus-api express endpoints

- `@cumulus/integration-tests` - `buildAndExecuteWorkflow` and `buildWorkflow` updated to take a `meta` param to allow for additional fields to be added to the workflow `meta`

- **CUMULUS-1049** Updated `Retrieve Execution Status API` in `@cumulus/api`: If the execution doesn't exist in Step Function API, Cumulus API returns the execution status information from the database.

- **CUMULUS-1119**
  - Renamed `DISTRIBUTION_URL` environment variable to `DISTRIBUTION_ENDPOINT`
  - Renamed `DEPLOYMENT_ENDPOINT` environment variable to `DISTRIBUTION_REDIRECT_ENDPOINT`
  - Renamed `API_ENDPOINT` environment variable to `TOKEN_REDIRECT_ENDPOINT`

### Removed

- Functions deprecated before 1.11.0:
  - @cumulus/api/models/base: static Manager.createTable() and static Manager.deleteTable()
  - @cumulus/ingest/aws/S3
  - @cumulus/ingest/aws/StepFunction.getExecution()
  - @cumulus/ingest/aws/StepFunction.pullEvent()
  - @cumulus/ingest/consumer.Consume
  - @cumulus/ingest/granule/Ingest.getBucket()

### Deprecated

`@cmrjs/ingestConcept`, instead use the CMR object methods. `@cmrjs/CMR.ingestGranule` or `@cmrjs/CMR.ingestCollection`
`@cmrjs/searchConcept`, instead use the CMR object methods. `@cmrjs/CMR.searchGranules` or `@cmrjs/CMR.searchCollections`
`@cmrjs/deleteConcept`, instead use the CMR object methods. `@cmrjs/CMR.deleteGranule` or `@cmrjs/CMR.deleteCollection`

## [v1.11.1] - 2018-12-18

**Please Note**

- Ensure your `app/config.yml` has a `clientId` specified in the `cmr` section. This will allow CMR to identify your requests for better support and metrics.
  - For an example, please see [the example config](https://github.com/nasa/cumulus/blob/1c7e2bf41b75da9f87004c4e40fbcf0f39f56794/example/app/config.yml#L128).

### Added

- Added a `/tokenDelete` endpoint in `@cumulus/api` to delete access token records

### Changed

- CUMULUS-678
  `@cumulus/ingest/crypto` moved and renamed to `@cumulus/common/key-pair-provider`
  `@cumulus/ingest/aws` function: `KMSDecryptionFailed` and class: `KMS` extracted and moved to `@cumulus/common` and `KMS` is exported as `KMSProvider` from `@cumulus/common/key-pair-provider`
  `@cumulus/ingest/granule` functions: `publish`, `getGranuleId`, `getXMLMetadataAsString`, `getMetadataBodyAndTags`, `parseXmlString`, `getCmrXMLFiles`, `postS3Object`, `contructOnlineAccessUrls`, `updateMetadata`, extracted and moved to `@cumulus/cmrjs`
  `getGranuleId`, `getCmrXMLFiles`, `publish`, `updateMetadata` removed from `@cumulus/ingest/granule` and added to `@cumulus/cmrjs`;
  `updateMetadata` renamed `updateCMRMetadata`.
  `@cumulus/ingest` test files renamed.
- **CUMULUS-1070**
  - Add `'Client-Id'` header to all `@cumulus/cmrjs` requests (made via `searchConcept`, `ingestConcept`, and `deleteConcept`).
  - Updated `cumulus/example/app/config.yml` entry for `cmr.clientId` to use stackName for easier CMR-side identification.

## [v1.11.0] - 2018-11-30

**Please Note**

- Redeploy IAM roles:
  - CUMULUS-817 includes a migration that requires reconfiguration/redeployment of IAM roles. Please see the [upgrade instructions](https://nasa.github.io/cumulus/docs/upgrade/1.11.0) for more information.
  - CUMULUS-977 includes a few new SNS-related permissions added to the IAM roles that will require redeployment of IAM roles.
- `cumulus-message-adapter` v1.0.13+ is required for `@cumulus/api` granule reingest API to work properly. The latest version should be downloaded automatically by kes.
- A `TOKEN_SECRET` value (preferably 256-bit for security) must be added to `.env` to securely sign JWTs used for authorization in `@cumulus/api`

### Changed

- **CUUMULUS-1000** - Distribution endpoint now persists logins, instead of
  redirecting to Earthdata Login on every request
- **CUMULUS-783 CUMULUS-790** - Updated `@cumulus/sync-granule` and `@cumulus/move-granules` tasks to always overwrite existing files for manually-triggered reingest.
- **CUMULUS-906** - Updated `@cumulus/api` granule reingest API to
  - add `reingestGranule: true` and `forceDuplicateOverwrite: true` to Cumulus message `cumulus_meta.cumulus_context` field to indicate that the workflow is a manually triggered re-ingest.
  - return warning message to operator when duplicateHandling is not `replace`
  - `cumulus-message-adapter` v1.0.13+ is required.
- **CUMULUS-793** - Updated the granule move PUT request in `@cumulus/api` to reject the move with a 409 status code if one or more of the files already exist at the destination location
- Updated `@cumulus/helloworld` to use S3 to store state for pass on retry tests
- Updated `@cumulus/ingest`:
  - [Required for MAAP] `http.js#list` will now find links with a trailing whitespace
  - Removed code from `granule.js` which looked for files in S3 using `{ Bucket: discoveredFile.bucket, Key: discoveredFile.name }`. This is obsolete since `@cumulus/ingest` uses a `file-staging` and `constructCollectionId()` directory prefixes by default.
- **CUMULUS-989**
  - Updated `@cumulus/api` to use [JWT (JSON Web Token)](https://jwt.io/introduction/) as the transport format for API authorization tokens and to use JWT verification in the request authorization
  - Updated `/token` endpoint in `@cumulus/api` to return tokens as JWTs
  - Added a `/refresh` endpoint in `@cumulus/api` to request new access tokens from the OAuth provider using the refresh token
  - Added `refreshAccessToken` to `@cumulus/api/lib/EarthdataLogin` to manage refresh token requests with the Earthdata OAuth provider

### Added

- **CUMULUS-1050**
  - Separated configuration flags for originalPayload/finalPayload cleanup such that they can be set to different retention times
- **CUMULUS-798**
  - Added daily Executions cleanup CloudWatch event that triggers cleanExecutions lambda
  - Added cleanExecutions lambda that removes finalPayload/originalPayload field entries for records older than configured timeout value (execution_payload_retention_period), with a default of 30 days
- **CUMULUS-815/816**
  - Added 'originalPayload' and 'finalPayload' fields to Executions table
  - Updated Execution model to populate originalPayload with the execution payload on record creation
  - Updated Execution model code to populate finalPayload field with the execution payload on execution completion
  - Execution API now exposes the above fields
- **CUMULUS-977**
  - Rename `kinesisConsumer` to `messageConsumer` as it handles both Kinesis streams and SNS topics as of this version.
  - Add `sns`-type rule support. These rules create a subscription between an SNS topic and the `messageConsumer`.
    When a message is received, `messageConsumer` is triggered and passes the SNS message (JSON format expected) in
    its entirety to the workflow in the `payload` field of the Cumulus message. For more information on sns-type rules,
    see the [documentation](https://nasa.github.io/cumulus/docs/data-cookbooks/setup#rules).
- **CUMULUS-975**
  - Add `KinesisInboundEventLogger` and `KinesisOutboundEventLogger` API lambdas. These lambdas
    are utilized to dump incoming and outgoing ingest workflow kinesis streams
    to cloudwatch for analytics in case of AWS/stream failure.
  - Update rules model to allow tracking of log_event ARNs related to
    Rule event logging. Kinesis rule types will now automatically log
    incoming events via a Kinesis event triggered lambda.
    CUMULUS-975-migration-4
  - Update migration code to require explicit migration names per run
  - Added migration_4 to migrate/update exisitng Kinesis rules to have a log event mapping
  - Added new IAM policy for migration lambda
- **CUMULUS-775**
  - Adds a instance metadata endpoint to the `@cumulus/api` package.
  - Adds a new convenience function `hostId` to the `@cumulus/cmrjs` to help build environment specific cmr urls.
  - Fixed `@cumulus/cmrjs.searchConcept` to search and return CMR results.
  - Modified `@cumulus/cmrjs.CMR.searchGranule` and `@cumulus/cmrjs.CMR.searchCollection` to include CMR's provider as a default parameter to searches.
- **CUMULUS-965**
  - Add `@cumulus/test-data.loadJSONTestData()`,
    `@cumulus/test-data.loadTestData()`, and
    `@cumulus/test-data.streamTestData()` to safely load test data. These
    functions should be used instead of using `require()` to load test data,
    which could lead to tests interferring with each other.
  - Add a `@cumulus/common/util/deprecate()` function to mark a piece of code as
    deprecated
- **CUMULUS-986**
  - Added `waitForTestExecutionStart` to `@cumulus/integration-tests`
- **CUMULUS-919**
  - In `@cumulus/deployment`, added support for NGAP permissions boundaries for IAM roles with `useNgapPermissionBoundary` flag in `iam/config.yml`. Defaults to false.

### Fixed

- Fixed a bug where FTP sockets were not closed after an error, keeping the Lambda function active until it timed out [CUMULUS-972]
- **CUMULUS-656**
  - The API will no longer allow the deletion of a provider if that provider is
    referenced by a rule
  - The API will no longer allow the deletion of a collection if that collection
    is referenced by a rule
- Fixed a bug where `@cumulus/sf-sns-report` was not pulling large messages from S3 correctly.

### Deprecated

- `@cumulus/ingest/aws/StepFunction.pullEvent()`. Use `@cumulus/common/aws.pullStepFunctionEvent()`.
- `@cumulus/ingest/consumer.Consume` due to unpredictable implementation. Use `@cumulus/ingest/consumer.Consumer`.
  Call `Consumer.consume()` instead of `Consume.read()`.

## [v1.10.4] - 2018-11-28

### Added

- **CUMULUS-1008**
  - New `config.yml` parameter for SQS consumers: `sqs_consumer_rate: (default 500)`, which is the maximum number of
    messages the consumer will attempt to process per execution. Currently this is only used by the sf-starter consumer,
    which runs every minute by default, making this a messages-per-minute upper bound. SQS does not guarantee the number
    of messages returned per call, so this is not a fixed rate of consumption, only attempted number of messages received.

### Deprecated

- `@cumulus/ingest/consumer.Consume` due to unpredictable implementation. Use `@cumulus/ingest/consumer.Consumer`.

### Changed

- Backported update of `packages/api` dependency `@mapbox/dyno` to `1.4.2` to mitigate `event-stream` vulnerability.

## [v1.10.3] - 2018-10-31

### Added

- **CUMULUS-817**
  - Added AWS Dead Letter Queues for lambdas that are scheduled asynchronously/such that failures show up only in cloudwatch logs.
- **CUMULUS-956**
  - Migrated developer documentation and data-cookbooks to Docusaurus
    - supports versioning of documentation
  - Added `docs/docs-how-to.md` to outline how to do things like add new docs or locally install for testing.
  - Deployment/CI scripts have been updated to work with the new format
- **CUMULUS-811**
  - Added new S3 functions to `@cumulus/common/aws`:
    - `aws.s3TagSetToQueryString`: converts S3 TagSet array to querystring (for use with upload()).
    - `aws.s3PutObject`: Returns promise of S3 `putObject`, which puts an object on S3
    - `aws.s3CopyObject`: Returns promise of S3 `copyObject`, which copies an object in S3 to a new S3 location
    - `aws.s3GetObjectTagging`: Returns promise of S3 `getObjectTagging`, which returns an object containing an S3 TagSet.
  - `@/cumulus/common/aws.s3PutObject` defaults to an explicit `ACL` of 'private' if not overridden.
  - `@/cumulus/common/aws.s3CopyObject` defaults to an explicit `TaggingDirective` of 'COPY' if not overridden.

### Deprecated

- **CUMULUS-811**
  - Deprecated `@cumulus/ingest/aws.S3`. Member functions of this class will now
    log warnings pointing to similar functionality in `@cumulus/common/aws`.

## [v1.10.2] - 2018-10-24

### Added

- **CUMULUS-965**
  - Added a `@cumulus/logger` package
- **CUMULUS-885**
  - Added 'human readable' version identifiers to Lambda Versioning lambda aliases
- **CUMULUS-705**
  - Note: Make sure to update the IAM stack when deploying this update.
  - Adds an AsyncOperations model and associated DynamoDB table to the
    `@cumulus/api` package
  - Adds an /asyncOperations endpoint to the `@cumulus/api` package, which can
    be used to fetch the status of an AsyncOperation.
  - Adds a /bulkDelete endpoint to the `@cumulus/api` package, which performs an
    asynchronous bulk-delete operation. This is a stub right now which is only
    intended to demonstration how AsyncOperations work.
  - Adds an AsyncOperation ECS task to the `@cumulus/api` package, which will
    fetch an Lambda function, run it in ECS, and then store the result to the
    AsyncOperations table in DynamoDB.
- **CUMULUS-851** - Added workflow lambda versioning feature to allow in-flight workflows to use lambda versions that were in place when a workflow was initiated

  - Updated Kes custom code to remove logic that used the CMA file key to determine template compilation logic. Instead, utilize a `customCompilation` template configuration flag to indicate a template should use Cumulus's kes customized methods instead of 'core'.
  - Added `useWorkflowLambdaVersions` configuration option to enable the lambdaVersioning feature set. **This option is set to true by default** and should be set to false to disable the feature.
  - Added uniqueIdentifier configuration key to S3 sourced lambdas to optionally support S3 lambda resource versioning within this scheme. This key must be unique for each modified version of the lambda package and must be updated in configuration each time the source changes.
  - Added a new nested stack template that will create a `LambdaVersions` stack that will take lambda parameters from the base template, generate lambda versions/aliases and return outputs with references to the most 'current' lambda alias reference, and updated 'core' template to utilize these outputs (if `useWorkflowLambdaVersions` is enabled).

- Created a `@cumulus/api/lib/OAuth2` interface, which is implemented by the
  `@cumulus/api/lib/EarthdataLogin` and `@cumulus/api/lib/GoogleOAuth2` classes.
  Endpoints that need to handle authentication will determine which class to use
  based on environment variables. This also greatly simplifies testing.
- Added `@cumulus/api/lib/assertions`, containing more complex AVA test assertions
- Added PublishGranule workflow to publish a granule to CMR without full reingest. (ingest-in-place capability)

- `@cumulus/integration-tests` new functionality:
  - `listCollections` to list collections from a provided data directory
  - `deleteCollection` to delete list of collections from a deployed stack
  - `cleanUpCollections` combines the above in one function.
  - `listProviders` to list providers from a provided data directory
  - `deleteProviders` to delete list of providers from a deployed stack
  - `cleanUpProviders` combines the above in one function.
  - `@cumulus/integrations-tests/api.js`: `deleteGranule` and `deletePdr` functions to make `DELETE` requests to Cumulus API
  - `rules` API functionality for posting and deleting a rule and listing all rules
  - `wait-for-deploy` lambda for use in the redeployment tests
- `@cumulus/ingest/granule.js`: `ingestFile` inserts new `duplicate_found: true` field in the file's record if a duplicate file already exists on S3.
- `@cumulus/api`: `/execution-status` endpoint requests and returns complete execution output if execution output is stored in S3 due to size.
- Added option to use environment variable to set CMR host in `@cumulus/cmrjs`.
- **CUMULUS-781** - Added integration tests for `@cumulus/sync-granule` when `duplicateHandling` is set to `replace` or `skip`
- **CUMULUS-791** - `@cumulus/move-granules`: `moveFileRequest` inserts new `duplicate_found: true` field in the file's record if a duplicate file already exists on S3. Updated output schema to document new `duplicate_found` field.

### Removed

- Removed `@cumulus/common/fake-earthdata-login-server`. Tests can now create a
  service stub based on `@cumulus/api/lib/OAuth2` if testing requires handling
  authentication.

### Changed

- **CUMULUS-940** - modified `@cumulus/common/aws` `receiveSQSMessages` to take a parameter object instead of positional parameters. All defaults remain the same, but now access to long polling is available through `options.waitTimeSeconds`.
- **CUMULUS-948** - Update lambda functions `CNMToCMA` and `CnmResponse` in the `cumulus-data-shared` bucket and point the default stack to them.
- **CUMULUS-782** - Updated `@cumulus/sync-granule` task and `Granule.ingestFile` in `@cumulus/ingest` to keep both old and new data when a destination file with different checksum already exists and `duplicateHandling` is `version`
- Updated the config schema in `@cumulus/move-granules` to include the `moveStagedFiles` param.
- **CUMULUS-778** - Updated config schema and documentation in `@cumulus/sync-granule` to include `duplicateHandling` parameter for specifying how duplicate filenames should be handled
- **CUMULUS-779** - Updated `@cumulus/sync-granule` to throw `DuplicateFile` error when destination files already exist and `duplicateHandling` is `error`
- **CUMULUS-780** - Updated `@cumulus/sync-granule` to use `error` as the default for `duplicateHandling` when it is not specified
- **CUMULUS-780** - Updated `@cumulus/api` to use `error` as the default value for `duplicateHandling` in the `Collection` model
- **CUMULUS-785** - Updated the config schema and documentation in `@cumulus/move-granules` to include `duplicateHandling` parameter for specifying how duplicate filenames should be handled
- **CUMULUS-786, CUMULUS-787** - Updated `@cumulus/move-granules` to throw `DuplicateFile` error when destination files already exist and `duplicateHandling` is `error` or not specified
- **CUMULUS-789** - Updated `@cumulus/move-granules` to keep both old and new data when a destination file with different checksum already exists and `duplicateHandling` is `version`

### Fixed

- `getGranuleId` in `@cumulus/ingest` bug: `getGranuleId` was constructing an error using `filename` which was undefined. The fix replaces `filename` with the `uri` argument.
- Fixes to `del` in `@cumulus/api/endpoints/granules.js` to not error/fail when not all files exist in S3 (e.g. delete granule which has only 2 of 3 files ingested).
- `@cumulus/deployment/lib/crypto.js` now checks for private key existence properly.

## [v1.10.1] - 2018-09-4

### Fixed

- Fixed cloudformation template errors in `@cumulus/deployment/`
  - Replaced references to Fn::Ref: with Ref:
  - Moved long form template references to a newline

## [v1.10.0] - 2018-08-31

### Removed

- Removed unused and broken code from `@cumulus/common`
  - Removed `@cumulus/common/test-helpers`
  - Removed `@cumulus/common/task`
  - Removed `@cumulus/common/message-source`
  - Removed the `getPossiblyRemote` function from `@cumulus/common/aws`
  - Removed the `startPromisedSfnExecution` function from `@cumulus/common/aws`
  - Removed the `getCurrentSfnTask` function from `@cumulus/common/aws`

### Changed

- **CUMULUS-839** - In `@cumulus/sync-granule`, 'collection' is now an optional config parameter

### Fixed

- **CUMULUS-859** Moved duplicate code in `@cumulus/move-granules` and `@cumulus/post-to-cmr` to `@cumulus/ingest`. Fixed imports making assumptions about directory structure.
- `@cumulus/ingest/consumer` correctly limits the number of messages being received and processed from SQS. Details:
  - **Background:** `@cumulus/api` includes a lambda `<stack-name>-sqs2sf` which processes messages from the `<stack-name>-startSF` SQS queue every minute. The `sqs2sf` lambda uses `@cumulus/ingest/consumer` to receive and process messages from SQS.
  - **Bug:** More than `messageLimit` number of messages were being consumed and processed from the `<stack-name>-startSF` SQS queue. Many step functions were being triggered simultaneously by the lambda `<stack-name>-sqs2sf` (which consumes every minute from the `startSF` queue) and resulting in step function failure with the error: `An error occurred (ThrottlingException) when calling the GetExecutionHistory`.
  - **Fix:** `@cumulus/ingest/consumer#processMessages` now processes messages until `timeLimit` has passed _OR_ once it receives up to `messageLimit` messages. `sqs2sf` is deployed with a [default `messageLimit` of 10](https://github.com/nasa/cumulus/blob/670000c8a821ff37ae162385f921c40956e293f7/packages/deployment/app/config.yml#L147).
  - **IMPORTANT NOTE:** `consumer` will actually process up to `messageLimit * 2 - 1` messages. This is because sometimes `receiveSQSMessages` will return less than `messageLimit` messages and thus the consumer will continue to make calls to `receiveSQSMessages`. For example, given a `messageLimit` of 10 and subsequent calls to `receiveSQSMessages` returns up to 9 messages, the loop will continue and a final call could return up to 10 messages.

## [v1.9.1] - 2018-08-22

**Please Note** To take advantage of the added granule tracking API functionality, updates are required for the message adapter and its libraries. You should be on the following versions:

- `cumulus-message-adapter` 1.0.9+
- `cumulus-message-adapter-js` 1.0.4+
- `cumulus-message-adapter-java` 1.2.7+
- `cumulus-message-adapter-python` 1.0.5+

### Added

- **CUMULUS-687** Added logs endpoint to search for logs from a specific workflow execution in `@cumulus/api`. Added integration test.
- **CUMULUS-836** - `@cumulus/deployment` supports a configurable docker storage driver for ECS. ECS can be configured with either `devicemapper` (the default storage driver for AWS ECS-optimized AMIs) or `overlay2` (the storage driver used by the NGAP 2.0 AMI). The storage driver can be configured in `app/config.yml` with `ecs.docker.storageDriver: overlay2 | devicemapper`. The default is `overlay2`.
  - To support this configuration, a [Handlebars](https://handlebarsjs.com/) helper `ifEquals` was added to `packages/deployment/lib/kes.js`.
- **CUMULUS-836** - `@cumulus/api` added IAM roles required by the NGAP 2.0 AMI. The NGAP 2.0 AMI runs a script `register_instances_with_ssm.py` which requires the ECS IAM role to include `ec2:DescribeInstances` and `ssm:GetParameter` permissions.

### Fixed

- **CUMULUS-836** - `@cumulus/deployment` uses `overlay2` driver by default and does not attempt to write `--storage-opt dm.basesize` to fix [this error](https://github.com/moby/moby/issues/37039).
- **CUMULUS-413** Kinesis processing now captures all errrors.
  - Added kinesis fallback mechanism when errors occur during record processing.
  - Adds FallbackTopicArn to `@cumulus/api/lambdas.yml`
  - Adds fallbackConsumer lambda to `@cumulus/api`
  - Adds fallbackqueue option to lambda definitions capture lambda failures after three retries.
  - Adds kinesisFallback SNS topic to signal incoming errors from kinesis stream.
  - Adds kinesisFailureSQS to capture fully failed events from all retries.
- **CUMULUS-855** Adds integration test for kinesis' error path.
- **CUMULUS-686** Added workflow task name and version tracking via `@cumulus/api` executions endpoint under new `tasks` property, and under `workflow_tasks` in step input/output.
  - Depends on `cumulus-message-adapter` 1.0.9+, `cumulus-message-adapter-js` 1.0.4+, `cumulus-message-adapter-java` 1.2.7+ and `cumulus-message-adapter-python` 1.0.5+
- **CUMULUS-771**
  - Updated sync-granule to stream the remote file to s3
  - Added integration test for ingesting granules from ftp provider
  - Updated http/https integration tests for ingesting granules from http/https providers
- **CUMULUS-862** Updated `@cumulus/integration-tests` to handle remote lambda output
- **CUMULUS-856** Set the rule `state` to have default value `ENABLED`

### Changed

- In `@cumulus/deployment`, changed the example app config.yml to have additional IAM roles

## [v1.9.0] - 2018-08-06

**Please note** additional information and upgrade instructions [here](https://nasa.github.io/cumulus/docs/upgrade/1.9.0)

### Added

- **CUMULUS-712** - Added integration tests verifying expected behavior in workflows
- **GITC-776-2** - Add support for versioned collections

### Fixed

- **CUMULUS-832**
  - Fixed indentation in example config.yml in `@cumulus/deployment`
  - Fixed issue with new deployment using the default distribution endpoint in `@cumulus/deployment` and `@cumulus/api`

## [v1.8.1] - 2018-08-01

**Note** IAM roles should be re-deployed with this release.

- **Cumulus-726**
  - Added function to `@cumulus/integration-tests`: `sfnStep` includes `getStepInput` which returns the input to the schedule event of a given step function step.
  - Added IAM policy `@cumulus/deployment`: Lambda processing IAM role includes `kinesis::PutRecord` so step function lambdas can write to kinesis streams.
- **Cumulus Community Edition**
  - Added Google OAuth authentication token logic to `@cumulus/api`. Refactored token endpoint to use environment variable flag `OAUTH_PROVIDER` when determining with authentication method to use.
  - Added API Lambda memory configuration variable `api_lambda_memory` to `@cumulus/api` and `@cumulus/deployment`.

### Changed

- **Cumulus-726**
  - Changed function in `@cumulus/api`: `models/rules.js#addKinesisEventSource` was modified to call to `deleteKinesisEventSource` with all required parameters (rule's name, arn and type).
  - Changed function in `@cumulus/integration-tests`: `getStepOutput` can now be used to return output of failed steps. If users of this function want the output of a failed event, they can pass a third parameter `eventType` as `'failure'`. This function will work as always for steps which completed successfully.

### Removed

- **Cumulus-726**

  - Configuration change to `@cumulus/deployment`: Removed default auto scaling configuration for Granules and Files DynamoDB tables.

- **CUMULUS-688**
  - Add integration test for ExecutionStatus
  - Function addition to `@cumulus/integration-tests`: `api` includes `getExecutionStatus` which returns the execution status from the Cumulus API

## [v1.8.0] - 2018-07-23

### Added

- **CUMULUS-718** Adds integration test for Kinesis triggering a workflow.

- **GITC-776-3** Added more flexibility for rules. You can now edit all fields on the rule's record
  We may need to update the api documentation to reflect this.

- **CUMULUS-681** - Add ingest-in-place action to granules endpoint

  - new applyWorkflow action at PUT /granules/{granuleid} Applying a workflow starts an execution of the provided workflow and passes the granule record as payload.
    Parameter(s):
    - workflow - the workflow name

- **CUMULUS-685** - Add parent exeuction arn to the execution which is triggered from a parent step function

### Changed

- **CUMULUS-768** - Integration tests get S3 provider data from shared data folder

### Fixed

- **CUMULUS-746** - Move granule API correctly updates record in dynamo DB and cmr xml file
- **CUMULUS-766** - Populate database fileSize field from S3 if value not present in Ingest payload

## [v1.7.1] - 2018-07-27 - [BACKPORT]

### Fixed

- **CUMULUS-766** - Backport from 1.8.0 - Populate database fileSize field from S3 if value not present in Ingest payload

## [v1.7.0] - 2018-07-02

### Please note: [Upgrade Instructions](https://nasa.github.io/cumulus/docs/upgrade/1.7.0)

### Added

- **GITC-776-2** - Add support for versioned collectons
- **CUMULUS-491** - Add granule reconciliation API endpoints.
- **CUMULUS-480** Add suport for backup and recovery:
  - Add DynamoDB tables for granules, executions and pdrs
  - Add ability to write all records to S3
  - Add ability to download all DynamoDB records in form json files
  - Add ability to upload records to DynamoDB
  - Add migration scripts for copying granule, pdr and execution records from ElasticSearch to DynamoDB
  - Add IAM support for batchWrite on dynamoDB
-
- **CUMULUS-508** - `@cumulus/deployment` cloudformation template allows for lambdas and ECS clusters to have multiple AZ availability.
  - `@cumulus/deployment` also ensures docker uses `devicemapper` storage driver.
- **CUMULUS-755** - `@cumulus/deployment` Add DynamoDB autoscaling support.
  - Application developers can add autoscaling and override default values in their deployment's `app/config.yml` file using a `{TableName}Table:` key.

### Fixed

- **CUMULUS-747** - Delete granule API doesn't delete granule files in s3 and granule in elasticsearch
  - update the StreamSpecification DynamoDB tables to have StreamViewType: "NEW_AND_OLD_IMAGES"
  - delete granule files in s3
- **CUMULUS-398** - Fix not able to filter executions by workflow
- **CUMULUS-748** - Fix invalid lambda .zip files being validated/uploaded to AWS
- **CUMULUS-544** - Post to CMR task has UAT URL hard-coded
  - Made configurable: PostToCmr now requires CMR_ENVIRONMENT env to be set to 'SIT' or 'OPS' for those CMR environments. Default is UAT.

### Changed

- **GITC-776-4** - Changed Discover-pdrs to not rely on collection but use provider_path in config. It also has an optional filterPdrs regex configuration parameter

- **CUMULUS-710** - In the integration test suite, `getStepOutput` returns the output of the first successful step execution or last failed, if none exists

## [v1.6.0] - 2018-06-06

### Please note: [Upgrade Instructions](https://nasa.github.io/cumulus/docs/upgrade/1.6.0)

### Fixed

- **CUMULUS-602** - Format all logs sent to Elastic Search.
  - Extract cumulus log message and index it to Elastic Search.

### Added

- **CUMULUS-556** - add a mechanism for creating and running migration scripts on deployment.
- **CUMULUS-461** Support use of metadata date and other components in `url_path` property

### Changed

- **CUMULUS-477** Update bucket configuration to support multiple buckets of the same type:
  - Change the structure of the buckets to allow for more than one bucket of each type. The bucket structure is now:
    bucket-key:
    name: <bucket-name>
    type: <type> i.e. internal, public, etc.
  - Change IAM and app deployment configuration to support new bucket structure
  - Update tasks and workflows to support new bucket structure
  - Replace instances where buckets.internal is relied upon to either use the system bucket or a configured bucket
  - Move IAM template to the deployment package. NOTE: You now have to specify '--template node_modules/@cumulus/deployment/iam' in your IAM deployment
  - Add IAM cloudformation template support to filter buckets by type

## [v1.5.5] - 2018-05-30

### Added

- **CUMULUS-530** - PDR tracking through Queue-granules
  - Add optional `pdr` property to the sync-granule task's input config and output payload.
- **CUMULUS-548** - Create a Lambda task that generates EMS distribution reports
  - In order to supply EMS Distribution Reports, you must enable S3 Server
    Access Logging on any S3 buckets used for distribution. See [How Do I Enable Server Access Logging for an S3 Bucket?](https://docs.aws.amazon.com/AmazonS3/latest/user-guide/server-access-logging.html)
    The "Target bucket" setting should point at the Cumulus internal bucket.
    The "Target prefix" should be
    "<STACK_NAME>/ems-distribution/s3-server-access-logs/", where "STACK_NAME"
    is replaced with the name of your Cumulus stack.

### Fixed

- **CUMULUS-546 - Kinesis Consumer should catch and log invalid JSON**
  - Kinesis Consumer lambda catches and logs errors so that consumer doesn't get stuck in a loop re-processing bad json records.
- EMS report filenames are now based on their start time instead of the time
  instead of the time that the report was generated
- **CUMULUS-552 - Cumulus API returns different results for the same collection depending on query**
  - The collection, provider and rule records in elasticsearch are now replaced with records from dynamo db when the dynamo db records are updated.

### Added

- `@cumulus/deployment`'s default cloudformation template now configures storage for Docker to match the configured ECS Volume. The template defines Docker's devicemapper basesize (`dm.basesize`) using `ecs.volumeSize`. This addresses ECS default of limiting Docker containers to 10GB of storage ([Read more](https://aws.amazon.com/premiumsupport/knowledge-center/increase-default-ecs-docker-limit/)).

## [v1.5.4] - 2018-05-21

### Added

- **CUMULUS-535** - EMS Ingest, Archive, Archive Delete reports
  - Add lambda EmsReport to create daily EMS Ingest, Archive, Archive Delete reports
  - ems.provider property added to `@cumulus/deployment/app/config.yml`.
    To change the provider name, please add `ems: provider` property to `app/config.yml`.
- **CUMULUS-480** Use DynamoDB to store granules, pdrs and execution records
  - Activate PointInTime feature on DynamoDB tables
  - Increase test coverage on api package
  - Add ability to restore metadata records from json files to DynamoDB
- **CUMULUS-459** provide API endpoint for moving granules from one location on s3 to another

## [v1.5.3] - 2018-05-18

### Fixed

- **CUMULUS-557 - "Add dataType to DiscoverGranules output"**
  - Granules discovered by the DiscoverGranules task now include dataType
  - dataType is now a required property for granules used as input to the
    QueueGranules task
- **CUMULUS-550** Update deployment app/config.yml to force elasticsearch updates for deleted granules

## [v1.5.2] - 2018-05-15

### Fixed

- **CUMULUS-514 - "Unable to Delete the Granules"**
  - updated cmrjs.deleteConcept to return success if the record is not found
    in CMR.

### Added

- **CUMULUS-547** - The distribution API now includes an
  "earthdataLoginUsername" query parameter when it returns a signed S3 URL
- **CUMULUS-527 - "parse-pdr queues up all granules and ignores regex"**
  - Add an optional config property to the ParsePdr task called
    "granuleIdFilter". This property is a regular expression that is applied
    against the filename of the first file of each granule contained in the
    PDR. If the regular expression matches, then the granule is included in
    the output. Defaults to '.', which will match all granules in the PDR.
- File checksums in PDRs now support MD5
- Deployment support to subscribe to an SNS topic that already exists
- **CUMULUS-470, CUMULUS-471** In-region S3 Policy lambda added to API to update bucket policy for in-region access.
- **CUMULUS-533** Added fields to granule indexer to support EMS ingest and archive record creation
- **CUMULUS-534** Track deleted granules
  - added `deletedgranule` type to `cumulus` index.
  - **Important Note:** Force custom bootstrap to re-run by adding this to
    app/config.yml `es: elasticSearchMapping: 7`
- You can now deploy cumulus without ElasticSearch. Just add `es: null` to your `app/config.yml` file. This is only useful for debugging purposes. Cumulus still requires ElasticSearch to properly operate.
- `@cumulus/integration-tests` includes and exports the `addRules` function, which seeds rules into the DynamoDB table.
- Added capability to support EFS in cloud formation template. Also added
  optional capability to ssh to your instance and privileged lambda functions.
- Added support to force discovery of PDRs that have already been processed
  and filtering of selected data types
- `@cumulus/cmrjs` uses an environment variable `USER_IP_ADDRESS` or fallback
  IP address of `10.0.0.0` when a public IP address is not available. This
  supports lambda functions deployed into a VPC's private subnet, where no
  public IP address is available.

### Changed

- **CUMULUS-550** Custom bootstrap automatically adds new types to index on
  deployment

## [v1.5.1] - 2018-04-23

### Fixed

- add the missing dist folder to the hello-world task
- disable uglifyjs on the built version of the pdr-status-check (read: https://github.com/webpack-contrib/uglifyjs-webpack-plugin/issues/264)

## [v1.5.0] - 2018-04-23

### Changed

- Removed babel from all tasks and packages and increased minimum node requirements to version 8.10
- Lambda functions created by @cumulus/deployment will use node8.10 by default
- Moved [cumulus-integration-tests](https://github.com/nasa/cumulus-integration-tests) to the `example` folder CUMULUS-512
- Streamlined all packages dependencies (e.g. remove redundant dependencies and make sure versions are the same across packages)
- **CUMULUS-352:** Update Cumulus Elasticsearch indices to use [index aliases](https://www.elastic.co/guide/en/elasticsearch/reference/current/indices-aliases.html).
- **CUMULUS-519:** ECS tasks are no longer restarted after each CF deployment unless `ecs.restartTasksOnDeploy` is set to true
- **CUMULUS-298:** Updated log filterPattern to include all CloudWatch logs in ElasticSearch
- **CUMULUS-518:** Updates to the SyncGranule config schema
  - `granuleIdExtraction` is no longer a property
  - `process` is now an optional property
  - `provider_path` is no longer a property

### Fixed

- **CUMULUS-455 "Kes deployments using only an updated message adapter do not get automatically deployed"**
  - prepended the hash value of cumulus-message-adapter.zip file to the zip file name of lambda which uses message adapter.
  - the lambda function will be redeployed when message adapter or lambda function are updated
- Fixed a bug in the bootstrap lambda function where it stuck during update process
- Fixed a bug where the sf-sns-report task did not return the payload of the incoming message as the output of the task [CUMULUS-441]

### Added

- **CUMULUS-352:** Add reindex CLI to the API package.
- **CUMULUS-465:** Added mock http/ftp/sftp servers to the integration tests
- Added a `delete` method to the `@common/CollectionConfigStore` class
- **CUMULUS-467 "@cumulus/integration-tests or cumulus-integration-tests should seed provider and collection in deployed DynamoDB"**
  - `example` integration-tests populates providers and collections to database
  - `example` workflow messages are populated from workflow templates in s3, provider and collection information in database, and input payloads. Input templates are removed.
  - added `https` protocol to provider schema

## [v1.4.1] - 2018-04-11

### Fixed

- Sync-granule install

## [v1.4.0] - 2018-04-09

### Fixed

- **CUMULUS-392 "queue-granules not returning the sfn-execution-arns queued"**
  - updated queue-granules to return the sfn-execution-arns queued and pdr if exists.
  - added pdr to ingest message meta.pdr instead of payload, so the pdr information doesn't get lost in the ingest workflow, and ingested granule in elasticsearch has pdr name.
  - fixed sf-sns-report schema, remove the invalid part
  - fixed pdr-status-check schema, the failed execution contains arn and reason
- **CUMULUS-206** make sure homepage and repository urls exist in package.json files of tasks and packages

### Added

- Example folder with a cumulus deployment example

### Changed

- [CUMULUS-450](https://bugs.earthdata.nasa.gov/browse/CUMULUS-450) - Updated
  the config schema of the **queue-granules** task
  - The config no longer takes a "collection" property
  - The config now takes an "internalBucket" property
  - The config now takes a "stackName" property
- [CUMULUS-450](https://bugs.earthdata.nasa.gov/browse/CUMULUS-450) - Updated
  the config schema of the **parse-pdr** task
  - The config no longer takes a "collection" property
  - The "stack", "provider", and "bucket" config properties are now
    required
- **CUMULUS-469** Added a lambda to the API package to prototype creating an S3 bucket policy for direct, in-region S3 access for the prototype bucket

### Removed

- Removed the `findTmpTestDataDirectory()` function from
  `@cumulus/common/test-utils`

### Fixed

- [CUMULUS-450](https://bugs.earthdata.nasa.gov/browse/CUMULUS-450)
  - The **queue-granules** task now enqueues a **sync-granule** task with the
    correct collection config for that granule based on the granule's
    data-type. It had previously been using the collection config from the
    config of the **queue-granules** task, which was a problem if the granules
    being queued belonged to different data-types.
  - The **parse-pdr** task now handles the case where a PDR contains granules
    with different data types, and uses the correct granuleIdExtraction for
    each granule.

### Added

- **CUMULUS-448** Add code coverage checking using [nyc](https://github.com/istanbuljs/nyc).

## [v1.3.0] - 2018-03-29

### Deprecated

- discover-s3-granules is deprecated. The functionality is provided by the discover-granules task

### Fixed

- **CUMULUS-331:** Fix aws.downloadS3File to handle non-existent key
- Using test ftp provider for discover-granules testing [CUMULUS-427]
- **CUMULUS-304: "Add AWS API throttling to pdr-status-check task"** Added concurrency limit on SFN API calls. The default concurrency is 10 and is configurable through Lambda environment variable CONCURRENCY.
- **CUMULUS-414: "Schema validation not being performed on many tasks"** revised npm build scripts of tasks that use cumulus-message-adapter to place schema directories into dist directories.
- **CUMULUS-301:** Update all tests to use test-data package for testing data.
- **CUMULUS-271: "Empty response body from rules PUT endpoint"** Added the updated rule to response body.
- Increased memory allotment for `CustomBootstrap` lambda function. Resolves failed deployments where `CustomBootstrap` lambda function was failing with error `Process exited before completing request`. This was causing deployments to stall, fail to update and fail to rollback. This error is thrown when the lambda function tries to use more memory than it is allotted.
- Cumulus repository folders structure updated:
  - removed the `cumulus` folder altogether
  - moved `cumulus/tasks` to `tasks` folder at the root level
  - moved the tasks that are not converted to use CMA to `tasks/.not_CMA_compliant`
  - updated paths where necessary

### Added

- `@cumulus/integration-tests` - Added support for testing the output of an ECS activity as well as a Lambda function.

## [v1.2.0] - 2018-03-20

### Fixed

- Update vulnerable npm packages [CUMULUS-425]
- `@cumulus/api`: `kinesis-consumer.js` uses `sf-scheduler.js#schedule` instead of placing a message directly on the `startSF` SQS queue. This is a fix for [CUMULUS-359](https://bugs.earthdata.nasa.gov/browse/CUMULUS-359) because `sf-scheduler.js#schedule` looks up the provider and collection data in DynamoDB and adds it to the `meta` object of the enqueued message payload.
- `@cumulus/api`: `kinesis-consumer.js` catches and logs errors instead of doing an error callback. Before this change, `kinesis-consumer` was failing to process new records when an existing record caused an error because it would call back with an error and stop processing additional records. It keeps trying to process the record causing the error because it's "position" in the stream is unchanged. Catching and logging the errors is part 1 of the fix. Proposed part 2 is to enqueue the error and the message on a "dead-letter" queue so it can be processed later ([CUMULUS-413](https://bugs.earthdata.nasa.gov/browse/CUMULUS-413)).
- **CUMULUS-260: "PDR page on dashboard only shows zeros."** The PDR stats in LPDAAC are all 0s, even if the dashboard has been fixed to retrieve the correct fields. The current version of pdr-status-check has a few issues.
  - pdr is not included in the input/output schema. It's available from the input event. So the pdr status and stats are not updated when the ParsePdr workflow is complete. Adding the pdr to the input/output of the task will fix this.
  - pdr-status-check doesn't update pdr stats which prevent the real time pdr progress from showing up in the dashboard. To solve this, added lambda function sf-sns-report which is copied from @cumulus/api/lambdas/sf-sns-broadcast with modification, sf-sns-report can be used to report step function status anywhere inside a step function. So add step sf-sns-report after each pdr-status-check, we will get the PDR status progress at real time.
  - It's possible an execution is still in the queue and doesn't exist in sfn yet. Added code to handle 'ExecutionDoesNotExist' error when checking the execution status.
- Fixed `aws.cloudwatchevents()` typo in `packages/ingest/aws.js`. This typo was the root cause of the error: `Error: Could not process scheduled_ingest, Error: : aws.cloudwatchevents is not a constructor` seen when trying to update a rule.

### Removed

- `@cumulus/ingest/aws`: Remove queueWorkflowMessage which is no longer being used by `@cumulus/api`'s `kinesis-consumer.js`.

## [v1.1.4] - 2018-03-15

### Added

- added flag `useList` to parse-pdr [CUMULUS-404]

### Fixed

- Pass encrypted password to the ApiGranule Lambda function [CUMULUS-424]

## [v1.1.3] - 2018-03-14

### Fixed

- Changed @cumulus/deployment package install behavior. The build process will happen after installation

## [v1.1.2] - 2018-03-14

### Added

- added tools to @cumulus/integration-tests for local integration testing
- added end to end testing for discovering and parsing of PDRs
- `yarn e2e` command is available for end to end testing

### Fixed

- **CUMULUS-326: "Occasionally encounter "Too Many Requests" on deployment"** The api gateway calls will handle throttling errors
- **CUMULUS-175: "Dashboard providers not in sync with AWS providers."** The root cause of this bug - DynamoDB operations not showing up in Elasticsearch - was shared by collections and rules. The fix was to update providers', collections' and rules; POST, PUT and DELETE endpoints to operate on DynamoDB and using DynamoDB streams to update Elasticsearch. The following packages were made:
  - `@cumulus/deployment` deploys DynamoDB streams for the Collections, Providers and Rules tables as well as a new lambda function called `dbIndexer`. The `dbIndexer` lambda has an event source mapping which listens to each of the DynamoDB streams. The dbIndexer lambda receives events referencing operations on the DynamoDB table and updates the elasticsearch cluster accordingly.
  - The `@cumulus/api` endpoints for collections, providers and rules _only_ query DynamoDB, with the exception of LIST endpoints and the collections' GET endpoint.

### Updated

- Broke up `kes.override.js` of @cumulus/deployment to multiple modules and moved to a new location
- Expanded @cumulus/deployment test coverage
- all tasks were updated to use cumulus-message-adapter-js 1.0.1
- added build process to integration-tests package to babelify it before publication
- Update @cumulus/integration-tests lambda.js `getLambdaOutput` to return the entire lambda output. Previously `getLambdaOutput` returned only the payload.

## [v1.1.1] - 2018-03-08

### Removed

- Unused queue lambda in api/lambdas [CUMULUS-359]

### Fixed

- Kinesis message content is passed to the triggered workflow [CUMULUS-359]
- Kinesis message queues a workflow message and does not write to rules table [CUMULUS-359]

## [v1.1.0] - 2018-03-05

### Added

- Added a `jlog` function to `common/test-utils` to aid in test debugging
- Integration test package with command line tool [CUMULUS-200] by @laurenfrederick
- Test for FTP `useList` flag [CUMULUS-334] by @kkelly51

### Updated

- The `queue-pdrs` task now uses the [cumulus-message-adapter-js](https://github.com/nasa/cumulus-message-adapter-js)
  library
- Updated the `queue-pdrs` JSON schemas
- The test-utils schema validation functions now throw an error if validation
  fails
- The `queue-granules` task now uses the [cumulus-message-adapter-js](https://github.com/nasa/cumulus-message-adapter-js)
  library
- Updated the `queue-granules` JSON schemas

### Removed

- Removed the `getSfnExecutionByName` function from `common/aws`
- Removed the `getGranuleStatus` function from `common/aws`

## [v1.0.1] - 2018-02-27

### Added

- More tests for discover-pdrs, dicover-granules by @yjpa7145
- Schema validation utility for tests by @yjpa7145

### Changed

- Fix an FTP listing bug for servers that do not support STAT [CUMULUS-334] by @kkelly51

## [v1.0.0] - 2018-02-23

[unreleased]: https://github.com/nasa/cumulus/compare/v1.22.1...HEAD
[v1.22.1]: https://github.com/nasa/cumulus/compare/v1.21.0...v1.22.1
[v1.21.0]: https://github.com/nasa/cumulus/compare/v1.20.0...v1.21.0
[v1.20.0]: https://github.com/nasa/cumulus/compare/v1.19.0...v1.20.0
[v1.19.0]: https://github.com/nasa/cumulus/compare/v1.18.0...v1.19.0
[v1.18.0]: https://github.com/nasa/cumulus/compare/v1.17.0...v1.18.0
[v1.17.0]: https://github.com/nasa/cumulus/compare/v1.16.1...v1.17.0
[v1.16.1]: https://github.com/nasa/cumulus/compare/v1.16.0...v1.16.1
[v1.16.0]: https://github.com/nasa/cumulus/compare/v1.15.0...v1.16.0
[v1.15.0]: https://github.com/nasa/cumulus/compare/v1.14.5...v1.15.0
[v1.14.5]: https://github.com/nasa/cumulus/compare/v1.14.4...v1.14.5
[v1.14.4]: https://github.com/nasa/cumulus/compare/v1.14.3...v1.14.4
[v1.14.3]: https://github.com/nasa/cumulus/compare/v1.14.2...v1.14.3
[v1.14.2]: https://github.com/nasa/cumulus/compare/v1.14.1...v1.14.2
[v1.14.1]: https://github.com/nasa/cumulus/compare/v1.14.0...v1.14.1
[v1.14.0]: https://github.com/nasa/cumulus/compare/v1.13.5...v1.14.0
[v1.13.5]: https://github.com/nasa/cumulus/compare/v1.13.4...v1.13.5
[v1.13.4]: https://github.com/nasa/cumulus/compare/v1.13.3...v1.13.4
[v1.13.3]: https://github.com/nasa/cumulus/compare/v1.13.2...v1.13.3
[v1.13.2]: https://github.com/nasa/cumulus/compare/v1.13.1...v1.13.2
[v1.13.1]: https://github.com/nasa/cumulus/compare/v1.13.0...v1.13.1
[v1.13.0]: https://github.com/nasa/cumulus/compare/v1.12.1...v1.13.0
[v1.12.1]: https://github.com/nasa/cumulus/compare/v1.12.0...v1.12.1
[v1.12.0]: https://github.com/nasa/cumulus/compare/v1.11.3...v1.12.0
[v1.11.3]: https://github.com/nasa/cumulus/compare/v1.11.2...v1.11.3
[v1.11.2]: https://github.com/nasa/cumulus/compare/v1.11.1...v1.11.2
[v1.11.1]: https://github.com/nasa/cumulus/compare/v1.11.0...v1.11.1
[v1.11.0]: https://github.com/nasa/cumulus/compare/v1.10.4...v1.11.0
[v1.10.4]: https://github.com/nasa/cumulus/compare/v1.10.3...v1.10.4
[v1.10.3]: https://github.com/nasa/cumulus/compare/v1.10.2...v1.10.3
[v1.10.2]: https://github.com/nasa/cumulus/compare/v1.10.1...v1.10.2
[v1.10.1]: https://github.com/nasa/cumulus/compare/v1.10.0...v1.10.1
[v1.10.0]: https://github.com/nasa/cumulus/compare/v1.9.1...v1.10.0
[v1.9.1]: https://github.com/nasa/cumulus/compare/v1.9.0...v1.9.1
[v1.9.0]: https://github.com/nasa/cumulus/compare/v1.8.1...v1.9.0
[v1.8.1]: https://github.com/nasa/cumulus/compare/v1.8.0...v1.8.1
[v1.8.0]: https://github.com/nasa/cumulus/compare/v1.7.0...v1.8.0
[v1.7.0]: https://github.com/nasa/cumulus/compare/v1.6.0...v1.7.0
[v1.6.0]: https://github.com/nasa/cumulus/compare/v1.5.5...v1.6.0
[v1.5.5]: https://github.com/nasa/cumulus/compare/v1.5.4...v1.5.5
[v1.5.4]: https://github.com/nasa/cumulus/compare/v1.5.3...v1.5.4
[v1.5.3]: https://github.com/nasa/cumulus/compare/v1.5.2...v1.5.3
[v1.5.2]: https://github.com/nasa/cumulus/compare/v1.5.1...v1.5.2
[v1.5.1]: https://github.com/nasa/cumulus/compare/v1.5.0...v1.5.1
[v1.5.0]: https://github.com/nasa/cumulus/compare/v1.4.1...v1.5.0
[v1.4.1]: https://github.com/nasa/cumulus/compare/v1.4.0...v1.4.1
[v1.4.0]: https://github.com/nasa/cumulus/compare/v1.3.0...v1.4.0
[v1.3.0]: https://github.com/nasa/cumulus/compare/v1.2.0...v1.3.0
[v1.2.0]: https://github.com/nasa/cumulus/compare/v1.1.4...v1.2.0
[v1.1.4]: https://github.com/nasa/cumulus/compare/v1.1.3...v1.1.4
[v1.1.3]: https://github.com/nasa/cumulus/compare/v1.1.2...v1.1.3
[v1.1.2]: https://github.com/nasa/cumulus/compare/v1.1.1...v1.1.2
[v1.1.1]: https://github.com/nasa/cumulus/compare/v1.0.1...v1.1.1
[v1.1.0]: https://github.com/nasa/cumulus/compare/v1.0.1...v1.1.0
[v1.0.1]: https://github.com/nasa/cumulus/compare/v1.0.0...v1.0.1
[v1.0.0]: https://github.com/nasa/cumulus/compare/pre-v1-release...v1.0.0<|MERGE_RESOLUTION|>--- conflicted
+++ resolved
@@ -38,14 +38,12 @@
 - Added a limit for concurrent Elasticsearch requests when doing an index from database operation
 - Added the `es_request_concurrency` parameter to the archive and cumulus Terraform modules
 
-<<<<<<< HEAD
 - **CUMULUS-1995**
   - Added the `es_index_shards` paramater to the archive and cumulus Terraform modules to configure the number of shards for the ES index
     - If you have an existing ES index, you will need to [reindex](https://nasa.github.io/cumulus-api/#reindex) and then [change index](https://nasa.github.io/cumulus-api/#change-index) to take advantage of shard updates
-=======
+
 - **CUMULUS-1894**
   - Added `@cumulus/aws-client/S3.moveObject()`
->>>>>>> 52b1310e
 
 - **CUMULUS-1911**
   - Added ReconciliationReports table
