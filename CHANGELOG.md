# Changelog

All notable changes to this project will be documented in this file.

The format is based on [Keep a Changelog](http://keepachangelog.com/en/1.0.0/).

## [Unreleased]

### Removed

- **CUMULUS-1799**
  - Removed deprecated method `@cumulus/api/models/Granule.createGranulesFromSns()`
  - Removed deprecated method `@cumulus/api/models/Granule.removeGranuleFromCmr()`
  - Removed `@cumulus/cmrjs/cmr-utils/getGranuleId()`
  - Removed `@cumulus/cmrjs/cmr-utils/getCmrFiles()`
  - Removed `@cumulus/cmrjs/cmr/CMR` class
  - Removed `@cumulus/cmrjs/cmr/CMRSearchConceptQueue` class
  - Removed `@cumulus/cmrjs/utils/getHost()`
  - Removed `@cumulus/cmrjs/utils/getIp()`
  - Removed `@cumulus/cmrjs/utils/hostId()`
  - Removed `@cumulus/cmrjs/utils/updateToken()`
  - Removed `@cumulus/cmrjs/utils/ummVersion()`
  - Removed `@cumulus/cmrjs/utils/validateUMMG()`
  - Removed `@cumulus/ingest/aws/getEndpoint()`
  - Removed `@cumulus/ingest/aws/getExecutionUrl()`
  - Removed `@cumulus/ingest/aws/invoke()`
  - Removed `@cumulus/ingest/aws/CloudWatch` class
  - Removed `@cumulus/ingest/aws/ECS` class
  - Removed `@cumulus/ingest/aws/Events` class
  - Removed `@cumulus/ingest/aws/SQS` class
  - Removed `@cumulus/ingest/aws/StepFunction` class

## [v1.20.0] 2020-03-12

### BREAKING CHANGES

- **CUMULUS-1714**
  - Changed the format of the message sent to the granule SNS Topic. Message includes the granule record under `record` and the type of event under `event`. Messages with `deleted` events will have the record that was deleted with a `deletedAt` timestamp. Options for `event` are `Create | Update | Delete`
- **CUMULUS-1769** - `deploy_to_ngap` is now a **required** variable for the `tf-modules/cumulus` module. **For those deploying to NGAP environments, this variable should always be set to `true`.**

### Notable changes

- **CUMULUS-1739** - You can now exclude Elasticsearch from your `tf-modules/data-persistence` deployment (via `include_elasticsearch = false`) and your `tf-modules/cumulus` module will still deploy successfully.

- **CUMULUS-1769** - If you set `deploy_to_ngap = true` for the `tf-modules/archive` Terraform module, **you can only deploy your archive API gateway as `PRIVATE`**, not `EDGE`.

### Added

- Added `@cumulus/aws-client/S3.getS3ObjectReadStreamAsync()` to deal with S3 eventual consistency issues by checking for the existence an S3 object with retries before getting a readable stream for that object.
- **CUMULUS-1769**
  - Added `deploy_to_ngap` boolean variable for the `tf-modules/cumulus` and `tf-modules/archive` Terraform modules. This variable is required. **For those deploying to NGAP environments, this variable should always be set to `true`.**
<<<<<<< HEAD
- **CUMULUS-1732**
  - Added python task/activity workflow and integration test (`PythonReferenceSpec`) to test `cumulus-message-adapter-py`and `cumulus-process-py` integration.

### Added

=======
>>>>>>> 38b541db
- **HYRAX-70**
  - Add the hyrax-metadata-update task

### Changed

- [`AccessToken.get()`](https://github.com/nasa/cumulus/blob/master/packages/api/models/access-tokens.js) now enforces [strongly consistent reads from DynamoDB](https://docs.aws.amazon.com/amazondynamodb/latest/developerguide/HowItWorks.ReadConsistency.html)
- **CUMULUS-1739**
  - Updated `tf-modules/data-persistence` to make Elasticsearch alarm resources and outputs conditional on the `include_elasticsearch` variable
  - Updated `@cumulus/aws-client/S3.getObjectSize` to include automatic retries for any failures from `S3.headObject`
- **CUMULUS-1784**
  - Updated `@cumulus/api/lib/DistributionEvent.remoteIP()` to parse the IP address in an S3 access log from the `A-sourceip` query parameter if present, otherwise fallback to the original parsing behavior.
- **CUMULUS-1768**
  - The `stats/summary` endpoint reports the distinct collections for the number of granules reported

### Fixed

- **CUMULUS-1739** - Fixed the `tf-modules/cumulus` and `tf-modules/archive` modules to make these Elasticsearch variables truly optional:
  - `elasticsearch_domain_arn`
  - `elasticsearch_hostname`
  - `elasticsearch_security_group_id`

- **CUMULUS-1768**
  - Fixed the `stats/` endpoint so that data is correctly filtered by timestamp and `processingTime` is calculated correctly.

- **CUMULUS-1769**
  - In the `tf-modules/archive` Terraform module, the `lifecycle` block ignoring changes to the `policy` of the archive API gateway is now only enforced if `deploy_to_ngap = true`. This fixes a bug where users deploying outside of NGAP could not update their API gateway's resource policy when going from `PRIVATE` to `EDGE`, preventing their API from being accessed publicly.

- **CUMULUS-1775**
  - Fix/update api endpoint to use updated google auth endpoints such that it will work with new accounts

### Removed

- **CUMULUS-1768**
  - Removed API endpoints `stats/histogram` and `stats/average`. All advanced stats needs should be acquired from Cloud Metrics or similarly configured ELK stack.

## [v1.19.0] 2020-02-28

### BREAKING CHANGES

- **CUMULUS-1736**
  - The `@cumulus/discover-granules` task now sets the `dataType` of discovered
    granules based on the `name` of the configured collection, not the
    `dataType`.
  - The config schema of the `@cumulus/discover-granules` task now requires that
    collections contain a `version`.
  - The `@cumulus/sync-granule` task will set the `dataType` and `version` of a
    granule based on the configured collection if those fields are not already
    set on the granule. Previously it was using the `dataType` field of the
    configured collection, then falling back to the `name` field of the
    collection. This update will just use the `name` field of the collection to
    set the `dataType` field of the granule.

- **CUMULUS-1446**
  - Update the `@cumulus/integration-tests/api/executions.getExecution()`
    function to parse the response and return the execution, rather than return
    the full API response.

- **CUMULUS-1672**
  - The `cumulus` Terraform module in previous releases set a
    `Deployment = var.prefix` tag on all resources that it managed. In this
    release, a `tags` input variable has been added to the `cumulus` Terraform
    module to allow resource tagging to be customized. No default tags will be
    applied to Cumulus-managed resources. To replicate the previous behavior,
    set `tags = { Deployment: var.prefix }` as an input variable for the
    `cumulus` Terraform module.

- **CUMULUS-1684 Migration Instructions**
  - In previous releases, a provider's username and password were encrypted
    using a custom encryption library. That has now been updated to use KMS.
    This release includes a Lambda function named
    `<prefix>-ProviderSecretsMigration`, which will re-encrypt existing
    provider credentials to use KMS. After this release has been deployed, you
    will need to manually invoke that Lambda function using either the AWS CLI
    or AWS Console. It should only need to be successfully run once.
  - Future releases of Cumulus will invoke a
    `<prefix>-VerifyProviderSecretsMigration` Lambda function as part of the
    deployment, which will cause the deployment to fail if the migration
    Lambda has not been run.

- **CUMULUS-1718**
  - The `@cumulus/sf-sns-report` task for reporting mid-workflow updates has been retired.
  This task was used as the `PdrStatusReport` task in our ParsePdr example workflow.
  If you have a ParsePdr or other workflow using this task, use `@cumulus/sf-sqs-report` instead.
  Trying to deploy the old task will result in an error as the cumulus module no longer exports `sf_sns_report_task`.
  - Migration instruction: In your workflow definition, for each step using the old task change:
  `"Resource": "${module.cumulus.sf_sns_report_task.task_arn}"`
  to
  `"Resource": "${module.cumulus.sf_sqs_report_task.task_arn}"`

- **CUMULUS-1755**
  - The `thin_egress_jwt_secret_name` variable for the `tf-modules/cumulus` Terraform module is now **required**. This variable is passed on to the Thin Egress App in `tf-modules/distribution/main.tf`, which uses the keys stored in the secret to sign JWTs. See the [Thin Egress App documentation on how to create a value for this secret](https://github.com/asfadmin/thin-egress-app#setting-up-the-jwt-cookie-secrets).

### Added

- **CUMULUS-1446**
  - Add `@cumulus/common/FileUtils.readJsonFile()` function
  - Add `@cumulus/common/FileUtils.readTextFile()` function
  - Add `@cumulus/integration-tests/api/collections.createCollection()` function
  - Add `@cumulus/integration-tests/api/collections.deleteCollection()` function
  - Add `@cumulus/integration-tests/api/collections.getCollection()` function
  - Add `@cumulus/integration-tests/api/providers.getProvider()` function
  - Add `@cumulus/integration-tests/index.getExecutionOutput()` function
  - Add `@cumulus/integration-tests/index.loadCollection()` function
  - Add `@cumulus/integration-tests/index.loadProvider()` function
  - Add `@cumulus/integration-tests/index.readJsonFilesFromDir()` function

- **CUMULUS-1672**
  - Add a `tags` input variable to the `archive` Terraform module
  - Add a `tags` input variable to the `cumulus` Terraform module
  - Add a `tags` input variable to the `cumulus_ecs_service` Terraform module
  - Add a `tags` input variable to the `data-persistence` Terraform module
  - Add a `tags` input variable to the `distribution` Terraform module
  - Add a `tags` input variable to the `ingest` Terraform module
  - Add a `tags` input variable to the `s3-replicator` Terraform module

- **CUMULUS-1707**
  - Enable logrotate on ECS cluster

- **CUMULUS-1684**
  - Add a `@cumulus/aws-client/KMS` library of KMS-related functions
  - Add `@cumulus/aws-client/S3.getTextObject()`
  - Add `@cumulus/sftp-client` package
  - Create `ProviderSecretsMigration` Lambda function
  - Create `VerifyProviderSecretsMigration` Lambda function

- **CUMULUS-1548**
  - Add ability to put default Cumulus logs in Metrics' ELK stack
  - Add ability to add custom logs to Metrics' ELK Stack

- **CUMULUS-1702**
  - When logs are sent to Metrics' ELK stack, the logs endpoints will return results from there

- **CUMULUS-1459**
  - Async Operations are indexed in Elasticsearch
  - To index any existing async operations you'll need to perform an index from
    database function.

- **CUMULUS-1717**
  - Add `@cumulus/aws-client/deleteAndWaitForDynamoDbTableNotExists`, which
    deletes a DynamoDB table and waits to ensure the table no longer exists
  - Added `publishGranules` Lambda to handle publishing granule messages to SNS when granule records are written to DynamoDB
  - Added `@cumulus/api/models/Granule.storeGranulesFromCumulusMessage` to store granules from a Cumulus message to DynamoDB

- **CUMULUS-1718**
  - Added `@cumulus/sf-sqs-report` task to allow mid-workflow reporting updates.
  - Added `stepfunction_event_reporter_queue_url` and `sf_sqs_report_task` outputs to the `cumulus` module.
  - Added `publishPdrs` Lambda to handle publishing PDR messages to SNS when PDR records are written to DynamoDB.
  - Added `@cumulus/api/models/Pdr.storePdrFromCumulusMessage` to store PDRs from a Cumulus message to DynamoDB.
  - Added `@cumulus/aws-client/parseSQSMessageBody` to parse an SQS message body string into an object.

- **Ability to set custom backend API url in the archive module**
  - Add `api_url` definition in `tf-modules/cumulus/archive.tf`
  - Add `archive_api_url` variable in `tf-modules/cumulus/variables.tf`

- **CUMULUS-1741**
  - Added an optional `elasticsearch_security_group_ids` variable to the
    `data-persistence` Terraform module to allow additional security groups to
    be assigned to the Elasticsearch Domain.

- **CUMULUS-1752**
  - Added `@cumulus/integration-tests/api/distribution.invokeTEADistributionLambda` to simulate a request to the [Thin Egress App](https://github.com/asfadmin/thin-egress-app) by invoking the Lambda and getting a response payload.
  - Added `@cumulus/integration-tests/api/distribution.getTEARequestHeaders` to generate necessary request headers for a request to the Thin Egress App
  - Added `@cumulus/integration-tests/api/distribution.getTEADistributionApiFileStream` to get a response stream for a file served by Thin Egress App
  - Added `@cumulus/integration-tests/api/distribution.getTEADistributionApiRedirect` to get a redirect response from the Thin Egress App

- **CUMULUS-1755**
  - Added `@cumulus/aws-client/CloudFormation.describeCfStack()` to describe a Cloudformation stack
  - Added `@cumulus/aws-client/CloudFormation.getCfStackParameterValues()` to get multiple parameter values for a Cloudformation stack

### Changed

- **CUMULUS-1736**
  - The `collections` model in the API package now determines the name of a
    collection based on the `name` property, rather than using `dataType` and
    then falling back to `name`.
  - The `@cumulus/integration-tests.loadCollection()` function no longer appends
    the postfix to the end of the collection's `dataType`.
  - The `@cumulus/integration-tests.addCollections()` function no longer appends
    the postfix to the end of the collection's `dataType`.

- **CUMULUS-1672**
  - Add a `retryOptions` parameter to the `@cumulus/aws-client/S3.headObject`
     function, which will retry if the object being queried does not exist.

- **CUMULUS-1446**
  - Mark the `@cumulus/integration-tests/api.addCollectionApi()` function as
    deprecated
  - Mark the `@cumulus/integration-tests/index.listCollections()` function as
    deprecated
  - Mark the `@cumulus/integration-tests/index.listProviders()` function as
    deprecated
  - Mark the `@cumulus/integration-tests/index.rulesList()` function as
    deprecated

- **CUMULUS-1672**
  - Previously, the `cumulus` module defaulted to setting a
    `Deployment = var.prefix` tag on all resources that it managed. In this
    release, the `cumulus` module will now accept a `tags` input variable that
    defines the tags to be assigned to all resources that it manages.
  - Previously, the `data-persistence` module defaulted to setting a
    `Deployment = var.prefix` tag on all resources that it managed. In this
    release, the `data-persistence` module will now accept a `tags` input
    variable that defines the tags to be assigned to all resources that it
    manages.
  - Previously, the `distribution` module defaulted to setting a
    `Deployment = var.prefix` tag on all resources that it managed. In this
    release, the `distribution` module will now accept a `tags` input variable
    that defines the tags to be assigned to all resources that it manages.
  - Previously, the `ingest` module defaulted to setting a
    `Deployment = var.prefix` tag on all resources that it managed. In this
    release, the `ingest` module will now accept a `tags` input variable that
    defines the tags to be assigned to all resources that it manages.
  - Previously, the `s3-replicator` module defaulted to setting a
    `Deployment = var.prefix` tag on all resources that it managed. In this
    release, the `s3-replicator` module will now accept a `tags` input variable
    that defines the tags to be assigned to all resources that it manages.

- **CUMULUS-1684**
  - Update the API package to encrypt provider credentials using KMS instead of
    using RSA keys stored in S3

- **CUMULUS-1717**
  - Changed name of `cwSfExecutionEventToDb` Lambda to `cwSfEventToDbRecords`
  - Updated `cwSfEventToDbRecords` to write granule records to DynamoDB from the incoming Cumulus message

- **CUMULUS-1718**
  - Renamed `cwSfEventToDbRecords` to `sfEventSqsToDbRecords` due to architecture change to being a consumer of an SQS queue of Step Function Cloudwatch events.
  - Updated `sfEventSqsToDbRecords` to write PDR records to DynamoDB from the incoming Cumulus message
  - Moved `data-cookbooks/sns.md` to `data-cookbooks/ingest-notifications.md` and updated it to reflect recent changes.

- **CUMULUS-1748**
  - (S)FTP discovery tasks now use the provider-path as-is instead of forcing it to a relative path.
  - Improved error handling to catch permission denied FTP errors better and log them properly. Workflows will still fail encountering this error and we intend to consider that approach in a future ticket.

- **CUMULUS-1752**
  - Moved class for parsing distribution events to its own file: `@cumulus/api/lib/DistributionEvent.js`
    - Updated `DistributionEvent` to properly parse S3 access logs generated by requests from the [Thin Egress App](https://github.com/asfadmin/thin-egress-app)

- **CUMULUS-1753** - Changes to `@cumulus/ingest/HttpProviderClient.js`:
  - Removed regex filter in `HttpProviderClient.list()` that was used to return only files with an extension between 1 and 4 characters long. `HttpProviderClient.list()` will now return all files linked from the HTTP provider host.

- **CUMULUS-1755**
  - Updated the Thin Egress App module used in `tf-modules/distribution/main.tf` to build 61. [See the release notes](https://github.com/asfadmin/thin-egress-app/releases/tag/tea-build.61).

- **CUMULUS-1757**
  - Update @cumulus/cmr-client CMRSearchConceptQueue to take optional cmrEnvironment parameter

### Deprecated

- **CUMULUS-1684**
  - Deprecate `@cumulus/common/key-pair-provider/S3KeyPairProvider`
  - Deprecate `@cumulus/common/key-pair-provider/S3KeyPairProvider.encrypt()`
  - Deprecate `@cumulus/common/key-pair-provider/S3KeyPairProvider.decrypt()`
  - Deprecate `@cumulus/common/kms/KMS`
  - Deprecate `@cumulus/common/kms/KMS.encrypt()`
  - Deprecate `@cumulus/common/kms/KMS.decrypt()`
  - Deprecate `@cumulus/common/sftp.Sftp`

- **CUMULUS-1717**
  - Deprecate `@cumulus/api/models/Granule.createGranulesFromSns`

- **CUMULUS-1718**
  - Deprecate `@cumulus/sf-sns-report`.
    - This task has been updated to always throw an error directing the user to use `@cumulus/sf-sqs-report` instead. This was done because there is no longer an SNS topic to which to publish, and no consumers to listen to it.

- **CUMULUS-1748**
  - Deprecate `@cumulus/ingest/util.normalizeProviderPath`

- **CUMULUS-1752**
  - Deprecate `@cumulus/integration-tests/api/distribution.getDistributionApiFileStream`
  - Deprecate `@cumulus/integration-tests/api/distribution.getDistributionApiRedirect`
  - Deprecate `@cumulus/integration-tests/api/distribution.invokeApiDistributionLambda`

### Removed

- **CUMULUS-1684**
  - Remove the deployment script that creates encryption keys and stores them to
    S3

- **CUMULUS-1768**
  - Removed API endpoints `stats/histogram` and `stats/average`. All advanced stats needs should be acquired from Cloud Metrics or similarly configured ELK stack.

### Fixed

- **Fix default values for urs_url in variables.tf files**
  - Remove trailing `/` from default `urs_url` values.

- **CUMULUS-1610** - Add the Elasticsearch security group to the EC2 security groups

- **CUMULUS-1740** - `cumulus_meta.workflow_start_time` is now set in Cumulus
  messages

- **CUMULUS-1753** - Fixed `@cumulus/ingest/HttpProviderClient.js` to properly handle HTTP providers with:
  - Multiple link tags (e.g. `<a>`) per line of source code
  - Link tags in uppercase or lowercase (e.g. `<A>`)
  - Links with filepaths in the link target (e.g. `<a href="/path/to/file.txt">`). These files will be returned from HTTP file discovery **as the file name only** (e.g. `file.txt`).

- **CUMULUS-1768**
  - Fix an issue in the stats endpoints in `@cumulus/api` to send back stats for the correct type

## [v1.18.0] 2020-02-03

### BREAKING CHANGES

- **CUMULUS-1686**

  - `ecs_cluster_instance_image_id` is now a _required_ variable of the `cumulus` module, instead of optional.

- **CUMULUS-1698**

  - Change variable `saml_launchpad_metadata_path` to `saml_launchpad_metadata_url` in the `tf-modules/cumulus` Terraform module.

- **CUMULUS-1703**
  - Remove the unused `forceDownload` option from the `sync-granule` tasks's config
  - Remove the `@cumulus/ingest/granule.Discover` class
  - Remove the `@cumulus/ingest/granule.Granule` class
  - Remove the `@cumulus/ingest/pdr.Discover` class
  - Remove the `@cumulus/ingest/pdr.Granule` class
  - Remove the `@cumulus/ingest/parse-pdr.parsePdr` function

### Added

- **CUMULUS-1040**

  - Added `@cumulus/aws-client` package to provide utilities for working with AWS services and the Node.js AWS SDK
  - Added `@cumulus/errors` package which exports error classes for use in Cumulus workflow code
  - Added `@cumulus/integration-tests/sfnStep` to provide utilities for parsing step function execution histories

- **CUMULUS-1102**

  - Adds functionality to the @cumulus/api package for better local testing.
    - Adds data seeding for @cumulus/api's localAPI.
      - seed functions allow adding collections, executions, granules, pdrs, providers, and rules to a Localstack Elasticsearch and DynamoDB via `addCollections`, `addExecutions`, `addGranules`, `addPdrs`, `addProviders`, and `addRules`.
    - Adds `eraseDataStack` function to local API server code allowing resetting of local datastack for testing (ES and DynamoDB).
    - Adds optional parameters to the @cumulus/api bin serve to allow for launching the api without destroying the current data.

- **CUMULUS-1697**

  - Added the `@cumulus/tf-inventory` package that provides command line utilities for managing Terraform resources in your AWS account

- **CUMULUS-1703**

  - Add `@cumulus/aws-client/S3.createBucket` function
  - Add `@cumulus/aws-client/S3.putFile` function
  - Add `@cumulus/common/string.isNonEmptyString` function
  - Add `@cumulus/ingest/FtpProviderClient` class
  - Add `@cumulus/ingest/HttpProviderClient` class
  - Add `@cumulus/ingest/S3ProviderClient` class
  - Add `@cumulus/ingest/SftpProviderClient` class
  - Add `@cumulus/ingest/providerClientUtils.buildProviderClient` function
  - Add `@cumulus/ingest/providerClientUtils.fetchTextFile` function

- **CUMULUS-1731**

  - Add new optional input variables to the Cumulus Terraform module to support TEA upgrade:
    - `thin_egress_cookie_domain` - Valid domain for Thin Egress App cookie
    - `thin_egress_domain_cert_arn` - Certificate Manager SSL Cert ARN for Thin
      Egress App if deployed outside NGAP/CloudFront
    - `thin_egress_download_role_in_region_arn` - ARN for reading of Thin Egress
      App data buckets for in-region requests
    - `thin_egress_jwt_algo` - Algorithm with which to encode the Thin Egress
      App JWT cookie
    - `thin_egress_jwt_secret_name` - Name of AWS secret where keys for the Thin
      Egress App JWT encode/decode are stored
    - `thin_egress_lambda_code_dependency_archive_key` - Thin Egress App - S3
      Key of packaged python modules for lambda dependency layer

- **CUMULUS-1733**
  - Add `discovery-filtering` operator doc to document previously undocumented functionality.

- **CUMULUS-1737**
  - Added the `cumulus-test-cleanup` module to run a nightly cleanup on resources left over from the integration tests run from the `example/spec` directory.

### Changed

- **CUMULUS-1102**

  - Updates `@cumulus/api/auth/testAuth` to use JWT instead of random tokens.
  - Updates the default AMI for the ecs_cluster_instance_image_id.

- **CUMULUS-1622**

  - Mutex class has been deprecated in `@cumulus/common/concurrency` and will be removed in a future release.

- **CUMULUS-1686**

  - Changed `ecs_cluster_instance_image_id` to be a required variable of the `cumulus` module and removed the default value.
    The default was not available across accounts and regions, nor outside of NGAP and therefore not particularly useful.

- **CUMULUS-1688**

  - Updated `@cumulus/aws.receiveSQSMessages` not to replace `message.Body` with a parsed object. This behavior was undocumented and confusing as received messages appeared to contradict AWS docs that state `message.Body` is always a string.
  - Replaced `sf_watcher` CloudWatch rule from `cloudwatch-events.tf` with an EventSourceMapping on `sqs2sf` mapped to the `start_sf` SQS queue (in `event-sources.tf`).
  - Updated `sqs2sf` with an EventSourceMapping handler and unit test.

- **CUMULUS-1698**

  - Change variable `saml_launchpad_metadata_path` to `saml_launchpad_metadata_url` in the `tf-modules/cumulus` Terraform module.
  - Updated `@cumulus/api/launchpadSaml` to download launchpad IDP metadata from configured location when the metadata in s3 is not valid, and to work with updated IDP metadata and SAML response.

- **CUMULUS-1731**
  - Upgrade the version of the Thin Egress App deployed by Cumulus to v48
    - Note: New variables available, see the 'Added' section of this changelog.

### Fixed

- **CUMULUS-1664**

  - Updated `dbIndexer` Lambda to remove hardcoded references to DynamoDB table names.

- **CUMULUS-1733**
  - Fixed granule discovery recursion algorithm used in S/FTP protocols.

### Removed

- **CUMULUS-1481**
  - removed `process` config and output from PostToCmr as it was not required by the task nor downstream steps, and should still be in the output message's `meta` regardless.

### Deprecated

- **CUMULUS-1040**
  - Deprecated the following code. For cases where the code was moved into another package, the new code location is noted:
    - `@cumulus/common/CloudFormationGateway` -> `@cumulus/aws-client/CloudFormationGateway`
    - `@cumulus/common/DynamoDb` -> `@cumulus/aws-client/DynamoDb`
    - `@cumulus/common/errors` -> `@cumulus/errors`
    - `@cumulus/common/StepFunctions` -> `@cumulus/aws-client/StepFunctions`
    - All of the exported functions in `@cumulus/commmon/aws` (moved into `@cumulus/aws-client`), except:
      - `@cumulus/common/aws/isThrottlingException` -> `@cumulus/errors/isThrottlingException`
      - `@cumulus/common/aws/improveStackTrace` (not deprecated)
      - `@cumulus/common/aws/retryOnThrottlingException` (not deprecated)
    - `@cumulus/common/sfnStep/SfnStep.parseStepMessage` -> `@cumulus/integration-tests/sfnStep/SfnStep.parseStepMessage`
    - `@cumulus/common/sfnStep/ActivityStep` -> `@cumulus/integration-tests/sfnStep/ActivityStep`
    - `@cumulus/common/sfnStep/LambdaStep` -> `@cumulus/integration-tests/sfnStep/LambdaStep`
    - `@cumulus/common/string/unicodeEscape` -> `@cumulus/aws-client/StepFunctions.unicodeEscape`
    - `@cumulus/common/util/setErrorStack` -> `@cumulus/aws-client/util/setErrorStack`
    - `@cumulus/ingest/aws/invoke` -> `@cumulus/aws-client/Lambda/invoke`
    - `@cumulus/ingest/aws/CloudWatch.bucketSize`
    - `@cumulus/ingest/aws/CloudWatch.cw`
    - `@cumulus/ingest/aws/ECS.ecs`
    - `@cumulus/ingest/aws/ECS`
    - `@cumulus/ingest/aws/Events.putEvent` -> `@cumulus/aws-client/CloudwatchEvents.putEvent`
    - `@cumulus/ingest/aws/Events.deleteEvent` -> `@cumulus/aws-client/CloudwatchEvents.deleteEvent`
    - `@cumulus/ingest/aws/Events.deleteTarget` -> `@cumulus/aws-client/CloudwatchEvents.deleteTarget`
    - `@cumulus/ingest/aws/Events.putTarget` -> `@cumulus/aws-client/CloudwatchEvents.putTarget`
    - `@cumulus/ingest/aws/SQS.attributes` -> `@cumulus/aws-client/SQS.getQueueAttributes`
    - `@cumulus/ingest/aws/SQS.deleteMessage` -> `@cumulus/aws-client/SQS.deleteSQSMessage`
    - `@cumulus/ingest/aws/SQS.deleteQueue` -> `@cumulus/aws-client/SQS.deleteQueue`
    - `@cumulus/ingest/aws/SQS.getUrl` -> `@cumulus/aws-client/SQS.getQueueUrlByName`
    - `@cumulus/ingest/aws/SQS.receiveMessage` -> `@cumulus/aws-client/SQS.receiveSQSMessages`
    - `@cumulus/ingest/aws/SQS.sendMessage` -> `@cumulus/aws-client/SQS.sendSQSMessage`
    - `@cumulus/ingest/aws/StepFunction.getExecutionStatus` -> `@cumulus/aws-client/StepFunction.getExecutionStatus`
    - `@cumulus/ingest/aws/StepFunction.getExecutionUrl` -> `@cumulus/aws-client/StepFunction.getExecutionUrl`

## [v1.17.0] - 2019-12-31

### BREAKING CHANGES

- **CUMULUS-1498**
  - The `@cumulus/cmrjs.publish2CMR` function expects that the value of its
    `creds.password` parameter is a plaintext password.
  - Rather than using an encrypted password from the `cmr_password` environment
    variable, the `@cumulus/cmrjs.updateCMRMetadata` function now looks for an
    environment variable called `cmr_password_secret_name` and fetches the CMR
    password from that secret in AWS Secrets Manager.
  - The `@cumulus/post-to-cmr` task now expects a
    `config.cmr.passwordSecretName` value, rather than `config.cmr.password`.
    The CMR password will be fetched from that secret in AWS Secrets Manager.

### Added

- **CUMULUS-630**

  - Added support for replaying Kinesis records on a stream into the Cumulus Kinesis workflow triggering mechanism: either all the records, or some time slice delimited by start and end timestamps.
  - Added `/replays` endpoint to the operator API for triggering replays.
  - Added `Replay Kinesis Messages` documentation to Operator Docs.
  - Added `manualConsumer` lambda function to consume a Kinesis stream. Used by the replay AsyncOperation.

- **CUMULUS-1687**
  - Added new API endpoint for listing async operations at `/asyncOperations`
  - All asyncOperations now include the fields `description` and `operationType`. `operationType` can be one of the following. [`Bulk Delete`, `Bulk Granules`, `ES Index`, `Kinesis Replay`]

### Changed

- **CUMULUS-1626**

  - Updates Cumulus to use node10/CMA 1.1.2 for all of its internal lambdas in prep for AWS node 8 EOL

- **CUMULUS-1498**
  - Remove the DynamoDB Users table. The list of OAuth users who are allowed to
    use the API is now stored in S3.
  - The CMR password and Launchpad passphrase are now stored in Secrets Manager

## [v1.16.1] - 2019-12-6

**Please note**:

- The `region` argument to the `cumulus` Terraform module has been removed. You may see a warning or error if you have that variable populated.
- Your workflow tasks should use the following versions of the CMA libraries to utilize new granule, parentArn, asyncOperationId, and stackName fields on the logs:
  - `cumulus-message-adapter-js` version 1.0.10+
  - `cumulus-message-adapter-python` version 1.1.1+
  - `cumulus-message-adapter-java` version 1.2.11+
- The `data-persistence` module no longer manages the creation of an Elasticsearch service-linked role for deploying Elasticsearch to a VPC. Follow the [deployment instructions on preparing your VPC](https://nasa.github.io/cumulus/docs/deployment/deployment-readme#vpc-subnets-and-security-group) for guidance on how to create the Elasticsearch service-linked role manually.
- There is now a `distribution_api_gateway_stage` variable for the `tf-modules/cumulus` Terraform module that will be used as the API gateway stage name used for the distribution API (Thin Egress App)
- Default value for the `urs_url` variable is now `https://uat.urs.earthdata.nasa.gov/` in the `tf-modules/cumulus` and `tf-modules/archive` Terraform modules. So deploying the `cumulus` module without a `urs_url` variable set will integrate your Cumulus deployment with the UAT URS environment.

### Added

- **CUMULUS-1563**

  - Added `custom_domain_name` variable to `tf-modules/data-persistence` module

- **CUMULUS-1654**
  - Added new helpers to `@cumulus/common/execution-history`:
    - `getStepExitedEvent()` returns the `TaskStateExited` event in a workflow execution history after the given step completion/failure event
    - `getTaskExitedEventOutput()` returns the output message for a `TaskStateExited` event in a workflow execution history

### Changed

- **CUMULUS-1578**

  - Updates SAML launchpad configuration to authorize via configured userGroup.
    [See the NASA specific documentation (protected)](https://wiki.earthdata.nasa.gov/display/CUMULUS/Cumulus+SAML+Launchpad+Integration)

- **CUMULUS-1579**

  - Elasticsearch list queries use `match` instead of `term`. `term` had been analyzing the terms and not supporting `-` in the field values.

- **CUMULUS-1619**

  - Adds 4 new keys to `@cumulus/logger` to display granules, parentArn, asyncOperationId, and stackName.
  - Depends on `cumulus-message-adapter-js` version 1.0.10+. Cumulus tasks updated to use this version.

- **CUMULUS-1654**

  - Changed `@cumulus/common/SfnStep.parseStepMessage()` to a static class method

- **CUMULUS-1641**
  - Added `meta.retries` and `meta.visibilityTimeout` properties to sqs-type rule. To create sqs-type rule, you're required to configure a dead-letter queue on your queue.
  - Added `sqsMessageRemover` lambda which removes the message from SQS queue upon successful workflow execution.
  - Updated `sqsMessageConsumer` lambda to not delete message from SQS queue, and to retry the SQS message for configured number of times.

### Removed

- Removed `create_service_linked_role` variable from `tf-modules/data-persistence` module.

- **CUMULUS-1321**
  - The `region` argument to the `cumulus` Terraform module has been removed

### Fixed

- **CUMULUS-1668** - Fixed a race condition where executions may not have been
  added to the database correctly
- **CUMULUS-1654** - Fixed issue with `publishReports` Lambda not including workflow execution error information for failed workflows with a single step
- Fixed `tf-modules/cumulus` module so that the `urs_url` variable is passed on to its invocation of the `tf-modules/archive` module

## [v1.16.0] - 2019-11-15

### Added

- **CUMULUS-1321**

  - A `deploy_distribution_s3_credentials_endpoint` variable has been added to
    the `cumulus` Terraform module. If true, the NGAP-backed S3 credentials
    endpoint will be added to the Thin Egress App's API. Default: true

- **CUMULUS-1544**

  - Updated the `/granules/bulk` endpoint to correctly query Elasticsearch when
    granule ids are not provided.

- **CUMULUS-1580**
  - Added `/granules/bulk` endpoint to `@cumulus/api` to perform bulk actions on granules given either a list of granule ids or an Elasticsearch query and the workflow to perform.

### Changed

- **CUMULUS-1561**

  - Fix the way that we are handling Terraform provider version requirements
  - Pass provider configs into child modules using the method that the
    [Terraform documentation](https://www.terraform.io/docs/configuration/modules.html#providers-within-modules)
    suggests
  - Remove the `region` input variable from the `s3_access_test` Terraform module
  - Remove the `aws_profile` and `aws_region` input variables from the
    `s3-replicator` Terraform module

- **CUMULUS-1639**
  - Because of
    [S3's Data Consistency Model](https://docs.aws.amazon.com/AmazonS3/latest/dev/Introduction.html#BasicsObjects),
    there may be situations where a GET operation for an object can temporarily
    return a `NoSuchKey` response even if that object _has_ been created. The
    `@cumulus/common/aws.getS3Object()` function has been updated to support
    retries if a `NoSuchKey` response is returned by S3. This behavior can be
    enabled by passing a `retryOptions` object to that function. Supported
    values for that object can be found here:
    <https://github.com/tim-kos/node-retry#retryoperationoptions>

### Removed

- **CUMULUS-1559**
  - `logToSharedDestination` has been migrated to the Terraform deployment as `log_api_gateway_to_cloudwatch` and will ONLY apply to egress lambdas.
    Due to the differences in the Terraform deployment model, we cannot support a global log subscription toggle for a configurable subset of lambdas.
    However, setting up your own log forwarding for a Lambda with Terraform is fairly simple, as you will only need to add SubscriptionFilters to your Terraform configuration, one per log group.
    See [the Terraform documentation](https://www.terraform.io/docs/providers/aws/r/cloudwatch_log_subscription_filter.html) for details on how to do this.
    An empty FilterPattern ("") will capture all logs in a group.

## [v1.15.0] - 2019-11-04

### BREAKING CHANGES

- **CUMULUS-1644** - When a workflow execution begins or ends, the workflow
  payload is parsed and any new or updated PDRs or granules referenced in that
  workflow are stored to the Cumulus archive. The defined interface says that a
  PDR in `payload.pdr` will be added to the archive, and any granules in
  `payload.granules` will also be added to the archive. In previous releases,
  PDRs found in `meta.pdr` and granules found in `meta.input_granules` were also
  added to the archive. This caused unexpected behavior and has been removed.
  Only PDRs from `payload.pdr` and granules from `payload.granules` will now be
  added to the Cumulus archive.

- **CUMULUS-1449** - Cumulus now uses a universal workflow template when
  starting a workflow that contains general information specific to the
  deployment, but not specific to the workflow. Workflow task configs must be
  defined using AWS step function parameters. As part of this change,
  `CumulusConfig` has been retired and task configs must now be defined under
  the `cma.task_config` key in the Parameters section of a step function
  definition.

  **Migration instructions**:

  NOTE: These instructions require the use of Cumulus Message Adapter v1.1.x+.
  Please ensure you are using a compatible version before attempting to migrate
  workflow configurations. When defining workflow steps, remove any
  `CumulusConfig` section, as shown below:

  ```yaml
  ParsePdr:
    CumulusConfig:
      provider: "{$.meta.provider}"
      bucket: "{$.meta.buckets.internal.name}"
      stack: "{$.meta.stack}"
  ```

  Instead, use AWS Parameters to pass `task_config` for the task directly into
  the Cumulus Message Adapter:

  ```yaml
  ParsePdr:
    Parameters:
      cma:
        event.$: "$"
        task_config:
          provider: "{$.meta.provider}"
          bucket: "{$.meta.buckets.internal.name}"
          stack: "{$.meta.stack}"
  ```

  In this example, the `cma` key is used to pass parameters to the message
  adapter. Using `task_config` in combination with `event.$: '$'` allows the
  message adapter to process `task_config` as the `config` passed to the Cumulus
  task. See `example/workflows/sips.yml` in the core repository for further
  examples of how to set the Parameters.

  Additionally, workflow configurations for the `QueueGranules` and `QueuePdrs`
  tasks need to be updated:

  - `queue-pdrs` config changes:
    - `parsePdrMessageTemplateUri` replaced with `parsePdrWorkflow`, which is
      the workflow name (i.e. top-level name in `config.yml`, e.g. 'ParsePdr').
    - `internalBucket` and `stackName` configs now required to look up
      configuration from the deployment. Brings the task config in line with
      that of `queue-granules`.
  - `queue-granules` config change: `ingestGranuleMessageTemplateUri` replaced
    with `ingestGranuleWorkflow`, which is the workflow name (e.g.
    'IngestGranule').

- **CUMULUS-1396** - **Workflow steps at the beginning and end of a workflow
  using the `SfSnsReport` Lambda have now been deprecated (e.g. `StartStatus`,
  `StopStatus`) and should be removed from your workflow definitions**. These
  steps were used for publishing ingest notifications and have been replaced by
  an implementation using Cloudwatch events for Step Functions to trigger a
  Lambda that publishes ingest notifications. For further detail on how ingest
  notifications are published, see the notes below on **CUMULUS-1394**. For
  examples of how to update your workflow definitions, see our
  [example workflow definitions](https://github.com/nasa/cumulus/blob/master/example/workflows/).

- **CUMULUS-1470**
  - Remove Cumulus-defined ECS service autoscaling, allowing integrators to
    better customize autoscaling to meet their needs. In order to use
    autoscaling with ECS services, appropriate
    `AWS::ApplicationAutoScaling::ScalableTarget`,
    `AWS::ApplicationAutoScaling::ScalingPolicy`, and `AWS::CloudWatch::Alarm`
    resources should be defined in a kes overrides file. See
    [this example](https://github.com/nasa/cumulus/blob/release-1.15.x/example/overrides/app/cloudformation.template.yml)
    for an example.
  - The following config parameters are no longer used:
    - ecs.services.\<NAME\>.minTasks
    - ecs.services.\<NAME\>.maxTasks
    - ecs.services.\<NAME\>.scaleInActivityScheduleTime
    - ecs.services.\<NAME\>.scaleInAdjustmentPercent
    - ecs.services.\<NAME\>.scaleOutActivityScheduleTime
    - ecs.services.\<NAME\>.scaleOutAdjustmentPercent
    - ecs.services.\<NAME\>.activityName

### Added

- **CUMULUS-1100**

  - Added 30-day retention properties to all log groups that were missing those policies.

- **CUMULUS-1396**

  - Added `@cumulus/common/sfnStep`:
    - `LambdaStep` - A class for retrieving and parsing input and output to Lambda steps in AWS Step Functions
    - `ActivityStep` - A class for retrieving and parsing input and output to ECS activity steps in AWS Step Functions

- **CUMULUS-1574**

  - Added `GET /token` endpoint for SAML authorization when cumulus is protected by Launchpad.
    This lets a user retieve a token by hand that can be presented to the API.

- **CUMULUS-1625**

  - Added `sf_start_rate` variable to the `ingest` Terraform module, equivalent to `sqs_consumer_rate` in the old model, but will not be automatically applied to custom queues as that was.

- **CUMULUS-1513**
  - Added `sqs`-type rule support in the Cumulus API `@cumulus/api`
  - Added `sqsMessageConsumer` lambda which processes messages from the SQS queues configured in the `sqs` rules.

### Changed

- **CUMULUS-1639**

  - Because of
    [S3's Data Consistency Model](https://docs.aws.amazon.com/AmazonS3/latest/dev/Introduction.html#BasicsObjects),
    there may be situations where a GET operation for an object can temporarily
    return a `NoSuchKey` response even if that object _has_ been created. The
    `@cumulus/common/aws.getS3Object()` function will now retry up to 10 times
    if a `NoSuchKey` response is returned by S3. This can behavior can be
    overridden by passing `{ retries: 0 }` as the `retryOptions` argument.

- **CUMULUS-1449**

  - `queue-pdrs` & `queue-granules` config changes. Details in breaking changes section.
  - Cumulus now uses a universal workflow template when starting workflow that contains general information specific to the deployment, but not specific to the workflow.
  - Changed the way workflow configs are defined, from `CumulusConfig` to a `task_config` AWS Parameter.

- **CUMULUS-1452**

  - Changed the default ECS docker storage drive to `devicemapper`

- **CUMULUS-1453**
  - Removed config schema for `@cumulus/sf-sns-report` task
  - Updated `@cumulus/sf-sns-report` to always assume that it is running as an intermediate step in a workflow, not as the first or last step

### Removed

- **CUMULUS-1449**
  - Retired `CumulusConfig` as part of step function definitions, as this is an artifact of the way Kes parses workflow definitions that was not possible to migrate to Terraform. Use AWS Parameters and the `task_config` key instead. See change note above.
  - Removed individual workflow templates.

### Fixed

- **CUMULUS-1620** - Fixed bug where `message_adapter_version` does not correctly inject the CMA

- **CUMULUS-1396** - Updated `@cumulus/common/StepFunctions.getExecutionHistory()` to recursively fetch execution history when `nextToken` is returned in response

- **CUMULUS-1571** - Updated `@cumulus/common/DynamoDb.get()` to throw any errors encountered when trying to get a record and the record does exist

- **CUMULUS-1452**
  - Updated the EC2 initialization scripts to use full volume size for docker storage
  - Changed the default ECS docker storage drive to `devicemapper`

## [v1.14.5] - 2019-12-30 - [BACKPORT]

### Updated

- **CUMULUS-1626**
  - Updates Cumulus to use node10/CMA 1.1.2 for all of its internal lambdas in prep for AWS node 8 EOL

## [v1.14.4] - 2019-10-28

### Fixed

- **CUMULUS-1632** - Pinned `aws-elasticsearch-connector` package in `@cumulus/api` to version `8.1.3`, since `8.2.0` includes breaking changes

## [v1.14.3] - 2019-10-18

### Fixed

- **CUMULUS-1620** - Fixed bug where `message_adapter_version` does not correctly inject the CMA

- **CUMULUS-1572** - A granule is now included in discovery results even when
  none of its files has a matching file type in the associated collection
  configuration. Previously, if all files for a granule were unmatched by a file
  type configuration, the granule was excluded from the discovery results.
  Further, added support for a `boolean` property
  `ignoreFilesConfigForDiscovery`, which controls how a granule's files are
  filtered at discovery time.

## [v1.14.2] - 2019-10-08

### BREAKING CHANGES

Your Cumulus Message Adapter version should be pinned to `v1.0.13` or lower in your `app/config.yml` using `message_adapter_version: v1.0.13` OR you should use the workflow migration steps below to work with CMA v1.1.1+.

- **CUMULUS-1394** - The implementation of the `SfSnsReport` Lambda requires additional environment variables for integration with the new ingest notification SNS topics. Therefore, **you must update the definition of `SfSnsReport` in your `lambdas.yml` like so**:

```yaml
SfSnsReport:
  handler: index.handler
  timeout: 300
  source: node_modules/@cumulus/sf-sns-report/dist
  tables:
    - ExecutionsTable
  envs:
    execution_sns_topic_arn:
      function: Ref
      value: reportExecutionsSns
    granule_sns_topic_arn:
      function: Ref
      value: reportGranulesSns
    pdr_sns_topic_arn:
      function: Ref
      value: reportPdrsSns
```

- **CUMULUS-1447** -
  The newest release of the Cumulus Message Adapter (v1.1.1) requires that parameterized configuration be used for remote message functionality. Once released, Kes will automatically bring in CMA v1.1.1 without additional configuration.

  **Migration instructions**
  Oversized messages are no longer written to S3 automatically. In order to utilize remote messaging functionality, configure a `ReplaceConfig` AWS Step Function parameter on your CMA task:

  ```yaml
  ParsePdr:
    Parameters:
      cma:
        event.$: "$"
        ReplaceConfig:
          FullMessage: true
  ```

  Accepted fields in `ReplaceConfig` include `MaxSize`, `FullMessage`, `Path` and `TargetPath`.
  See https://github.com/nasa/cumulus-message-adapter/blob/master/CONTRACT.md#remote-message-configuration for full details.

  As this change is backward compatible in Cumulus Core, users wishing to utilize the previous version of the CMA may opt to transition to using a CMA lambda layer, or set `message_adapter_version` in their configuration to a version prior to v1.1.0.

### PLEASE NOTE

- **CUMULUS-1394** - Ingest notifications are now provided via 3 separate SNS topics for executions, granules, and PDRs, instead of a single `sftracker` SNS topic. Whereas the `sftracker` SNS topic received a full Cumulus execution message, the new topics all receive generated records for the given object. The new topics are only published to if the given object exists for the current execution. For a given execution/granule/PDR, **two messages will be received by each topic**: one message indicating that ingest is running and another message indicating that ingest has completed or failed. The new SNS topics are:

  - `reportExecutions` - Receives 1 message per execution
  - `reportGranules` - Receives 1 message per granule in an execution
  - `reportPdrs` - Receives 1 message per PDR

### Added

- **CUMULUS-639**

  - Adds SAML JWT and launchpad token authentication to Cumulus API (configurable)
    - **NOTE** to authenticate with Launchpad ensure your launchpad user_id is in the `<prefix>-UsersTable`
    - when Cumulus configured to protect API via Launchpad:
      - New endpoints
        - `GET /saml/login` - starting point for SAML SSO creates the login request url and redirects to the SAML Identity Provider Service (IDP)
        - `POST /saml/auth` - SAML Assertion Consumer Service. POST receiver from SAML IDP. Validates response, logs the user in, and returnes a SAML-based JWT.
    - Disabled endpoints
      - `POST /refresh`
      - Changes authorization worklow:
      - `ensureAuthorized` now presumes the bearer token is a JWT and tries to validate. If the token is malformed, it attempts to validate the token against Launchpad. This allows users to bring their own token as described here https://wiki.earthdata.nasa.gov/display/CUMULUS/Cumulus+API+with+Launchpad+Authentication. But it also allows dashboard users to manually authenticate via Launchpad SAML to receive a Launchpad-based JWT.

- **CUMULUS-1394**
  - Added `Granule.generateGranuleRecord()` method to granules model to generate a granule database record from a Cumulus execution message
  - Added `Pdr.generatePdrRecord()` method to PDRs model to generate a granule database record from a Cumulus execution message
  - Added helpers to `@cumulus/common/message`:
    - `getMessageExecutionName()` - Get the execution name from a Cumulus execution message
    - `getMessageStateMachineArn()` - Get the state machine ARN from a Cumulus execution message
    - `getMessageExecutionArn()` - Get the execution ARN for a Cumulus execution message
    - `getMessageGranules()` - Get the granules from a Cumulus execution message, if any.
  - Added `@cumulus/common/cloudwatch-event/isFailedSfStatus()` to determine if a Step Function status from a Cloudwatch event is a failed status

### Changed

- **CUMULUS-1308**

  - HTTP PUT of a Collection, Provider, or Rule via the Cumulus API now
    performs full replacement of the existing object with the object supplied
    in the request payload. Previous behavior was to perform a modification
    (partial update) by merging the existing object with the (possibly partial)
    object in the payload, but this did not conform to the HTTP standard, which
    specifies PATCH as the means for modifications rather than replacements.

- **CUMULUS-1375**

  - Migrate Cumulus from deprecated Elasticsearch JS client to new, supported one in `@cumulus/api`

- **CUMULUS-1485** Update `@cumulus/cmr-client` to return error message from CMR for validation failures.

- **CUMULUS-1394**

  - Renamed `Execution.generateDocFromPayload()` to `Execution.generateRecord()` on executions model. The method generates an execution database record from a Cumulus execution message.

- **CUMULUS-1432**

  - `logs` endpoint takes the level parameter as a string and not a number
  - Elasticsearch term query generation no longer converts numbers to boolean

- **CUMULUS-1447**

  - Consolidated all remote message handling code into @common/aws
  - Update remote message code to handle updated CMA remote message flags
  - Update example SIPS workflows to utilize Parameterized CMA configuration

- **CUMULUS-1448** Refactor workflows that are mutating cumulus_meta to utilize meta field

- **CUMULUS-1451**

  - Elasticsearch cluster setting `auto_create_index` will be set to false. This had been causing issues in the bootstrap lambda on deploy.

- **CUMULUS-1456**
  - `@cumulus/api` endpoints default error handler uses `boom` package to format errors, which is consistent with other API endpoint errors.

### Fixed

- **CUMULUS-1432** `logs` endpoint filter correctly filters logs by level
- **CUMULUS-1484** `useMessageAdapter` now does not set CUMULUS_MESSAGE_ADAPTER_DIR when `true`

### Removed

- **CUMULUS-1394**
  - Removed `sfTracker` SNS topic. Replaced by three new SNS topics for granule, execution, and PDR ingest notifications.
  - Removed unused functions from `@cumulus/common/aws`:
    - `getGranuleS3Params()`
    - `setGranuleStatus()`

## [v1.14.1] - 2019-08-29

### Fixed

- **CUMULUS-1455**

  - CMR token links updated to point to CMR legacy services rather than echo

- **CUMULUS-1211**
  - Errors thrown during granule discovery are no longer swallowed and ignored.
    Rather, errors are propagated to allow for proper error-handling and
    meaningful messaging.

## [v1.14.0] - 2019-08-22

### PLEASE NOTE

- We have encountered transient lambda service errors in our integration testing. Please handle transient service errors following [these guidelines](https://docs.aws.amazon.com/step-functions/latest/dg/bp-lambda-serviceexception.html). The workflows in the `example/workflows` folder have been updated with retries configured for these errors.

- **CUMULUS-799** added additional IAM permissions to support reading CloudWatch and API Gateway, so **you will have to redeploy your IAM stack.**

- **CUMULUS-800** Several items:

  - **Delete existing API Gateway stages**: To allow enabling of API Gateway logging, Cumulus now creates and manages a Stage resource during deployment. Before upgrading Cumulus, it is necessary to delete the API Gateway stages on both the Backend API and the Distribution API. Instructions are included in the documenation under [Delete API Gateway Stages](https://nasa.github.io/cumulus/docs/additional-deployment-options/delete-api-gateway-stages).

  - **Set up account permissions for API Gateway to write to CloudWatch**: In a one time operation for your AWS account, to enable CloudWatch Logs for API Gateway, you must first grant the API Gateway permission to read and write logs to CloudWatch for your account. The `AmazonAPIGatewayPushToCloudWatchLogs` managed policy (with an ARN of `arn:aws:iam::aws:policy/service-role/AmazonAPIGatewayPushToCloudWatchLogs`) has all the required permissions. You can find a simple how to in the documentation under [Enable API Gateway Logging.](https://nasa.github.io/cumulus/docs/additional-deployment-options/enable-gateway-logging-permissions)

  - **Configure API Gateway to write logs to CloudWatch** To enable execution logging for the distribution API set `config.yaml` `apiConfigs.distribution.logApigatewayToCloudwatch` value to `true`. More information [Enable API Gateway Logs](https://nasa.github.io/cumulus/docs/additional-deployment-options/enable-api-logs)

  - **Configure CloudWatch log delivery**: It is possible to deliver CloudWatch API execution and access logs to a cross-account shared AWS::Logs::Destination. An operator does this by adding the key `logToSharedDestination` to the `config.yml` at the default level with a value of a writable log destination. More information in the documenation under [Configure CloudWatch Logs Delivery.](https://nasa.github.io/cumulus/docs/additional-deployment-options/configure-cloudwatch-logs-delivery)

  - **Additional Lambda Logging**: It is now possible to configure any lambda to deliver logs to a shared subscriptions by setting `logToSharedDestination` to the ARN of a writable location (either an AWS::Logs::Destination or a Kinesis Stream) on any lambda config. Documentation for [Lambda Log Subscriptions](https://nasa.github.io/cumulus/docs/additional-deployment-options/additional-lambda-logging)

  - **Configure S3 Server Access Logs**: If you are running Cumulus in an NGAP environment you may [configure S3 Server Access Logs](https://nasa.github.io/cumulus/docs/next/deployment/server_access_logging) to be delivered to a shared bucket where the Metrics Team will ingest the logs into their ELK stack. Contact the Metrics team for permission and location.

- **CUMULUS-1368** The Cumulus distribution API has been deprecated and is being replaced by ASF's Thin Egress App. By default, the distribution API will not deploy. Please follow [the instructions for deploying and configuring Thin Egress](https://nasa.github.io/cumulus/docs/deployment/thin_egress_app).

To instead continue to deploy and use the legacy Cumulus distribution app, add the following to your `config.yml`:

```yaml
deployDistributionApi: true
```

If you deploy with no distribution app your deployment will succeed but you may encounter errors in your workflows, particularly in the `MoveGranule` task.

- **CUMULUS-1418** Users who are packaging the CMA in their Lambdas outside of Cumulus may need to update their Lambda configuration. Please see `BREAKING CHANGES` below for details.

### Added

- **CUMULUS-642**
  - Adds Launchpad as an authentication option for the Cumulus API.
  - Updated deployment documentation and added [instructions to setup Cumulus API Launchpad authentication](https://wiki.earthdata.nasa.gov/display/CUMULUS/Cumulus+API+with+Launchpad+Authentication)
- **CUMULUS-1418**
  - Adds usage docs/testing of lambda layers (introduced in PR1125), updates Core example tasks to use the updated `cumulus-ecs-task` and a CMA layer instead of kes CMA injection.
  - Added Terraform module to publish CMA as layer to user account.
- **PR1125** - Adds `layers` config option to support deploying Lambdas with layers
- **PR1128** - Added `useXRay` config option to enable AWS X-Ray for Lambdas.
- **CUMULUS-1345**
  - Adds new variables to the app deployment under `cmr`.
  - `cmrEnvironment` values are `SIT`, `UAT`, or `OPS` with `UAT` as the default.
  - `cmrLimit` and `cmrPageSize` have been added as configurable options.
- **CUMULUS-1273**
  - Added lambda function EmsProductMetadataReport to generate EMS Product Metadata report
- **CUMULUS-1226**
  - Added API endpoint `elasticsearch/index-from-database` to index to an Elasticsearch index from the database for recovery purposes and `elasticsearch/indices-status` to check the status of Elasticsearch indices via the API.
- **CUMULUS-824**
  - Added new Collection parameter `reportToEms` to configure whether the collection is reported to EMS
- **CUMULUS-1357**
  - Added new BackendApi endpoint `ems` that generates EMS reports.
- **CUMULUS-1241**
  - Added information about queues with maximum execution limits defined to default workflow templates (`meta.queueExecutionLimits`)
- **CUMULUS-1311**
  - Added `@cumulus/common/message` with various message parsing/preparation helpers
- **CUMULUS-812**

  - Added support for limiting the number of concurrent executions started from a queue. [See the data cookbook](https://nasa.github.io/cumulus/docs/data-cookbooks/throttling-queued-executions) for more information.

- **CUMULUS-1337**

  - Adds `cumulus.stackName` value to the `instanceMetadata` endpoint.

- **CUMULUS-1368**

  - Added `cmrGranuleUrlType` to the `@cumulus/move-granules` task. This determines what kind of links go in the CMR files. The options are `distribution`, `s3`, or `none`, with the default being distribution. If there is no distribution API being used with Cumulus, you must set the value to `s3` or `none`.

- Added `packages/s3-replicator` Terraform module to allow same-region s3 replication to metrics bucket.

- **CUMULUS-1392**

  - Added `tf-modules/report-granules` Terraform module which processes granule ingest notifications received via SNS and stores granule data to a database. The module includes:
    - SNS topic for publishing granule ingest notifications
    - Lambda to process granule notifications and store data
    - IAM permissions for the Lambda
    - Subscription for the Lambda to the SNS topic

- **CUMULUS-1393**

  - Added `tf-modules/report-pdrs` Terraform module which processes PDR ingest notifications received via SNS and stores PDR data to a database. The module includes:
    - SNS topic for publishing PDR ingest notifications
    - Lambda to process PDR notifications and store data
    - IAM permissions for the Lambda
    - Subscription for the Lambda to the SNS topic
  - Added unit tests for `@cumulus/api/models/pdrs.createPdrFromSns()`

- **CUMULUS-1400**

  - Added `tf-modules/report-executions` Terraform module which processes workflow execution information received via SNS and stores it to a database. The module includes:
    - SNS topic for publishing execution data
    - Lambda to process and store execution data
    - IAM permissions for the Lambda
    - Subscription for the Lambda to the SNS topic
  - Added `@cumulus/common/sns-event` which contains helpers for SNS events:
    - `isSnsEvent()` returns true if event is from SNS
    - `getSnsEventMessage()` extracts and parses the message from an SNS event
    - `getSnsEventMessageObject()` extracts and parses message object from an SNS event
  - Added `@cumulus/common/cloudwatch-event` which contains helpers for Cloudwatch events:
    - `isSfExecutionEvent()` returns true if event is from Step Functions
    - `isTerminalSfStatus()` determines if a Step Function status from a Cloudwatch event is a terminal status
    - `getSfEventStatus()` gets the Step Function status from a Cloudwatch event
    - `getSfEventDetailValue()` extracts a Step Function event detail field from a Cloudwatch event
    - `getSfEventMessageObject()` extracts and parses Step Function detail object from a Cloudwatch event

- **CUMULUS-1429**

  - Added `tf-modules/data-persistence` Terraform module which includes resources for data persistence in Cumulus:
    - DynamoDB tables
    - Elasticsearch with optional support for VPC
    - Cloudwatch alarm for number of Elasticsearch nodes

- **CUMULUS-1379** CMR Launchpad Authentication
  - Added `launchpad` configuration to `@cumulus/deployment/app/config.yml`, and cloudformation templates, workflow message, lambda configuration, api endpoint configuration
  - Added `@cumulus/common/LaunchpadToken` and `@cumulus/common/launchpad` to provide methods to get token and validate token
  - Updated lambdas to use Launchpad token for CMR actions (ingest and delete granules)
  - Updated deployment documentation and added [instructions to setup CMR client for Launchpad authentication](https://wiki.earthdata.nasa.gov/display/CUMULUS/CMR+Launchpad+Authentication)

## Changed

- **CUMULUS-1232**

  - Added retries to update `@cumulus/cmr-client` `updateToken()`

- **CUMULUS-1245 CUMULUS-795**

  - Added additional `ems` configuration parameters for sending the ingest reports to EMS
  - Added functionality to send daily ingest reports to EMS

- **CUMULUS-1241**

  - Removed the concept of "priority levels" and added ability to define a number of maximum concurrent executions per SQS queue
  - Changed mapping of Cumulus message properties for the `sqs2sfThrottle` lambda:
    - Queue name is read from `cumulus_meta.queueName`
    - Maximum executions for the queue is read from `meta.queueExecutionLimits[queueName]`, where `queueName` is `cumulus_meta.queueName`
  - Changed `sfSemaphoreDown` lambda to only attempt decrementing semaphores when:
    - the message is for a completed/failed/aborted/timed out workflow AND
    - `cumulus_meta.queueName` exists on the Cumulus message AND
    - An entry for the queue name (`cumulus_meta.queueName`) exists in the the object `meta.queueExecutionLimits` on the Cumulus message

- **CUMULUS-1338**

  - Updated `sfSemaphoreDown` lambda to be triggered via AWS Step Function Cloudwatch events instead of subscription to `sfTracker` SNS topic

- **CUMULUS-1311**

  - Updated `@cumulus/queue-granules` to set `cumulus_meta.queueName` for queued execution messages
  - Updated `@cumulus/queue-pdrs` to set `cumulus_meta.queueName` for queued execution messages
  - Updated `sqs2sfThrottle` lambda to immediately decrement queue semaphore value if dispatching Step Function execution throws an error

- **CUMULUS-1362**

  - Granule `processingStartTime` and `processingEndTime` will be set to the execution start time and end time respectively when there is no sync granule or post to cmr task present in the workflow

- **CUMULUS-1400**
  - Deprecated `@cumulus/ingest/aws/getExecutionArn`. Use `@cumulus/common/aws/getExecutionArn` instead.

### Fixed

- **CUMULUS-1439**

  - Fix bug with rule.logEventArn deletion on Kinesis rule update and fix unit test to verify

- **CUMULUS-796**

  - Added production information (collection ShortName and Version, granuleId) to EMS distribution report
  - Added functionality to send daily distribution reports to EMS

- **CUMULUS-1319**

  - Fixed a bug where granule ingest times were not being stored to the database

- **CUMULUS-1356**

  - The `Collection` model's `delete` method now _removes_ the specified item
    from the collection config store that was inserted by the `create` method.
    Previously, this behavior was missing.

- **CUMULUS-1374**
  - Addressed audit concerns (https://www.npmjs.com/advisories/782) in api package

### BREAKING CHANGES

### Changed

- **CUMULUS-1418**
  - Adding a default `cmaDir` key to configuration will cause `CUMULUS_MESSAGE_ADAPTER_DIR` to be set by default to `/opt` for any Lambda not setting `useCma` to true, or explicitly setting the CMA environment variable. In lambdas that package the CMA independently of the Cumulus packaging. Lambdas manually packaging the CMA should have their Lambda configuration updated to set the CMA path, or alternately if not using the CMA as a Lambda layer in this deployment set `cmaDir` to `./cumulus-message-adapter`.

### Removed

- **CUMULUS-1337**

  - Removes the S3 Access Metrics package added in CUMULUS-799

- **PR1130**
  - Removed code deprecated since v1.11.1:
    - Removed `@cumulus/common/step-functions`. Use `@cumulus/common/StepFunctions` instead.
    - Removed `@cumulus/api/lib/testUtils.fakeFilesFactory`. Use `@cumulus/api/lib/testUtils.fakeFileFactory` instead.
    - Removed `@cumulus/cmrjs/cmr` functions: `searchConcept`, `ingestConcept`, `deleteConcept`. Use the functions in `@cumulus/cmr-client` instead.
    - Removed `@cumulus/ingest/aws.getExecutionHistory`. Use `@cumulus/common/StepFunctions.getExecutionHistory` instead.

## [v1.13.5] - 2019-08-29 - [BACKPORT]

### Fixed

- **CUMULUS-1455** - CMR token links updated to point to CMR legacy services rather than echo

## [v1.13.4] - 2019-07-29

- **CUMULUS-1411** - Fix deployment issue when using a template override

## [v1.13.3] - 2019-07-26

- **CUMULUS-1345** Full backport of CUMULUS-1345 features - Adds new variables to the app deployment under `cmr`.
  - `cmrEnvironment` values are `SIT`, `UAT`, or `OPS` with `UAT` as the default.
  - `cmrLimit` and `cmrPageSize` have been added as configurable options.

## [v1.13.2] - 2019-07-25

- Re-release of v1.13.1 to fix broken npm packages.

## [v1.13.1] - 2019-07-22

- **CUMULUS-1374** - Resolve audit compliance with lodash version for api package subdependency
- **CUMULUS-1412** - Resolve audit compliance with googleapi package
- **CUMULUS-1345** - Backported CMR environment setting in getUrl to address immediate user need. CMR_ENVIRONMENT can now be used to set the CMR environment to OPS/SIT

## [v1.13.0] - 2019-5-20

### PLEASE NOTE

**CUMULUS-802** added some additional IAM permissions to support ECS autoscaling, so **you will have to redeploy your IAM stack.**
As a result of the changes for **CUMULUS-1193**, **CUMULUS-1264**, and **CUMULUS-1310**, **you must delete your existing stacks (except IAM) before deploying this version of Cumulus.**
If running Cumulus within a VPC and extended downtime is acceptable, we recommend doing this at the end of the day to allow AWS backend resources and network interfaces to be cleaned up overnight.

### BREAKING CHANGES

- **CUMULUS-1228**

  - The default AMI used by ECS instances is now an NGAP-compliant AMI. This
    will be a breaking change for non-NGAP deployments. If you do not deploy to
    NGAP, you will need to find the AMI ID of the
    [most recent Amazon ECS-optimized AMI](https://docs.aws.amazon.com/AmazonECS/latest/developerguide/ecs-optimized_AMI.html),
    and set the `ecs.amiid` property in your config. Instructions for finding
    the most recent NGAP AMI can be found using
    [these instructions](https://wiki.earthdata.nasa.gov/display/ESKB/Select+an+NGAP+Created+AMI).

- **CUMULUS-1310**

  - Database resources (DynamoDB, ElasticSearch) have been moved to an independent `db` stack.
    Migrations for this version will need to be user-managed. (e.g. [elasticsearch](https://docs.aws.amazon.com/elasticsearch-service/latest/developerguide/es-version-migration.html#snapshot-based-migration) and [dynamoDB](https://docs.aws.amazon.com/datapipeline/latest/DeveloperGuide/dp-template-exports3toddb.html)).
    Order of stack deployment is `iam` -> `db` -> `app`.
  - All stacks can now be deployed using a single `config.yml` file, i.e.: `kes cf deploy --kes-folder app --template node_modules/@cumulus/deployment/[iam|db|app] [...]`
    Backwards-compatible. For development, please re-run `npm run bootstrap` to build new `kes` overrides.
    Deployment docs have been updated to show how to deploy a single-config Cumulus instance.
  - `params` have been moved: Nest `params` fields under `app`, `db` or `iam` to override all Parameters for a particular stack's cloudformation template. Backwards-compatible with multi-config setups.
  - `stackName` and `stackNameNoDash` have been retired. Use `prefix` and `prefixNoDash` instead.
  - The `iams` section in `app/config.yml` IAM roles has been deprecated as a user-facing parameter,
    _unless_ your IAM role ARNs do not match the convention shown in `@cumulus/deployment/app/config.yml`
  - The `vpc.securityGroup` will need to be set with a pre-existing security group ID to use Cumulus in a VPC. Must allow inbound HTTP(S) (Port 443).

- **CUMULUS-1212**

  - `@cumulus/post-to-cmr` will now fail if any granules being processed are missing a metadata file. You can set the new config option `skipMetaCheck` to `true` to pass post-to-cmr without a metadata file.

- **CUMULUS-1232**

  - `@cumulus/sync-granule` will no longer silently pass if no checksum data is provided. It will use input
    from the granule object to:
    - Verify checksum if `checksumType` and `checksumValue` are in the file record OR a checksum file is provided
      (throws `InvalidChecksum` on fail), else log warning that no checksum is available.
    - Then, verify synced S3 file size if `file.size` is in the file record (throws `UnexpectedFileSize` on fail),
      else log warning that no file size is available.
    - Pass the step.

- **CUMULUS-1264**

  - The Cloudformation templating and deployment configuration has been substantially refactored.
    - `CumulusApiDefault` nested stack resource has been renamed to `CumulusApiDistribution`
    - `CumulusApiV1` nested stack resource has been renamed to `CumulusApiBackend`
  - The `urs: true` config option for when defining your lambdas (e.g. in `lambdas.yml`) has been deprecated. There are two new options to replace it:
    - `urs_redirect: 'token'`: This will expose a `TOKEN_REDIRECT_ENDPOINT` environment variable to your lambda that references the `/token` endpoint on the Cumulus backend API
    - `urs_redirect: 'distribution'`: This will expose a `DISTRIBUTION_REDIRECT_ENDPOINT` environment variable to your lambda that references the `/redirect` endpoint on the Cumulus distribution API

- **CUMULUS-1193**

  - The elasticsearch instance is moved behind the VPC.
  - Your account will need an Elasticsearch Service Linked role. This is a one-time setup for the account. You can follow the instructions to use the AWS console or AWS CLI [here](https://docs.aws.amazon.com/IAM/latest/UserGuide/using-service-linked-roles.html) or use the following AWS CLI command: `aws iam create-service-linked-role --aws-service-name es.amazonaws.com`

- **CUMULUS-802**

  - ECS `maxInstances` must be greater than `minInstances`. If you use defaults, no change is required.

- **CUMULUS-1269**
  - Brought Cumulus data models in line with CNM JSON schema:
    - Renamed file object `fileType` field to `type`
    - Renamed file object `fileSize` field to `size`
    - Renamed file object `checksumValue` field to `checksum` where not already done.
    - Added `ancillary` and `linkage` type support to file objects.

### Added

- **CUMULUS-799**

  - Added an S3 Access Metrics package which will take S3 Server Access Logs and
    write access metrics to CloudWatch

- **CUMULUS-1242** - Added `sqs2sfThrottle` lambda. The lambda reads SQS messages for queued executions and uses semaphores to only start new executions if the maximum number of executions defined for the priority key (`cumulus_meta.priorityKey`) has not been reached. Any SQS messages that are read but not used to start executions remain in the queue.

- **CUMULUS-1240**

  - Added `sfSemaphoreDown` lambda. This lambda receives SNS messages and for each message it decrements the semaphore used to track the number of running executions if:
    - the message is for a completed/failed workflow AND
    - the message contains a level of priority (`cumulus_meta.priorityKey`)
  - Added `sfSemaphoreDown` lambda as a subscriber to the `sfTracker` SNS topic

- **CUMULUS-1265**

  - Added `apiConfigs` configuration option to configure API Gateway to be private
  - All internal lambdas configured to run inside the VPC by default
  - Removed references to `NoVpc` lambdas from documentation and `example` folder.

- **CUMULUS-802**
  - Adds autoscaling of ECS clusters
  - Adds autoscaling of ECS services that are handling StepFunction activities

## Changed

- Updated `@cumulus/ingest/http/httpMixin.list()` to trim trailing spaces on discovered filenames

- **CUMULUS-1310**

  - Database resources (DynamoDB, ElasticSearch) have been moved to an independent `db` stack.
    This will enable future updates to avoid affecting database resources or requiring migrations.
    Migrations for this version will need to be user-managed.
    (e.g. [elasticsearch](https://docs.aws.amazon.com/elasticsearch-service/latest/developerguide/es-version-migration.html#snapshot-based-migration) and [dynamoDB](https://docs.aws.amazon.com/datapipeline/latest/DeveloperGuide/dp-template-exports3toddb.html)).
    Order of stack deployment is `iam` -> `db` -> `app`.
  - All stacks can now be deployed using a single `config.yml` file, i.e.: `kes cf deploy --kes-folder app --template node_modules/@cumulus/deployment/[iam|db|app] [...]`
    Backwards-compatible. Please re-run `npm run bootstrap` to build new `kes` overrides.
    Deployment docs have been updated to show how to deploy a single-config Cumulus instance.
  - `params` fields should now be nested under the stack key (i.e. `app`, `db` or `iam`) to provide Parameters for a particular stack's cloudformation template,
    for use with single-config instances. Keys _must_ match the name of the deployment package folder (`app`, `db`, or `iam`).
    Backwards-compatible with multi-config setups.
  - `stackName` and `stackNameNoDash` have been retired as user-facing config parameters. Use `prefix` and `prefixNoDash` instead.
    This will be used to create stack names for all stacks in a single-config use case.
    `stackName` may still be used as an override in multi-config usage, although this is discouraged.
    Warning: overriding the `db` stack's `stackName` will require you to set `dbStackName` in your `app/config.yml`.
    This parameter is required to fetch outputs from the `db` stack to reference in the `app` stack.
  - The `iams` section in `app/config.yml` IAM roles has been retired as a user-facing parameter,
    _unless_ your IAM role ARNs do not match the convention shown in `@cumulus/deployment/app/config.yml`
    In that case, overriding `iams` in your own config is recommended.
  - `iam` and `db` `cloudformation.yml` file names will have respective prefixes (e.g `iam.cloudformation.yml`).
  - Cumulus will now only attempt to create reconciliation reports for buckets of the `private`, `public` and `protected` types.
  - Cumulus will no longer set up its own security group.
    To pass a pre-existing security group for in-VPC deployments as a parameter to the Cumulus template, populate `vpc.securityGroup` in `config.yml`.
    This security group must allow inbound HTTP(S) traffic (Port 443). SSH traffic (Port 22) must be permitted for SSH access to ECS instances.
  - Deployment docs have been updated with examples for the new deployment model.

- **CUMULUS-1236**

  - Moves access to public files behind the distribution endpoint. Authentication is not required, but direct http access has been disallowed.

- **CUMULUS-1223**

  - Adds unauthenticated access for public bucket files to the Distribution API. Public files should be requested the same way as protected files, but for public files a redirect to a self-signed S3 URL will happen without requiring authentication with Earthdata login.

- **CUMULUS-1232**

  - Unifies duplicate handling in `ingest/granule.handleDuplicateFile` for maintainability.
  - Changed `ingest/granule.ingestFile` and `move-granules/index.moveFileRequest` to use new function.
  - Moved file versioning code to `ingest/granule.moveGranuleFileWithVersioning`
  - `ingest/granule.verifyFile` now also tests `file.size` for verification if it is in the file record and throws
    `UnexpectedFileSize` error for file size not matching input.
  - `ingest/granule.verifyFile` logs warnings if checksum and/or file size are not available.

- **CUMULUS-1193**

  - Moved reindex CLI functionality to an API endpoint. See [API docs](https://nasa.github.io/cumulus-api/#elasticsearch-1)

- **CUMULUS-1207**
  - No longer disable lambda event source mappings when disabling a rule

### Fixed

- Updated Lerna publish script so that published Cumulus packages will pin their dependencies on other Cumulus packages to exact versions (e.g. `1.12.1` instead of `^1.12.1`)

- **CUMULUS-1203**

  - Fixes IAM template's use of intrinsic functions such that IAM template overrides now work with kes

- **CUMULUS-1268**
  - Deployment will not fail if there are no ES alarms or ECS services

## [v1.12.1] - 2019-4-8

## [v1.12.0] - 2019-4-4

Note: There was an issue publishing 1.12.0. Upgrade to 1.12.1.

### BREAKING CHANGES

- **CUMULUS-1139**

  - `granule.applyWorkflow` uses the new-style granule record as input to workflows.

- **CUMULUS-1171**

  - Fixed provider handling in the API to make it consistent between protocols.
    NOTE: This is a breaking change. When applying this upgrade, users will need to:
    1. Disable all workflow rules
    2. Update any `http` or `https` providers so that the host field only
       contains a valid hostname or IP address, and the port field contains the
       provider port.
    3. Perform the deployment
    4. Re-enable workflow rules

- **CUMULUS-1176**:

  - `@cumulus/move-granules` input expectations have changed. `@cumulus/files-to-granules` is a new intermediate task to perform input translation in the old style.
    See the Added and Changed sections of this release changelog for more information.

- **CUMULUS-670**

  - The behavior of ParsePDR and related code has changed in this release. PDRs with FILE_TYPEs that do not conform to the PDR ICD (+ TGZ) (https://cdn.earthdata.nasa.gov/conduit/upload/6376/ESDS-RFC-030v1.0.pdf) will fail to parse.

- **CUMULUS-1208**
  - The granule object input to `@cumulus/queue-granules` will now be added to ingest workflow messages **as is**. In practice, this means that if you are using `@cumulus/queue-granules` to trigger ingest workflows and your granule objects input have invalid properties, then your ingest workflows will fail due to schema validation errors.

### Added

- **CUMULUS-777**
  - Added new cookbook entry on configuring Cumulus to track ancillary files.
- **CUMULUS-1183**
  - Kes overrides will now abort with a warning if a workflow step is configured without a corresponding
    lambda configuration
- **CUMULUS-1223**

  - Adds convenience function `@cumulus/common/bucketsConfigJsonObject` for fetching stack's bucket configuration as an object.

- **CUMULUS-853**
  - Updated FakeProcessing example lambda to include option to generate fake browse
  - Added feature documentation for ancillary metadata export, a new cookbook entry describing a workflow with ancillary metadata generation(browse), and related task definition documentation
- **CUMULUS-805**
  - Added a CloudWatch alarm to check running ElasticSearch instances, and a CloudWatch dashboard to view the health of ElasticSearch
  - Specify `AWS_REGION` in `.env` to be used by deployment script
- **CUMULUS-803**
  - Added CloudWatch alarms to check running tasks of each ECS service, and add the alarms to CloudWatch dashboard
- **CUMULUS-670**
  - Added Ancillary Metadata Export feature (see https://nasa.github.io/cumulus/docs/features/ancillary_metadata for more information)
  - Added new Collection file parameter "fileType" that allows configuration of workflow granule file fileType
- **CUMULUS-1184** - Added kes logging output to ensure we always see the state machine reference before failures due to configuration
- **CUMULUS-1105** - Added a dashboard endpoint to serve the dashboard from an S3 bucket
- **CUMULUS-1199** - Moves `s3credentials` endpoint from the backend to the distribution API.
- **CUMULUS-666**
  - Added `@api/endpoints/s3credentials` to allow EarthData Login authorized users to retrieve temporary security credentials for same-region direct S3 access.
- **CUMULUS-671**
  - Added `@packages/integration-tests/api/distribution/getDistributionApiS3SignedUrl()` to return the S3 signed URL for a file protected by the distribution API
- **CUMULUS-672**
  - Added `cmrMetadataFormat` and `cmrConceptId` to output for individual granules from `@cumulus/post-to-cmr`. `cmrMetadataFormat` will be read from the `cmrMetadataFormat` generated for each granule in `@cumulus/cmrjs/publish2CMR()`
  - Added helpers to `@packages/integration-tests/api/distribution`:
    - `getDistributionApiFileStream()` returns a stream to download files protected by the distribution API
    - `getDistributionFileUrl()` constructs URLs for requesting files from the distribution API
- **CUMULUS-1185** `@cumulus/api/models/Granule.removeGranuleFromCmrByGranule` to replace `@cumulus/api/models/Granule.removeGranuleFromCmr` and use the Granule UR from the CMR metadata to remove the granule from CMR

- **CUMULUS-1101**

  - Added new `@cumulus/checksum` package. This package provides functions to calculate and validate checksums.
  - Added new checksumming functions to `@cumulus/common/aws`: `calculateS3ObjectChecksum` and `validateS3ObjectChecksum`, which depend on the `checksum` package.

- CUMULUS-1171

  - Added `@cumulus/common` API documentation to `packages/common/docs/API.md`
  - Added an `npm run build-docs` task to `@cumulus/common`
  - Added `@cumulus/common/string#isValidHostname()`
  - Added `@cumulus/common/string#match()`
  - Added `@cumulus/common/string#matches()`
  - Added `@cumulus/common/string#toLower()`
  - Added `@cumulus/common/string#toUpper()`
  - Added `@cumulus/common/URLUtils#buildURL()`
  - Added `@cumulus/common/util#isNil()`
  - Added `@cumulus/common/util#isNull()`
  - Added `@cumulus/common/util#isUndefined()`
  - Added `@cumulus/common/util#negate()`

- **CUMULUS-1176**

  - Added new `@cumulus/files-to-granules` task to handle converting file array output from `cumulus-process` tasks into granule objects.
    Allows simplification of `@cumulus/move-granules` and `@cumulus/post-to-cmr`, see Changed section for more details.

- CUMULUS-1151 Compare the granule holdings in CMR with Cumulus' internal data store
- CUMULUS-1152 Compare the granule file holdings in CMR with Cumulus' internal data store

### Changed

- **CUMULUS-1216** - Updated `@cumulus/ingest/granule/ingestFile` to download files to expected staging location.
- **CUMULUS-1208** - Updated `@cumulus/ingest/queue/enqueueGranuleIngestMessage()` to not transform granule object passed to it when building an ingest message
- **CUMULUS-1198** - `@cumulus/ingest` no longer enforces any expectations about whether `provider_path` contains a leading slash or not.
- **CUMULUS-1170**
  - Update scripts and docs to use `npm` instead of `yarn`
  - Use `package-lock.json` files to ensure matching versions of npm packages
  - Update CI builds to use `npm ci` instead of `npm install`
- **CUMULUS-670**
  - Updated ParsePDR task to read standard PDR types+ (+ tgz as an external customer requirement) and add a fileType to granule-files on Granule discovery
  - Updated ParsePDR to fail if unrecognized type is used
  - Updated all relevant task schemas to include granule->files->filetype as a string value
  - Updated tests/test fixtures to include the fileType in the step function/task inputs and output validations as needed
  - Updated MoveGranules task to handle incoming configuration with new "fileType" values and to add them as appropriate to the lambda output.
  - Updated DiscoverGranules step/related workflows to read new Collection file parameter fileType that will map a discovered file to a workflow fileType
  - Updated CNM parser to add the fileType to the defined granule file fileType on ingest and updated integration tests to verify/validate that behavior
  - Updated generateEcho10XMLString in cmr-utils.js to use a map/related library to ensure order as CMR requires ordering for their online resources.
  - Updated post-to-cmr task to appropriately export CNM filetypes to CMR in echo10/UMM exports
- **CUMULUS-1139** - Granules stored in the API contain a `files` property. That schema has been greatly
  simplified and now better matches the CNM format.
  - The `name` property has been renamed to `fileName`.
  - The `filepath` property has been renamed to `key`.
  - The `checksumValue` property has been renamed to `checksum`.
  - The `path` property has been removed.
  - The `url_path` property has been removed.
  - The `filename` property (which contained an `s3://` URL) has been removed, and the `bucket`
    and `key` properties should be used instead. Any requests sent to the API containing a `granule.files[].filename`
    property will be rejected, and any responses coming back from the API will not contain that
    `filename` property.
  - A `source` property has been added, which is a URL indicating the original source of the file.
  - `@cumulus/ingest/granule.moveGranuleFiles()` no longer includes a `filename` field in its
    output. The `bucket` and `key` fields should be used instead.
- **CUMULUS-672**

  - Changed `@cumulus/integration-tests/api/EarthdataLogin.getEarthdataLoginRedirectResponse` to `@cumulus/integration-tests/api/EarthdataLogin.getEarthdataAccessToken`. The new function returns an access response from Earthdata login, if successful.
  - `@cumulus/integration-tests/cmr/getOnlineResources` now accepts an object of options, including `cmrMetadataFormat`. Based on the `cmrMetadataFormat`, the function will correctly retrieve the online resources for each metadata format (ECHO10, UMM-G)

- **CUMULUS-1101**

  - Moved `@cumulus/common/file/getFileChecksumFromStream` into `@cumulus/checksum`, and renamed it to `generateChecksumFromStream`.
    This is a breaking change for users relying on `@cumulus/common/file/getFileChecksumFromStream`.
  - Refactored `@cumulus/ingest/Granule` to depend on new `common/aws` checksum functions and remove significantly present checksumming code.
    - Deprecated `@cumulus/ingest/granule.validateChecksum`. Replaced with `@cumulus/ingest/granule.verifyFile`.
    - Renamed `granule.getChecksumFromFile` to `granule.retrieveSuppliedFileChecksumInformation` to be more accurate.
  - Deprecated `@cumulus/common/aws.checksumS3Objects`. Use `@cumulus/common/aws.calculateS3ObjectChecksum` instead.

- CUMULUS-1171

  - Fixed provider handling in the API to make it consistent between protocols.
    Before this change, FTP providers were configured using the `host` and
    `port` properties. HTTP providers ignored `port` and `protocol`, and stored
    an entire URL in the `host` property. Updated the API to only accept valid
    hostnames or IP addresses in the `provider.host` field. Updated ingest code
    to properly build HTTP and HTTPS URLs from `provider.protocol`,
    `provider.host`, and `provider.port`.
  - The default provider port was being set to 21, no matter what protocol was
    being used. Removed that default.

- **CUMULUS-1176**

  - `@cumulus/move-granules` breaking change:
    Input to `move-granules` is now expected to be in the form of a granules object (i.e. `{ granules: [ { ... }, { ... } ] }`);
    For backwards compatibility with array-of-files outputs from processing steps, use the new `@cumulus/files-to-granules` task as an intermediate step.
    This task will perform the input translation. This change allows `move-granules` to be simpler and behave more predictably.
    `config.granuleIdExtraction` and `config.input_granules` are no longer needed/used by `move-granules`.
  - `@cumulus/post-to-cmr`: `config.granuleIdExtraction` is no longer needed/used by `post-to-cmr`.

- CUMULUS-1174
  - Better error message and stacktrace for S3KeyPairProvider error reporting.

### Fixed

- **CUMULUS-1218** Reconciliation report will now scan only completed granules.
- `@cumulus/api` files and granules were not getting indexed correctly because files indexing was failing in `db-indexer`
- `@cumulus/deployment` A bug in the Cloudformation template was preventing the API from being able to be launched in a VPC, updated the IAM template to give the permissions to be able to run the API in a VPC

### Deprecated

- `@cumulus/api/models/Granule.removeGranuleFromCmr`, instead use `@cumulus/api/models/Granule.removeGranuleFromCmrByGranule`
- `@cumulus/ingest/granule.validateChecksum`, instead use `@cumulus/ingest/granule.verifyFile`
- `@cumulus/common/aws.checksumS3Objects`, instead use `@cumulus/common/aws.calculateS3ObjectChecksum`
- `@cumulus/cmrjs`: `getGranuleId` and `getCmrFiles` are deprecated due to changes in input handling.

## [v1.11.3] - 2019-3-5

### Added

- **CUMULUS-1187** - Added `@cumulus/ingest/granule/duplicateHandlingType()` to determine how duplicate files should be handled in an ingest workflow

### Fixed

- **CUMULUS-1187** - workflows not respecting the duplicate handling value specified in the collection
- Removed refreshToken schema requirement for OAuth

## [v1.11.2] - 2019-2-15

### Added

- CUMULUS-1169
  - Added a `@cumulus/common/StepFunctions` module. It contains functions for querying the AWS
    StepFunctions API. These functions have the ability to retry when a ThrottlingException occurs.
  - Added `@cumulus/common/aws.retryOnThrottlingException()`, which will wrap a function in code to
    retry on ThrottlingExceptions.
  - Added `@cumulus/common/test-utils.throttleOnce()`, which will cause a function to return a
    ThrottlingException the first time it is called, then return its normal result after that.
- CUMULUS-1103 Compare the collection holdings in CMR with Cumulus' internal data store
- CUMULUS-1099 Add support for UMMG JSON metadata versions > 1.4.
  - If a version is found in the metadata object, that version is used for processing and publishing to CMR otherwise, version 1.4 is assumed.
- CUMULUS-678
  - Added support for UMMG json v1.4 metadata files.
    `reconcileCMRMetadata` added to `@cumulus/cmrjs` to update metadata record with new file locations.
    `@cumulus/common/errors` adds two new error types `CMRMetaFileNotFound` and `InvalidArgument`.
    `@cumulus/common/test-utils` adds new function `randomId` to create a random string with id to help in debugging.
    `@cumulus/common/BucketsConfig` adds a new helper class `BucketsConfig` for working with bucket stack configuration and bucket names.
    `@cumulus/common/aws` adds new function `s3PutObjectTagging` as a convenience for the aws [s3().putObjectTagging](https://docs.aws.amazon.com/AWSJavaScriptSDK/latest/AWS/S3.html#putObjectTagging-property) function.
    `@cumulus/cmrjs` Adds: - `isCMRFile` - Identify an echo10(xml) or UMMG(json) metadata file. - `metadataObjectFromCMRFile` Read and parse CMR XML file from s3. - `updateCMRMetadata` Modify a cmr metadata (xml/json) file with updated information. - `publish2CMR` Posts XML or UMMG CMR data to CMR service. - `reconcileCMRMetadata` Reconciles cmr metadata file after a file moves.
- Adds some ECS and other permissions to StepRole to enable running ECS tasks from a workflow
- Added Apache logs to cumulus api and distribution lambdas
- **CUMULUS-1119** - Added `@cumulus/integration-tests/api/EarthdataLogin.getEarthdataLoginRedirectResponse` helper for integration tests to handle login with Earthdata and to return response from redirect to Cumulus API
- **CUMULUS-673** Added `@cumulus/common/file/getFileChecksumFromStream` to get file checksum from a readable stream

### Fixed

- CUMULUS-1123
  - Cloudformation template overrides now work as expected

### Changed

- CUMULUS-1169
  - Deprecated the `@cumulus/common/step-functions` module.
  - Updated code that queries the StepFunctions API to use the retry-enabled functions from
    `@cumulus/common/StepFunctions`
- CUMULUS-1121
  - Schema validation is now strongly enforced when writing to the database.
    Additional properties are not allowed and will result in a validation error.
- CUMULUS-678
  `tasks/move-granules` simplified and refactored to use functionality from cmrjs.
  `ingest/granules.moveGranuleFiles` now just moves granule files and returns a list of the updated files. Updating metadata now handled by `@cumulus/cmrjs/reconcileCMRMetadata`.
  `move-granules.updateGranuleMetadata` refactored and bugs fixed in the case of a file matching multiple collection.files.regexps.
  `getCmrXmlFiles` simplified and now only returns an object with the cmrfilename and the granuleId.
  `@cumulus/test-processing` - test processing task updated to generate UMM-G metadata

- CUMULUS-1043

  - `@cumulus/api` now uses [express](http://expressjs.com/) as the API engine.
  - All `@cumulus/api` endpoints on ApiGateway are consolidated to a single endpoint the uses `{proxy+}` definition.
  - All files under `packages/api/endpoints` along with associated tests are updated to support express's request and response objects.
  - Replaced environment variables `internal`, `bucket` and `systemBucket` with `system_bucket`.
  - Update `@cumulus/integration-tests` to work with updated cumulus-api express endpoints

- `@cumulus/integration-tests` - `buildAndExecuteWorkflow` and `buildWorkflow` updated to take a `meta` param to allow for additional fields to be added to the workflow `meta`

- **CUMULUS-1049** Updated `Retrieve Execution Status API` in `@cumulus/api`: If the execution doesn't exist in Step Function API, Cumulus API returns the execution status information from the database.

- **CUMULUS-1119**
  - Renamed `DISTRIBUTION_URL` environment variable to `DISTRIBUTION_ENDPOINT`
  - Renamed `DEPLOYMENT_ENDPOINT` environment variable to `DISTRIBUTION_REDIRECT_ENDPOINT`
  - Renamed `API_ENDPOINT` environment variable to `TOKEN_REDIRECT_ENDPOINT`

### Removed

- Functions deprecated before 1.11.0:
  - @cumulus/api/models/base: static Manager.createTable() and static Manager.deleteTable()
  - @cumulus/ingest/aws/S3
  - @cumulus/ingest/aws/StepFunction.getExecution()
  - @cumulus/ingest/aws/StepFunction.pullEvent()
  - @cumulus/ingest/consumer.Consume
  - @cumulus/ingest/granule/Ingest.getBucket()

### Deprecated

`@cmrjs/ingestConcept`, instead use the CMR object methods. `@cmrjs/CMR.ingestGranule` or `@cmrjs/CMR.ingestCollection`
`@cmrjs/searchConcept`, instead use the CMR object methods. `@cmrjs/CMR.searchGranules` or `@cmrjs/CMR.searchCollections`
`@cmrjs/deleteConcept`, instead use the CMR object methods. `@cmrjs/CMR.deleteGranule` or `@cmrjs/CMR.deleteCollection`

## [v1.11.1] - 2018-12-18

**Please Note**

- Ensure your `app/config.yml` has a `clientId` specified in the `cmr` section. This will allow CMR to identify your requests for better support and metrics.
  - For an example, please see [the example config](https://github.com/nasa/cumulus/blob/1c7e2bf41b75da9f87004c4e40fbcf0f39f56794/example/app/config.yml#L128).

### Added

- Added a `/tokenDelete` endpoint in `@cumulus/api` to delete access token records

### Changed

- CUMULUS-678
  `@cumulus/ingest/crypto` moved and renamed to `@cumulus/common/key-pair-provider`
  `@cumulus/ingest/aws` function: `KMSDecryptionFailed` and class: `KMS` extracted and moved to `@cumulus/common` and `KMS` is exported as `KMSProvider` from `@cumulus/common/key-pair-provider`
  `@cumulus/ingest/granule` functions: `publish`, `getGranuleId`, `getXMLMetadataAsString`, `getMetadataBodyAndTags`, `parseXmlString`, `getCmrXMLFiles`, `postS3Object`, `contructOnlineAccessUrls`, `updateMetadata`, extracted and moved to `@cumulus/cmrjs`
  `getGranuleId`, `getCmrXMLFiles`, `publish`, `updateMetadata` removed from `@cumulus/ingest/granule` and added to `@cumulus/cmrjs`;
  `updateMetadata` renamed `updateCMRMetadata`.
  `@cumulus/ingest` test files renamed.
- **CUMULUS-1070**
  - Add `'Client-Id'` header to all `@cumulus/cmrjs` requests (made via `searchConcept`, `ingestConcept`, and `deleteConcept`).
  - Updated `cumulus/example/app/config.yml` entry for `cmr.clientId` to use stackName for easier CMR-side identification.

## [v1.11.0] - 2018-11-30

**Please Note**

- Redeploy IAM roles:
  - CUMULUS-817 includes a migration that requires reconfiguration/redeployment of IAM roles. Please see the [upgrade instructions](https://nasa.github.io/cumulus/docs/upgrade/1.11.0) for more information.
  - CUMULUS-977 includes a few new SNS-related permissions added to the IAM roles that will require redeployment of IAM roles.
- `cumulus-message-adapter` v1.0.13+ is required for `@cumulus/api` granule reingest API to work properly. The latest version should be downloaded automatically by kes.
- A `TOKEN_SECRET` value (preferably 256-bit for security) must be added to `.env` to securely sign JWTs used for authorization in `@cumulus/api`

### Changed

- **CUUMULUS-1000** - Distribution endpoint now persists logins, instead of
  redirecting to Earthdata Login on every request
- **CUMULUS-783 CUMULUS-790** - Updated `@cumulus/sync-granule` and `@cumulus/move-granules` tasks to always overwrite existing files for manually-triggered reingest.
- **CUMULUS-906** - Updated `@cumulus/api` granule reingest API to
  - add `reingestGranule: true` and `forceDuplicateOverwrite: true` to Cumulus message `cumulus_meta.cumulus_context` field to indicate that the workflow is a manually triggered re-ingest.
  - return warning message to operator when duplicateHandling is not `replace`
  - `cumulus-message-adapter` v1.0.13+ is required.
- **CUMULUS-793** - Updated the granule move PUT request in `@cumulus/api` to reject the move with a 409 status code if one or more of the files already exist at the destination location
- Updated `@cumulus/helloworld` to use S3 to store state for pass on retry tests
- Updated `@cumulus/ingest`:
  - [Required for MAAP] `http.js#list` will now find links with a trailing whitespace
  - Removed code from `granule.js` which looked for files in S3 using `{ Bucket: discoveredFile.bucket, Key: discoveredFile.name }`. This is obsolete since `@cumulus/ingest` uses a `file-staging` and `constructCollectionId()` directory prefixes by default.
- **CUMULUS-989**
  - Updated `@cumulus/api` to use [JWT (JSON Web Token)](https://jwt.io/introduction/) as the transport format for API authorization tokens and to use JWT verification in the request authorization
  - Updated `/token` endpoint in `@cumulus/api` to return tokens as JWTs
  - Added a `/refresh` endpoint in `@cumulus/api` to request new access tokens from the OAuth provider using the refresh token
  - Added `refreshAccessToken` to `@cumulus/api/lib/EarthdataLogin` to manage refresh token requests with the Earthdata OAuth provider

### Added

- **CUMULUS-1050**
  - Separated configuration flags for originalPayload/finalPayload cleanup such that they can be set to different retention times
- **CUMULUS-798**
  - Added daily Executions cleanup CloudWatch event that triggers cleanExecutions lambda
  - Added cleanExecutions lambda that removes finalPayload/originalPayload field entries for records older than configured timeout value (execution_payload_retention_period), with a default of 30 days
- **CUMULUS-815/816**
  - Added 'originalPayload' and 'finalPayload' fields to Executions table
  - Updated Execution model to populate originalPayload with the execution payload on record creation
  - Updated Execution model code to populate finalPayload field with the execution payload on execution completion
  - Execution API now exposes the above fields
- **CUMULUS-977**
  - Rename `kinesisConsumer` to `messageConsumer` as it handles both Kinesis streams and SNS topics as of this version.
  - Add `sns`-type rule support. These rules create a subscription between an SNS topic and the `messageConsumer`.
    When a message is received, `messageConsumer` is triggered and passes the SNS message (JSON format expected) in
    its entirety to the workflow in the `payload` field of the Cumulus message. For more information on sns-type rules,
    see the [documentation](https://nasa.github.io/cumulus/docs/data-cookbooks/setup#rules).
- **CUMULUS-975**
  - Add `KinesisInboundEventLogger` and `KinesisOutboundEventLogger` API lambdas. These lambdas
    are utilized to dump incoming and outgoing ingest workflow kinesis streams
    to cloudwatch for analytics in case of AWS/stream failure.
  - Update rules model to allow tracking of log_event ARNs related to
    Rule event logging. Kinesis rule types will now automatically log
    incoming events via a Kinesis event triggered lambda.
    CUMULUS-975-migration-4
  - Update migration code to require explicit migration names per run
  - Added migration_4 to migrate/update exisitng Kinesis rules to have a log event mapping
  - Added new IAM policy for migration lambda
- **CUMULUS-775**
  - Adds a instance metadata endpoint to the `@cumulus/api` package.
  - Adds a new convenience function `hostId` to the `@cumulus/cmrjs` to help build environment specific cmr urls.
  - Fixed `@cumulus/cmrjs.searchConcept` to search and return CMR results.
  - Modified `@cumulus/cmrjs.CMR.searchGranule` and `@cumulus/cmrjs.CMR.searchCollection` to include CMR's provider as a default parameter to searches.
- **CUMULUS-965**
  - Add `@cumulus/test-data.loadJSONTestData()`,
    `@cumulus/test-data.loadTestData()`, and
    `@cumulus/test-data.streamTestData()` to safely load test data. These
    functions should be used instead of using `require()` to load test data,
    which could lead to tests interferring with each other.
  - Add a `@cumulus/common/util/deprecate()` function to mark a piece of code as
    deprecated
- **CUMULUS-986**
  - Added `waitForTestExecutionStart` to `@cumulus/integration-tests`
- **CUMULUS-919**
  - In `@cumulus/deployment`, added support for NGAP permissions boundaries for IAM roles with `useNgapPermissionBoundary` flag in `iam/config.yml`. Defaults to false.

### Fixed

- Fixed a bug where FTP sockets were not closed after an error, keeping the Lambda function active until it timed out [CUMULUS-972]
- **CUMULUS-656**
  - The API will no longer allow the deletion of a provider if that provider is
    referenced by a rule
  - The API will no longer allow the deletion of a collection if that collection
    is referenced by a rule
- Fixed a bug where `@cumulus/sf-sns-report` was not pulling large messages from S3 correctly.

### Deprecated

- `@cumulus/ingest/aws/StepFunction.pullEvent()`. Use `@cumulus/common/aws.pullStepFunctionEvent()`.
- `@cumulus/ingest/consumer.Consume` due to unpredictable implementation. Use `@cumulus/ingest/consumer.Consumer`.
  Call `Consumer.consume()` instead of `Consume.read()`.

## [v1.10.4] - 2018-11-28

### Added

- **CUMULUS-1008**
  - New `config.yml` parameter for SQS consumers: `sqs_consumer_rate: (default 500)`, which is the maximum number of
    messages the consumer will attempt to process per execution. Currently this is only used by the sf-starter consumer,
    which runs every minute by default, making this a messages-per-minute upper bound. SQS does not guarantee the number
    of messages returned per call, so this is not a fixed rate of consumption, only attempted number of messages received.

### Deprecated

- `@cumulus/ingest/consumer.Consume` due to unpredictable implementation. Use `@cumulus/ingest/consumer.Consumer`.

### Changed

- Backported update of `packages/api` dependency `@mapbox/dyno` to `1.4.2` to mitigate `event-stream` vulnerability.

## [v1.10.3] - 2018-10-31

### Added

- **CUMULUS-817**
  - Added AWS Dead Letter Queues for lambdas that are scheduled asynchronously/such that failures show up only in cloudwatch logs.
- **CUMULUS-956**
  - Migrated developer documentation and data-cookbooks to Docusaurus
    - supports versioning of documentation
  - Added `docs/docs-how-to.md` to outline how to do things like add new docs or locally install for testing.
  - Deployment/CI scripts have been updated to work with the new format
- **CUMULUS-811**
  - Added new S3 functions to `@cumulus/common/aws`:
    - `aws.s3TagSetToQueryString`: converts S3 TagSet array to querystring (for use with upload()).
    - `aws.s3PutObject`: Returns promise of S3 `putObject`, which puts an object on S3
    - `aws.s3CopyObject`: Returns promise of S3 `copyObject`, which copies an object in S3 to a new S3 location
    - `aws.s3GetObjectTagging`: Returns promise of S3 `getObjectTagging`, which returns an object containing an S3 TagSet.
  - `@/cumulus/common/aws.s3PutObject` defaults to an explicit `ACL` of 'private' if not overridden.
  - `@/cumulus/common/aws.s3CopyObject` defaults to an explicit `TaggingDirective` of 'COPY' if not overridden.

### Deprecated

- **CUMULUS-811**
  - Deprecated `@cumulus/ingest/aws.S3`. Member functions of this class will now
    log warnings pointing to similar functionality in `@cumulus/common/aws`.

## [v1.10.2] - 2018-10-24

### Added

- **CUMULUS-965**
  - Added a `@cumulus/logger` package
- **CUMULUS-885**
  - Added 'human readable' version identifiers to Lambda Versioning lambda aliases
- **CUMULUS-705**
  - Note: Make sure to update the IAM stack when deploying this update.
  - Adds an AsyncOperations model and associated DynamoDB table to the
    `@cumulus/api` package
  - Adds an /asyncOperations endpoint to the `@cumulus/api` package, which can
    be used to fetch the status of an AsyncOperation.
  - Adds a /bulkDelete endpoint to the `@cumulus/api` package, which performs an
    asynchronous bulk-delete operation. This is a stub right now which is only
    intended to demonstration how AsyncOperations work.
  - Adds an AsyncOperation ECS task to the `@cumulus/api` package, which will
    fetch an Lambda function, run it in ECS, and then store the result to the
    AsyncOperations table in DynamoDB.
- **CUMULUS-851** - Added workflow lambda versioning feature to allow in-flight workflows to use lambda versions that were in place when a workflow was initiated

  - Updated Kes custom code to remove logic that used the CMA file key to determine template compilation logic. Instead, utilize a `customCompilation` template configuration flag to indicate a template should use Cumulus's kes customized methods instead of 'core'.
  - Added `useWorkflowLambdaVersions` configuration option to enable the lambdaVersioning feature set. **This option is set to true by default** and should be set to false to disable the feature.
  - Added uniqueIdentifier configuration key to S3 sourced lambdas to optionally support S3 lambda resource versioning within this scheme. This key must be unique for each modified version of the lambda package and must be updated in configuration each time the source changes.
  - Added a new nested stack template that will create a `LambdaVersions` stack that will take lambda parameters from the base template, generate lambda versions/aliases and return outputs with references to the most 'current' lambda alias reference, and updated 'core' template to utilize these outputs (if `useWorkflowLambdaVersions` is enabled).

- Created a `@cumulus/api/lib/OAuth2` interface, which is implemented by the
  `@cumulus/api/lib/EarthdataLogin` and `@cumulus/api/lib/GoogleOAuth2` classes.
  Endpoints that need to handle authentication will determine which class to use
  based on environment variables. This also greatly simplifies testing.
- Added `@cumulus/api/lib/assertions`, containing more complex AVA test assertions
- Added PublishGranule workflow to publish a granule to CMR without full reingest. (ingest-in-place capability)

- `@cumulus/integration-tests` new functionality:
  - `listCollections` to list collections from a provided data directory
  - `deleteCollection` to delete list of collections from a deployed stack
  - `cleanUpCollections` combines the above in one function.
  - `listProviders` to list providers from a provided data directory
  - `deleteProviders` to delete list of providers from a deployed stack
  - `cleanUpProviders` combines the above in one function.
  - `@cumulus/integrations-tests/api.js`: `deleteGranule` and `deletePdr` functions to make `DELETE` requests to Cumulus API
  - `rules` API functionality for posting and deleting a rule and listing all rules
  - `wait-for-deploy` lambda for use in the redeployment tests
- `@cumulus/ingest/granule.js`: `ingestFile` inserts new `duplicate_found: true` field in the file's record if a duplicate file already exists on S3.
- `@cumulus/api`: `/execution-status` endpoint requests and returns complete execution output if execution output is stored in S3 due to size.
- Added option to use environment variable to set CMR host in `@cumulus/cmrjs`.
- **CUMULUS-781** - Added integration tests for `@cumulus/sync-granule` when `duplicateHandling` is set to `replace` or `skip`
- **CUMULUS-791** - `@cumulus/move-granules`: `moveFileRequest` inserts new `duplicate_found: true` field in the file's record if a duplicate file already exists on S3. Updated output schema to document new `duplicate_found` field.

### Removed

- Removed `@cumulus/common/fake-earthdata-login-server`. Tests can now create a
  service stub based on `@cumulus/api/lib/OAuth2` if testing requires handling
  authentication.

### Changed

- **CUMULUS-940** - modified `@cumulus/common/aws` `receiveSQSMessages` to take a parameter object instead of positional parameters. All defaults remain the same, but now access to long polling is available through `options.waitTimeSeconds`.
- **CUMULUS-948** - Update lambda functions `CNMToCMA` and `CnmResponse` in the `cumulus-data-shared` bucket and point the default stack to them.
- **CUMULUS-782** - Updated `@cumulus/sync-granule` task and `Granule.ingestFile` in `@cumulus/ingest` to keep both old and new data when a destination file with different checksum already exists and `duplicateHandling` is `version`
- Updated the config schema in `@cumulus/move-granules` to include the `moveStagedFiles` param.
- **CUMULUS-778** - Updated config schema and documentation in `@cumulus/sync-granule` to include `duplicateHandling` parameter for specifying how duplicate filenames should be handled
- **CUMULUS-779** - Updated `@cumulus/sync-granule` to throw `DuplicateFile` error when destination files already exist and `duplicateHandling` is `error`
- **CUMULUS-780** - Updated `@cumulus/sync-granule` to use `error` as the default for `duplicateHandling` when it is not specified
- **CUMULUS-780** - Updated `@cumulus/api` to use `error` as the default value for `duplicateHandling` in the `Collection` model
- **CUMULUS-785** - Updated the config schema and documentation in `@cumulus/move-granules` to include `duplicateHandling` parameter for specifying how duplicate filenames should be handled
- **CUMULUS-786, CUMULUS-787** - Updated `@cumulus/move-granules` to throw `DuplicateFile` error when destination files already exist and `duplicateHandling` is `error` or not specified
- **CUMULUS-789** - Updated `@cumulus/move-granules` to keep both old and new data when a destination file with different checksum already exists and `duplicateHandling` is `version`

### Fixed

- `getGranuleId` in `@cumulus/ingest` bug: `getGranuleId` was constructing an error using `filename` which was undefined. The fix replaces `filename` with the `uri` argument.
- Fixes to `del` in `@cumulus/api/endpoints/granules.js` to not error/fail when not all files exist in S3 (e.g. delete granule which has only 2 of 3 files ingested).
- `@cumulus/deployment/lib/crypto.js` now checks for private key existence properly.

## [v1.10.1] - 2018-09-4

### Fixed

- Fixed cloudformation template errors in `@cumulus/deployment/`
  - Replaced references to Fn::Ref: with Ref:
  - Moved long form template references to a newline

## [v1.10.0] - 2018-08-31

### Removed

- Removed unused and broken code from `@cumulus/common`
  - Removed `@cumulus/common/test-helpers`
  - Removed `@cumulus/common/task`
  - Removed `@cumulus/common/message-source`
  - Removed the `getPossiblyRemote` function from `@cumulus/common/aws`
  - Removed the `startPromisedSfnExecution` function from `@cumulus/common/aws`
  - Removed the `getCurrentSfnTask` function from `@cumulus/common/aws`

### Changed

- **CUMULUS-839** - In `@cumulus/sync-granule`, 'collection' is now an optional config parameter

### Fixed

- **CUMULUS-859** Moved duplicate code in `@cumulus/move-granules` and `@cumulus/post-to-cmr` to `@cumulus/ingest`. Fixed imports making assumptions about directory structure.
- `@cumulus/ingest/consumer` correctly limits the number of messages being received and processed from SQS. Details:
  - **Background:** `@cumulus/api` includes a lambda `<stack-name>-sqs2sf` which processes messages from the `<stack-name>-startSF` SQS queue every minute. The `sqs2sf` lambda uses `@cumulus/ingest/consumer` to receive and process messages from SQS.
  - **Bug:** More than `messageLimit` number of messages were being consumed and processed from the `<stack-name>-startSF` SQS queue. Many step functions were being triggered simultaneously by the lambda `<stack-name>-sqs2sf` (which consumes every minute from the `startSF` queue) and resulting in step function failure with the error: `An error occurred (ThrottlingException) when calling the GetExecutionHistory`.
  - **Fix:** `@cumulus/ingest/consumer#processMessages` now processes messages until `timeLimit` has passed _OR_ once it receives up to `messageLimit` messages. `sqs2sf` is deployed with a [default `messageLimit` of 10](https://github.com/nasa/cumulus/blob/670000c8a821ff37ae162385f921c40956e293f7/packages/deployment/app/config.yml#L147).
  - **IMPORTANT NOTE:** `consumer` will actually process up to `messageLimit * 2 - 1` messages. This is because sometimes `receiveSQSMessages` will return less than `messageLimit` messages and thus the consumer will continue to make calls to `receiveSQSMessages`. For example, given a `messageLimit` of 10 and subsequent calls to `receiveSQSMessages` returns up to 9 messages, the loop will continue and a final call could return up to 10 messages.

## [v1.9.1] - 2018-08-22

**Please Note** To take advantage of the added granule tracking API functionality, updates are required for the message adapter and its libraries. You should be on the following versions:

- `cumulus-message-adapter` 1.0.9+
- `cumulus-message-adapter-js` 1.0.4+
- `cumulus-message-adapter-java` 1.2.7+
- `cumulus-message-adapter-python` 1.0.5+

### Added

- **CUMULUS-687** Added logs endpoint to search for logs from a specific workflow execution in `@cumulus/api`. Added integration test.
- **CUMULUS-836** - `@cumulus/deployment` supports a configurable docker storage driver for ECS. ECS can be configured with either `devicemapper` (the default storage driver for AWS ECS-optimized AMIs) or `overlay2` (the storage driver used by the NGAP 2.0 AMI). The storage driver can be configured in `app/config.yml` with `ecs.docker.storageDriver: overlay2 | devicemapper`. The default is `overlay2`.
  - To support this configuration, a [Handlebars](https://handlebarsjs.com/) helper `ifEquals` was added to `packages/deployment/lib/kes.js`.
- **CUMULUS-836** - `@cumulus/api` added IAM roles required by the NGAP 2.0 AMI. The NGAP 2.0 AMI runs a script `register_instances_with_ssm.py` which requires the ECS IAM role to include `ec2:DescribeInstances` and `ssm:GetParameter` permissions.

### Fixed

- **CUMULUS-836** - `@cumulus/deployment` uses `overlay2` driver by default and does not attempt to write `--storage-opt dm.basesize` to fix [this error](https://github.com/moby/moby/issues/37039).
- **CUMULUS-413** Kinesis processing now captures all errrors.
  - Added kinesis fallback mechanism when errors occur during record processing.
  - Adds FallbackTopicArn to `@cumulus/api/lambdas.yml`
  - Adds fallbackConsumer lambda to `@cumulus/api`
  - Adds fallbackqueue option to lambda definitions capture lambda failures after three retries.
  - Adds kinesisFallback SNS topic to signal incoming errors from kinesis stream.
  - Adds kinesisFailureSQS to capture fully failed events from all retries.
- **CUMULUS-855** Adds integration test for kinesis' error path.
- **CUMULUS-686** Added workflow task name and version tracking via `@cumulus/api` executions endpoint under new `tasks` property, and under `workflow_tasks` in step input/output.
  - Depends on `cumulus-message-adapter` 1.0.9+, `cumulus-message-adapter-js` 1.0.4+, `cumulus-message-adapter-java` 1.2.7+ and `cumulus-message-adapter-python` 1.0.5+
- **CUMULUS-771**
  - Updated sync-granule to stream the remote file to s3
  - Added integration test for ingesting granules from ftp provider
  - Updated http/https integration tests for ingesting granules from http/https providers
- **CUMULUS-862** Updated `@cumulus/integration-tests` to handle remote lambda output
- **CUMULUS-856** Set the rule `state` to have default value `ENABLED`

### Changed

- In `@cumulus/deployment`, changed the example app config.yml to have additional IAM roles

## [v1.9.0] - 2018-08-06

**Please note** additional information and upgrade instructions [here](https://nasa.github.io/cumulus/docs/upgrade/1.9.0)

### Added

- **CUMULUS-712** - Added integration tests verifying expected behavior in workflows
- **GITC-776-2** - Add support for versioned collections

### Fixed

- **CUMULUS-832**
  - Fixed indentation in example config.yml in `@cumulus/deployment`
  - Fixed issue with new deployment using the default distribution endpoint in `@cumulus/deployment` and `@cumulus/api`

## [v1.8.1] - 2018-08-01

**Note** IAM roles should be re-deployed with this release.

- **Cumulus-726**
  - Added function to `@cumulus/integration-tests`: `sfnStep` includes `getStepInput` which returns the input to the schedule event of a given step function step.
  - Added IAM policy `@cumulus/deployment`: Lambda processing IAM role includes `kinesis::PutRecord` so step function lambdas can write to kinesis streams.
- **Cumulus Community Edition**
  - Added Google OAuth authentication token logic to `@cumulus/api`. Refactored token endpoint to use environment variable flag `OAUTH_PROVIDER` when determining with authentication method to use.
  - Added API Lambda memory configuration variable `api_lambda_memory` to `@cumulus/api` and `@cumulus/deployment`.

### Changed

- **Cumulus-726**
  - Changed function in `@cumulus/api`: `models/rules.js#addKinesisEventSource` was modified to call to `deleteKinesisEventSource` with all required parameters (rule's name, arn and type).
  - Changed function in `@cumulus/integration-tests`: `getStepOutput` can now be used to return output of failed steps. If users of this function want the output of a failed event, they can pass a third parameter `eventType` as `'failure'`. This function will work as always for steps which completed successfully.

### Removed

- **Cumulus-726**

  - Configuration change to `@cumulus/deployment`: Removed default auto scaling configuration for Granules and Files DynamoDB tables.

- **CUMULUS-688**
  - Add integration test for ExecutionStatus
  - Function addition to `@cumulus/integration-tests`: `api` includes `getExecutionStatus` which returns the execution status from the Cumulus API

## [v1.8.0] - 2018-07-23

### Added

- **CUMULUS-718** Adds integration test for Kinesis triggering a workflow.

- **GITC-776-3** Added more flexibility for rules. You can now edit all fields on the rule's record
  We may need to update the api documentation to reflect this.

- **CUMULUS-681** - Add ingest-in-place action to granules endpoint

  - new applyWorkflow action at PUT /granules/{granuleid} Applying a workflow starts an execution of the provided workflow and passes the granule record as payload.
    Parameter(s):
    - workflow - the workflow name

- **CUMULUS-685** - Add parent exeuction arn to the execution which is triggered from a parent step function

### Changed

- **CUMULUS-768** - Integration tests get S3 provider data from shared data folder

### Fixed

- **CUMULUS-746** - Move granule API correctly updates record in dynamo DB and cmr xml file
- **CUMULUS-766** - Populate database fileSize field from S3 if value not present in Ingest payload

## [v1.7.1] - 2018-07-27 - [BACKPORT]

### Fixed

- **CUMULUS-766** - Backport from 1.8.0 - Populate database fileSize field from S3 if value not present in Ingest payload

## [v1.7.0] - 2018-07-02

### Please note: [Upgrade Instructions](https://nasa.github.io/cumulus/docs/upgrade/1.7.0)

### Added

- **GITC-776-2** - Add support for versioned collectons
- **CUMULUS-491** - Add granule reconciliation API endpoints.
- **CUMULUS-480** Add suport for backup and recovery:
  - Add DynamoDB tables for granules, executions and pdrs
  - Add ability to write all records to S3
  - Add ability to download all DynamoDB records in form json files
  - Add ability to upload records to DynamoDB
  - Add migration scripts for copying granule, pdr and execution records from ElasticSearch to DynamoDB
  - Add IAM support for batchWrite on dynamoDB
-
- **CUMULUS-508** - `@cumulus/deployment` cloudformation template allows for lambdas and ECS clusters to have multiple AZ availability.
  - `@cumulus/deployment` also ensures docker uses `devicemapper` storage driver.
- **CUMULUS-755** - `@cumulus/deployment` Add DynamoDB autoscaling support.
  - Application developers can add autoscaling and override default values in their deployment's `app/config.yml` file using a `{TableName}Table:` key.

### Fixed

- **CUMULUS-747** - Delete granule API doesn't delete granule files in s3 and granule in elasticsearch
  - update the StreamSpecification DynamoDB tables to have StreamViewType: "NEW_AND_OLD_IMAGES"
  - delete granule files in s3
- **CUMULUS-398** - Fix not able to filter executions by workflow
- **CUMULUS-748** - Fix invalid lambda .zip files being validated/uploaded to AWS
- **CUMULUS-544** - Post to CMR task has UAT URL hard-coded
  - Made configurable: PostToCmr now requires CMR_ENVIRONMENT env to be set to 'SIT' or 'OPS' for those CMR environments. Default is UAT.

### Changed

- **GITC-776-4** - Changed Discover-pdrs to not rely on collection but use provider_path in config. It also has an optional filterPdrs regex configuration parameter

- **CUMULUS-710** - In the integration test suite, `getStepOutput` returns the output of the first successful step execution or last failed, if none exists

## [v1.6.0] - 2018-06-06

### Please note: [Upgrade Instructions](https://nasa.github.io/cumulus/docs/upgrade/1.6.0)

### Fixed

- **CUMULUS-602** - Format all logs sent to Elastic Search.
  - Extract cumulus log message and index it to Elastic Search.

### Added

- **CUMULUS-556** - add a mechanism for creating and running migration scripts on deployment.
- **CUMULUS-461** Support use of metadata date and other components in `url_path` property

### Changed

- **CUMULUS-477** Update bucket configuration to support multiple buckets of the same type:
  - Change the structure of the buckets to allow for more than one bucket of each type. The bucket structure is now:
    bucket-key:
    name: <bucket-name>
    type: <type> i.e. internal, public, etc.
  - Change IAM and app deployment configuration to support new bucket structure
  - Update tasks and workflows to support new bucket structure
  - Replace instances where buckets.internal is relied upon to either use the system bucket or a configured bucket
  - Move IAM template to the deployment package. NOTE: You now have to specify '--template node_modules/@cumulus/deployment/iam' in your IAM deployment
  - Add IAM cloudformation template support to filter buckets by type

## [v1.5.5] - 2018-05-30

### Added

- **CUMULUS-530** - PDR tracking through Queue-granules
  - Add optional `pdr` property to the sync-granule task's input config and output payload.
- **CUMULUS-548** - Create a Lambda task that generates EMS distribution reports
  - In order to supply EMS Distribution Reports, you must enable S3 Server
    Access Logging on any S3 buckets used for distribution. See [How Do I Enable Server Access Logging for an S3 Bucket?](https://docs.aws.amazon.com/AmazonS3/latest/user-guide/server-access-logging.html)
    The "Target bucket" setting should point at the Cumulus internal bucket.
    The "Target prefix" should be
    "<STACK_NAME>/ems-distribution/s3-server-access-logs/", where "STACK_NAME"
    is replaced with the name of your Cumulus stack.

### Fixed

- **CUMULUS-546 - Kinesis Consumer should catch and log invalid JSON**
  - Kinesis Consumer lambda catches and logs errors so that consumer doesn't get stuck in a loop re-processing bad json records.
- EMS report filenames are now based on their start time instead of the time
  instead of the time that the report was generated
- **CUMULUS-552 - Cumulus API returns different results for the same collection depending on query**
  - The collection, provider and rule records in elasticsearch are now replaced with records from dynamo db when the dynamo db records are updated.

### Added

- `@cumulus/deployment`'s default cloudformation template now configures storage for Docker to match the configured ECS Volume. The template defines Docker's devicemapper basesize (`dm.basesize`) using `ecs.volumeSize`. This addresses ECS default of limiting Docker containers to 10GB of storage ([Read more](https://aws.amazon.com/premiumsupport/knowledge-center/increase-default-ecs-docker-limit/)).

## [v1.5.4] - 2018-05-21

### Added

- **CUMULUS-535** - EMS Ingest, Archive, Archive Delete reports
  - Add lambda EmsReport to create daily EMS Ingest, Archive, Archive Delete reports
  - ems.provider property added to `@cumulus/deployment/app/config.yml`.
    To change the provider name, please add `ems: provider` property to `app/config.yml`.
- **CUMULUS-480** Use DynamoDB to store granules, pdrs and execution records
  - Activate PointInTime feature on DynamoDB tables
  - Increase test coverage on api package
  - Add ability to restore metadata records from json files to DynamoDB
- **CUMULUS-459** provide API endpoint for moving granules from one location on s3 to another

## [v1.5.3] - 2018-05-18

### Fixed

- **CUMULUS-557 - "Add dataType to DiscoverGranules output"**
  - Granules discovered by the DiscoverGranules task now include dataType
  - dataType is now a required property for granules used as input to the
    QueueGranules task
- **CUMULUS-550** Update deployment app/config.yml to force elasticsearch updates for deleted granules

## [v1.5.2] - 2018-05-15

### Fixed

- **CUMULUS-514 - "Unable to Delete the Granules"**
  - updated cmrjs.deleteConcept to return success if the record is not found
    in CMR.

### Added

- **CUMULUS-547** - The distribution API now includes an
  "earthdataLoginUsername" query parameter when it returns a signed S3 URL
- **CUMULUS-527 - "parse-pdr queues up all granules and ignores regex"**
  - Add an optional config property to the ParsePdr task called
    "granuleIdFilter". This property is a regular expression that is applied
    against the filename of the first file of each granule contained in the
    PDR. If the regular expression matches, then the granule is included in
    the output. Defaults to '.', which will match all granules in the PDR.
- File checksums in PDRs now support MD5
- Deployment support to subscribe to an SNS topic that already exists
- **CUMULUS-470, CUMULUS-471** In-region S3 Policy lambda added to API to update bucket policy for in-region access.
- **CUMULUS-533** Added fields to granule indexer to support EMS ingest and archive record creation
- **CUMULUS-534** Track deleted granules
  - added `deletedgranule` type to `cumulus` index.
  - **Important Note:** Force custom bootstrap to re-run by adding this to
    app/config.yml `es: elasticSearchMapping: 7`
- You can now deploy cumulus without ElasticSearch. Just add `es: null` to your `app/config.yml` file. This is only useful for debugging purposes. Cumulus still requires ElasticSearch to properly operate.
- `@cumulus/integration-tests` includes and exports the `addRules` function, which seeds rules into the DynamoDB table.
- Added capability to support EFS in cloud formation template. Also added
  optional capability to ssh to your instance and privileged lambda functions.
- Added support to force discovery of PDRs that have already been processed
  and filtering of selected data types
- `@cumulus/cmrjs` uses an environment variable `USER_IP_ADDRESS` or fallback
  IP address of `10.0.0.0` when a public IP address is not available. This
  supports lambda functions deployed into a VPC's private subnet, where no
  public IP address is available.

### Changed

- **CUMULUS-550** Custom bootstrap automatically adds new types to index on
  deployment

## [v1.5.1] - 2018-04-23

### Fixed

- add the missing dist folder to the hello-world task
- disable uglifyjs on the built version of the pdr-status-check (read: https://github.com/webpack-contrib/uglifyjs-webpack-plugin/issues/264)

## [v1.5.0] - 2018-04-23

### Changed

- Removed babel from all tasks and packages and increased minimum node requirements to version 8.10
- Lambda functions created by @cumulus/deployment will use node8.10 by default
- Moved [cumulus-integration-tests](https://github.com/nasa/cumulus-integration-tests) to the `example` folder CUMULUS-512
- Streamlined all packages dependencies (e.g. remove redundant dependencies and make sure versions are the same across packages)
- **CUMULUS-352:** Update Cumulus Elasticsearch indices to use [index aliases](https://www.elastic.co/guide/en/elasticsearch/reference/current/indices-aliases.html).
- **CUMULUS-519:** ECS tasks are no longer restarted after each CF deployment unless `ecs.restartTasksOnDeploy` is set to true
- **CUMULUS-298:** Updated log filterPattern to include all CloudWatch logs in ElasticSearch
- **CUMULUS-518:** Updates to the SyncGranule config schema
  - `granuleIdExtraction` is no longer a property
  - `process` is now an optional property
  - `provider_path` is no longer a property

### Fixed

- **CUMULUS-455 "Kes deployments using only an updated message adapter do not get automatically deployed"**
  - prepended the hash value of cumulus-message-adapter.zip file to the zip file name of lambda which uses message adapter.
  - the lambda function will be redeployed when message adapter or lambda function are updated
- Fixed a bug in the bootstrap lambda function where it stuck during update process
- Fixed a bug where the sf-sns-report task did not return the payload of the incoming message as the output of the task [CUMULUS-441]

### Added

- **CUMULUS-352:** Add reindex CLI to the API package.
- **CUMULUS-465:** Added mock http/ftp/sftp servers to the integration tests
- Added a `delete` method to the `@common/CollectionConfigStore` class
- **CUMULUS-467 "@cumulus/integration-tests or cumulus-integration-tests should seed provider and collection in deployed DynamoDB"**
  - `example` integration-tests populates providers and collections to database
  - `example` workflow messages are populated from workflow templates in s3, provider and collection information in database, and input payloads. Input templates are removed.
  - added `https` protocol to provider schema

## [v1.4.1] - 2018-04-11

### Fixed

- Sync-granule install

## [v1.4.0] - 2018-04-09

### Fixed

- **CUMULUS-392 "queue-granules not returning the sfn-execution-arns queued"**
  - updated queue-granules to return the sfn-execution-arns queued and pdr if exists.
  - added pdr to ingest message meta.pdr instead of payload, so the pdr information doesn't get lost in the ingest workflow, and ingested granule in elasticsearch has pdr name.
  - fixed sf-sns-report schema, remove the invalid part
  - fixed pdr-status-check schema, the failed execution contains arn and reason
- **CUMULUS-206** make sure homepage and repository urls exist in package.json files of tasks and packages

### Added

- Example folder with a cumulus deployment example

### Changed

- [CUMULUS-450](https://bugs.earthdata.nasa.gov/browse/CUMULUS-450) - Updated
  the config schema of the **queue-granules** task
  - The config no longer takes a "collection" property
  - The config now takes an "internalBucket" property
  - The config now takes a "stackName" property
- [CUMULUS-450](https://bugs.earthdata.nasa.gov/browse/CUMULUS-450) - Updated
  the config schema of the **parse-pdr** task
  - The config no longer takes a "collection" property
  - The "stack", "provider", and "bucket" config properties are now
    required
- **CUMULUS-469** Added a lambda to the API package to prototype creating an S3 bucket policy for direct, in-region S3 access for the prototype bucket

### Removed

- Removed the `findTmpTestDataDirectory()` function from
  `@cumulus/common/test-utils`

### Fixed

- [CUMULUS-450](https://bugs.earthdata.nasa.gov/browse/CUMULUS-450)
  - The **queue-granules** task now enqueues a **sync-granule** task with the
    correct collection config for that granule based on the granule's
    data-type. It had previously been using the collection config from the
    config of the **queue-granules** task, which was a problem if the granules
    being queued belonged to different data-types.
  - The **parse-pdr** task now handles the case where a PDR contains granules
    with different data types, and uses the correct granuleIdExtraction for
    each granule.

### Added

- **CUMULUS-448** Add code coverage checking using [nyc](https://github.com/istanbuljs/nyc).

## [v1.3.0] - 2018-03-29

### Deprecated

- discover-s3-granules is deprecated. The functionality is provided by the discover-granules task

### Fixed

- **CUMULUS-331:** Fix aws.downloadS3File to handle non-existent key
- Using test ftp provider for discover-granules testing [CUMULUS-427]
- **CUMULUS-304: "Add AWS API throttling to pdr-status-check task"** Added concurrency limit on SFN API calls. The default concurrency is 10 and is configurable through Lambda environment variable CONCURRENCY.
- **CUMULUS-414: "Schema validation not being performed on many tasks"** revised npm build scripts of tasks that use cumulus-message-adapter to place schema directories into dist directories.
- **CUMULUS-301:** Update all tests to use test-data package for testing data.
- **CUMULUS-271: "Empty response body from rules PUT endpoint"** Added the updated rule to response body.
- Increased memory allotment for `CustomBootstrap` lambda function. Resolves failed deployments where `CustomBootstrap` lambda function was failing with error `Process exited before completing request`. This was causing deployments to stall, fail to update and fail to rollback. This error is thrown when the lambda function tries to use more memory than it is allotted.
- Cumulus repository folders structure updated:
  - removed the `cumulus` folder altogether
  - moved `cumulus/tasks` to `tasks` folder at the root level
  - moved the tasks that are not converted to use CMA to `tasks/.not_CMA_compliant`
  - updated paths where necessary

### Added

- `@cumulus/integration-tests` - Added support for testing the output of an ECS activity as well as a Lambda function.

## [v1.2.0] - 2018-03-20

### Fixed

- Update vulnerable npm packages [CUMULUS-425]
- `@cumulus/api`: `kinesis-consumer.js` uses `sf-scheduler.js#schedule` instead of placing a message directly on the `startSF` SQS queue. This is a fix for [CUMULUS-359](https://bugs.earthdata.nasa.gov/browse/CUMULUS-359) because `sf-scheduler.js#schedule` looks up the provider and collection data in DynamoDB and adds it to the `meta` object of the enqueued message payload.
- `@cumulus/api`: `kinesis-consumer.js` catches and logs errors instead of doing an error callback. Before this change, `kinesis-consumer` was failing to process new records when an existing record caused an error because it would call back with an error and stop processing additional records. It keeps trying to process the record causing the error because it's "position" in the stream is unchanged. Catching and logging the errors is part 1 of the fix. Proposed part 2 is to enqueue the error and the message on a "dead-letter" queue so it can be processed later ([CUMULUS-413](https://bugs.earthdata.nasa.gov/browse/CUMULUS-413)).
- **CUMULUS-260: "PDR page on dashboard only shows zeros."** The PDR stats in LPDAAC are all 0s, even if the dashboard has been fixed to retrieve the correct fields. The current version of pdr-status-check has a few issues.
  - pdr is not included in the input/output schema. It's available from the input event. So the pdr status and stats are not updated when the ParsePdr workflow is complete. Adding the pdr to the input/output of the task will fix this.
  - pdr-status-check doesn't update pdr stats which prevent the real time pdr progress from showing up in the dashboard. To solve this, added lambda function sf-sns-report which is copied from @cumulus/api/lambdas/sf-sns-broadcast with modification, sf-sns-report can be used to report step function status anywhere inside a step function. So add step sf-sns-report after each pdr-status-check, we will get the PDR status progress at real time.
  - It's possible an execution is still in the queue and doesn't exist in sfn yet. Added code to handle 'ExecutionDoesNotExist' error when checking the execution status.
- Fixed `aws.cloudwatchevents()` typo in `packages/ingest/aws.js`. This typo was the root cause of the error: `Error: Could not process scheduled_ingest, Error: : aws.cloudwatchevents is not a constructor` seen when trying to update a rule.

### Removed

- `@cumulus/ingest/aws`: Remove queueWorkflowMessage which is no longer being used by `@cumulus/api`'s `kinesis-consumer.js`.

## [v1.1.4] - 2018-03-15

### Added

- added flag `useList` to parse-pdr [CUMULUS-404]

### Fixed

- Pass encrypted password to the ApiGranule Lambda function [CUMULUS-424]

## [v1.1.3] - 2018-03-14

### Fixed

- Changed @cumulus/deployment package install behavior. The build process will happen after installation

## [v1.1.2] - 2018-03-14

### Added

- added tools to @cumulus/integration-tests for local integration testing
- added end to end testing for discovering and parsing of PDRs
- `yarn e2e` command is available for end to end testing

### Fixed

- **CUMULUS-326: "Occasionally encounter "Too Many Requests" on deployment"** The api gateway calls will handle throttling errors
- **CUMULUS-175: "Dashboard providers not in sync with AWS providers."** The root cause of this bug - DynamoDB operations not showing up in Elasticsearch - was shared by collections and rules. The fix was to update providers', collections' and rules; POST, PUT and DELETE endpoints to operate on DynamoDB and using DynamoDB streams to update Elasticsearch. The following packages were made:
  - `@cumulus/deployment` deploys DynamoDB streams for the Collections, Providers and Rules tables as well as a new lambda function called `dbIndexer`. The `dbIndexer` lambda has an event source mapping which listens to each of the DynamoDB streams. The dbIndexer lambda receives events referencing operations on the DynamoDB table and updates the elasticsearch cluster accordingly.
  - The `@cumulus/api` endpoints for collections, providers and rules _only_ query DynamoDB, with the exception of LIST endpoints and the collections' GET endpoint.

### Updated

- Broke up `kes.override.js` of @cumulus/deployment to multiple modules and moved to a new location
- Expanded @cumulus/deployment test coverage
- all tasks were updated to use cumulus-message-adapter-js 1.0.1
- added build process to integration-tests package to babelify it before publication
- Update @cumulus/integration-tests lambda.js `getLambdaOutput` to return the entire lambda output. Previously `getLambdaOutput` returned only the payload.

## [v1.1.1] - 2018-03-08

### Removed

- Unused queue lambda in api/lambdas [CUMULUS-359]

### Fixed

- Kinesis message content is passed to the triggered workflow [CUMULUS-359]
- Kinesis message queues a workflow message and does not write to rules table [CUMULUS-359]

## [v1.1.0] - 2018-03-05

### Added

- Added a `jlog` function to `common/test-utils` to aid in test debugging
- Integration test package with command line tool [CUMULUS-200] by @laurenfrederick
- Test for FTP `useList` flag [CUMULUS-334] by @kkelly51

### Updated

- The `queue-pdrs` task now uses the [cumulus-message-adapter-js](https://github.com/nasa/cumulus-message-adapter-js)
  library
- Updated the `queue-pdrs` JSON schemas
- The test-utils schema validation functions now throw an error if validation
  fails
- The `queue-granules` task now uses the [cumulus-message-adapter-js](https://github.com/nasa/cumulus-message-adapter-js)
  library
- Updated the `queue-granules` JSON schemas

### Removed

- Removed the `getSfnExecutionByName` function from `common/aws`
- Removed the `getGranuleStatus` function from `common/aws`

## [v1.0.1] - 2018-02-27

### Added

- More tests for discover-pdrs, dicover-granules by @yjpa7145
- Schema validation utility for tests by @yjpa7145

### Changed

- Fix an FTP listing bug for servers that do not support STAT [CUMULUS-334] by @kkelly51

## [v1.0.0] - 2018-02-23

[unreleased]: https://github.com/nasa/cumulus/compare/v1.20.0...HEAD
[v1.20.0]: https://github.com/nasa/cumulus/compare/v1.19.0...v1.20.0
[v1.19.0]: https://github.com/nasa/cumulus/compare/v1.18.0...v1.19.0
[v1.18.0]: https://github.com/nasa/cumulus/compare/v1.17.0...v1.18.0
[v1.17.0]: https://github.com/nasa/cumulus/compare/v1.16.1...v1.17.0
[v1.16.1]: https://github.com/nasa/cumulus/compare/v1.16.0...v1.16.1
[v1.16.0]: https://github.com/nasa/cumulus/compare/v1.15.0...v1.16.0
[v1.15.0]: https://github.com/nasa/cumulus/compare/v1.14.5...v1.15.0
[v1.14.5]: https://github.com/nasa/cumulus/compare/v1.14.4...v1.14.5
[v1.14.4]: https://github.com/nasa/cumulus/compare/v1.14.3...v1.14.4
[v1.14.3]: https://github.com/nasa/cumulus/compare/v1.14.2...v1.14.3
[v1.14.2]: https://github.com/nasa/cumulus/compare/v1.14.1...v1.14.2
[v1.14.1]: https://github.com/nasa/cumulus/compare/v1.14.0...v1.14.1
[v1.14.0]: https://github.com/nasa/cumulus/compare/v1.13.5...v1.14.0
[v1.13.5]: https://github.com/nasa/cumulus/compare/v1.13.4...v1.13.5
[v1.13.4]: https://github.com/nasa/cumulus/compare/v1.13.3...v1.13.4
[v1.13.3]: https://github.com/nasa/cumulus/compare/v1.13.2...v1.13.3
[v1.13.2]: https://github.com/nasa/cumulus/compare/v1.13.1...v1.13.2
[v1.13.1]: https://github.com/nasa/cumulus/compare/v1.13.0...v1.13.1
[v1.13.0]: https://github.com/nasa/cumulus/compare/v1.12.1...v1.13.0
[v1.12.1]: https://github.com/nasa/cumulus/compare/v1.12.0...v1.12.1
[v1.12.0]: https://github.com/nasa/cumulus/compare/v1.11.3...v1.12.0
[v1.11.3]: https://github.com/nasa/cumulus/compare/v1.11.2...v1.11.3
[v1.11.2]: https://github.com/nasa/cumulus/compare/v1.11.1...v1.11.2
[v1.11.1]: https://github.com/nasa/cumulus/compare/v1.11.0...v1.11.1
[v1.11.0]: https://github.com/nasa/cumulus/compare/v1.10.4...v1.11.0
[v1.10.4]: https://github.com/nasa/cumulus/compare/v1.10.3...v1.10.4
[v1.10.3]: https://github.com/nasa/cumulus/compare/v1.10.2...v1.10.3
[v1.10.2]: https://github.com/nasa/cumulus/compare/v1.10.1...v1.10.2
[v1.10.1]: https://github.com/nasa/cumulus/compare/v1.10.0...v1.10.1
[v1.10.0]: https://github.com/nasa/cumulus/compare/v1.9.1...v1.10.0
[v1.9.1]: https://github.com/nasa/cumulus/compare/v1.9.0...v1.9.1
[v1.9.0]: https://github.com/nasa/cumulus/compare/v1.8.1...v1.9.0
[v1.8.1]: https://github.com/nasa/cumulus/compare/v1.8.0...v1.8.1
[v1.8.0]: https://github.com/nasa/cumulus/compare/v1.7.0...v1.8.0
[v1.7.0]: https://github.com/nasa/cumulus/compare/v1.6.0...v1.7.0
[v1.6.0]: https://github.com/nasa/cumulus/compare/v1.5.5...v1.6.0
[v1.5.5]: https://github.com/nasa/cumulus/compare/v1.5.4...v1.5.5
[v1.5.4]: https://github.com/nasa/cumulus/compare/v1.5.3...v1.5.4
[v1.5.3]: https://github.com/nasa/cumulus/compare/v1.5.2...v1.5.3
[v1.5.2]: https://github.com/nasa/cumulus/compare/v1.5.1...v1.5.2
[v1.5.1]: https://github.com/nasa/cumulus/compare/v1.5.0...v1.5.1
[v1.5.0]: https://github.com/nasa/cumulus/compare/v1.4.1...v1.5.0
[v1.4.1]: https://github.com/nasa/cumulus/compare/v1.4.0...v1.4.1
[v1.4.0]: https://github.com/nasa/cumulus/compare/v1.3.0...v1.4.0
[v1.3.0]: https://github.com/nasa/cumulus/compare/v1.2.0...v1.3.0
[v1.2.0]: https://github.com/nasa/cumulus/compare/v1.1.4...v1.2.0
[v1.1.4]: https://github.com/nasa/cumulus/compare/v1.1.3...v1.1.4
[v1.1.3]: https://github.com/nasa/cumulus/compare/v1.1.2...v1.1.3
[v1.1.2]: https://github.com/nasa/cumulus/compare/v1.1.1...v1.1.2
[v1.1.1]: https://github.com/nasa/cumulus/compare/v1.0.1...v1.1.1
[v1.1.0]: https://github.com/nasa/cumulus/compare/v1.0.1...v1.1.0
[v1.0.1]: https://github.com/nasa/cumulus/compare/v1.0.0...v1.0.1
[v1.0.0]: https://github.com/nasa/cumulus/compare/pre-v1-release...v1.0.0<|MERGE_RESOLUTION|>--- conflicted
+++ resolved
@@ -5,6 +5,11 @@
 The format is based on [Keep a Changelog](http://keepachangelog.com/en/1.0.0/).
 
 ## [Unreleased]
+
+### Added
+
+- **CUMULUS-1732**
+  - Added python task/activity workflow and integration test (`PythonReferenceSpec`) to test `cumulus-message-adapter-py`and `cumulus-process-py` integration.
 
 ### Removed
 
@@ -49,14 +54,6 @@
 - Added `@cumulus/aws-client/S3.getS3ObjectReadStreamAsync()` to deal with S3 eventual consistency issues by checking for the existence an S3 object with retries before getting a readable stream for that object.
 - **CUMULUS-1769**
   - Added `deploy_to_ngap` boolean variable for the `tf-modules/cumulus` and `tf-modules/archive` Terraform modules. This variable is required. **For those deploying to NGAP environments, this variable should always be set to `true`.**
-<<<<<<< HEAD
-- **CUMULUS-1732**
-  - Added python task/activity workflow and integration test (`PythonReferenceSpec`) to test `cumulus-message-adapter-py`and `cumulus-process-py` integration.
-
-### Added
-
-=======
->>>>>>> 38b541db
 - **HYRAX-70**
   - Add the hyrax-metadata-update task
 
