# Changelog

All notable changes to this project will be documented in this file.

The format is based on [Keep a Changelog](http://keepachangelog.com/en/1.0.0/).

## [Unreleased]

<<<<<<< HEAD
=======
### Added

- **CUMULUS-630**
  - Added support for replaying Kinesis records on a stream into the Cumulus Kinesis workflow triggering mechanism, either all the records, or some time slice delimited by start and end timestamps.
  - Added `/replays` endpoint for triggering replays to the operator API.
  - Added `Replay Kinesis Messages` doc to Operator Docs.
  - Added `manualConsumer` lambda function to consume a Kinesis stream. Used by the replay AsyncOperation.

>>>>>>> 893685ec
## [v1.16.1] - 2019-12-6

**Please note**:

- The `region` argument to the `cumulus` Terraform module has been removed. You may see a warning or error if you have that variable populated.
- Your workflow tasks should use the following versions of the CMA libraries to utilize new granule, parentArn, asyncOperationId, and stackName fields on the logs:
  - `cumulus-message-adapter-js` version 1.0.10+
  - `cumulus-message-adapter-python` version 1.1.1+
  - `cumulus-message-adapter-java` version 1.2.11+
- The `data-persistence` module no longer manages the creation of an Elasticsearch service-linked role for deploying Elasticsearch to a VPC. Follow the [deployment instructions on preparing your VPC](https://nasa.github.io/cumulus/docs/deployment/deployment-readme#vpc-subnets-and-security-group) for guidance on how to create the Elasticsearch service-linked role manually.
- There is now a `distribution_api_gateway_stage` variable for the `tf-modules/cumulus` Terraform module that will be used as the API gateway stage name used for the distribution API (Thin Egress App)
- Default value for the `urs_url` variable is now `https://uat.urs.earthdata.nasa.gov/` in the `tf-modules/cumulus` and `tf-modules/archive` Terraform modules. So deploying the `cumulus` module without a `urs_url` variable set will integrate your Cumulus deployment with the UAT URS environment.

### Added

- **CUMULUS-1563**
  - Added `custom_domain_name` variable to `tf-modules/data-persistence` module

- **CUMULUS-1654**
  - Added new helpers to `@cumulus/common/execution-history`:
    - `getStepExitedEvent()` returns the `TaskStateExited` event in a workflow execution history after the given step completion/failure event
    - `getTaskExitedEventOutput()` returns the output message for a `TaskStateExited` event in a workflow execution history

### Changed

- **CUMULUS-1626**
  - Updates Cumulus to use node10/CMA 1.1.2 for all of it's internal lambdas in prep for AWS node 8 EOL

- **CUMULUS-1578**
  - Updates SAML launchpad configuration to authorize via configured userGroup.
   [See the NASA specific documentation (protected)](https://wiki.earthdata.nasa.gov/display/CUMULUS/Cumulus+SAML+Launchpad+Integration)

- **CUMULUS-1579**
  - Elasticsearch list queries use `match` instead of `term`. `term` had been analyzing the terms and not supporting `-` in the field values.

- **CUMULUS-1619**
  - Adds 4 new keys to `@cumulus/logger` to display granules, parentArn, asyncOperationId, and stackName.
  - Depends on `cumulus-message-adapter-js` version 1.0.10+. Cumulus tasks updated to use this version.

- **CUMULUS-1654**
  - Changed `@cumulus/common/SfnStep.parseStepMessage()` to a static class method

- **CUMULUS-1641**
  - Added `meta.retries` and `meta.visibilityTimeout` properties to sqs-type rule. To create sqs-type rule, you're required to configure a dead-letter queue on your queue.
  - Added `sqsMessageRemover` lambda which removes the message from SQS queue upon successful workflow execution.
  - Updated `sqsMessageConsumer` lambda to not delete message from SQS queue, and to retry the SQS message for configured number of times.

### Removed

- Removed `create_service_linked_role` variable from `tf-modules/data-persistence` module.

- **CUMULUS-1321**
  - The `region` argument to the `cumulus` Terraform module has been removed

### Fixed

- **CUMULUS-1668** - Fixed a race condition where executions may not have been
  added to the database correctly
- **CUMULUS-1654** - Fixed issue with `publishReports` Lambda not including workflow execution error information for failed workflows with a single step
- Fixed `tf-modules/cumulus` module so that the `urs_url` variable is passed on to its invocation of the `tf-modules/archive` module

## [v1.16.0] - 2019-11-15

### Added

- **CUMULUS-1321**
  - A `deploy_distribution_s3_credentials_endpoint` variable has been added to
    the `cumulus` Terraform module. If true, the NGAP-backed S3 credentials
    endpoint will be added to the Thin Egress App's API. Default: true

- **CUMULUS-1544**
  - Updated the `/granules/bulk` endpoint to correctly query Elasticsearch when
  granule ids are not provided.

- **CUMULUS-1580**
  - Added `/granules/bulk` endpoint to `@cumulus/api` to perform bulk actions on granules given either a list of granule ids or an Elasticsearch query and the workflow to perform.

### Changed

- **CUMULUS-1561**
  - Fix the way that we are handling Terraform provider version requirements
  - Pass provider configs into child modules using the method that the
    [Terraform documentation](https://www.terraform.io/docs/configuration/modules.html#providers-within-modules)
    suggests
  - Remove the `region` input variable from the `s3_access_test` Terraform module
  - Remove the `aws_profile` and `aws_region` input variables from the
    `s3-replicator` Terraform module

- **CUMULUS-1639**
  - Because of
    [S3's Data Consistency Model](https://docs.aws.amazon.com/AmazonS3/latest/dev/Introduction.html#BasicsObjects),
    there may be situations where a GET operation for an object can temporarily
    return a `NoSuchKey` response even if that object _has_ been created. The
    `@cumulus/common/aws.getS3Object()` function has been updated to support
    retries if a `NoSuchKey` response is returned by S3. This behavior can be
    enabled by passing a `retryOptions` object to that function. Supported
    values for that object can be found here:
    <https://github.com/tim-kos/node-retry#retryoperationoptions>

### Removed

- **CUMULUS-1559**
  - `logToSharedDestination` has been migrated to the Terraform deployment as `log_api_gateway_to_cloudwatch` and will ONLY apply to egress lambdas.
  Due to the differences in the Terraform deployment model, we cannot support a global log subscription toggle for a configurable subset of lambdas.
  However, setting up your own log forwarding for a Lambda with Terraform is fairly simple, as you will only need to add SubscriptionFilters to your Terraform configuration, one per log group.
  See [the Terraform documentation](https://www.terraform.io/docs/providers/aws/r/cloudwatch_log_subscription_filter.html) for details on how to do this.
  An empty FilterPattern ("") will capture all logs in a group.

## [v1.15.0] - 2019-11-04

### BREAKING CHANGES

- **CUMULUS-1644** - When a workflow execution begins or ends, the workflow
  payload is parsed and any new or updated PDRs or granules referenced in that
  workflow are stored to the Cumulus archive. The defined interface says that a
  PDR in `payload.pdr` will be added to the archive, and any granules in
  `payload.granules` will also be added to the archive. In previous releases,
  PDRs found in `meta.pdr` and granules found in `meta.input_granules` were also
  added to the archive. This caused unexpected behavior and has been removed.
  Only PDRs from `payload.pdr` and granules from `payload.granules` will now be
  added to the Cumulus archive.

- **CUMULUS-1449** - Cumulus now uses a universal workflow template when
  starting a workflow that contains general information specific to the
  deployment, but not specific to the workflow. Workflow task configs must be
  defined using AWS step function parameters. As part of this change,
  `CumulusConfig` has been retired and task configs must now be defined under
  the `cma.task_config` key in the Parameters section of a step function
  definition.

  **Migration instructions**:

  NOTE: These instructions require the use of Cumulus Message Adapter v1.1.x+.
  Please ensure you are using a compatible version before attempting to migrate
  workflow configurations. When defining workflow steps, remove any
  `CumulusConfig` section, as shown below:

  ```yaml
  ParsePdr:
    CumulusConfig:
      provider: '{$.meta.provider}'
      bucket: '{$.meta.buckets.internal.name}'
      stack: '{$.meta.stack}'
  ```

  Instead, use AWS Parameters to pass `task_config` for the task directly into
  the Cumulus Message Adapter:

  ```yaml
  ParsePdr:
    Parameters:
      cma:
        event.$: '$'
        task_config:
          provider: '{$.meta.provider}'
          bucket: '{$.meta.buckets.internal.name}'
          stack: '{$.meta.stack}'
  ```

  In this example, the `cma` key is used to pass parameters to the message
  adapter. Using `task_config` in combination with `event.$: '$'` allows the
  message adapter to process `task_config` as the `config` passed to the Cumulus
  task. See `example/workflows/sips.yml` in the core repository for further
  examples of how to set the Parameters.

  Additionally, workflow configurations for the `QueueGranules` and `QueuePdrs`
  tasks need to be updated:
  - `queue-pdrs` config changes:
    - `parsePdrMessageTemplateUri` replaced with `parsePdrWorkflow`, which is
      the workflow name (i.e. top-level name in `config.yml`, e.g. 'ParsePdr').
    - `internalBucket` and `stackName` configs now required to look up
      configuration from the deployment. Brings the task config in line with
      that of `queue-granules`.
  - `queue-granules` config change: `ingestGranuleMessageTemplateUri` replaced
    with `ingestGranuleWorkflow`, which is the workflow name (e.g.
    'IngestGranule').

- **CUMULUS-1396** - **Workflow steps at the beginning and end of a workflow
  using the `SfSnsReport` Lambda have now been deprecated (e.g. `StartStatus`,
  `StopStatus`) and should be removed from your workflow definitions**. These
  steps were used for publishing ingest notifications and have been replaced by
  an implementation using Cloudwatch events for Step Functions to trigger a
  Lambda that publishes ingest notifications. For further detail on how ingest
  notifications are published, see the notes below on **CUMULUS-1394**. For
  examples of how to update your workflow definitions, see our
  [example workflow definitions](https://github.com/nasa/cumulus/blob/master/example/workflows/).

- **CUMULUS-1470**
  - Remove Cumulus-defined ECS service autoscaling, allowing integrators to
    better customize autoscaling to meet their needs. In order to use
    autoscaling with ECS services, appropriate
    `AWS::ApplicationAutoScaling::ScalableTarget`,
    `AWS::ApplicationAutoScaling::ScalingPolicy`, and `AWS::CloudWatch::Alarm`
    resources should be defined in a kes overrides file. See
    [this example](https://github.com/nasa/cumulus/blob/release-1.15.x/example/overrides/app/cloudformation.template.yml)
    for an example.
  - The following config parameters are no longer used:
    - ecs.services.\<NAME\>.minTasks
    - ecs.services.\<NAME\>.maxTasks
    - ecs.services.\<NAME\>.scaleInActivityScheduleTime
    - ecs.services.\<NAME\>.scaleInAdjustmentPercent
    - ecs.services.\<NAME\>.scaleOutActivityScheduleTime
    - ecs.services.\<NAME\>.scaleOutAdjustmentPercent
    - ecs.services.\<NAME\>.activityName

### Added

- **CUMULUS-1100**
  - Added 30-day retention properties to all log groups that were missing those policies.

- **CUMULUS-1396**
  - Added `@cumulus/common/sfnStep`:
    - `LambdaStep` - A class for retrieving and parsing input and output to Lambda steps in AWS Step Functions
    - `ActivityStep` - A class for retrieving and parsing input and output to ECS activity steps in AWS Step Functions

- **CUMULUS-1574**
  - Added `GET /token` endpoint for SAML authorization when cumulus is protected by Launchpad.
    This lets a user retieve a token by hand that can be presented to the API.

- **CUMULUS-1625**
  - Added `sf_start_rate` variable to the `ingest` Terraform module, equivalent to `sqs_consumer_rate` in the old model, but will not be automatically applied to custom queues as that was.

- **CUMULUS-1513**
  - Added `sqs`-type rule support in the Cumulus API `@cumulus/api`
  - Added `sqsMessageConsumer` lambda which processes messages from the SQS queues configured in the `sqs` rules.

### Changed

- **CUMULUS-1639**
  - Because of
    [S3's Data Consistency Model](https://docs.aws.amazon.com/AmazonS3/latest/dev/Introduction.html#BasicsObjects),
    there may be situations where a GET operation for an object can temporarily
    return a `NoSuchKey` response even if that object _has_ been created. The
    `@cumulus/common/aws.getS3Object()` function will now retry up to 10 times
    if a `NoSuchKey` response is returned by S3. This can behavior can be
    overridden by passing `{ retries: 0 }` as the `retryOptions` argument.

- **CUMULUS-1449**
  - `queue-pdrs` & `queue-granules` config changes. Details in breaking changes section.
  - Cumulus now uses a universal workflow template when starting workflow that contains general information specific to the deployment, but not specific to the workflow.
  - Changed the way workflow configs are defined, from `CumulusConfig` to a `task_config` AWS Parameter.

- **CUMULUS-1452**
  - Changed the default ECS docker storage drive to `devicemapper`

- **CUMULUS-1453**
  - Removed config schema for `@cumulus/sf-sns-report` task
  - Updated `@cumulus/sf-sns-report` to always assume that it is running as an intermediate step in a workflow, not as the first or last step

### Removed

- **CUMULUS-1449**
  - Retired `CumulusConfig` as part of step function definitions, as this is an artifact of the way Kes parses workflow definitions that was not possible to migrate to Terraform. Use AWS Parameters and the `task_config` key instead. See change note above.
  - Removed individual workflow templates.

### Fixed

- **CUMULUS-1620** - Fixed bug where `message_adapter_version` does not correctly inject the CMA

- **CUMULUS-1396** - Updated `@cumulus/common/StepFunctions.getExecutionHistory()` to recursively fetch execution history when `nextToken` is returned in response

- **CUMULUS-1571** - Updated `@cumulus/common/DynamoDb.get()` to throw any errors encountered when trying to get a record and the record does exist

- **CUMULUS-1452**
  - Updated the EC2 initialization scripts to use full volume size for docker storage
  - Changed the default ECS docker storage drive to `devicemapper`

## [v1.14.4] - 2019-10-28

### Fixed

- **CUMULUS-1632** - Pinned `aws-elasticsearch-connector` package in `@cumulus/api` to version `8.1.3`, since `8.2.0` includes breaking changes

## [v1.14.3] - 2019-10-18

### Fixed

- **CUMULUS-1620** - Fixed bug where `message_adapter_version` does not correctly inject the CMA

- **CUMULUS-1572** - A granule is now included in discovery results even when
none of its files has a matching file type in the associated collection
configuration. Previously, if all files for a granule were unmatched by a file
type configuration, the granule was excluded from the discovery results.
Further, added support for a `boolean` property
`ignoreFilesConfigForDiscovery`, which controls how a granule's files are
filtered at discovery time.

## [v1.14.2] - 2019-10-08

### BREAKING CHANGES

Your Cumulus Message Adapter version should be pinned to `v1.0.13` or lower in your `app/config.yml` using `message_adapter_version: v1.0.13` OR you should use the workflow migration steps below to work with CMA v1.1.1+.

- **CUMULUS-1394** - The implementation of the `SfSnsReport` Lambda requires additional environment variables for integration with the new ingest notification SNS topics. Therefore,  **you must update the definition of `SfSnsReport` in your `lambdas.yml` like so**:

```yaml
SfSnsReport:
  handler: index.handler
  timeout: 300
  source: node_modules/@cumulus/sf-sns-report/dist
  tables:
    - ExecutionsTable
  envs:
    execution_sns_topic_arn:
      function: Ref
      value: reportExecutionsSns
    granule_sns_topic_arn:
      function: Ref
      value: reportGranulesSns
    pdr_sns_topic_arn:
      function: Ref
      value: reportPdrsSns
```

- **CUMULUS-1447** -
  The newest release of the Cumulus Message Adapter (v1.1.1) requires that parameterized configuration be used for remote message functionality. Once released, Kes will automatically bring in CMA v1.1.1 without additional configuration.

  **Migration instructions**
  Oversized messages are no longer written to S3 automatically. In order to utilize remote messaging functionality, configure a `ReplaceConfig` AWS Step Function parameter on your CMA task:

  ```yaml
  ParsePdr:
    Parameters:
      cma:
        event.$: '$'
        ReplaceConfig:
          FullMessage: true
  ```

  Accepted fields in `ReplaceConfig` include `MaxSize`, `FullMessage`, `Path` and `TargetPath`.
  See https://github.com/nasa/cumulus-message-adapter/blob/master/CONTRACT.md#remote-message-configuration for full details.

  As this change is backward compatible in Cumulus Core, users wishing to utilize the previous version of the CMA may opt to transition to using a CMA lambda layer, or set `message_adapter_version` in their configuration to a version prior to v1.1.0.

### PLEASE NOTE

- **CUMULUS-1394** - Ingest notifications are now provided via 3 separate SNS topics for executions, granules, and PDRs, instead of a single `sftracker` SNS topic. Whereas the `sftracker` SNS topic received a full Cumulus execution message, the new topics all receive generated records for the given object. The new topics are only published to if the given object exists for the current execution. For a given execution/granule/PDR, **two messages will be received by each topic**: one message indicating that ingest is running and another message indicating that ingest has completed or failed. The new SNS topics are:

  - `reportExecutions` - Receives 1 message per execution
  - `reportGranules` - Receives 1 message per granule in an execution
  - `reportPdrs` - Receives 1 message per PDR

### Added

- **CUMULUS-639**
  - Adds SAML JWT and launchpad token authentication to Cumulus API (configurable)
    - **NOTE** to authenticate with Launchpad ensure your launchpad user_id is in the `<prefix>-UsersTable`
    - when Cumulus configured to protect API via Launchpad:
      - New endpoints
        - `GET /saml/login` - starting point for SAML SSO creates the login request url and redirects to the SAML Identity Provider Service (IDP)
        - `POST /saml/auth` - SAML Assertion Consumer Service.  POST receiver from SAML IDP.  Validates response, logs the user in, and returnes a SAML-based JWT.
    - Disabled endpoints
      - `POST /refresh`
      - Changes authorization worklow:
      - `ensureAuthorized` now presumes the bearer token is a JWT and tries to validate.  If the token is malformed, it attempts to validate the token against Launchpad.  This allows users to bring their own token as described here https://wiki.earthdata.nasa.gov/display/CUMULUS/Cumulus+API+with+Launchpad+Authentication.  But it also allows dashboard users to manually authenticate via Launchpad SAML to receive a Launchpad-based JWT.

- **CUMULUS-1394**
  - Added `Granule.generateGranuleRecord()` method to granules model to generate a granule database record from a Cumulus execution message
  - Added `Pdr.generatePdrRecord()` method to PDRs model to generate a granule database record from a Cumulus execution message
  - Added helpers to `@cumulus/common/message`:
    - `getMessageExecutionName()` - Get the execution name from a Cumulus execution message
    - `getMessageStateMachineArn()` - Get the state machine ARN from a Cumulus execution message
    - `getMessageExecutionArn()` - Get the execution ARN for a Cumulus execution message
    - `getMessageGranules()` - Get the granules from a Cumulus execution message, if any.
  - Added `@cumulus/common/cloudwatch-event/isFailedSfStatus()` to determine if a Step Function status from a Cloudwatch event is a failed status

### Changed

- **CUMULUS-1308**
  - HTTP PUT of a Collection, Provider, or Rule via the Cumulus API now
    performs full replacement of the existing object with the object supplied
    in the request payload.  Previous behavior was to perform a modification
    (partial update) by merging the existing object with the (possibly partial)
    object in the payload, but this did not conform to the HTTP standard, which
    specifies PATCH as the means for modifications rather than replacements.

- **CUMULUS-1375**
  - Migrate Cumulus from deprecated Elasticsearch JS client to new, supported one in `@cumulus/api`

- **CUMULUS-1485** Update `@cumulus/cmr-client` to return error message from CMR for validation failures.

- **CUMULUS-1394**
  - Renamed `Execution.generateDocFromPayload()` to `Execution.generateRecord()` on executions model. The method generates an execution database record from a Cumulus execution message.

- **CUMULUS-1432**
  - `logs` endpoint takes the level parameter as a string and not a number
  - Elasticsearch term query generation no longer converts numbers to boolean

- **CUMULUS-1447**
  - Consolidated all remote message handling code into @common/aws
  - Update remote message code to handle updated CMA remote message flags
  - Update example SIPS workflows to utilize Parameterized CMA configuration

- **CUMULUS-1448** Refactor workflows that are mutating cumulus_meta to utilize meta field

- **CUMULUS-1451**
  - Elasticsearch cluster setting `auto_create_index` will be set to false. This had been causing issues in the bootstrap lambda on deploy.

- **CUMULUS-1456**
  - `@cumulus/api` endpoints default error handler uses `boom` package to format errors, which is consistent with other API endpoint errors.

### Fixed

- **CUMULUS-1432** `logs` endpoint filter correctly filters logs by level
- **CUMULUS-1484**  `useMessageAdapter` now does not set CUMULUS_MESSAGE_ADAPTER_DIR when `true`

### Removed

- **CUMULUS-1394**
  - Removed `sfTracker` SNS topic. Replaced by three new SNS topics for granule, execution, and PDR ingest notifications.
  - Removed unused functions from `@cumulus/common/aws`:
    - `getGranuleS3Params()`
    - `setGranuleStatus()`

## [v1.14.1] - 2019-08-29

### Fixed

- **CUMULUS-1455**
  - CMR token links updated to point to CMR legacy services rather than echo

- **CUMULUS-1211**
  - Errors thrown during granule discovery are no longer swallowed and ignored.
    Rather, errors are propagated to allow for proper error-handling and
    meaningful messaging.

## [v1.14.0] - 2019-08-22

### PLEASE NOTE

- We have encountered transient lambda service errors in our integration testing. Please handle transient service errors following [these guidelines](https://docs.aws.amazon.com/step-functions/latest/dg/bp-lambda-serviceexception.html). The workflows in the `example/workflows` folder have been updated with retries configured for these errors.

- **CUMULUS-799** added additional IAM permissions to support reading CloudWatch and API Gateway, so **you will have to redeploy your IAM stack.**

- **CUMULUS-800** Several items:

  - **Delete existing API Gateway stages**: To allow enabling of API Gateway logging, Cumulus now creates and manages a Stage resource during deployment. Before upgrading Cumulus, it is necessary to delete the API Gateway stages on both the Backend API and the Distribution API.  Instructions are included in the documenation under [Delete API Gateway Stages](https://nasa.github.io/cumulus/docs/additional-deployment-options/delete-api-gateway-stages).

  - **Set up account permissions for API Gateway to write to CloudWatch**: In a one time operation for your AWS account, to enable CloudWatch Logs for API Gateway, you must first grant the API Gateway permission to read and write logs to CloudWatch for your account. The `AmazonAPIGatewayPushToCloudWatchLogs` managed policy (with an ARN of `arn:aws:iam::aws:policy/service-role/AmazonAPIGatewayPushToCloudWatchLogs`) has all the required permissions. You can find a simple how to in the documentation under [Enable API Gateway Logging.](https://nasa.github.io/cumulus/docs/additional-deployment-options/enable-gateway-logging-permissions)

  - **Configure API Gateway to write logs to CloudWatch** To enable execution logging for the distribution API set `config.yaml` `apiConfigs.distribution.logApigatewayToCloudwatch` value to `true`.  More information [Enable API Gateway Logs](https://nasa.github.io/cumulus/docs/additional-deployment-options/enable-api-logs)

  - **Configure CloudWatch log delivery**: It is possible to deliver CloudWatch API execution and access logs to a cross-account shared AWS::Logs::Destination. An operator does this by adding the key `logToSharedDestination` to the `config.yml` at the default level with a value of a writable log destination.  More information in the documenation under [Configure CloudWatch Logs Delivery.](https://nasa.github.io/cumulus/docs/additional-deployment-options/configure-cloudwatch-logs-delivery)

  - **Additional Lambda Logging**: It is now possible to configure any lambda to deliver logs to a shared subscriptions by setting  `logToSharedDestination` to the ARN of a writable location (either an AWS::Logs::Destination or a Kinesis Stream) on any lambda config. Documentation for [Lambda Log Subscriptions](https://nasa.github.io/cumulus/docs/additional-deployment-options/additional-lambda-logging)

  - **Configure S3 Server Access Logs**:  If you are running Cumulus in an NGAP environment you may [configure S3 Server Access Logs](https://nasa.github.io/cumulus/docs/next/deployment/server_access_logging) to be delivered to a shared bucket where the Metrics Team will ingest the logs into their ELK stack.  Contact the Metrics team for permission and location.

- **CUMULUS-1368** The Cumulus distribution API has been deprecated and is being replaced by ASF's Thin Egress App. By default, the distribution API will not deploy. Please follow [the instructions for deploying and configuring Thin Egress](https://nasa.github.io/cumulus/docs/deployment/thin_egress_app).

To instead continue to deploy and use the legacy Cumulus distribution app, add the following to your `config.yml`:

```yaml
deployDistributionApi: true
```

If you deploy with no distribution app your deployment will succeed but you may encounter errors in your workflows, particularly in the `MoveGranule` task.

- **CUMULUS-1418** Users who are packaging the CMA in their Lambdas outside of Cumulus may need to update their Lambda configuration.    Please see `BREAKING CHANGES` below for details.

### Added

- **CUMULUS-642**
  - Adds Launchpad as an authentication option for the Cumulus API.
  - Updated deployment documentation and added [instructions to setup Cumulus API Launchpad authentication](https://wiki.earthdata.nasa.gov/display/CUMULUS/Cumulus+API+with+Launchpad+Authentication)
- **CUMULUS-1418**
  - Adds usage docs/testing of lambda layers (introduced in PR1125), updates Core example tasks to use the updated `cumulus-ecs-task` and a CMA layer instead of kes CMA injection.
  - Added Terraform module to publish CMA as layer to user account.
- **PR1125** - Adds `layers` config option to support deploying Lambdas with layers
- **PR1128** - Added `useXRay` config option to enable AWS X-Ray for Lambdas.
- **CUMULUS-1345**
  - Adds new variables to the app deployment under `cmr`.
  - `cmrEnvironment` values are `SIT`, `UAT`, or `OPS` with `UAT` as the default.
  - `cmrLimit` and `cmrPageSize` have been added as configurable options.
- **CUMULUS-1273**
  - Added lambda function EmsProductMetadataReport to generate EMS Product Metadata report
- **CUMULUS-1226**
  - Added API endpoint `elasticsearch/index-from-database` to index to an Elasticsearch index from the database for recovery purposes and `elasticsearch/indices-status` to check the status of Elasticsearch indices via the API.
- **CUMULUS-824**
  - Added new Collection parameter `reportToEms` to configure whether the collection is reported to EMS
- **CUMULUS-1357**
  - Added new BackendApi endpoint `ems` that generates EMS reports.
- **CUMULUS-1241**
  - Added information about queues with maximum execution limits defined to default workflow templates (`meta.queueExecutionLimits`)
- **CUMULUS-1311**
  - Added `@cumulus/common/message` with various message parsing/preparation helpers
- **CUMULUS-812**
  - Added support for limiting the number of concurrent executions started from a queue. [See the data cookbook](https://nasa.github.io/cumulus/docs/data-cookbooks/throttling-queued-executions) for more information.

- **CUMULUS-1337**
  - Adds `cumulus.stackName` value to the `instanceMetadata` endpoint.

- **CUMULUS-1368**
  - Added `cmrGranuleUrlType` to the `@cumulus/move-granules` task. This determines what kind of links go in the CMR files. The options are `distribution`, `s3`, or `none`, with the default being distribution. If there is no distribution API being used with Cumulus, you must set the value to `s3` or `none`.

- Added `packages/s3-replicator` Terraform module to allow same-region s3 replication to metrics bucket.

- **CUMULUS-1392**
  - Added `tf-modules/report-granules` Terraform module which processes granule ingest notifications received via SNS and stores granule data to a database. The module includes:
    - SNS topic for publishing granule ingest notifications
    - Lambda to process granule notifications and store data
    - IAM permissions for the Lambda
    - Subscription for the Lambda to the SNS topic

- **CUMULUS-1393**
  - Added `tf-modules/report-pdrs` Terraform module which processes PDR ingest notifications received via SNS and stores PDR data to a database. The module includes:
    - SNS topic for publishing PDR ingest notifications
    - Lambda to process PDR notifications and store data
    - IAM permissions for the Lambda
    - Subscription for the Lambda to the SNS topic
  - Added unit tests for `@cumulus/api/models/pdrs.createPdrFromSns()`

- **CUMULUS-1400**
  - Added `tf-modules/report-executions` Terraform module which processes workflow execution information received via SNS and stores it to a database. The module includes:
    - SNS topic for publishing execution data
    - Lambda to process and store execution data
    - IAM permissions for the Lambda
    - Subscription for the Lambda to the SNS topic
  - Added `@cumulus/common/sns-event` which contains helpers for SNS events:
    - `isSnsEvent()` returns true if event is from SNS
    - `getSnsEventMessage()` extracts and parses the message from an SNS event
    - `getSnsEventMessageObject()` extracts and parses message object from an SNS event
  - Added `@cumulus/common/cloudwatch-event` which contains helpers for Cloudwatch events:
    - `isSfExecutionEvent()` returns true if event is from Step Functions
    - `isTerminalSfStatus()` determines if a Step Function status from a Cloudwatch event is a terminal status
    - `getSfEventStatus()` gets the Step Function status from a Cloudwatch event
    - `getSfEventDetailValue()` extracts a Step Function event detail field from a Cloudwatch event
    - `getSfEventMessageObject()` extracts and parses Step Function detail object from a Cloudwatch event

- **CUMULUS-1429**
  - Added `tf-modules/data-persistence` Terraform module which includes resources for data persistence in Cumulus:
    - DynamoDB tables
    - Elasticsearch with optional support for VPC
    - Cloudwatch alarm for number of Elasticsearch nodes

- **CUMULUS-1379** CMR Launchpad Authentication
  - Added `launchpad` configuration to `@cumulus/deployment/app/config.yml`, and cloudformation templates, workflow message, lambda configuration, api endpoint configuration
  - Added `@cumulus/common/LaunchpadToken` and `@cumulus/common/launchpad` to provide methods to get token and validate token
  - Updated lambdas to use Launchpad token for CMR actions (ingest and delete granules)
  - Updated deployment documentation and added [instructions to setup CMR client for Launchpad authentication] (https://wiki.earthdata.nasa.gov/display/CUMULUS/CMR+Launchpad+Authentication)

## Changed

- **CUMULUS-1232**
  - Added retries to update `@cumulus/cmr-client` `updateToken()`

- **CUMULUS-1245 CUMULUS-795**
  - Added additional `ems` configuration parameters for sending the ingest reports to EMS
  - Added functionality to send daily ingest reports to EMS

- **CUMULUS-1241**
  - Removed the concept of "priority levels" and added ability to define a number of maximum concurrent executions per SQS queue
  - Changed mapping of Cumulus message properties for the `sqs2sfThrottle` lambda:
    - Queue name is read from `cumulus_meta.queueName`
    - Maximum executions for the queue is read from `meta.queueExecutionLimits[queueName]`, where `queueName` is `cumulus_meta.queueName`
  - Changed `sfSemaphoreDown` lambda to only attempt decrementing semaphores when:
    - the message is for a completed/failed/aborted/timed out workflow AND
    - `cumulus_meta.queueName` exists on the Cumulus message AND
    - An entry for the queue name (`cumulus_meta.queueName`) exists in the the object `meta.queueExecutionLimits` on the Cumulus message

- **CUMULUS-1338**
  - Updated `sfSemaphoreDown` lambda to be triggered via AWS Step Function Cloudwatch events instead of subscription to `sfTracker` SNS topic

- **CUMULUS-1311**
  - Updated `@cumulus/queue-granules` to set `cumulus_meta.queueName` for queued execution messages
  - Updated `@cumulus/queue-pdrs` to set `cumulus_meta.queueName` for queued execution messages
  - Updated `sqs2sfThrottle` lambda to immediately decrement queue semaphore value if dispatching Step Function execution throws an error

- **CUMULUS-1362**
  - Granule `processingStartTime` and `processingEndTime` will be set to the execution start time and end time respectively when there is no sync granule or post to cmr task present in the workflow

- **CUMULUS-1400**
  - Deprecated `@cumulus/ingest/aws/getExecutionArn`. Use `@cumulus/common/aws/getExecutionArn` instead.

### Fixed

- **CUMULUS-1439**
  - Fix bug with rule.logEventArn deletion on Kinesis rule update and fix unit test to verify

- **CUMULUS-796**
  - Added production information (collection ShortName and Version, granuleId) to EMS distribution report
  - Added functionality to send daily distribution reports to EMS

- **CUMULUS-1319**
  - Fixed a bug where granule ingest times were not being stored to the database

- **CUMULUS-1356**
  - The `Collection` model's `delete` method now _removes_ the specified item
    from the collection config store that was inserted by the `create` method.
    Previously, this behavior was missing.

- **CUMULUS-1374**
  - Addressed audit concerns (https://www.npmjs.com/advisories/782) in api package

### BREAKING CHANGES

### Changed

- **CUMULUS-1418**
  - Adding a default `cmaDir` key to configuration will cause `CUMULUS_MESSAGE_ADAPTER_DIR` to be set by default to `/opt` for any Lambda not setting `useCma` to true, or explicitly setting the CMA environment variable.  In lambdas that package the CMA independently of the Cumulus packaging.    Lambdas manually packaging the CMA should have their  Lambda configuration updated to set the CMA path, or alternately if not using the CMA as a Lambda layer in this deployment set `cmaDir` to `./cumulus-message-adapter`.

### Removed

- **CUMULUS-1337**
  - Removes the S3 Access Metrics package added in CUMULUS-799

- **PR1130**
  - Removed code deprecated since v1.11.1:
    - Removed `@cumulus/common/step-functions`. Use `@cumulus/common/StepFunctions` instead.
    - Removed `@cumulus/api/lib/testUtils.fakeFilesFactory`. Use `@cumulus/api/lib/testUtils.fakeFileFactory` instead.
    - Removed `@cumulus/cmrjs/cmr` functions: `searchConcept`, `ingestConcept`, `deleteConcept`. Use the functions in `@cumulus/cmr-client` instead.
    - Removed `@cumulus/ingest/aws.getExecutionHistory`. Use `@cumulus/common/StepFunctions.getExecutionHistory` instead.

## [v1.13.5] - 2019-08-29

### Fixed

- **CUMULUS-1455** - CMR token links updated to point to CMR legacy services rather than echo

## [v1.13.4] - 2019-07-29

- **CUMULUS-1411** - Fix deployment issue when using a template override

## [v1.13.3] - 2019-07-26

- **CUMULUS-1345** Full backport of CUMULUS-1345 features
	  - Adds new variables to the app deployment under `cmr`.
    - `cmrEnvironment` values are `SIT`, `UAT`, or `OPS` with `UAT` as the default.
    - `cmrLimit` and `cmrPageSize` have been added as configurable options.

## [v1.13.2] - 2019-07-25

- Re-release of v1.13.1 to fix broken npm packages.

## [v1.13.1] - 2019-07-22

- **CUMULUS-1374** - Resolve audit compliance with lodash version for api package subdependency
- **CUMULUS-1412** - Resolve audit compliance with googleapi package
- **CUMULUS-1345** - Backported CMR environment setting in getUrl to address immediate user need.   CMR_ENVIRONMENT can now be used to set the CMR environment to OPS/SIT

## [v1.13.0] - 2019-5-20

### PLEASE NOTE

**CUMULUS-802** added some additional IAM permissions to support ECS autoscaling, so **you will have to redeploy your IAM stack.**
As a result of the changes for **CUMULUS-1193**, **CUMULUS-1264**, and **CUMULUS-1310**, **you must delete your existing stacks (except IAM) before deploying this version of Cumulus.**
If running Cumulus within a VPC and extended downtime is acceptable, we recommend doing this at the end of the day to allow AWS backend resources and network interfaces to be cleaned up overnight.

### BREAKING CHANGES

- **CUMULUS-1228**
  - The default AMI used by ECS instances is now an NGAP-compliant AMI. This
    will be a breaking change for non-NGAP deployments. If you do not deploy to
    NGAP, you will need to find the AMI ID of the
    [most recent Amazon ECS-optimized AMI](https://docs.aws.amazon.com/AmazonECS/latest/developerguide/ecs-optimized_AMI.html),
    and set the `ecs.amiid` property in your config. Instructions for finding
    the most recent NGAP AMI can be found using
    [these instructions](https://wiki.earthdata.nasa.gov/display/ESKB/Select+an+NGAP+Created+AMI).

- **CUMULUS-1310**
  - Database resources (DynamoDB, ElasticSearch) have been moved to an independent `db` stack.
    Migrations for this version will need to be user-managed. (e.g. [elasticsearch](https://docs.aws.amazon.com/elasticsearch-service/latest/developerguide/es-version-migration.html#snapshot-based-migration) and [dynamoDB](https://docs.aws.amazon.com/datapipeline/latest/DeveloperGuide/dp-template-exports3toddb.html)).
    Order of stack deployment is `iam` -> `db` -> `app`.
  - All stacks can now be deployed using a single `config.yml` file, i.e.: `kes cf deploy --kes-folder app --template node_modules/@cumulus/deployment/[iam|db|app] [...]`
    Backwards-compatible. For development, please re-run `npm run bootstrap` to build new `kes` overrides.
    Deployment docs have been updated to show how to deploy a single-config Cumulus instance.
  - `params` have been moved: Nest `params` fields under `app`, `db` or `iam` to override all Parameters for a particular stack's cloudformation template. Backwards-compatible with multi-config setups.
  - `stackName` and `stackNameNoDash` have been retired. Use `prefix` and `prefixNoDash` instead.
  - The `iams` section in `app/config.yml` IAM roles has been deprecated as a user-facing parameter,
    *unless* your IAM role ARNs do not match the convention shown in `@cumulus/deployment/app/config.yml`
  - The `vpc.securityGroup` will need to be set with a pre-existing security group ID to use Cumulus in a VPC. Must allow inbound HTTP(S) (Port 443).

- **CUMULUS-1212**
  - `@cumulus/post-to-cmr` will now fail if any granules being processed are missing a metadata file. You can set the new config option `skipMetaCheck` to `true` to pass post-to-cmr without a metadata file.

- **CUMULUS-1232**
  - `@cumulus/sync-granule` will no longer silently pass if no checksum data is provided. It will use input
  from the granule object to:
    - Verify checksum if `checksumType` and `checksumValue` are in the file record OR a checksum file is provided
      (throws `InvalidChecksum` on fail), else log warning that no checksum is available.
    - Then, verify synced S3 file size if `file.size` is in the file record (throws `UnexpectedFileSize` on fail),
      else log warning that no file size is available.
    - Pass the step.

- **CUMULUS-1264**
  - The Cloudformation templating and deployment configuration has been substantially refactored.
    - `CumulusApiDefault` nested stack resource has been renamed to `CumulusApiDistribution`
    - `CumulusApiV1` nested stack resource has been renamed to `CumulusApiBackend`
  - The `urs: true` config option for when defining your lambdas (e.g. in `lambdas.yml`) has been deprecated. There are two new options to replace it:
    - `urs_redirect: 'token'`: This will expose a `TOKEN_REDIRECT_ENDPOINT` environment variable to your lambda that references the `/token` endpoint on the Cumulus backend API
    - `urs_redirect: 'distribution'`: This will expose a `DISTRIBUTION_REDIRECT_ENDPOINT` environment variable to your lambda that references the `/redirect` endpoint on the Cumulus distribution API

- **CUMULUS-1193**
  - The elasticsearch instance is moved behind the VPC.
  - Your account will need an Elasticsearch Service Linked role. This is a one-time setup for the account. You can follow the instructions to use the AWS console or AWS CLI [here](https://docs.aws.amazon.com/IAM/latest/UserGuide/using-service-linked-roles.html) or use the following AWS CLI command: `aws iam create-service-linked-role --aws-service-name es.amazonaws.com`

- **CUMULUS-802**
  - ECS `maxInstances` must be greater than `minInstances`. If you use defaults, no change is required.

- **CUMULUS-1269**
  - Brought Cumulus data models in line with CNM JSON schema:
    - Renamed file object `fileType` field to `type`
    - Renamed file object `fileSize` field to `size`
    - Renamed file object `checksumValue` field to `checksum` where not already done.
    - Added `ancillary` and `linkage` type support to file objects.

### Added

- **CUMULUS-799**
  - Added an S3 Access Metrics package which will take S3 Server Access Logs and
    write access metrics to CloudWatch

- **CUMULUS-1242** - Added `sqs2sfThrottle` lambda. The lambda reads SQS messages for queued executions and uses semaphores to only start new executions if the maximum number of executions defined for the priority key (`cumulus_meta.priorityKey`) has not been reached. Any SQS messages that are read but not used to start executions remain in the queue.

- **CUMULUS-1240**
  - Added `sfSemaphoreDown` lambda. This lambda receives SNS messages and for each message it decrements the semaphore used to track the number of running executions if:
    - the message is for a completed/failed workflow AND
    - the message contains a level of priority (`cumulus_meta.priorityKey`)
  - Added `sfSemaphoreDown` lambda as a subscriber to the `sfTracker` SNS topic

- **CUMULUS-1265**
  - Added `apiConfigs` configuration option to configure API Gateway to be private
  - All internal lambdas configured to run inside the VPC by default
  - Removed references to `NoVpc` lambdas from documentation and `example` folder.

- **CUMULUS-802**
  - Adds autoscaling of ECS clusters
  - Adds autoscaling of ECS services that are handling StepFunction activities

## Changed

- Updated `@cumulus/ingest/http/httpMixin.list()` to trim trailing spaces on discovered filenames

- **CUMULUS-1310**
  - Database resources (DynamoDB, ElasticSearch) have been moved to an independent `db` stack.
    This will enable future updates to avoid affecting database resources or requiring migrations.
    Migrations for this version will need to be user-managed.
    (e.g. [elasticsearch](https://docs.aws.amazon.com/elasticsearch-service/latest/developerguide/es-version-migration.html#snapshot-based-migration) and [dynamoDB](https://docs.aws.amazon.com/datapipeline/latest/DeveloperGuide/dp-template-exports3toddb.html)).
    Order of stack deployment is `iam` -> `db` -> `app`.
  - All stacks can now be deployed using a single `config.yml` file, i.e.: `kes cf deploy --kes-folder app --template node_modules/@cumulus/deployment/[iam|db|app] [...]`
    Backwards-compatible. Please re-run `npm run bootstrap` to build new `kes` overrides.
    Deployment docs have been updated to show how to deploy a single-config Cumulus instance.
  - `params` fields should now be nested under the stack key (i.e. `app`, `db` or `iam`) to provide Parameters for a particular stack's cloudformation template,
    for use with single-config instances. Keys *must* match the name of the deployment package folder (`app`, `db`, or `iam`).
    Backwards-compatible with multi-config setups.
  - `stackName` and `stackNameNoDash` have been retired as user-facing config parameters. Use `prefix` and `prefixNoDash` instead.
    This will be used to create stack names for all stacks in a single-config use case.
    `stackName` may still be used as an override in multi-config usage, although this is discouraged.
    Warning: overriding the `db` stack's `stackName` will require you to set `dbStackName` in your `app/config.yml`.
    This parameter is required to fetch outputs from the `db` stack to reference in the `app` stack.
  - The `iams` section in `app/config.yml` IAM roles has been retired as a user-facing parameter,
    *unless* your IAM role ARNs do not match the convention shown in `@cumulus/deployment/app/config.yml`
    In that case, overriding `iams` in your own config is recommended.
  - `iam` and `db` `cloudformation.yml` file names will have respective prefixes (e.g `iam.cloudformation.yml`).
  - Cumulus will now only attempt to create reconciliation reports for buckets of the `private`, `public` and `protected` types.
  - Cumulus will no longer set up its own security group.
    To pass a pre-existing security group for in-VPC deployments as a parameter to the Cumulus template, populate `vpc.securityGroup` in `config.yml`.
    This security group must allow inbound HTTP(S) traffic (Port 443). SSH traffic (Port 22) must be permitted for SSH access to ECS instances.
  - Deployment docs have been updated with examples for the new deployment model.

- **CUMULUS-1236**
  - Moves access to public files behind the distribution endpoint.  Authentication is not required, but direct http access has been disallowed.

- **CUMULUS-1223**
  - Adds unauthenticated access for public bucket files to the Distribution API.  Public files should be requested the same way as protected files, but for public files a redirect to a self-signed S3 URL will happen without requiring authentication with Earthdata login.

- **CUMULUS-1232**
  - Unifies duplicate handling in `ingest/granule.handleDuplicateFile` for maintainability.
  - Changed `ingest/granule.ingestFile` and `move-granules/index.moveFileRequest` to use new function.
  - Moved file versioning code to `ingest/granule.moveGranuleFileWithVersioning`
  - `ingest/granule.verifyFile` now also tests `file.size` for verification if it is in the file record and throws
    `UnexpectedFileSize` error for file size not matching input.
  - `ingest/granule.verifyFile` logs warnings if checksum and/or file size are not available.

- **CUMULUS-1193**
  - Moved reindex CLI functionality to an API endpoint. See [API docs](https://nasa.github.io/cumulus-api/#elasticsearch-1)

- **CUMULUS-1207**
  - No longer disable lambda event source mappings when disabling a rule

### Fixed

- Updated Lerna publish script so that published Cumulus packages will pin their dependencies on other Cumulus packages to exact versions (e.g. `1.12.1` instead of `^1.12.1`)

- **CUMULUS-1203**
  - Fixes IAM template's use of intrinsic functions such that IAM template overrides now work with kes

- **CUMULUS-1268**
  - Deployment will not fail if there are no ES alarms or ECS services

## [v1.12.1] - 2019-4-8

## [v1.12.0] - 2019-4-4

Note: There was an issue publishing 1.12.0. Upgrade to 1.12.1.

### BREAKING CHANGES

- **CUMULUS-1139**
  - `granule.applyWorkflow`  uses the new-style granule record as input to workflows.

- **CUMULUS-1171**
  - Fixed provider handling in the API to make it consistent between protocols.
    NOTE: This is a breaking change. When applying this upgrade, users will need to:
    1. Disable all workflow rules
    2. Update any `http` or `https` providers so that the host field only
       contains a valid hostname or IP address, and the port field contains the
       provider port.
    3. Perform the deployment
    4. Re-enable workflow rules

- **CUMULUS-1176**:
  - `@cumulus/move-granules` input expectations have changed. `@cumulus/files-to-granules` is a new intermediate task to perform input translation in the old style.
    See the Added and Changed sections of this release changelog for more information.

- **CUMULUS-670**
  - The behavior of ParsePDR and related code has changed in this release.  PDRs with FILE_TYPEs that do not conform to the PDR ICD (+ TGZ) (https://cdn.earthdata.nasa.gov/conduit/upload/6376/ESDS-RFC-030v1.0.pdf) will fail to parse.

- **CUMULUS-1208**
  - The granule object input to `@cumulus/queue-granules` will now be added to ingest workflow messages **as is**. In practice, this means that if you are using `@cumulus/queue-granules` to trigger ingest workflows and your granule objects input have invalid properties, then your ingest workflows will fail due to schema validation errors.

### Added

- **CUMULUS-777**
  - Added new cookbook entry on configuring Cumulus to track ancillary files.
- **CUMULUS-1183**
  - Kes overrides will now abort with a warning if a workflow step is configured without a corresponding
    lambda configuration
- **CUMULUS-1223**
  - Adds convenience function `@cumulus/common/bucketsConfigJsonObject` for fetching stack's bucket configuration as an object.

- **CUMULUS-853**
  - Updated FakeProcessing example lambda to include option to generate fake browse
  - Added feature documentation for ancillary metadata export, a new cookbook entry describing a workflow with ancillary metadata generation(browse), and related task definition documentation
- **CUMULUS-805**
  - Added a CloudWatch alarm to check running ElasticSearch instances, and a CloudWatch dashboard to view the health of ElasticSearch
  - Specify `AWS_REGION` in `.env` to be used by deployment script
- **CUMULUS-803**
  - Added CloudWatch alarms to check running tasks of each ECS service, and add the alarms to CloudWatch dashboard
- **CUMULUS-670**
  - Added Ancillary Metadata Export feature (see https://nasa.github.io/cumulus/docs/features/ancillary_metadata for more information)
  - Added new Collection file parameter "fileType" that allows configuration of workflow granule file fileType
- **CUMULUS-1184** - Added kes logging output to ensure we always see the state machine reference before failures due to configuration
- **CUMULUS-1105** - Added a dashboard endpoint to serve the dashboard from an S3 bucket
- **CUMULUS-1199** - Moves `s3credentials` endpoint from the backend to the distribution API.
- **CUMULUS-666**
  - Added `@api/endpoints/s3credentials` to allow EarthData Login authorized users to retrieve temporary security credentials for same-region direct S3 access.
- **CUMULUS-671**
  - Added `@packages/integration-tests/api/distribution/getDistributionApiS3SignedUrl()` to return the S3 signed URL for a file protected by the distribution API
- **CUMULUS-672**
  - Added `cmrMetadataFormat` and `cmrConceptId` to output for individual granules from `@cumulus/post-to-cmr`. `cmrMetadataFormat` will be read from the `cmrMetadataFormat` generated for each granule in `@cumulus/cmrjs/publish2CMR()`
  - Added helpers to `@packages/integration-tests/api/distribution`:
    - `getDistributionApiFileStream()` returns a stream to download files protected by the distribution API
    - `getDistributionFileUrl()` constructs URLs for requesting files from the distribution API
- **CUMULUS-1185** `@cumulus/api/models/Granule.removeGranuleFromCmrByGranule` to replace `@cumulus/api/models/Granule.removeGranuleFromCmr` and use the Granule UR from the CMR metadata to remove the granule from CMR

- **CUMULUS-1101**
  - Added new `@cumulus/checksum` package. This package provides functions to calculate and validate checksums.
  - Added new checksumming functions to `@cumulus/common/aws`: `calculateS3ObjectChecksum` and `validateS3ObjectChecksum`, which depend on the `checksum` package.

- CUMULUS-1171
  - Added `@cumulus/common` API documentation to `packages/common/docs/API.md`
  - Added an `npm run build-docs` task to `@cumulus/common`
  - Added `@cumulus/common/string#isValidHostname()`
  - Added `@cumulus/common/string#match()`
  - Added `@cumulus/common/string#matches()`
  - Added `@cumulus/common/string#toLower()`
  - Added `@cumulus/common/string#toUpper()`
  - Added `@cumulus/common/URLUtils#buildURL()`
  - Added `@cumulus/common/util#isNil()`
  - Added `@cumulus/common/util#isNull()`
  - Added `@cumulus/common/util#isUndefined()`
  - Added `@cumulus/common/util#negate()`

- **CUMULUS-1176**
  - Added new `@cumulus/files-to-granules` task to handle converting file array output from `cumulus-process` tasks into granule objects.
    Allows simplification of `@cumulus/move-granules` and `@cumulus/post-to-cmr`, see Changed section for more details.

- CUMULUS-1151 Compare the granule holdings in CMR with Cumulus' internal data store
- CUMULUS-1152 Compare the granule file holdings in CMR with Cumulus' internal data store

### Changed

- **CUMULUS-1216** - Updated `@cumulus/ingest/granule/ingestFile` to download files to expected staging location.
- **CUMULUS-1208** - Updated `@cumulus/ingest/queue/enqueueGranuleIngestMessage()` to not transform granule object passed to it when building an ingest message
- **CUMULUS-1198** - `@cumulus/ingest` no longer enforces any expectations about whether `provider_path` contains a leading slash or not.
- **CUMULUS-1170**
  - Update scripts and docs to use `npm` instead of `yarn`
  - Use `package-lock.json` files to ensure matching versions of npm packages
  - Update CI builds to use `npm ci` instead of `npm install`
- **CUMULUS-670**
  - Updated ParsePDR task to read standard PDR types+ (+ tgz as an external customer requirement) and add a fileType to granule-files on Granule discovery
  - Updated ParsePDR to fail if unrecognized type is used
  - Updated all relevant task schemas to include granule->files->filetype as a string value
  - Updated tests/test fixtures to include the fileType in the step function/task inputs and output validations as needed
  - Updated MoveGranules task to handle incoming configuration with new "fileType" values and to add them as appropriate to the lambda output.
  - Updated DiscoverGranules step/related workflows to read new Collection file parameter fileType that will map a discovered file to a workflow fileType
  - Updated CNM parser to add the fileType to the defined granule file fileType on ingest and updated integration tests to verify/validate that behavior
  - Updated generateEcho10XMLString in cmr-utils.js to use a map/related library to ensure order as CMR requires ordering for their online resources.
  - Updated post-to-cmr task to appropriately export CNM filetypes to CMR in echo10/UMM exports
- **CUMULUS-1139** - Granules stored in the API contain a `files` property. That schema has been greatly
  simplified and now better matches the CNM format.
  - The `name` property has been renamed to `fileName`.
  - The `filepath` property has been renamed to `key`.
  - The `checksumValue` property has been renamed to `checksum`.
  - The `path` property has been removed.
  - The `url_path` property has been removed.
  - The `filename` property (which contained an `s3://` URL) has been removed, and the `bucket`
    and `key` properties should be used instead. Any requests sent to the API containing a `granule.files[].filename`
    property will be rejected, and any responses coming back from the API will not contain that
    `filename` property.
  - A `source` property has been added, which is a URL indicating the original source of the file.
  - `@cumulus/ingest/granule.moveGranuleFiles()` no longer includes a `filename` field in its
    output. The `bucket` and `key` fields should be used instead.
- **CUMULUS-672**
  - Changed `@cumulus/integration-tests/api/EarthdataLogin.getEarthdataLoginRedirectResponse` to `@cumulus/integration-tests/api/EarthdataLogin.getEarthdataAccessToken`. The new function returns an access response from Earthdata login, if successful.
  - `@cumulus/integration-tests/cmr/getOnlineResources` now accepts an object of options, including `cmrMetadataFormat`. Based on the `cmrMetadataFormat`, the function will correctly retrieve the online resources for each metadata format (ECHO10, UMM-G)

- **CUMULUS-1101**
  - Moved `@cumulus/common/file/getFileChecksumFromStream` into `@cumulus/checksum`, and renamed it to `generateChecksumFromStream`.
    This is a breaking change for users relying on `@cumulus/common/file/getFileChecksumFromStream`.
  - Refactored `@cumulus/ingest/Granule` to depend on new `common/aws` checksum functions and remove significantly present checksumming code.
    - Deprecated `@cumulus/ingest/granule.validateChecksum`. Replaced with `@cumulus/ingest/granule.verifyFile`.
    - Renamed `granule.getChecksumFromFile` to `granule.retrieveSuppliedFileChecksumInformation` to be more accurate.
  - Deprecated `@cumulus/common/aws.checksumS3Objects`. Use `@cumulus/common/aws.calculateS3ObjectChecksum` instead.

- CUMULUS-1171
  - Fixed provider handling in the API to make it consistent between protocols.
    Before this change, FTP providers were configured using the `host` and
    `port` properties. HTTP providers ignored `port` and `protocol`, and stored
    an entire URL in the `host` property. Updated the API to only accept valid
    hostnames or IP addresses in the `provider.host` field. Updated ingest code
    to properly build HTTP and HTTPS URLs from `provider.protocol`,
    `provider.host`, and `provider.port`.
  - The default provider port was being set to 21, no matter what protocol was
    being used. Removed that default.

- **CUMULUS-1176**
  - `@cumulus/move-granules` breaking change:
    Input to `move-granules` is now expected to be in the form of a granules object (i.e. `{ granules: [ { ... }, { ... } ] }`);
    For backwards compatibility with array-of-files outputs from processing steps, use the new `@cumulus/files-to-granules` task as an intermediate step.
    This task will perform the input translation. This change allows `move-granules` to be simpler and behave more predictably.
     `config.granuleIdExtraction` and `config.input_granules` are no longer needed/used by `move-granules`.
  - `@cumulus/post-to-cmr`: `config.granuleIdExtraction` is no longer needed/used by `post-to-cmr`.

- CUMULUS-1174
  - Better error message and stacktrace for S3KeyPairProvider error reporting.

### Fixed

- **CUMULUS-1218** Reconciliation report will now scan only completed granules.
- `@cumulus/api` files and granules were not getting indexed correctly because files indexing was failing in `db-indexer`
- `@cumulus/deployment` A bug in the Cloudformation template was preventing the API from being able to be launched in a VPC, updated the IAM template to give the permissions to be able to run the API in a VPC

### Deprecated

- `@cumulus/api/models/Granule.removeGranuleFromCmr`, instead use `@cumulus/api/models/Granule.removeGranuleFromCmrByGranule`
- `@cumulus/ingest/granule.validateChecksum`, instead use `@cumulus/ingest/granule.verifyFile`
- `@cumulus/common/aws.checksumS3Objects`, instead use `@cumulus/common/aws.calculateS3ObjectChecksum`
- `@cumulus/cmrjs`: `getGranuleId` and `getCmrFiles` are deprecated due to changes in input handling.

## [v1.11.3] - 2019-3-5

### Added

- **CUMULUS-1187** - Added `@cumulus/ingest/granule/duplicateHandlingType()` to determine how duplicate files should be handled in an ingest workflow

### Fixed

- **CUMULUS-1187** - workflows not respecting the duplicate handling value specified in the collection
- Removed refreshToken schema requirement for OAuth

## [v1.11.2] - 2019-2-15

### Added

- CUMULUS-1169
  - Added a `@cumulus/common/StepFunctions` module. It contains functions for querying the AWS
    StepFunctions API. These functions have the ability to retry when a ThrottlingException occurs.
  - Added `@cumulus/common/aws.retryOnThrottlingException()`, which will wrap a function in code to
    retry on ThrottlingExceptions.
  - Added `@cumulus/common/test-utils.throttleOnce()`, which will cause a function to return a
    ThrottlingException the first time it is called, then return its normal result after that.
- CUMULUS-1103 Compare the collection holdings in CMR with Cumulus' internal data store
- CUMULUS-1099 Add support for UMMG JSON metadata versions > 1.4.
    - If a version is found in the metadata object, that version is used for processing and publishing to CMR otherwise, version 1.4 is assumed.
- CUMULUS-678
    - Added support for UMMG json v1.4 metadata files.
  `reconcileCMRMetadata` added to `@cumulus/cmrjs` to update metadata record with new file locations.
  `@cumulus/common/errors` adds two new error types `CMRMetaFileNotFound` and `InvalidArgument`.
  `@cumulus/common/test-utils` adds new function `randomId` to create a random string with id to help in debugging.
  `@cumulus/common/BucketsConfig` adds a new helper class `BucketsConfig` for working with bucket stack configuration and bucket names.
  `@cumulus/common/aws` adds new function `s3PutObjectTagging` as a convenience for the aws  [s3().putObjectTagging](https://docs.aws.amazon.com/AWSJavaScriptSDK/latest/AWS/S3.html#putObjectTagging-property) function.
  `@cumulus/cmrjs` Adds:
        - `isCMRFile` - Identify an echo10(xml) or UMMG(json) metadata file.
        - `metadataObjectFromCMRFile` Read and parse CMR XML file from s3.
        - `updateCMRMetadata` Modify a cmr metadata (xml/json) file with updated information.
        - `publish2CMR` Posts XML or UMMG CMR data to CMR service.
        - `reconcileCMRMetadata` Reconciles cmr metadata file after a file moves.
- Adds some ECS and other permissions to StepRole to enable running ECS tasks from a workflow
- Added Apache logs to cumulus api and distribution lambdas
- **CUMULUS-1119** - Added `@cumulus/integration-tests/api/EarthdataLogin.getEarthdataLoginRedirectResponse` helper for integration tests to handle login with Earthdata and to return response from redirect to Cumulus API
- **CUMULUS-673** Added `@cumulus/common/file/getFileChecksumFromStream` to get file checksum from a readable stream

### Fixed

- CUMULUS-1123
  - Cloudformation template overrides now work as expected

### Changed

- CUMULUS-1169
  - Deprecated the `@cumulus/common/step-functions` module.
  - Updated code that queries the StepFunctions API to use the retry-enabled functions from
    `@cumulus/common/StepFunctions`
- CUMULUS-1121
  - Schema validation is now strongly enforced when writing to the database.
    Additional properties are not allowed and will result in a validation error.
- CUMULUS-678
  `tasks/move-granules` simplified and refactored to use functionality from cmrjs.
  `ingest/granules.moveGranuleFiles` now just moves granule files and returns a list of the updated files. Updating metadata now handled by `@cumulus/cmrjs/reconcileCMRMetadata`.
  `move-granules.updateGranuleMetadata` refactored and bugs fixed in the case of a file matching multiple collection.files.regexps.
  `getCmrXmlFiles` simplified and now only returns an object with the cmrfilename and the granuleId.
  `@cumulus/test-processing` - test processing task updated to generate UMM-G metadata

- CUMULUS-1043
  - `@cumulus/api` now uses [express](http://expressjs.com/) as the API engine.
  - All `@cumulus/api` endpoints on ApiGateway are consolidated to a single endpoint the uses `{proxy+}` definition.
  - All files under `packages/api/endpoints` along with associated tests are updated to support express's request and response objects.
  - Replaced environment variables `internal`, `bucket` and `systemBucket` with `system_bucket`.
  - Update `@cumulus/integration-tests` to work with updated cumulus-api express endpoints

- `@cumulus/integration-tests` - `buildAndExecuteWorkflow` and `buildWorkflow` updated to take a `meta` param to allow for additional fields to be added to the workflow `meta`

- **CUMULUS-1049** Updated `Retrieve Execution Status API` in `@cumulus/api`: If the execution doesn't exist in Step Function API, Cumulus API returns the execution status information from the database.

- **CUMULUS-1119**
  - Renamed `DISTRIBUTION_URL` environment variable to `DISTRIBUTION_ENDPOINT`
  - Renamed `DEPLOYMENT_ENDPOINT` environment variable to `DISTRIBUTION_REDIRECT_ENDPOINT`
  - Renamed `API_ENDPOINT` environment variable to `TOKEN_REDIRECT_ENDPOINT`

### Removed

- Functions deprecated before 1.11.0:
  - @cumulus/api/models/base: static Manager.createTable() and static Manager.deleteTable()
  - @cumulus/ingest/aws/S3
  - @cumulus/ingest/aws/StepFunction.getExecution()
  - @cumulus/ingest/aws/StepFunction.pullEvent()
  - @cumulus/ingest/consumer.Consume
  - @cumulus/ingest/granule/Ingest.getBucket()

### Deprecated

`@cmrjs/ingestConcept`, instead use the CMR object methods. `@cmrjs/CMR.ingestGranule` or `@cmrjs/CMR.ingestCollection`
`@cmrjs/searchConcept`, instead use the CMR object methods. `@cmrjs/CMR.searchGranules` or `@cmrjs/CMR.searchCollections`
`@cmrjs/deleteConcept`, instead use the CMR object methods. `@cmrjs/CMR.deleteGranule` or `@cmrjs/CMR.deleteCollection`

## [v1.11.1] - 2018-12-18

**Please Note**
- Ensure your `app/config.yml` has a `clientId` specified in the `cmr` section. This will allow CMR to identify your requests for better support and metrics.
  - For an example, please see [the example config](https://github.com/nasa/cumulus/blob/1c7e2bf41b75da9f87004c4e40fbcf0f39f56794/example/app/config.yml#L128).

### Added

- Added a `/tokenDelete` endpoint in `@cumulus/api` to delete access token records

### Changed

- CUMULUS-678
`@cumulus/ingest/crypto` moved and renamed to `@cumulus/common/key-pair-provider`
`@cumulus/ingest/aws` function:  `KMSDecryptionFailed` and class: `KMS` extracted and moved to `@cumulus/common` and `KMS` is exported as `KMSProvider` from `@cumulus/common/key-pair-provider`
`@cumulus/ingest/granule` functions: `publish`, `getGranuleId`, `getXMLMetadataAsString`, `getMetadataBodyAndTags`, `parseXmlString`, `getCmrXMLFiles`, `postS3Object`, `contructOnlineAccessUrls`, `updateMetadata`, extracted and moved to `@cumulus/cmrjs`
`getGranuleId`, `getCmrXMLFiles`, `publish`, `updateMetadata` removed from `@cumulus/ingest/granule` and added to `@cumulus/cmrjs`;
`updateMetadata` renamed `updateCMRMetadata`.
`@cumulus/ingest` test files renamed.
- **CUMULUS-1070**
  - Add `'Client-Id'` header to all `@cumulus/cmrjs` requests (made via `searchConcept`, `ingestConcept`, and `deleteConcept`).
  - Updated `cumulus/example/app/config.yml` entry for `cmr.clientId` to use stackName for easier CMR-side identification.

## [v1.11.0] - 2018-11-30

**Please Note**
- Redeploy IAM roles:
  - CUMULUS-817 includes a migration that requires reconfiguration/redeployment of IAM roles.  Please see the [upgrade instructions](https://nasa.github.io/cumulus/docs/upgrade/1.11.0) for more information.
  - CUMULUS-977 includes a few new SNS-related permissions added to the IAM roles that will require redeployment of IAM roles.
- `cumulus-message-adapter` v1.0.13+ is required for `@cumulus/api` granule reingest API to work properly.  The latest version should be downloaded automatically by kes.
- A `TOKEN_SECRET` value (preferably 256-bit for security) must be added to `.env` to securely sign JWTs used for authorization in `@cumulus/api`

### Changed

- **CUUMULUS-1000** - Distribution endpoint now persists logins, instead of
  redirecting to Earthdata Login on every request
- **CUMULUS-783 CUMULUS-790** - Updated `@cumulus/sync-granule` and `@cumulus/move-granules` tasks to always overwrite existing files for manually-triggered reingest.
- **CUMULUS-906** - Updated `@cumulus/api` granule reingest API to
  - add `reingestGranule: true` and `forceDuplicateOverwrite: true` to Cumulus message `cumulus_meta.cumulus_context` field to indicate that the workflow is a manually triggered re-ingest.
  - return warning message to operator when duplicateHandling is not `replace`
  - `cumulus-message-adapter` v1.0.13+ is required.
- **CUMULUS-793** - Updated the granule move PUT request in `@cumulus/api` to reject the move with a 409 status code if one or more of the files already exist at the destination location
- Updated `@cumulus/helloworld` to use S3 to store state for pass on retry tests
- Updated `@cumulus/ingest`:
  - [Required for MAAP] `http.js#list` will now find links with a trailing whitespace
  - Removed code from `granule.js` which looked for files in S3 using `{ Bucket: discoveredFile.bucket, Key: discoveredFile.name }`. This is obsolete since `@cumulus/ingest` uses a `file-staging` and `constructCollectionId()` directory prefixes by default.
- **CUMULUS-989**
  - Updated `@cumulus/api` to use [JWT (JSON Web Token)](https://jwt.io/introduction/) as the transport format for API authorization tokens and to use JWT verification in the request authorization
  - Updated `/token` endpoint in `@cumulus/api` to return tokens as JWTs
  - Added a `/refresh` endpoint in `@cumulus/api` to request new access tokens from the OAuth provider using the refresh token
  - Added `refreshAccessToken` to `@cumulus/api/lib/EarthdataLogin` to manage refresh token requests with the Earthdata OAuth provider

### Added
- **CUMULUS-1050**
  - Separated configuration flags for originalPayload/finalPayload cleanup such that they can be set to different retention times
- **CUMULUS-798**
  - Added daily Executions cleanup CloudWatch event that triggers cleanExecutions lambda
  - Added cleanExecutions lambda that removes finalPayload/originalPayload field entries for records older than configured timeout value (execution_payload_retention_period), with a default of 30 days
- **CUMULUS-815/816**
  - Added 'originalPayload' and 'finalPayload' fields to Executions table
  - Updated Execution model to populate originalPayload with the execution payload on record creation
  - Updated Execution model code to populate finalPayload field with the execution payload on execution completion
  - Execution API now exposes the above fields
- **CUMULUS-977**
  - Rename `kinesisConsumer` to `messageConsumer` as it handles both Kinesis streams and SNS topics as of this version.
  - Add `sns`-type rule support. These rules create a subscription between an SNS topic and the `messageConsumer`.
    When a message is received, `messageConsumer` is triggered and passes the SNS message (JSON format expected) in
    its entirety to the workflow in the `payload` field of the Cumulus message. For more information on sns-type rules,
    see the [documentation](https://nasa.github.io/cumulus/docs/data-cookbooks/setup#rules).
- **CUMULUS-975**
  - Add `KinesisInboundEventLogger` and `KinesisOutboundEventLogger` API lambdas.  These lambdas
    are utilized to dump incoming and outgoing ingest workflow kinesis streams
    to cloudwatch for analytics in case of AWS/stream failure.
  - Update rules model to allow tracking of log_event ARNs related to
    Rule event logging.    Kinesis rule types will now automatically log
    incoming events via a Kinesis event triggered lambda.
 CUMULUS-975-migration-4
  - Update migration code to require explicit migration names per run
  - Added migration_4 to migrate/update exisitng Kinesis rules to have a log event mapping
  - Added new IAM policy for migration lambda
- **CUMULUS-775**
  - Adds a instance metadata endpoint to the `@cumulus/api` package.
  - Adds a new convenience function `hostId` to the `@cumulus/cmrjs` to help build environment specific cmr urls.
  - Fixed `@cumulus/cmrjs.searchConcept` to search and return CMR results.
  - Modified `@cumulus/cmrjs.CMR.searchGranule` and `@cumulus/cmrjs.CMR.searchCollection` to include CMR's provider as a default parameter to searches.
- **CUMULUS-965**
  - Add `@cumulus/test-data.loadJSONTestData()`,
    `@cumulus/test-data.loadTestData()`, and
    `@cumulus/test-data.streamTestData()` to safely load test data. These
    functions should be used instead of using `require()` to load test data,
    which could lead to tests interferring with each other.
  - Add a `@cumulus/common/util/deprecate()` function to mark a piece of code as
    deprecated
- **CUMULUS-986**
  - Added `waitForTestExecutionStart` to `@cumulus/integration-tests`
- **CUMULUS-919**
  - In `@cumulus/deployment`, added support for NGAP permissions boundaries for IAM roles with `useNgapPermissionBoundary` flag in `iam/config.yml`. Defaults to false.

### Fixed
- Fixed a bug where FTP sockets were not closed after an error, keeping the Lambda function active until it timed out [CUMULUS-972]
- **CUMULUS-656**
  - The API will no longer allow the deletion of a provider if that provider is
    referenced by a rule
  - The API will no longer allow the deletion of a collection if that collection
    is referenced by a rule
- Fixed a bug where `@cumulus/sf-sns-report` was not pulling large messages from S3 correctly.

### Deprecated
- `@cumulus/ingest/aws/StepFunction.pullEvent()`. Use `@cumulus/common/aws.pullStepFunctionEvent()`.
- `@cumulus/ingest/consumer.Consume` due to unpredictable implementation. Use `@cumulus/ingest/consumer.Consumer`.
Call `Consumer.consume()` instead of `Consume.read()`.

## [v1.10.4] - 2018-11-28

### Added
- **CUMULUS-1008**
  - New `config.yml` parameter for SQS consumers: `sqs_consumer_rate: (default 500)`, which is the maximum number of
  messages the consumer will attempt to process per execution. Currently this is only used by the sf-starter consumer,
  which runs every minute by default, making this a messages-per-minute upper bound. SQS does not guarantee the number
  of messages returned per call, so this is not a fixed rate of consumption, only attempted number of messages received.

### Deprecated
- `@cumulus/ingest/consumer.Consume` due to unpredictable implementation. Use `@cumulus/ingest/consumer.Consumer`.

### Changed
- Backported update of `packages/api` dependency `@mapbox/dyno` to `1.4.2` to mitigate `event-stream` vulnerability.

## [v1.10.3] - 2018-10-31

### Added
- **CUMULUS-817**
  - Added AWS Dead Letter Queues for lambdas that are scheduled asynchronously/such that failures show up only in cloudwatch logs.
- **CUMULUS-956**
  - Migrated developer documentation and data-cookbooks to Docusaurus
    - supports versioning of documentation
  - Added `docs/docs-how-to.md` to outline how to do things like add new docs or locally install for testing.
  - Deployment/CI scripts have been updated to work with the new format
- **CUMULUS-811**
  - Added new S3 functions to `@cumulus/common/aws`:
    - `aws.s3TagSetToQueryString`: converts S3 TagSet array to querystring (for use with upload()).
    - `aws.s3PutObject`: Returns promise of S3 `putObject`, which puts an object on S3
    - `aws.s3CopyObject`: Returns promise of S3 `copyObject`, which copies an object in S3 to a new S3 location
    - `aws.s3GetObjectTagging`: Returns promise of S3 `getObjectTagging`, which returns an object containing an S3 TagSet.
  - `@/cumulus/common/aws.s3PutObject` defaults to an explicit `ACL` of 'private' if not overridden.
  - `@/cumulus/common/aws.s3CopyObject` defaults to an explicit `TaggingDirective` of 'COPY' if not overridden.

### Deprecated
- **CUMULUS-811**
  - Deprecated `@cumulus/ingest/aws.S3`. Member functions of this class will now
    log warnings pointing to similar functionality in `@cumulus/common/aws`.

## [v1.10.2] - 2018-10-24

### Added
- **CUMULUS-965**
  - Added a `@cumulus/logger` package
- **CUMULUS-885**
  - Added 'human readable' version identifiers to Lambda Versioning lambda aliases
- **CUMULUS-705**
  - Note: Make sure to update the IAM stack when deploying this update.
  - Adds an AsyncOperations model and associated DynamoDB table to the
    `@cumulus/api` package
  - Adds an /asyncOperations endpoint to the `@cumulus/api` package, which can
    be used to fetch the status of an AsyncOperation.
  - Adds a /bulkDelete endpoint to the `@cumulus/api` package, which performs an
    asynchronous bulk-delete operation. This is a stub right now which is only
    intended to demonstration how AsyncOperations work.
  - Adds an AsyncOperation ECS task to the `@cumulus/api` package, which will
    fetch an Lambda function, run it in ECS, and then store the result to the
    AsyncOperations table in DynamoDB.
- **CUMULUS-851** - Added workflow lambda versioning feature to allow in-flight workflows to use lambda versions that were in place when a workflow was initiated
    - Updated Kes custom code to remove logic that used the CMA file key to determine template compilation logic.  Instead, utilize a `customCompilation` template configuration flag to indicate a template should use Cumulus's kes customized methods instead of 'core'.
    - Added `useWorkflowLambdaVersions` configuration option to enable the lambdaVersioning feature set.   **This option is set to true by default** and should be set to false to disable the feature.
    - Added uniqueIdentifier configuration key to S3 sourced lambdas to optionally support S3 lambda resource versioning within this scheme. This key must be unique for each modified version of the lambda package and must be updated in configuration each time the source changes.
    - Added a new nested stack template that will create a `LambdaVersions` stack that will take lambda parameters from the base template, generate lambda versions/aliases and return outputs with references to the most 'current' lambda alias reference, and updated 'core' template to utilize these outputs (if `useWorkflowLambdaVersions` is enabled).

- Created a `@cumulus/api/lib/OAuth2` interface, which is implemented by the
  `@cumulus/api/lib/EarthdataLogin` and `@cumulus/api/lib/GoogleOAuth2` classes.
  Endpoints that need to handle authentication will determine which class to use
  based on environment variables. This also greatly simplifies testing.
- Added `@cumulus/api/lib/assertions`, containing more complex AVA test assertions
- Added PublishGranule workflow to publish a granule to CMR without full reingest. (ingest-in-place capability)

- `@cumulus/integration-tests` new functionality:
  - `listCollections` to list collections from a provided data directory
  - `deleteCollection` to delete list of collections from a deployed stack
  - `cleanUpCollections` combines the above in one function.
  - `listProviders` to list providers from a provided data directory
  - `deleteProviders` to delete list of providers from a deployed stack
  - `cleanUpProviders` combines the above in one function.
  - `@cumulus/integrations-tests/api.js`: `deleteGranule` and `deletePdr` functions to make `DELETE` requests to Cumulus API
  - `rules` API functionality for posting and deleting a rule and listing all rules
  - `wait-for-deploy` lambda for use in the redeployment tests
- `@cumulus/ingest/granule.js`: `ingestFile` inserts new `duplicate_found: true` field in the file's record if a duplicate file already exists on S3.
- `@cumulus/api`: `/execution-status` endpoint requests and returns complete execution output if  execution output is stored in S3 due to size.
- Added option to use environment variable to set CMR host in `@cumulus/cmrjs`.
- **CUMULUS-781** - Added integration tests for `@cumulus/sync-granule` when `duplicateHandling` is set to `replace` or `skip`
- **CUMULUS-791** - `@cumulus/move-granules`: `moveFileRequest` inserts new `duplicate_found: true` field in the file's record if a duplicate file already exists on S3. Updated output schema to document new `duplicate_found` field.

### Removed

- Removed `@cumulus/common/fake-earthdata-login-server`. Tests can now create a
  service stub based on `@cumulus/api/lib/OAuth2` if testing requires handling
  authentication.

### Changed

- **CUMULUS-940** - modified `@cumulus/common/aws` `receiveSQSMessages` to take a parameter object instead of positional parameters.  All defaults remain the same, but now access to long polling is available through `options.waitTimeSeconds`.
- **CUMULUS-948** - Update lambda functions `CNMToCMA` and `CnmResponse` in the `cumulus-data-shared` bucket and point the default stack to them.
- **CUMULUS-782** - Updated `@cumulus/sync-granule` task and `Granule.ingestFile` in `@cumulus/ingest` to keep both old and new data when a destination file with different checksum already exists and `duplicateHandling` is `version`
- Updated the config schema in `@cumulus/move-granules` to include the `moveStagedFiles` param.
- **CUMULUS-778** - Updated config schema and documentation in `@cumulus/sync-granule` to include `duplicateHandling` parameter for specifying how duplicate filenames should be handled
- **CUMULUS-779** - Updated `@cumulus/sync-granule` to throw `DuplicateFile` error when destination files already exist and `duplicateHandling` is `error`
- **CUMULUS-780** - Updated `@cumulus/sync-granule` to use `error` as the default for `duplicateHandling` when it is not specified
- **CUMULUS-780** - Updated `@cumulus/api` to use `error` as the default value for `duplicateHandling` in the `Collection` model
- **CUMULUS-785** - Updated the config schema and documentation in `@cumulus/move-granules` to include `duplicateHandling` parameter for specifying how duplicate filenames should be handled
- **CUMULUS-786, CUMULUS-787** - Updated `@cumulus/move-granules` to throw `DuplicateFile` error when destination files already exist and `duplicateHandling` is `error` or not specified
- **CUMULUS-789** - Updated `@cumulus/move-granules` to keep both old and new data when a destination file with different checksum already exists and `duplicateHandling` is `version`

### Fixed

- `getGranuleId` in `@cumulus/ingest` bug: `getGranuleId` was constructing an error using `filename` which was undefined. The fix replaces `filename` with the `uri` argument.
- Fixes to `del` in `@cumulus/api/endpoints/granules.js` to not error/fail when not all files exist in S3 (e.g. delete granule which has only 2 of 3 files ingested).
- `@cumulus/deployment/lib/crypto.js` now checks for private key existence properly.

## [v1.10.1] - 2018-09-4

### Fixed

- Fixed cloudformation template errors in `@cumulus/deployment/`
  - Replaced references to Fn::Ref: with Ref:
  - Moved long form template references to a newline

## [v1.10.0] - 2018-08-31

### Removed

- Removed unused and broken code from `@cumulus/common`
  - Removed `@cumulus/common/test-helpers`
  - Removed `@cumulus/common/task`
  - Removed `@cumulus/common/message-source`
  - Removed the `getPossiblyRemote` function from `@cumulus/common/aws`
  - Removed the `startPromisedSfnExecution` function from `@cumulus/common/aws`
  - Removed the `getCurrentSfnTask` function from `@cumulus/common/aws`

### Changed

- **CUMULUS-839** - In `@cumulus/sync-granule`, 'collection' is now an optional config parameter

### Fixed

- **CUMULUS-859** Moved duplicate code in `@cumulus/move-granules` and `@cumulus/post-to-cmr` to `@cumulus/ingest`. Fixed imports making assumptions about directory structure.
- `@cumulus/ingest/consumer` correctly limits the number of messages being received and processed from SQS. Details:
  - **Background:** `@cumulus/api` includes a lambda `<stack-name>-sqs2sf` which processes messages from the `<stack-name>-startSF` SQS queue every minute. The `sqs2sf` lambda uses `@cumulus/ingest/consumer` to receive and process messages from SQS.
  - **Bug:** More than `messageLimit` number of messages were being consumed and processed from the `<stack-name>-startSF` SQS queue. Many step functions were being triggered simultaneously by the lambda `<stack-name>-sqs2sf` (which consumes every minute from the `startSF` queue) and resulting in step function failure with the error: `An error occurred (ThrottlingException) when calling the GetExecutionHistory`.
  - **Fix:** `@cumulus/ingest/consumer#processMessages` now processes messages until `timeLimit` has passed _OR_ once it receives up to `messageLimit` messages. `sqs2sf` is deployed with a [default `messageLimit` of 10](https://github.com/nasa/cumulus/blob/670000c8a821ff37ae162385f921c40956e293f7/packages/deployment/app/config.yml#L147).
  - **IMPORTANT NOTE:** `consumer` will actually process up to `messageLimit * 2 - 1` messages. This is because sometimes `receiveSQSMessages` will return less than `messageLimit` messages and thus the consumer will continue to make calls to `receiveSQSMessages`. For example, given a `messageLimit` of 10 and subsequent calls to `receiveSQSMessages` returns up to 9 messages, the loop will continue and a final call could return up to 10 messages.


## [v1.9.1] - 2018-08-22

**Please Note** To take advantage of the added granule tracking API functionality, updates are required for the message adapter and its libraries. You should be on the following versions:
- `cumulus-message-adapter` 1.0.9+
- `cumulus-message-adapter-js` 1.0.4+
- `cumulus-message-adapter-java` 1.2.7+
- `cumulus-message-adapter-python` 1.0.5+

### Added

- **CUMULUS-687** Added logs endpoint to search for logs from a specific workflow execution in `@cumulus/api`. Added integration test.
- **CUMULUS-836** - `@cumulus/deployment` supports a configurable docker storage driver for ECS. ECS can be configured with either `devicemapper` (the default storage driver for AWS ECS-optimized AMIs) or `overlay2` (the storage driver used by the NGAP 2.0 AMI). The storage driver can be configured in `app/config.yml` with `ecs.docker.storageDriver: overlay2 | devicemapper`. The default is `overlay2`.
  - To support this configuration, a [Handlebars](https://handlebarsjs.com/) helper `ifEquals` was added to `packages/deployment/lib/kes.js`.
- **CUMULUS-836** - `@cumulus/api` added IAM roles required by the NGAP 2.0 AMI. The NGAP 2.0 AMI runs a script `register_instances_with_ssm.py` which requires the ECS IAM role to include `ec2:DescribeInstances` and `ssm:GetParameter` permissions.

### Fixed
- **CUMULUS-836** - `@cumulus/deployment` uses `overlay2` driver by default and does not attempt to write `--storage-opt dm.basesize` to fix [this error](https://github.com/moby/moby/issues/37039).
- **CUMULUS-413** Kinesis processing now captures all errrors.
  - Added kinesis fallback mechanism when errors occur during record processing.
  - Adds FallbackTopicArn to `@cumulus/api/lambdas.yml`
  - Adds fallbackConsumer lambda to `@cumulus/api`
  - Adds fallbackqueue option to lambda definitions capture lambda failures after three retries.
  - Adds kinesisFallback SNS topic to signal incoming errors from kinesis stream.
  - Adds kinesisFailureSQS to capture fully failed events from all retries.
- **CUMULUS-855** Adds integration test for kinesis' error path.
- **CUMULUS-686** Added workflow task name and version tracking via `@cumulus/api` executions endpoint under new `tasks` property, and under `workflow_tasks` in step input/output.
  - Depends on `cumulus-message-adapter` 1.0.9+, `cumulus-message-adapter-js` 1.0.4+, `cumulus-message-adapter-java` 1.2.7+ and `cumulus-message-adapter-python` 1.0.5+
- **CUMULUS-771**
  - Updated sync-granule to stream the remote file to s3
  - Added integration test for ingesting granules from ftp provider
  - Updated http/https integration tests for ingesting granules from http/https providers
- **CUMULUS-862** Updated `@cumulus/integration-tests` to handle remote lambda output
- **CUMULUS-856** Set the rule `state` to have default value `ENABLED`

### Changed

- In `@cumulus/deployment`, changed the example app config.yml to have additional IAM roles

## [v1.9.0] - 2018-08-06

**Please note** additional information and upgrade instructions [here](https://nasa.github.io/cumulus/docs/upgrade/1.9.0)

### Added
- **CUMULUS-712** - Added integration tests verifying expected behavior in workflows
- **GITC-776-2** - Add support for versioned collections

### Fixed
- **CUMULUS-832**
  - Fixed indentation in example config.yml in `@cumulus/deployment`
  - Fixed issue with new deployment using the default distribution endpoint in `@cumulus/deployment` and `@cumulus/api`

## [v1.8.1] - 2018-08-01

**Note** IAM roles should be re-deployed with this release.

- **Cumulus-726**
  - Added function to `@cumulus/integration-tests`: `sfnStep` includes `getStepInput` which returns the input to the schedule event of a given step function step.
  - Added IAM policy `@cumulus/deployment`: Lambda processing IAM role includes `kinesis::PutRecord` so step function lambdas can write to kinesis streams.
- **Cumulus Community Edition**
  - Added Google OAuth authentication token logic to `@cumulus/api`. Refactored token endpoint to use environment variable flag `OAUTH_PROVIDER` when determining with authentication method to use.
  - Added API Lambda memory configuration variable `api_lambda_memory` to `@cumulus/api` and `@cumulus/deployment`.

### Changed

- **Cumulus-726**
  - Changed function in `@cumulus/api`: `models/rules.js#addKinesisEventSource` was modified to call to `deleteKinesisEventSource` with all required parameters (rule's name, arn and type).
  - Changed function in `@cumulus/integration-tests`: `getStepOutput` can now be used to return output of failed steps. If users of this function want the output of a failed event, they can pass a third parameter `eventType` as `'failure'`. This function will work as always for steps which completed successfully.

### Removed

- **Cumulus-726**
  - Configuration change to `@cumulus/deployment`: Removed default auto scaling configuration for Granules and Files DynamoDB tables.

- **CUMULUS-688**
  - Add integration test for ExecutionStatus
  - Function addition to `@cumulus/integration-tests`: `api` includes `getExecutionStatus` which returns the execution status from the Cumulus API

## [v1.8.0] - 2018-07-23

### Added

- **CUMULUS-718** Adds integration test for Kinesis triggering a workflow.

- **GITC-776-3** Added more flexibility for rules.  You can now edit all fields on the rule's record
We may need to update the api documentation to reflect this.

- **CUMULUS-681** - Add ingest-in-place action to granules endpoint
    - new applyWorkflow action at PUT /granules/{granuleid} Applying a workflow starts an execution of the provided workflow and passes the granule record as payload.
      Parameter(s):
        - workflow - the workflow name

- **CUMULUS-685** - Add parent exeuction arn to the execution which is triggered from a parent step function

### Changed
- **CUMULUS-768** - Integration tests get S3 provider data from shared data folder

### Fixed
- **CUMULUS-746** - Move granule API correctly updates record in dynamo DB and cmr xml file
- **CUMULUS-766** - Populate database fileSize field from S3 if value not present in Ingest payload

## [v1.7.1] - 2018-07-27

### Fixed
- **CUMULUS-766** - Backport from 1.8.0 - Populate database fileSize field from S3 if value not present in Ingest payload

## [v1.7.0] - 2018-07-02

### Please note: [Upgrade Instructions](https://nasa.github.io/cumulus/docs/upgrade/1.7.0)

### Added
- **GITC-776-2** - Add support for versioned collectons
- **CUMULUS-491** - Add granule reconciliation API endpoints.
- **CUMULUS-480** Add suport for backup and recovery:
  - Add DynamoDB tables for granules, executions and pdrs
  - Add ability to write all records to S3
  - Add ability to download all DynamoDB records in form json files
  - Add ability to upload records to DynamoDB
  - Add migration scripts for copying granule, pdr and execution records from ElasticSearch to DynamoDB
  - Add IAM support for batchWrite on dynamoDB
-
- **CUMULUS-508** - `@cumulus/deployment` cloudformation template allows for lambdas and ECS clusters to have multiple AZ availability.
    - `@cumulus/deployment` also ensures docker uses `devicemapper` storage driver.
- **CUMULUS-755** - `@cumulus/deployment` Add DynamoDB autoscaling support.
    - Application developers can add autoscaling and override default values in their deployment's `app/config.yml` file using a `{TableName}Table:` key.

### Fixed
- **CUMULUS-747** - Delete granule API doesn't delete granule files in s3 and granule in elasticsearch
    - update the StreamSpecification DynamoDB tables to have StreamViewType: "NEW_AND_OLD_IMAGES"
    - delete granule files in s3
- **CUMULUS-398** - Fix not able to filter executions by workflow
- **CUMULUS-748** - Fix invalid lambda .zip files being validated/uploaded to AWS
- **CUMULUS-544** - Post to CMR task has UAT URL hard-coded
  - Made configurable: PostToCmr now requires CMR_ENVIRONMENT env to be set to 'SIT' or 'OPS' for those CMR environments. Default is UAT.

### Changed
- **GITC-776-4** - Changed Discover-pdrs to not rely on collection but use provider_path in config. It also has an optional filterPdrs regex configuration parameter

- **CUMULUS-710** - In the integration test suite, `getStepOutput` returns the output of the first successful step execution or last failed, if none exists

## [v1.6.0] - 2018-06-06

### Please note: [Upgrade Instructions](https://nasa.github.io/cumulus/docs/upgrade/1.6.0)

### Fixed
- **CUMULUS-602** - Format all logs sent to Elastic Search.
  - Extract cumulus log message and index it to Elastic Search.

### Added
- **CUMULUS-556** - add a mechanism for creating and running migration scripts on deployment.
- **CUMULUS-461** Support use of metadata date and other components in `url_path` property

### Changed
- **CUMULUS-477** Update bucket configuration to support multiple buckets of the same type:
  - Change the structure of the buckets to allow for  more than one bucket of each type. The bucket structure is now:
    bucket-key:
      name: <bucket-name>
      type: <type> i.e. internal, public, etc.
  - Change IAM and app deployment configuration to support new bucket structure
  - Update tasks and workflows to support new bucket structure
  - Replace instances where buckets.internal is relied upon to either use the system bucket or a configured bucket
  - Move IAM template to the deployment package. NOTE: You now have to specify '--template node_modules/@cumulus/deployment/iam' in your IAM deployment
  - Add IAM cloudformation template support to filter buckets by type

## [v1.5.5] - 2018-05-30

### Added
- **CUMULUS-530** - PDR tracking through Queue-granules
  - Add optional `pdr` property to the sync-granule task's input config and output payload.
- **CUMULUS-548** - Create a Lambda task that generates EMS distribution reports
  - In order to supply EMS Distribution Reports, you must enable S3 Server
    Access Logging on any S3 buckets used for distribution. See [How Do I Enable Server Access Logging for an S3 Bucket?](https://docs.aws.amazon.com/AmazonS3/latest/user-guide/server-access-logging.html)
    The "Target bucket" setting should point at the Cumulus internal bucket.
    The "Target prefix" should be
    "<STACK_NAME>/ems-distribution/s3-server-access-logs/", where "STACK_NAME"
    is replaced with the name of your Cumulus stack.

### Fixed
- **CUMULUS-546 - Kinesis Consumer should catch and log invalid JSON**
  - Kinesis Consumer lambda catches and logs errors so that consumer doesn't get stuck in a loop re-processing bad json records.
- EMS report filenames are now based on their start time instead of the time
  instead of the time that the report was generated
- **CUMULUS-552 - Cumulus API returns different results for the same collection depending on query**
  - The collection, provider and rule records in elasticsearch are now replaced with records from dynamo db when the dynamo db records are updated.

### Added
- `@cumulus/deployment`'s default cloudformation template now configures storage for Docker to match the configured ECS Volume. The template defines Docker's devicemapper basesize (`dm.basesize`) using `ecs.volumeSize`. This addresses ECS default of limiting Docker containers to 10GB of storage ([Read more](https://aws.amazon.com/premiumsupport/knowledge-center/increase-default-ecs-docker-limit/)).

## [v1.5.4] - 2018-05-21

### Added
- **CUMULUS-535** - EMS Ingest, Archive, Archive Delete reports
  - Add lambda EmsReport to create daily EMS Ingest, Archive, Archive Delete reports
  - ems.provider property added to `@cumulus/deployment/app/config.yml`.
    To change the provider name, please add `ems: provider` property to `app/config.yml`.
- **CUMULUS-480** Use DynamoDB to store granules, pdrs and execution records
  - Activate PointInTime feature on DynamoDB tables
  - Increase test coverage on api package
  - Add ability to restore metadata records from json files to DynamoDB
- **CUMULUS-459** provide API endpoint for moving granules from one location on s3 to another

## [v1.5.3] - 2018-05-18

### Fixed
- **CUMULUS-557 - "Add dataType to DiscoverGranules output"**
  - Granules discovered by the DiscoverGranules task now include dataType
  - dataType is now a required property for granules used as input to the
    QueueGranules task
- **CUMULUS-550** Update deployment app/config.yml to force elasticsearch updates for deleted granules

## [v1.5.2] - 2018-05-15

### Fixed
- **CUMULUS-514 - "Unable to Delete the Granules"**
  - updated cmrjs.deleteConcept to return success if the record is not found
    in CMR.

### Added
- **CUMULUS-547** - The distribution API now includes an
  "earthdataLoginUsername" query parameter when it returns a signed S3 URL
- **CUMULUS-527 - "parse-pdr queues up all granules and ignores regex"**
  - Add an optional config property to the ParsePdr task called
    "granuleIdFilter". This property is a regular expression that is applied
    against the filename of the first file of each granule contained in the
    PDR. If the regular expression matches, then the granule is included in
    the output. Defaults to '.', which will match all granules in the PDR.
- File checksums in PDRs now support MD5
- Deployment support to subscribe to an SNS topic that already exists
- **CUMULUS-470, CUMULUS-471** In-region S3 Policy lambda added to API to update bucket policy for in-region access.
- **CUMULUS-533** Added fields to granule indexer to support EMS ingest and archive record creation
- **CUMULUS-534** Track deleted granules
  - added `deletedgranule` type to `cumulus` index.
  - **Important Note:** Force custom bootstrap to re-run by adding this to
    app/config.yml `es: elasticSearchMapping: 7`
- You can now deploy cumulus without ElasticSearch. Just add `es: null` to your `app/config.yml` file. This is only useful for debugging purposes. Cumulus still requires ElasticSearch to properly operate.
- `@cumulus/integration-tests` includes and exports the `addRules` function, which seeds rules into the DynamoDB table.
- Added capability to support EFS in cloud formation template. Also added
  optional capability to ssh to your instance and privileged lambda functions.
- Added support to force discovery of PDRs that have already been processed
  and filtering of selected data types
- `@cumulus/cmrjs` uses an environment variable `USER_IP_ADDRESS` or fallback
  IP address of `10.0.0.0` when a public IP address is not available. This
  supports lambda functions deployed into a VPC's private subnet, where no
  public IP address is available.

### Changed
- **CUMULUS-550** Custom bootstrap automatically adds new types to index on
  deployment

## [v1.5.1] - 2018-04-23
### Fixed
- add the missing dist folder to the hello-world task
- disable uglifyjs on the built version of the pdr-status-check (read: https://github.com/webpack-contrib/uglifyjs-webpack-plugin/issues/264)

## [v1.5.0] - 2018-04-23
### Changed
- Removed babel from all tasks and packages and increased minimum node requirements to version 8.10
- Lambda functions created by @cumulus/deployment will use node8.10 by default
- Moved [cumulus-integration-tests](https://github.com/nasa/cumulus-integration-tests) to the `example` folder CUMULUS-512
- Streamlined all packages dependencies (e.g. remove redundant dependencies and make sure versions are the same across packages)
- **CUMULUS-352:** Update Cumulus Elasticsearch indices to use [index aliases](https://www.elastic.co/guide/en/elasticsearch/reference/current/indices-aliases.html).
- **CUMULUS-519:** ECS tasks are no longer restarted after each CF deployment unless `ecs.restartTasksOnDeploy` is set to true
- **CUMULUS-298:** Updated log filterPattern to include all CloudWatch logs in ElasticSearch
- **CUMULUS-518:** Updates to the SyncGranule config schema
  - `granuleIdExtraction` is no longer a property
  - `process` is now an optional property
  - `provider_path` is no longer a property

### Fixed
- **CUMULUS-455 "Kes deployments using only an updated message adapter do not get automatically deployed"**
  - prepended the hash value of cumulus-message-adapter.zip file to the zip file name of lambda which uses message adapter.
  - the lambda function will be redeployed when message adapter or lambda function are updated
- Fixed a bug in the bootstrap lambda function where it stuck during update process
- Fixed a bug where the sf-sns-report task did not return the payload of the incoming message as the output of the task [CUMULUS-441]

### Added
- **CUMULUS-352:** Add reindex CLI to the API package.
- **CUMULUS-465:** Added mock http/ftp/sftp servers to the integration tests
- Added a `delete` method to the `@common/CollectionConfigStore` class
- **CUMULUS-467 "@cumulus/integration-tests or cumulus-integration-tests should seed provider and collection in deployed DynamoDB"**
  - `example` integration-tests populates providers and collections to database
  - `example` workflow messages are populated from workflow templates in s3, provider and collection information in database, and input payloads.  Input templates are removed.
  - added `https` protocol to provider schema

## [v1.4.1] - 2018-04-11

### Fixed
- Sync-granule install

## [v1.4.0] - 2018-04-09

### Fixed
- **CUMULUS-392 "queue-granules not returning the sfn-execution-arns queued"**
  - updated queue-granules to return the sfn-execution-arns queued and pdr if exists.
  - added pdr to ingest message meta.pdr instead of payload, so the pdr information doesn't get lost in the ingest workflow, and ingested granule in elasticsearch has pdr name.
  - fixed sf-sns-report schema, remove the invalid part
  - fixed pdr-status-check schema, the failed execution contains arn and reason
- **CUMULUS-206** make sure homepage and repository urls exist in package.json files of tasks and packages

### Added
- Example folder with a cumulus deployment example

### Changed
- [CUMULUS-450](https://bugs.earthdata.nasa.gov/browse/CUMULUS-450) - Updated
  the config schema of the **queue-granules** task
  - The config no longer takes a "collection" property
  - The config now takes an "internalBucket" property
  - The config now takes a "stackName" property
- [CUMULUS-450](https://bugs.earthdata.nasa.gov/browse/CUMULUS-450) - Updated
  the config schema of the **parse-pdr** task
  - The config no longer takes a "collection" property
  - The "stack", "provider", and "bucket" config properties are now
    required
- **CUMULUS-469** Added a lambda to the API package to prototype creating an S3 bucket policy for direct, in-region S3 access for the prototype bucket

### Removed
- Removed the `findTmpTestDataDirectory()` function from
  `@cumulus/common/test-utils`

### Fixed
- [CUMULUS-450](https://bugs.earthdata.nasa.gov/browse/CUMULUS-450)
  - The **queue-granules** task now enqueues a **sync-granule** task with the
    correct collection config for that granule based on the granule's
    data-type. It had previously been using the collection config from the
    config of the **queue-granules** task, which was a problem if the granules
    being queued belonged to different data-types.
  - The **parse-pdr** task now handles the case where a PDR contains granules
    with different data types, and uses the correct granuleIdExtraction for
    each granule.

### Added
- **CUMULUS-448** Add code coverage checking using [nyc](https://github.com/istanbuljs/nyc).

## [v1.3.0] - 2018-03-29

### Deprecated
- discover-s3-granules is deprecated. The functionality is provided by the discover-granules task
### Fixed
- **CUMULUS-331:** Fix aws.downloadS3File to handle non-existent key
- Using test ftp provider for discover-granules testing [CUMULUS-427]
- **CUMULUS-304: "Add AWS API throttling to pdr-status-check task"** Added concurrency limit on SFN API calls.  The default concurrency is 10 and is configurable through Lambda environment variable CONCURRENCY.
- **CUMULUS-414: "Schema validation not being performed on many tasks"** revised npm build scripts of tasks that use cumulus-message-adapter to place schema directories into dist directories.
- **CUMULUS-301:** Update all tests to use test-data package for testing data.
- **CUMULUS-271: "Empty response body from rules PUT endpoint"** Added the updated rule to response body.
- Increased memory allotment for `CustomBootstrap` lambda function. Resolves failed deployments where `CustomBootstrap` lambda function was failing with error `Process exited before completing request`. This was causing deployments to stall, fail to update and fail to rollback. This error is thrown when the lambda function tries to use more memory than it is allotted.
- Cumulus repository folders structure updated:
  - removed the `cumulus` folder altogether
  - moved `cumulus/tasks` to `tasks` folder at the root level
  - moved the tasks that are not converted to use CMA to `tasks/.not_CMA_compliant`
  - updated paths where necessary

### Added
- `@cumulus/integration-tests` - Added support for testing the output of an ECS activity as well as a Lambda function.

## [v1.2.0] - 2018-03-20

### Fixed
- Update vulnerable npm packages [CUMULUS-425]
- `@cumulus/api`: `kinesis-consumer.js` uses `sf-scheduler.js#schedule` instead of placing a message directly on the `startSF` SQS queue. This is a fix for [CUMULUS-359](https://bugs.earthdata.nasa.gov/browse/CUMULUS-359) because `sf-scheduler.js#schedule` looks up the provider and collection data in DynamoDB and adds it to the `meta` object of the enqueued message payload.
- `@cumulus/api`: `kinesis-consumer.js` catches and logs errors instead of doing an error callback. Before this change, `kinesis-consumer` was failing to process new records when an existing record caused an error because it would call back with an error and stop processing additional records. It keeps trying to process the record causing the error because it's "position" in the stream is unchanged. Catching and logging the errors is part 1 of the fix. Proposed part 2 is to enqueue the error and the message on a "dead-letter" queue so it can be processed later ([CUMULUS-413](https://bugs.earthdata.nasa.gov/browse/CUMULUS-413)).
- **CUMULUS-260: "PDR page on dashboard only shows zeros."** The PDR stats in LPDAAC are all 0s, even if the dashboard has been fixed to retrieve the correct fields.  The current version of pdr-status-check has a few issues.
  - pdr is not included in the input/output schema.  It's available from the input event.  So the pdr status and stats are not updated when the ParsePdr workflow is complete.  Adding the pdr to the input/output of the task will fix this.
  - pdr-status-check doesn't update pdr stats which prevent the real time pdr progress from showing up in the dashboard. To solve this, added lambda function sf-sns-report which is copied from @cumulus/api/lambdas/sf-sns-broadcast with modification, sf-sns-report can be used to report step function status anywhere inside a step function.  So add step sf-sns-report after each pdr-status-check, we will get the PDR status progress at real time.
  - It's possible an execution is still in the queue and doesn't exist in sfn yet.  Added code to handle 'ExecutionDoesNotExist' error when checking the execution status.
- Fixed `aws.cloudwatchevents()` typo in `packages/ingest/aws.js`. This typo was the root cause of the error: `Error: Could not process scheduled_ingest, Error: : aws.cloudwatchevents is not a constructor` seen when trying to update a rule.


### Removed

- `@cumulus/ingest/aws`: Remove queueWorkflowMessage which is no longer being used by `@cumulus/api`'s `kinesis-consumer.js`.

## [v1.1.4] - 2018-03-15

### Added
- added flag `useList` to parse-pdr [CUMULUS-404]

### Fixed

- Pass encrypted password to the ApiGranule Lambda function [CUMULUS-424]


## [v1.1.3] - 2018-03-14
### Fixed
- Changed @cumulus/deployment package install behavior. The build process will happen after installation

## [v1.1.2] - 2018-03-14

### Added
- added tools to @cumulus/integration-tests for local integration testing
- added end to end testing for discovering and parsing of PDRs
- `yarn e2e` command is available for end to end testing
### Fixed

- **CUMULUS-326: "Occasionally encounter "Too Many Requests" on deployment"** The api gateway calls will handle throttling errors
- **CUMULUS-175: "Dashboard providers not in sync with AWS providers."** The root cause of this bug - DynamoDB operations not showing up in Elasticsearch - was shared by collections and rules. The fix was to update providers', collections' and rules; POST, PUT and DELETE endpoints to operate on DynamoDB and using DynamoDB streams to update Elasticsearch. The following packages were made:
  - `@cumulus/deployment` deploys DynamoDB streams for the Collections, Providers and Rules tables as well as a new lambda function called `dbIndexer`. The `dbIndexer` lambda has an event source mapping which listens to each of the DynamoDB streams. The dbIndexer lambda receives events referencing operations on the DynamoDB table and updates the elasticsearch cluster accordingly.
  - The `@cumulus/api` endpoints for collections, providers and rules _only_ query DynamoDB, with the exception of LIST endpoints and the collections' GET endpoint.

### Updated
- Broke up `kes.override.js` of @cumulus/deployment to multiple modules and moved to a new location
- Expanded @cumulus/deployment test coverage
- all tasks were updated to use cumulus-message-adapter-js 1.0.1
- added build process to integration-tests package to babelify it before publication
- Update @cumulus/integration-tests lambda.js `getLambdaOutput` to return the entire lambda output. Previously `getLambdaOutput` returned only the payload.

## [v1.1.1] - 2018-03-08

### Removed
- Unused queue lambda in api/lambdas [CUMULUS-359]

### Fixed
- Kinesis message content is passed to the triggered workflow [CUMULUS-359]
- Kinesis message queues a workflow message and does not write to rules table [CUMULUS-359]

## [v1.1.0] - 2018-03-05

### Added

- Added a `jlog` function to `common/test-utils` to aid in test debugging
- Integration test package with command line tool [CUMULUS-200] by @laurenfrederick
- Test for FTP `useList` flag [CUMULUS-334] by @kkelly51

### Updated
- The `queue-pdrs` task now uses the [cumulus-message-adapter-js](https://github.com/nasa/cumulus-message-adapter-js)
  library
- Updated the `queue-pdrs` JSON schemas
- The test-utils schema validation functions now throw an error if validation
  fails
- The `queue-granules` task now uses the [cumulus-message-adapter-js](https://github.com/nasa/cumulus-message-adapter-js)
  library
- Updated the `queue-granules` JSON schemas

### Removed
- Removed the `getSfnExecutionByName` function from `common/aws`
- Removed the `getGranuleStatus` function from `common/aws`

## [v1.0.1] - 2018-02-27

### Added
- More tests for discover-pdrs, dicover-granules by @yjpa7145
- Schema validation utility for tests by @yjpa7145

### Changed
- Fix an FTP listing bug for servers that do not support STAT [CUMULUS-334] by @kkelly51

## [v1.0.0] - 2018-02-23

[Unreleased]: https://github.com/nasa/cumulus/compare/v1.16.1...HEAD
[v1.16.1]: https://github.com/nasa/cumulus/compare/v1.16.0...v1.16.1
[v1.16.0]: https://github.com/nasa/cumulus/compare/v1.15.0...v1.16.0
[v1.15.0]: https://github.com/nasa/cumulus/compare/v1.14.4...v1.15.0
[v1.14.4]: https://github.com/nasa/cumulus/compare/v1.14.3...v1.14.4
[v1.14.3]: https://github.com/nasa/cumulus/compare/v1.14.2...v1.14.3
[v1.14.2]: https://github.com/nasa/cumulus/compare/v1.14.1...v1.14.2
[v1.14.1]: https://github.com/nasa/cumulus/compare/v1.14.0...v1.14.1
[v1.14.0]: https://github.com/nasa/cumulus/compare/v1.13.5...v1.14.0
[v1.13.5]: https://github.com/nasa/cumulus/compare/v1.13.4...v1.13.5
[v1.13.4]: https://github.com/nasa/cumulus/compare/v1.13.3...v1.13.4
[v1.13.3]: https://github.com/nasa/cumulus/compare/v1.13.2...v1.13.3
[v1.13.2]: https://github.com/nasa/cumulus/compare/v1.13.1...v1.13.2
[v1.13.1]: https://github.com/nasa/cumulus/compare/v1.13.0...v1.13.1
[v1.13.0]: https://github.com/nasa/cumulus/compare/v1.12.1...v1.13.0
[v1.12.1]: https://github.com/nasa/cumulus/compare/v1.12.0...v1.12.1
[v1.12.0]: https://github.com/nasa/cumulus/compare/v1.11.3...v1.12.0
[v1.11.3]: https://github.com/nasa/cumulus/compare/v1.11.2...v1.11.3
[v1.11.2]: https://github.com/nasa/cumulus/compare/v1.11.1...v1.11.2
[v1.11.1]: https://github.com/nasa/cumulus/compare/v1.11.0...v1.11.1
[v1.11.0]: https://github.com/nasa/cumulus/compare/v1.10.4...v1.11.0
[v1.10.4]: https://github.com/nasa/cumulus/compare/v1.10.3...v1.10.4
[v1.10.3]: https://github.com/nasa/cumulus/compare/v1.10.2...v1.10.3
[v1.10.2]: https://github.com/nasa/cumulus/compare/v1.10.1...v1.10.2
[v1.10.1]: https://github.com/nasa/cumulus/compare/v1.10.0...v1.10.1
[v1.10.0]: https://github.com/nasa/cumulus/compare/v1.9.1...v1.10.0
[v1.9.1]: https://github.com/nasa/cumulus/compare/v1.9.0...v1.9.1
[v1.9.0]: https://github.com/nasa/cumulus/compare/v1.8.1...v1.9.0
[v1.8.1]: https://github.com/nasa/cumulus/compare/v1.8.0...v1.8.1
[v1.8.0]: https://github.com/nasa/cumulus/compare/v1.7.0...v1.8.0
[v1.7.0]: https://github.com/nasa/cumulus/compare/v1.6.0...v1.7.0
[v1.6.0]: https://github.com/nasa/cumulus/compare/v1.5.5...v1.6.0
[v1.5.5]: https://github.com/nasa/cumulus/compare/v1.5.4...v1.5.5
[v1.5.4]: https://github.com/nasa/cumulus/compare/v1.5.3...v1.5.4
[v1.5.3]: https://github.com/nasa/cumulus/compare/v1.5.2...v1.5.3
[v1.5.2]: https://github.com/nasa/cumulus/compare/v1.5.1...v1.5.2
[v1.5.1]: https://github.com/nasa/cumulus/compare/v1.5.0...v1.5.1
[v1.5.0]: https://github.com/nasa/cumulus/compare/v1.4.1...v1.5.0
[v1.4.1]: https://github.com/nasa/cumulus/compare/v1.4.0...v1.4.1
[v1.4.0]: https://github.com/nasa/cumulus/compare/v1.3.0...v1.4.0
[v1.3.0]: https://github.com/nasa/cumulus/compare/v1.2.0...v1.3.0
[v1.2.0]: https://github.com/nasa/cumulus/compare/v1.1.4...v1.2.0
[v1.1.4]: https://github.com/nasa/cumulus/compare/v1.1.3...v1.1.4
[v1.1.3]: https://github.com/nasa/cumulus/compare/v1.1.2...v1.1.3
[v1.1.2]: https://github.com/nasa/cumulus/compare/v1.1.1...v1.1.2
[v1.1.1]: https://github.com/nasa/cumulus/compare/v1.0.1...v1.1.1
[v1.1.0]: https://github.com/nasa/cumulus/compare/v1.0.1...v1.1.0
[v1.0.1]: https://github.com/nasa/cumulus/compare/v1.0.0...v1.0.1
[v1.0.0]: https://github.com/nasa/cumulus/compare/pre-v1-release...v1.0.0<|MERGE_RESOLUTION|>--- conflicted
+++ resolved
@@ -6,8 +6,6 @@
 
 ## [Unreleased]
 
-<<<<<<< HEAD
-=======
 ### Added
 
 - **CUMULUS-630**
@@ -16,7 +14,12 @@
   - Added `Replay Kinesis Messages` doc to Operator Docs.
   - Added `manualConsumer` lambda function to consume a Kinesis stream. Used by the replay AsyncOperation.
 
->>>>>>> 893685ec
+### Changed
+
+- **CUMULUS-1626**
+  - Updates Cumulus to use node10/CMA 1.1.2 for all of it's internal lambdas in prep for AWS node 8 EOL
+
+
 ## [v1.16.1] - 2019-12-6
 
 **Please note**:
@@ -41,9 +44,6 @@
     - `getTaskExitedEventOutput()` returns the output message for a `TaskStateExited` event in a workflow execution history
 
 ### Changed
-
-- **CUMULUS-1626**
-  - Updates Cumulus to use node10/CMA 1.1.2 for all of it's internal lambdas in prep for AWS node 8 EOL
 
 - **CUMULUS-1578**
   - Updates SAML launchpad configuration to authorize via configured userGroup.
