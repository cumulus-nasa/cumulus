# Changelog

All notable changes to this project will be documented in this file.

The format is based on [Keep a Changelog](http://keepachangelog.com/en/1.0.0/).

## [Unreleased]

### BREAKING CHANGES

- **CUMULUS-1498**
  - The `@cumulus/cmrjs.publish2CMR` function expects that the value of its
    `creds.password` parameter is a plaintext password.
  - Rather than using an encrypted password from the `cmr_password` environment
    variable, the `@cumulus/cmrjs.updateCMRMetadata` function now looks for an
    environment variable called `cmr_password_secret_name` and fetches the CMR
    password from that secret in AWS Secrets Manager.
  - The `@cumulus/post-to-cmr` task now expects a
    `config.cmr.passwordSecretName` value, rather than `config.cmr.password`.
    The CMR password will be fetched from that secret in AWS Secrets Manager.

### Added

- **CUMULUS-630**
  - Added support for replaying Kinesis records on a stream into the Cumulus Kinesis workflow triggering mechanism: either all the records, or some time slice delimited by start and end timestamps.
  - Added `/replays` endpoint to the operator API for triggering replays.
  - Added `Replay Kinesis Messages` documentation to Operator Docs.
  - Added `manualConsumer` lambda function to consume a Kinesis stream. Used by the replay AsyncOperation.

- **CUMULUS-1687**
  - Added new API endpoint for listing async operations at `/asyncOperations`
  - All asyncOperations now include the fields `description` and `operationType`. `operationType` can be one of the following. [`Bulk Delete`, `Bulk Granules`, `ES Index`, `Kinesis Replay`]

### Changed

- **CUMULUS-1626**
  - Updates Cumulus to use node10/CMA 1.1.2 for all of its internal lambdas in prep for AWS node 8 EOL

<<<<<<< HEAD
### Fixed

- **CUMULUS-1664**
  - Updated `dbIndexer` Lambda to remove hardcoded references to DynamoDB table names.
=======
### Removed

- **CUMULUS-1481**
  - removed `process` config and output from PostToCmr as it was not required by the task nor downstream steps, and should still be in the output message's `meta` regardless.
>>>>>>> b3581deb

## [v1.16.1] - 2019-12-6

**Please note**:

- The `region` argument to the `cumulus` Terraform module has been removed. You may see a warning or error if you have that variable populated.
- Your workflow tasks should use the following versions of the CMA libraries to utilize new granule, parentArn, asyncOperationId, and stackName fields on the logs:
  - `cumulus-message-adapter-js` version 1.0.10+
  - `cumulus-message-adapter-python` version 1.1.1+
  - `cumulus-message-adapter-java` version 1.2.11+
- The `data-persistence` module no longer manages the creation of an Elasticsearch service-linked role for deploying Elasticsearch to a VPC. Follow the [deployment instructions on preparing your VPC](https://nasa.github.io/cumulus/docs/deployment/deployment-readme#vpc-subnets-and-security-group) for guidance on how to create the Elasticsearch service-linked role manually.
- There is now a `distribution_api_gateway_stage` variable for the `tf-modules/cumulus` Terraform module that will be used as the API gateway stage name used for the distribution API (Thin Egress App)
- Default value for the `urs_url` variable is now `https://uat.urs.earthdata.nasa.gov/` in the `tf-modules/cumulus` and `tf-modules/archive` Terraform modules. So deploying the `cumulus` module without a `urs_url` variable set will integrate your Cumulus deployment with the UAT URS environment.

### Added

- **CUMULUS-1563**
  - Added `custom_domain_name` variable to `tf-modules/data-persistence` module

- **CUMULUS-1654**
  - Added new helpers to `@cumulus/common/execution-history`:
    - `getStepExitedEvent()` returns the `TaskStateExited` event in a workflow execution history after the given step completion/failure event
    - `getTaskExitedEventOutput()` returns the output message for a `TaskStateExited` event in a workflow execution history

### Changed

- **CUMULUS-1578**
  - Updates SAML launchpad configuration to authorize via configured userGroup.
   [See the NASA specific documentation (protected)](https://wiki.earthdata.nasa.gov/display/CUMULUS/Cumulus+SAML+Launchpad+Integration)

- **CUMULUS-1579**
  - Elasticsearch list queries use `match` instead of `term`. `term` had been analyzing the terms and not supporting `-` in the field values.

- **CUMULUS-1619**
  - Adds 4 new keys to `@cumulus/logger` to display granules, parentArn, asyncOperationId, and stackName.
  - Depends on `cumulus-message-adapter-js` version 1.0.10+. Cumulus tasks updated to use this version.

- **CUMULUS-1654**
  - Changed `@cumulus/common/SfnStep.parseStepMessage()` to a static class method

- **CUMULUS-1641**
  - Added `meta.retries` and `meta.visibilityTimeout` properties to sqs-type rule. To create sqs-type rule, you're required to configure a dead-letter queue on your queue.
  - Added `sqsMessageRemover` lambda which removes the message from SQS queue upon successful workflow execution.
  - Updated `sqsMessageConsumer` lambda to not delete message from SQS queue, and to retry the SQS message for configured number of times.

### Removed

- Removed `create_service_linked_role` variable from `tf-modules/data-persistence` module.

- **CUMULUS-1321**
  - The `region` argument to the `cumulus` Terraform module has been removed

### Fixed

- **CUMULUS-1668** - Fixed a race condition where executions may not have been
  added to the database correctly
- **CUMULUS-1654** - Fixed issue with `publishReports` Lambda not including workflow execution error information for failed workflows with a single step
- Fixed `tf-modules/cumulus` module so that the `urs_url` variable is passed on to its invocation of the `tf-modules/archive` module

## [v1.16.0] - 2019-11-15

### Added

- **CUMULUS-1321**
  - A `deploy_distribution_s3_credentials_endpoint` variable has been added to
    the `cumulus` Terraform module. If true, the NGAP-backed S3 credentials
    endpoint will be added to the Thin Egress App's API. Default: true

- **CUMULUS-1544**
  - Updated the `/granules/bulk` endpoint to correctly query Elasticsearch when
  granule ids are not provided.

- **CUMULUS-1580**
  - Added `/granules/bulk` endpoint to `@cumulus/api` to perform bulk actions on granules given either a list of granule ids or an Elasticsearch query and the workflow to perform.

### Changed

- **CUMULUS-1561**
  - Fix the way that we are handling Terraform provider version requirements
  - Pass provider configs into child modules using the method that the
    [Terraform documentation](https://www.terraform.io/docs/configuration/modules.html#providers-within-modules)
    suggests
  - Remove the `region` input variable from the `s3_access_test` Terraform module
  - Remove the `aws_profile` and `aws_region` input variables from the
    `s3-replicator` Terraform module

- **CUMULUS-1639**
  - Because of
    [S3's Data Consistency Model](https://docs.aws.amazon.com/AmazonS3/latest/dev/Introduction.html#BasicsObjects),
    there may be situations where a GET operation for an object can temporarily
    return a `NoSuchKey` response even if that object _has_ been created. The
    `@cumulus/common/aws.getS3Object()` function has been updated to support
    retries if a `NoSuchKey` response is returned by S3. This behavior can be
    enabled by passing a `retryOptions` object to that function. Supported
    values for that object can be found here:
    <https://github.com/tim-kos/node-retry#retryoperationoptions>

### Removed

- **CUMULUS-1559**
  - `logToSharedDestination` has been migrated to the Terraform deployment as `log_api_gateway_to_cloudwatch` and will ONLY apply to egress lambdas.
  Due to the differences in the Terraform deployment model, we cannot support a global log subscription toggle for a configurable subset of lambdas.
  However, setting up your own log forwarding for a Lambda with Terraform is fairly simple, as you will only need to add SubscriptionFilters to your Terraform configuration, one per log group.
  See [the Terraform documentation](https://www.terraform.io/docs/providers/aws/r/cloudwatch_log_subscription_filter.html) for details on how to do this.
  An empty FilterPattern ("") will capture all logs in a group.

## [v1.15.0] - 2019-11-04

### BREAKING CHANGES

- **CUMULUS-1644** - When a workflow execution begins or ends, the workflow
  payload is parsed and any new or updated PDRs or granules referenced in that
  workflow are stored to the Cumulus archive. The defined interface says that a
  PDR in `payload.pdr` will be added to the archive, and any granules in
  `payload.granules` will also be added to the archive. In previous releases,
  PDRs found in `meta.pdr` and granules found in `meta.input_granules` were also
  added to the archive. This caused unexpected behavior and has been removed.
  Only PDRs from `payload.pdr` and granules from `payload.granules` will now be
  added to the Cumulus archive.

- **CUMULUS-1449** - Cumulus now uses a universal workflow template when
  starting a workflow that contains general information specific to the
  deployment, but not specific to the workflow. Workflow task configs must be
  defined using AWS step function parameters. As part of this change,
  `CumulusConfig` has been retired and task configs must now be defined under
  the `cma.task_config` key in the Parameters section of a step function
  definition.

  **Migration instructions**:

  NOTE: These instructions require the use of Cumulus Message Adapter v1.1.x+.
  Please ensure you are using a compatible version before attempting to migrate
  workflow configurations. When defining workflow steps, remove any
  `CumulusConfig` section, as shown below:

  ```yaml
  ParsePdr:
    CumulusConfig:
      provider: '{$.meta.provider}'
      bucket: '{$.meta.buckets.internal.name}'
      stack: '{$.meta.stack}'
  ```

  Instead, use AWS Parameters to pass `task_config` for the task directly into
  the Cumulus Message Adapter:

  ```yaml
  ParsePdr:
    Parameters:
      cma:
        event.$: '$'
        task_config:
          provider: '{$.meta.provider}'
          bucket: '{$.meta.buckets.internal.name}'
          stack: '{$.meta.stack}'
  ```

  In this example, the `cma` key is used to pass parameters to the message
  adapter. Using `task_config` in combination with `event.$: '$'` allows the
  message adapter to process `task_config` as the `config` passed to the Cumulus
  task. See `example/workflows/sips.yml` in the core repository for further
  examples of how to set the Parameters.

  Additionally, workflow configurations for the `QueueGranules` and `QueuePdrs`
  tasks need to be updated:
  - `queue-pdrs` config changes:
    - `parsePdrMessageTemplateUri` replaced with `parsePdrWorkflow`, which is
      the workflow name (i.e. top-level name in `config.yml`, e.g. 'ParsePdr').
    - `internalBucket` and `stackName` configs now required to look up
      configuration from the deployment. Brings the task config in line with
      that of `queue-granules`.
  - `queue-granules` config change: `ingestGranuleMessageTemplateUri` replaced
    with `ingestGranuleWorkflow`, which is the workflow name (e.g.
    'IngestGranule').

- **CUMULUS-1396** - **Workflow steps at the beginning and end of a workflow
  using the `SfSnsReport` Lambda have now been deprecated (e.g. `StartStatus`,
  `StopStatus`) and should be removed from your workflow definitions**. These
  steps were used for publishing ingest notifications and have been replaced by
  an implementation using Cloudwatch events for Step Functions to trigger a
  Lambda that publishes ingest notifications. For further detail on how ingest
  notifications are published, see the notes below on **CUMULUS-1394**. For
  examples of how to update your workflow definitions, see our
  [example workflow definitions](https://github.com/nasa/cumulus/blob/master/example/workflows/).

- **CUMULUS-1470**
  - Remove Cumulus-defined ECS service autoscaling, allowing integrators to
    better customize autoscaling to meet their needs. In order to use
    autoscaling with ECS services, appropriate
    `AWS::ApplicationAutoScaling::ScalableTarget`,
    `AWS::ApplicationAutoScaling::ScalingPolicy`, and `AWS::CloudWatch::Alarm`
    resources should be defined in a kes overrides file. See
    [this example](https://github.com/nasa/cumulus/blob/release-1.15.x/example/overrides/app/cloudformation.template.yml)
    for an example.
  - The following config parameters are no longer used:
    - ecs.services.\<NAME\>.minTasks
    - ecs.services.\<NAME\>.maxTasks
    - ecs.services.\<NAME\>.scaleInActivityScheduleTime
    - ecs.services.\<NAME\>.scaleInAdjustmentPercent
    - ecs.services.\<NAME\>.scaleOutActivityScheduleTime
    - ecs.services.\<NAME\>.scaleOutAdjustmentPercent
    - ecs.services.\<NAME\>.activityName

### Added

- **CUMULUS-1100**
  - Added 30-day retention properties to all log groups that were missing those policies.

- **CUMULUS-1396**
  - Added `@cumulus/common/sfnStep`:
    - `LambdaStep` - A class for retrieving and parsing input and output to Lambda steps in AWS Step Functions
    - `ActivityStep` - A class for retrieving and parsing input and output to ECS activity steps in AWS Step Functions

- **CUMULUS-1574**
  - Added `GET /token` endpoint for SAML authorization when cumulus is protected by Launchpad.
    This lets a user retieve a token by hand that can be presented to the API.

- **CUMULUS-1625**
  - Added `sf_start_rate` variable to the `ingest` Terraform module, equivalent to `sqs_consumer_rate` in the old model, but will not be automatically applied to custom queues as that was.

- **CUMULUS-1513**
  - Added `sqs`-type rule support in the Cumulus API `@cumulus/api`
  - Added `sqsMessageConsumer` lambda which processes messages from the SQS queues configured in the `sqs` rules.

### Changed

- **CUMULUS-1639**
  - Because of
    [S3's Data Consistency Model](https://docs.aws.amazon.com/AmazonS3/latest/dev/Introduction.html#BasicsObjects),
    there may be situations where a GET operation for an object can temporarily
    return a `NoSuchKey` response even if that object _has_ been created. The
    `@cumulus/common/aws.getS3Object()` function will now retry up to 10 times
    if a `NoSuchKey` response is returned by S3. This can behavior can be
    overridden by passing `{ retries: 0 }` as the `retryOptions` argument.

- **CUMULUS-1449**
  - `queue-pdrs` & `queue-granules` config changes. Details in breaking changes section.
  - Cumulus now uses a universal workflow template when starting workflow that contains general information specific to the deployment, but not specific to the workflow.
  - Changed the way workflow configs are defined, from `CumulusConfig` to a `task_config` AWS Parameter.

- **CUMULUS-1452**
  - Changed the default ECS docker storage drive to `devicemapper`

- **CUMULUS-1453**
  - Removed config schema for `@cumulus/sf-sns-report` task
  - Updated `@cumulus/sf-sns-report` to always assume that it is running as an intermediate step in a workflow, not as the first or last step

### Removed

- **CUMULUS-1449**
  - Retired `CumulusConfig` as part of step function definitions, as this is an artifact of the way Kes parses workflow definitions that was not possible to migrate to Terraform. Use AWS Parameters and the `task_config` key instead. See change note above.
  - Removed individual workflow templates.

### Fixed

- **CUMULUS-1620** - Fixed bug where `message_adapter_version` does not correctly inject the CMA

- **CUMULUS-1396** - Updated `@cumulus/common/StepFunctions.getExecutionHistory()` to recursively fetch execution history when `nextToken` is returned in response

- **CUMULUS-1571** - Updated `@cumulus/common/DynamoDb.get()` to throw any errors encountered when trying to get a record and the record does exist

- **CUMULUS-1452**
  - Updated the EC2 initialization scripts to use full volume size for docker storage
  - Changed the default ECS docker storage drive to `devicemapper`

## [v1.14.4] - 2019-10-28

### Fixed

- **CUMULUS-1632** - Pinned `aws-elasticsearch-connector` package in `@cumulus/api` to version `8.1.3`, since `8.2.0` includes breaking changes

## [v1.14.3] - 2019-10-18

### Fixed

- **CUMULUS-1620** - Fixed bug where `message_adapter_version` does not correctly inject the CMA

- **CUMULUS-1572** - A granule is now included in discovery results even when
none of its files has a matching file type in the associated collection
configuration. Previously, if all files for a granule were unmatched by a file
type configuration, the granule was excluded from the discovery results.
Further, added support for a `boolean` property
`ignoreFilesConfigForDiscovery`, which controls how a granule's files are
filtered at discovery time.

## [v1.14.2] - 2019-10-08

### BREAKING CHANGES

Your Cumulus Message Adapter version should be pinned to `v1.0.13` or lower in your `app/config.yml` using `message_adapter_version: v1.0.13` OR you should use the workflow migration steps below to work with CMA v1.1.1+.

- **CUMULUS-1394** - The implementation of the `SfSnsReport` Lambda requires additional environment variables for integration with the new ingest notification SNS topics. Therefore,  **you must update the definition of `SfSnsReport` in your `lambdas.yml` like so**:

```yaml
SfSnsReport:
  handler: index.handler
  timeout: 300
  source: node_modules/@cumulus/sf-sns-report/dist
  tables:
    - ExecutionsTable
  envs:
    execution_sns_topic_arn:
      function: Ref
      value: reportExecutionsSns
    granule_sns_topic_arn:
      function: Ref
      value: reportGranulesSns
    pdr_sns_topic_arn:
      function: Ref
      value: reportPdrsSns
```

- **CUMULUS-1447** -
  The newest release of the Cumulus Message Adapter (v1.1.1) requires that parameterized configuration be used for remote message functionality. Once released, Kes will automatically bring in CMA v1.1.1 without additional configuration.

  **Migration instructions**
  Oversized messages are no longer written to S3 automatically. In order to utilize remote messaging functionality, configure a `ReplaceConfig` AWS Step Function parameter on your CMA task:

  ```yaml
  ParsePdr:
    Parameters:
      cma:
        event.$: '$'
        ReplaceConfig:
          FullMessage: true
  ```

  Accepted fields in `ReplaceConfig` include `MaxSize`, `FullMessage`, `Path` and `TargetPath`.
  See https://github.com/nasa/cumulus-message-adapter/blob/master/CONTRACT.md#remote-message-configuration for full details.

  As this change is backward compatible in Cumulus Core, users wishing to utilize the previous version of the CMA may opt to transition to using a CMA lambda layer, or set `message_adapter_version` in their configuration to a version prior to v1.1.0.

### PLEASE NOTE

- **CUMULUS-1394** - Ingest notifications are now provided via 3 separate SNS topics for executions, granules, and PDRs, instead of a single `sftracker` SNS topic. Whereas the `sftracker` SNS topic received a full Cumulus execution message, the new topics all receive generated records for the given object. The new topics are only published to if the given object exists for the current execution. For a given execution/granule/PDR, **two messages will be received by each topic**: one message indicating that ingest is running and another message indicating that ingest has completed or failed. The new SNS topics are:

  - `reportExecutions` - Receives 1 message per execution
  - `reportGranules` - Receives 1 message per granule in an execution
  - `reportPdrs` - Receives 1 message per PDR

### Added

- **CUMULUS-639**
  - Adds SAML JWT and launchpad token authentication to Cumulus API (configurable)
    - **NOTE** to authenticate with Launchpad ensure your launchpad user_id is in the `<prefix>-UsersTable`
    - when Cumulus configured to protect API via Launchpad:
      - New endpoints
        - `GET /saml/login` - starting point for SAML SSO creates the login request url and redirects to the SAML Identity Provider Service (IDP)
        - `POST /saml/auth` - SAML Assertion Consumer Service.  POST receiver from SAML IDP.  Validates response, logs the user in, and returnes a SAML-based JWT.
    - Disabled endpoints
      - `POST /refresh`
      - Changes authorization worklow:
      - `ensureAuthorized` now presumes the bearer token is a JWT and tries to validate.  If the token is malformed, it attempts to validate the token against Launchpad.  This allows users to bring their own token as described here https://wiki.earthdata.nasa.gov/display/CUMULUS/Cumulus+API+with+Launchpad+Authentication.  But it also allows dashboard users to manually authenticate via Launchpad SAML to receive a Launchpad-based JWT.

- **CUMULUS-1394**
  - Added `Granule.generateGranuleRecord()` method to granules model to generate a granule database record from a Cumulus execution message
  - Added `Pdr.generatePdrRecord()` method to PDRs model to generate a granule database record from a Cumulus execution message
  - Added helpers to `@cumulus/common/message`:
    - `getMessageExecutionName()` - Get the execution name from a Cumulus execution message
    - `getMessageStateMachineArn()` - Get the state machine ARN from a Cumulus execution message
    - `getMessageExecutionArn()` - Get the execution ARN for a Cumulus execution message
    - `getMessageGranules()` - Get the granules from a Cumulus execution message, if any.
  - Added `@cumulus/common/cloudwatch-event/isFailedSfStatus()` to determine if a Step Function status from a Cloudwatch event is a failed status

### Changed

- **CUMULUS-1308**
  - HTTP PUT of a Collection, Provider, or Rule via the Cumulus API now
    performs full replacement of the existing object with the object supplied
    in the request payload.  Previous behavior was to perform a modification
    (partial update) by merging the existing object with the (possibly partial)
    object in the payload, but this did not conform to the HTTP standard, which
    specifies PATCH as the means for modifications rather than replacements.

- **CUMULUS-1375**
  - Migrate Cumulus from deprecated Elasticsearch JS client to new, supported one in `@cumulus/api`

- **CUMULUS-1485** Update `@cumulus/cmr-client` to return error message from CMR for validation failures.

- **CUMULUS-1394**
  - Renamed `Execution.generateDocFromPayload()` to `Execution.generateRecord()` on executions model. The method generates an execution database record from a Cumulus execution message.

- **CUMULUS-1432**
  - `logs` endpoint takes the level parameter as a string and not a number
  - Elasticsearch term query generation no longer converts numbers to boolean

- **CUMULUS-1447**
  - Consolidated all remote message handling code into @common/aws
  - Update remote message code to handle updated CMA remote message flags
  - Update example SIPS workflows to utilize Parameterized CMA configuration

- **CUMULUS-1448** Refactor workflows that are mutating cumulus_meta to utilize meta field

- **CUMULUS-1451**
  - Elasticsearch cluster setting `auto_create_index` will be set to false. This had been causing issues in the bootstrap lambda on deploy.

- **CUMULUS-1456**
  - `@cumulus/api` endpoints default error handler uses `boom` package to format errors, which is consistent with other API endpoint errors.

### Fixed

- **CUMULUS-1432** `logs` endpoint filter correctly filters logs by level
- **CUMULUS-1484**  `useMessageAdapter` now does not set CUMULUS_MESSAGE_ADAPTER_DIR when `true`

### Removed

- **CUMULUS-1394**
  - Removed `sfTracker` SNS topic. Replaced by three new SNS topics for granule, execution, and PDR ingest notifications.
  - Removed unused functions from `@cumulus/common/aws`:
    - `getGranuleS3Params()`
    - `setGranuleStatus()`

## [v1.14.1] - 2019-08-29

### Fixed

- **CUMULUS-1455**
  - CMR token links updated to point to CMR legacy services rather than echo

- **CUMULUS-1211**
  - Errors thrown during granule discovery are no longer swallowed and ignored.
    Rather, errors are propagated to allow for proper error-handling and
    meaningful messaging.

## [v1.14.0] - 2019-08-22

### PLEASE NOTE

- We have encountered transient lambda service errors in our integration testing. Please handle transient service errors following [these guidelines](https://docs.aws.amazon.com/step-functions/latest/dg/bp-lambda-serviceexception.html). The workflows in the `example/workflows` folder have been updated with retries configured for these errors.

- **CUMULUS-799** added additional IAM permissions to support reading CloudWatch and API Gateway, so **you will have to redeploy your IAM stack.**

- **CUMULUS-800** Several items:

  - **Delete existing API Gateway stages**: To allow enabling of API Gateway logging, Cumulus now creates and manages a Stage resource during deployment. Before upgrading Cumulus, it is necessary to delete the API Gateway stages on both the Backend API and the Distribution API.  Instructions are included in the documenation under [Delete API Gateway Stages](https://nasa.github.io/cumulus/docs/additional-deployment-options/delete-api-gateway-stages).

  - **Set up account permissions for API Gateway to write to CloudWatch**: In a one time operation for your AWS account, to enable CloudWatch Logs for API Gateway, you must first grant the API Gateway permission to read and write logs to CloudWatch for your account. The `AmazonAPIGatewayPushToCloudWatchLogs` managed policy (with an ARN of `arn:aws:iam::aws:policy/service-role/AmazonAPIGatewayPushToCloudWatchLogs`) has all the required permissions. You can find a simple how to in the documentation under [Enable API Gateway Logging.](https://nasa.github.io/cumulus/docs/additional-deployment-options/enable-gateway-logging-permissions)

  - **Configure API Gateway to write logs to CloudWatch** To enable execution logging for the distribution API set `config.yaml` `apiConfigs.distribution.logApigatewayToCloudwatch` value to `true`.  More information [Enable API Gateway Logs](https://nasa.github.io/cumulus/docs/additional-deployment-options/enable-api-logs)

  - **Configure CloudWatch log delivery**: It is possible to deliver CloudWatch API execution and access logs to a cross-account shared AWS::Logs::Destination. An operator does this by adding the key `logToSharedDestination` to the `config.yml` at the default level with a value of a writable log destination.  More information in the documenation under [Configure CloudWatch Logs Delivery.](https://nasa.github.io/cumulus/docs/additional-deployment-options/configure-cloudwatch-logs-delivery)

  - **Additional Lambda Logging**: It is now possible to configure any lambda to deliver logs to a shared subscriptions by setting  `logToSharedDestination` to the ARN of a writable location (either an AWS::Logs::Destination or a Kinesis Stream) on any lambda config. Documentation for [Lambda Log Subscriptions](https://nasa.github.io/cumulus/docs/additional-deployment-options/additional-lambda-logging)

  - **Configure S3 Server Access Logs**:  If you are running Cumulus in an NGAP environment you may [configure S3 Server Access Logs](https://nasa.github.io/cumulus/docs/next/deployment/server_access_logging) to be delivered to a shared bucket where the Metrics Team will ingest the logs into their ELK stack.  Contact the Metrics team for permission and location.

- **CUMULUS-1368** The Cumulus distribution API has been deprecated and is being replaced by ASF's Thin Egress App. By default, the distribution API will not deploy. Please follow [the instructions for deploying and configuring Thin Egress](https://nasa.github.io/cumulus/docs/deployment/thin_egress_app).

To instead continue to deploy and use the legacy Cumulus distribution app, add the following to your `config.yml`:

```yaml
deployDistributionApi: true
```

If you deploy with no distribution app your deployment will succeed but you may encounter errors in your workflows, particularly in the `MoveGranule` task.

- **CUMULUS-1418** Users who are packaging the CMA in their Lambdas outside of Cumulus may need to update their Lambda configuration.    Please see `BREAKING CHANGES` below for details.

### Added

- **CUMULUS-642**
  - Adds Launchpad as an authentication option for the Cumulus API.
  - Updated deployment documentation and added [instructions to setup Cumulus API Launchpad authentication](https://wiki.earthdata.nasa.gov/display/CUMULUS/Cumulus+API+with+Launchpad+Authentication)
- **CUMULUS-1418**
  - Adds usage docs/testing of lambda layers (introduced in PR1125), updates Core example tasks to use the updated `cumulus-ecs-task` and a CMA layer instead of kes CMA injection.
  - Added Terraform module to publish CMA as layer to user account.
- **PR1125** - Adds `layers` config option to support deploying Lambdas with layers
- **PR1128** - Added `useXRay` config option to enable AWS X-Ray for Lambdas.
- **CUMULUS-1345**
  - Adds new variables to the app deployment under `cmr`.
  - `cmrEnvironment` values are `SIT`, `UAT`, or `OPS` with `UAT` as the default.
  - `cmrLimit` and `cmrPageSize` have been added as configurable options.
- **CUMULUS-1273**
  - Added lambda function EmsProductMetadataReport to generate EMS Product Metadata report
- **CUMULUS-1226**
  - Added API endpoint `elasticsearch/index-from-database` to index to an Elasticsearch index from the database for recovery purposes and `elasticsearch/indices-status` to check the status of Elasticsearch indices via the API.
- **CUMULUS-824**
  - Added new Collection parameter `reportToEms` to configure whether the collection is reported to EMS
- **CUMULUS-1357**
  - Added new BackendApi endpoint `ems` that generates EMS reports.
- **CUMULUS-1241**
  - Added information about queues with maximum execution limits defined to default workflow templates (`meta.queueExecutionLimits`)
- **CUMULUS-1311**
  - Added `@cumulus/common/message` with various message parsing/preparation helpers
- **CUMULUS-812**
  - Added support for limiting the number of concurrent executions started from a queue. [See the data cookbook](https://nasa.github.io/cumulus/docs/data-cookbooks/throttling-queued-executions) for more information.

- **CUMULUS-1337**
  - Adds `cumulus.stackName` value to the `instanceMetadata` endpoint.

- **CUMULUS-1368**
  - Added `cmrGranuleUrlType` to the `@cumulus/move-granules` task. This determines what kind of links go in the CMR files. The options are `distribution`, `s3`, or `none`, with the default being distribution. If there is no distribution API being used with Cumulus, you must set the value to `s3` or `none`.

- Added `packages/s3-replicator` Terraform module to allow same-region s3 replication to metrics bucket.

- **CUMULUS-1392**
  - Added `tf-modules/report-granules` Terraform module which processes granule ingest notifications received via SNS and stores granule data to a database. The module includes:
    - SNS topic for publishing granule ingest notifications
    - Lambda to process granule notifications and store data
    - IAM permissions for the Lambda
    - Subscription for the Lambda to the SNS topic

- **CUMULUS-1393**
  - Added `tf-modules/report-pdrs` Terraform module which processes PDR ingest notifications received via SNS and stores PDR data to a database. The module includes:
    - SNS topic for publishing PDR ingest notifications
    - Lambda to process PDR notifications and store data
    - IAM permissions for the Lambda
    - Subscription for the Lambda to the SNS topic
  - Added unit tests for `@cumulus/api/models/pdrs.createPdrFromSns()`

- **CUMULUS-1400**
  - Added `tf-modules/report-executions` Terraform module which processes workflow execution information received via SNS and stores it to a database. The module includes:
    - SNS topic for publishing execution data
    - Lambda to process and store execution data
    - IAM permissions for the Lambda
    - Subscription for the Lambda to the SNS topic
  - Added `@cumulus/common/sns-event` which contains helpers for SNS events:
    - `isSnsEvent()` returns true if event is from SNS
    - `getSnsEventMessage()` extracts and parses the message from an SNS event
    - `getSnsEventMessageObject()` extracts and parses message object from an SNS event
  - Added `@cumulus/common/cloudwatch-event` which contains helpers for Cloudwatch events:
    - `isSfExecutionEvent()` returns true if event is from Step Functions
    - `isTerminalSfStatus()` determines if a Step Function status from a Cloudwatch event is a terminal status
    - `getSfEventStatus()` gets the Step Function status from a Cloudwatch event
    - `getSfEventDetailValue()` extracts a Step Function event detail field from a Cloudwatch event
    - `getSfEventMessageObject()` extracts and parses Step Function detail object from a Cloudwatch event

- **CUMULUS-1429**
  - Added `tf-modules/data-persistence` Terraform module which includes resources for data persistence in Cumulus:
    - DynamoDB tables
    - Elasticsearch with optional support for VPC
    - Cloudwatch alarm for number of Elasticsearch nodes

- **CUMULUS-1379** CMR Launchpad Authentication
  - Added `launchpad` configuration to `@cumulus/deployment/app/config.yml`, and cloudformation templates, workflow message, lambda configuration, api endpoint configuration
  - Added `@cumulus/common/LaunchpadToken` and `@cumulus/common/launchpad` to provide methods to get token and validate token
  - Updated lambdas to use Launchpad token for CMR actions (ingest and delete granules)
  - Updated deployment documentation and added [instructions to setup CMR client for Launchpad authentication] (https://wiki.earthdata.nasa.gov/display/CUMULUS/CMR+Launchpad+Authentication)

## Changed

- **CUMULUS-1232**
  - Added retries to update `@cumulus/cmr-client` `updateToken()`

- **CUMULUS-1245 CUMULUS-795**
  - Added additional `ems` configuration parameters for sending the ingest reports to EMS
  - Added functionality to send daily ingest reports to EMS

- **CUMULUS-1241**
  - Removed the concept of "priority levels" and added ability to define a number of maximum concurrent executions per SQS queue
  - Changed mapping of Cumulus message properties for the `sqs2sfThrottle` lambda:
    - Queue name is read from `cumulus_meta.queueName`
    - Maximum executions for the queue is read from `meta.queueExecutionLimits[queueName]`, where `queueName` is `cumulus_meta.queueName`
  - Changed `sfSemaphoreDown` lambda to only attempt decrementing semaphores when:
    - the message is for a completed/failed/aborted/timed out workflow AND
    - `cumulus_meta.queueName` exists on the Cumulus message AND
    - An entry for the queue name (`cumulus_meta.queueName`) exists in the the object `meta.queueExecutionLimits` on the Cumulus message

- **CUMULUS-1338**
  - Updated `sfSemaphoreDown` lambda to be triggered via AWS Step Function Cloudwatch events instead of subscription to `sfTracker` SNS topic

- **CUMULUS-1311**
  - Updated `@cumulus/queue-granules` to set `cumulus_meta.queueName` for queued execution messages
  - Updated `@cumulus/queue-pdrs` to set `cumulus_meta.queueName` for queued execution messages
  - Updated `sqs2sfThrottle` lambda to immediately decrement queue semaphore value if dispatching Step Function execution throws an error

- **CUMULUS-1362**
  - Granule `processingStartTime` and `processingEndTime` will be set to the execution start time and end time respectively when there is no sync granule or post to cmr task present in the workflow

- **CUMULUS-1400**
  - Deprecated `@cumulus/ingest/aws/getExecutionArn`. Use `@cumulus/common/aws/getExecutionArn` instead.

### Fixed

- **CUMULUS-1439**
  - Fix bug with rule.logEventArn deletion on Kinesis rule update and fix unit test to verify

- **CUMULUS-796**
  - Added production information (collection ShortName and Version, granuleId) to EMS distribution report
  - Added functionality to send daily distribution reports to EMS

- **CUMULUS-1319**
  - Fixed a bug where granule ingest times were not being stored to the database

- **CUMULUS-1356**
  - The `Collection` model's `delete` method now _removes_ the specified item
    from the collection config store that was inserted by the `create` method.
    Previously, this behavior was missing.

- **CUMULUS-1374**
  - Addressed audit concerns (https://www.npmjs.com/advisories/782) in api package

### BREAKING CHANGES

### Changed

- **CUMULUS-1418**
  - Adding a default `cmaDir` key to configuration will cause `CUMULUS_MESSAGE_ADAPTER_DIR` to be set by default to `/opt` for any Lambda not setting `useCma` to true, or explicitly setting the CMA environment variable.  In lambdas that package the CMA independently of the Cumulus packaging.    Lambdas manually packaging the CMA should have their  Lambda configuration updated to set the CMA path, or alternately if not using the CMA as a Lambda layer in this deployment set `cmaDir` to `./cumulus-message-adapter`.

### Removed

- **CUMULUS-1337**
  - Removes the S3 Access Metrics package added in CUMULUS-799

- **PR1130**
  - Removed code deprecated since v1.11.1:
    - Removed `@cumulus/common/step-functions`. Use `@cumulus/common/StepFunctions` instead.
    - Removed `@cumulus/api/lib/testUtils.fakeFilesFactory`. Use `@cumulus/api/lib/testUtils.fakeFileFactory` instead.
    - Removed `@cumulus/cmrjs/cmr` functions: `searchConcept`, `ingestConcept`, `deleteConcept`. Use the functions in `@cumulus/cmr-client` instead.
    - Removed `@cumulus/ingest/aws.getExecutionHistory`. Use `@cumulus/common/StepFunctions.getExecutionHistory` instead.

## [v1.13.5] - 2019-08-29

### Fixed

- **CUMULUS-1455** - CMR token links updated to point to CMR legacy services rather than echo

## [v1.13.4] - 2019-07-29

- **CUMULUS-1411** - Fix deployment issue when using a template override

## [v1.13.3] - 2019-07-26

- **CUMULUS-1345** Full backport of CUMULUS-1345 features
	  - Adds new variables to the app deployment under `cmr`.
    - `cmrEnvironment` values are `SIT`, `UAT`, or `OPS` with `UAT` as the default.
    - `cmrLimit` and `cmrPageSize` have been added as configurable options.

## [v1.13.2] - 2019-07-25

- Re-release of v1.13.1 to fix broken npm packages.

## [v1.13.1] - 2019-07-22

- **CUMULUS-1374** - Resolve audit compliance with lodash version for api package subdependency
- **CUMULUS-1412** - Resolve audit compliance with googleapi package
- **CUMULUS-1345** - Backported CMR environment setting in getUrl to address immediate user need.   CMR_ENVIRONMENT can now be used to set the CMR environment to OPS/SIT

## [v1.13.0] - 2019-5-20

### PLEASE NOTE

**CUMULUS-802** added some additional IAM permissions to support ECS autoscaling, so **you will have to redeploy your IAM stack.**
As a result of the changes for **CUMULUS-1193**, **CUMULUS-1264**, and **CUMULUS-1310**, **you must delete your existing stacks (except IAM) before deploying this version of Cumulus.**
If running Cumulus within a VPC and extended downtime is acceptable, we recommend doing this at the end of the day to allow AWS backend resources and network interfaces to be cleaned up overnight.

### BREAKING CHANGES

- **CUMULUS-1228**
  - The default AMI used by ECS instances is now an NGAP-compliant AMI. This
    will be a breaking change for non-NGAP deployments. If you do not deploy to
    NGAP, you will need to find the AMI ID of the
    [most recent Amazon ECS-optimized AMI](https://docs.aws.amazon.com/AmazonECS/latest/developerguide/ecs-optimized_AMI.html),
    and set the `ecs.amiid` property in your config. Instructions for finding
    the most recent NGAP AMI can be found using
    [these instructions](https://wiki.earthdata.nasa.gov/display/ESKB/Select+an+NGAP+Created+AMI).

- **CUMULUS-1310**
  - Database resources (DynamoDB, ElasticSearch) have been moved to an independent `db` stack.
    Migrations for this version will need to be user-managed. (e.g. [elasticsearch](https://docs.aws.amazon.com/elasticsearch-service/latest/developerguide/es-version-migration.html#snapshot-based-migration) and [dynamoDB](https://docs.aws.amazon.com/datapipeline/latest/DeveloperGuide/dp-template-exports3toddb.html)).
    Order of stack deployment is `iam` -> `db` -> `app`.
  - All stacks can now be deployed using a single `config.yml` file, i.e.: `kes cf deploy --kes-folder app --template node_modules/@cumulus/deployment/[iam|db|app] [...]`
    Backwards-compatible. For development, please re-run `npm run bootstrap` to build new `kes` overrides.
    Deployment docs have been updated to show how to deploy a single-config Cumulus instance.
  - `params` have been moved: Nest `params` fields under `app`, `db` or `iam` to override all Parameters for a particular stack's cloudformation template. Backwards-compatible with multi-config setups.
  - `stackName` and `stackNameNoDash` have been retired. Use `prefix` and `prefixNoDash` instead.
  - The `iams` section in `app/config.yml` IAM roles has been deprecated as a user-facing parameter,
    *unless* your IAM role ARNs do not match the convention shown in `@cumulus/deployment/app/config.yml`
  - The `vpc.securityGroup` will need to be set with a pre-existing security group ID to use Cumulus in a VPC. Must allow inbound HTTP(S) (Port 443).

- **CUMULUS-1212**
  - `@cumulus/post-to-cmr` will now fail if any granules being processed are missing a metadata file. You can set the new config option `skipMetaCheck` to `true` to pass post-to-cmr without a metadata file.

- **CUMULUS-1232**
  - `@cumulus/sync-granule` will no longer silently pass if no checksum data is provided. It will use input
  from the granule object to:
    - Verify checksum if `checksumType` and `checksumValue` are in the file record OR a checksum file is provided
      (throws `InvalidChecksum` on fail), else log warning that no checksum is available.
    - Then, verify synced S3 file size if `file.size` is in the file record (throws `UnexpectedFileSize` on fail),
      else log warning that no file size is available.
    - Pass the step.

- **CUMULUS-1264**
  - The Cloudformation templating and deployment configuration has been substantially refactored.
    - `CumulusApiDefault` nested stack resource has been renamed to `CumulusApiDistribution`
    - `CumulusApiV1` nested stack resource has been renamed to `CumulusApiBackend`
  - The `urs: true` config option for when defining your lambdas (e.g. in `lambdas.yml`) has been deprecated. There are two new options to replace it:
    - `urs_redirect: 'token'`: This will expose a `TOKEN_REDIRECT_ENDPOINT` environment variable to your lambda that references the `/token` endpoint on the Cumulus backend API
    - `urs_redirect: 'distribution'`: This will expose a `DISTRIBUTION_REDIRECT_ENDPOINT` environment variable to your lambda that references the `/redirect` endpoint on the Cumulus distribution API

- **CUMULUS-1193**
  - The elasticsearch instance is moved behind the VPC.
  - Your account will need an Elasticsearch Service Linked role. This is a one-time setup for the account. You can follow the instructions to use the AWS console or AWS CLI [here](https://docs.aws.amazon.com/IAM/latest/UserGuide/using-service-linked-roles.html) or use the following AWS CLI command: `aws iam create-service-linked-role --aws-service-name es.amazonaws.com`

- **CUMULUS-802**
  - ECS `maxInstances` must be greater than `minInstances`. If you use defaults, no change is required.

- **CUMULUS-1269**
  - Brought Cumulus data models in line with CNM JSON schema:
    - Renamed file object `fileType` field to `type`
    - Renamed file object `fileSize` field to `size`
    - Renamed file object `checksumValue` field to `checksum` where not already done.
    - Added `ancillary` and `linkage` type support to file objects.

### Added

- **CUMULUS-799**
  - Added an S3 Access Metrics package which will take S3 Server Access Logs and
    write access metrics to CloudWatch

- **CUMULUS-1242** - Added `sqs2sfThrottle` lambda. The lambda reads SQS messages for queued executions and uses semaphores to only start new executions if the maximum number of executions defined for the priority key (`cumulus_meta.priorityKey`) has not been reached. Any SQS messages that are read but not used to start executions remain in the queue.

- **CUMULUS-1240**
  - Added `sfSemaphoreDown` lambda. This lambda receives SNS messages and for each message it decrements the semaphore used to track the number of running executions if:
    - the message is for a completed/failed workflow AND
    - the message contains a level of priority (`cumulus_meta.priorityKey`)
  - Added `sfSemaphoreDown` lambda as a subscriber to the `sfTracker` SNS topic

- **CUMULUS-1265**
  - Added `apiConfigs` configuration option to configure API Gateway to be private
  - All internal lambdas configured to run inside the VPC by default
  - Removed references to `NoVpc` lambdas from documentation and `example` folder.

- **CUMULUS-802**
  - Adds autoscaling of ECS clusters
  - Adds autoscaling of ECS services that are handling StepFunction activities

## Changed

- Updated `@cumulus/ingest/http/httpMixin.list()` to trim trailing spaces on discovered filenames

- **CUMULUS-1310**
  - Database resources (DynamoDB, ElasticSearch) have been moved to an independent `db` stack.
    This will enable future updates to avoid affecting database resources or requiring migrations.
    Migrations for this version will need to be user-managed.
    (e.g. [elasticsearch](https://docs.aws.amazon.com/elasticsearch-service/latest/developerguide/es-version-migration.html#snapshot-based-migration) and [dynamoDB](https://docs.aws.amazon.com/datapipeline/latest/DeveloperGuide/dp-template-exports3toddb.html)).
    Order of stack deployment is `iam` -> `db` -> `app`.
  - All stacks can now be deployed using a single `config.yml` file, i.e.: `kes cf deploy --kes-folder app --template node_modules/@cumulus/deployment/[iam|db|app] [...]`
    Backwards-compatible. Please re-run `npm run bootstrap` to build new `kes` overrides.
    Deployment docs have been updated to show how to deploy a single-config Cumulus instance.
  - `params` fields should now be nested under the stack key (i.e. `app`, `db` or `iam`) to provide Parameters for a particular stack's cloudformation template,
    for use with single-config instances. Keys *must* match the name of the deployment package folder (`app`, `db`, or `iam`).
    Backwards-compatible with multi-config setups.
  - `stackName` and `stackNameNoDash` have been retired as user-facing config parameters. Use `prefix` and `prefixNoDash` instead.
    This will be used to create stack names for all stacks in a single-config use case.
    `stackName` may still be used as an override in multi-config usage, although this is discouraged.
    Warning: overriding the `db` stack's `stackName` will require you to set `dbStackName` in your `app/config.yml`.
    This parameter is required to fetch outputs from the `db` stack to reference in the `app` stack.
  - The `iams` section in `app/config.yml` IAM roles has been retired as a user-facing parameter,
    *unless* your IAM role ARNs do not match the convention shown in `@cumulus/deployment/app/config.yml`
    In that case, overriding `iams` in your own config is recommended.
  - `iam` and `db` `cloudformation.yml` file names will have respective prefixes (e.g `iam.cloudformation.yml`).
  - Cumulus will now only attempt to create reconciliation reports for buckets of the `private`, `public` and `protected` types.
  - Cumulus will no longer set up its own security group.
    To pass a pre-existing security group for in-VPC deployments as a parameter to the Cumulus template, populate `vpc.securityGroup` in `config.yml`.
    This security group must allow inbound HTTP(S) traffic (Port 443). SSH traffic (Port 22) must be permitted for SSH access to ECS instances.
  - Deployment docs have been updated with examples for the new deployment model.

- **CUMULUS-1236**
  - Moves access to public files behind the distribution endpoint.  Authentication is not required, but direct http access has been disallowed.

- **CUMULUS-1223**
  - Adds unauthenticated access for public bucket files to the Distribution API.  Public files should be requested the same way as protected files, but for public files a redirect to a self-signed S3 URL will happen without requiring authentication with Earthdata login.

- **CUMULUS-1232**
  - Unifies duplicate handling in `ingest/granule.handleDuplicateFile` for maintainability.
  - Changed `ingest/granule.ingestFile` and `move-granules/index.moveFileRequest` to use new function.
  - Moved file versioning code to `ingest/granule.moveGranuleFileWithVersioning`
  - `ingest/granule.verifyFile` now also tests `file.size` for verification if it is in the file record and throws
    `UnexpectedFileSize` error for file size not matching input.
  - `ingest/granule.verifyFile` logs warnings if checksum and/or file size are not available.

- **CUMULUS-1193**
  - Moved reindex CLI functionality to an API endpoint. See [API docs](https://nasa.github.io/cumulus-api/#elasticsearch-1)

- **CUMULUS-1207**
  - No longer disable lambda event source mappings when disabling a rule

### Fixed

- Updated Lerna publish script so that published Cumulus packages will pin their dependencies on other Cumulus packages to exact versions (e.g. `1.12.1` instead of `^1.12.1`)

- **CUMULUS-1203**
  - Fixes IAM template's use of intrinsic functions such that IAM template overrides now work with kes

- **CUMULUS-1268**
  - Deployment will not fail if there are no ES alarms or ECS services

## [v1.12.1] - 2019-4-8

## [v1.12.0] - 2019-4-4

Note: There was an issue publishing 1.12.0. Upgrade to 1.12.1.

### BREAKING CHANGES

- **CUMULUS-1139**
  - `granule.applyWorkflow`  uses the new-style granule record as input to workflows.

- **CUMULUS-1171**
  - Fixed provider handling in the API to make it consistent between protocols.
    NOTE: This is a breaking change. When applying this upgrade, users will need to:
    1. Disable all workflow rules
    2. Update any `http` or `https` providers so that the host field only
       contains a valid hostname or IP address, and the port field contains the
       provider port.
    3. Perform the deployment
    4. Re-enable workflow rules

- **CUMULUS-1176**:
  - `@cumulus/move-granules` input expectations have changed. `@cumulus/files-to-granules` is a new intermediate task to perform input translation in the old style.
    See the Added and Changed sections of this release changelog for more information.

- **CUMULUS-670**
  - The behavior of ParsePDR and related code has changed in this release.  PDRs with FILE_TYPEs that do not conform to the PDR ICD (+ TGZ) (https://cdn.earthdata.nasa.gov/conduit/upload/6376/ESDS-RFC-030v1.0.pdf) will fail to parse.

- **CUMULUS-1208**
  - The granule object input to `@cumulus/queue-granules` will now be added to ingest workflow messages **as is**. In practice, this means that if you are using `@cumulus/queue-granules` to trigger ingest workflows and your granule objects input have invalid properties, then your ingest workflows will fail due to schema validation errors.

### Added

- **CUMULUS-777**
  - Added new cookbook entry on configuring Cumulus to track ancillary files.
- **CUMULUS-1183**
  - Kes overrides will now abort with a warning if a workflow step is configured without a corresponding
    lambda configuration
- **CUMULUS-1223**
  - Adds convenience function `@cumulus/common/bucketsConfigJsonObject` for fetching stack's bucket configuration as an object.

- **CUMULUS-853**
  - Updated FakeProcessing example lambda to include option to generate fake browse
  - Added feature documentation for ancillary metadata export, a new cookbook entry describing a workflow with ancillary metadata generation(browse), and related task definition documentation
- **CUMULUS-805**
  - Added a CloudWatch alarm to check running ElasticSearch instances, and a CloudWatch dashboard to view the health of ElasticSearch
  - Specify `AWS_REGION` in `.env` to be used by deployment script
- **CUMULUS-803**
  - Added CloudWatch alarms to check running tasks of each ECS service, and add the alarms to CloudWatch dashboard
- **CUMULUS-670**
  - Added Ancillary Metadata Export feature (see https://nasa.github.io/cumulus/docs/features/ancillary_metadata for more information)
  - Added new Collection file parameter "fileType" that allows configuration of workflow granule file fileType
- **CUMULUS-1184** - Added kes logging output to ensure we always see the state machine reference before failures due to configuration
- **CUMULUS-1105** - Added a dashboard endpoint to serve the dashboard from an S3 bucket
- **CUMULUS-1199** - Moves `s3credentials` endpoint from the backend to the distribution API.
- **CUMULUS-666**
  - Added `@api/endpoints/s3credentials` to allow EarthData Login authorized users to retrieve temporary security credentials for same-region direct S3 access.
- **CUMULUS-671**
  - Added `@packages/integration-tests/api/distribution/getDistributionApiS3SignedUrl()` to return the S3 signed URL for a file protected by the distribution API
- **CUMULUS-672**
  - Added `cmrMetadataFormat` and `cmrConceptId` to output for individual granules from `@cumulus/post-to-cmr`. `cmrMetadataFormat` will be read from the `cmrMetadataFormat` generated for each granule in `@cumulus/cmrjs/publish2CMR()`
  - Added helpers to `@packages/integration-tests/api/distribution`:
    - `getDistributionApiFileStream()` returns a stream to download files protected by the distribution API
    - `getDistributionFileUrl()` constructs URLs for requesting files from the distribution API
- **CUMULUS-1185** `@cumulus/api/models/Granule.removeGranuleFromCmrByGranule` to replace `@cumulus/api/models/Granule.removeGranuleFromCmr` and use the Granule UR from the CMR metadata to remove the granule from CMR

- **CUMULUS-1101**
  - Added new `@cumulus/checksum` package. This package provides functions to calculate and validate checksums.
  - Added new checksumming functions to `@cumulus/common/aws`: `calculateS3ObjectChecksum` and `validateS3ObjectChecksum`, which depend on the `checksum` package.

- CUMULUS-1171
  - Added `@cumulus/common` API documentation to `packages/common/docs/API.md`
  - Added an `npm run build-docs` task to `@cumulus/common`
  - Added `@cumulus/common/string#isValidHostname()`
  - Added `@cumulus/common/string#match()`
  - Added `@cumulus/common/string#matches()`
  - Added `@cumulus/common/string#toLower()`
  - Added `@cumulus/common/string#toUpper()`
  - Added `@cumulus/common/URLUtils#buildURL()`
  - Added `@cumulus/common/util#isNil()`
  - Added `@cumulus/common/util#isNull()`
  - Added `@cumulus/common/util#isUndefined()`
  - Added `@cumulus/common/util#negate()`

- **CUMULUS-1176**
  - Added new `@cumulus/files-to-granules` task to handle converting file array output from `cumulus-process` tasks into granule objects.
    Allows simplification of `@cumulus/move-granules` and `@cumulus/post-to-cmr`, see Changed section for more details.

- CUMULUS-1151 Compare the granule holdings in CMR with Cumulus' internal data store
- CUMULUS-1152 Compare the granule file holdings in CMR with Cumulus' internal data store

### Changed

- **CUMULUS-1216** - Updated `@cumulus/ingest/granule/ingestFile` to download files to expected staging location.
- **CUMULUS-1208** - Updated `@cumulus/ingest/queue/enqueueGranuleIngestMessage()` to not transform granule object passed to it when building an ingest message
- **CUMULUS-1198** - `@cumulus/ingest` no longer enforces any expectations about whether `provider_path` contains a leading slash or not.
- **CUMULUS-1170**
  - Update scripts and docs to use `npm` instead of `yarn`
  - Use `package-lock.json` files to ensure matching versions of npm packages
  - Update CI builds to use `npm ci` instead of `npm install`
- **CUMULUS-670**
  - Updated ParsePDR task to read standard PDR types+ (+ tgz as an external customer requirement) and add a fileType to granule-files on Granule discovery
  - Updated ParsePDR to fail if unrecognized type is used
  - Updated all relevant task schemas to include granule->files->filetype as a string value
  - Updated tests/test fixtures to include the fileType in the step function/task inputs and output validations as needed
  - Updated MoveGranules task to handle incoming configuration with new "fileType" values and to add them as appropriate to the lambda output.
  - Updated DiscoverGranules step/related workflows to read new Collection file parameter fileType that will map a discovered file to a workflow fileType
  - Updated CNM parser to add the fileType to the defined granule file fileType on ingest and updated integration tests to verify/validate that behavior
  - Updated generateEcho10XMLString in cmr-utils.js to use a map/related library to ensure order as CMR requires ordering for their online resources.
  - Updated post-to-cmr task to appropriately export CNM filetypes to CMR in echo10/UMM exports
- **CUMULUS-1139** - Granules stored in the API contain a `files` property. That schema has been greatly
  simplified and now better matches the CNM format.
  - The `name` property has been renamed to `fileName`.
  - The `filepath` property has been renamed to `key`.
  - The `checksumValue` property has been renamed to `checksum`.
  - The `path` property has been removed.
  - The `url_path` property has been removed.
  - The `filename` property (which contained an `s3://` URL) has been removed, and the `bucket`
    and `key` properties should be used instead. Any requests sent to the API containing a `granule.files[].filename`
    property will be rejected, and any responses coming back from the API will not contain that
    `filename` property.
  - A `source` property has been added, which is a URL indicating the original source of the file.
  - `@cumulus/ingest/granule.moveGranuleFiles()` no longer includes a `filename` field in its
    output. The `bucket` and `key` fields should be used instead.
- **CUMULUS-672**
  - Changed `@cumulus/integration-tests/api/EarthdataLogin.getEarthdataLoginRedirectResponse` to `@cumulus/integration-tests/api/EarthdataLogin.getEarthdataAccessToken`. The new function returns an access response from Earthdata login, if successful.
  - `@cumulus/integration-tests/cmr/getOnlineResources` now accepts an object of options, including `cmrMetadataFormat`. Based on the `cmrMetadataFormat`, the function will correctly retrieve the online resources for each metadata format (ECHO10, UMM-G)

- **CUMULUS-1101**
  - Moved `@cumulus/common/file/getFileChecksumFromStream` into `@cumulus/checksum`, and renamed it to `generateChecksumFromStream`.
    This is a breaking change for users relying on `@cumulus/common/file/getFileChecksumFromStream`.
  - Refactored `@cumulus/ingest/Granule` to depend on new `common/aws` checksum functions and remove significantly present checksumming code.
    - Deprecated `@cumulus/ingest/granule.validateChecksum`. Replaced with `@cumulus/ingest/granule.verifyFile`.
    - Renamed `granule.getChecksumFromFile` to `granule.retrieveSuppliedFileChecksumInformation` to be more accurate.
  - Deprecated `@cumulus/common/aws.checksumS3Objects`. Use `@cumulus/common/aws.calculateS3ObjectChecksum` instead.

- CUMULUS-1171
  - Fixed provider handling in the API to make it consistent between protocols.
    Before this change, FTP providers were configured using the `host` and
    `port` properties. HTTP providers ignored `port` and `protocol`, and stored
    an entire URL in the `host` property. Updated the API to only accept valid
    hostnames or IP addresses in the `provider.host` field. Updated ingest code
    to properly build HTTP and HTTPS URLs from `provider.protocol`,
    `provider.host`, and `provider.port`.
  - The default provider port was being set to 21, no matter what protocol was
    being used. Removed that default.

- **CUMULUS-1176**
  - `@cumulus/move-granules` breaking change:
    Input to `move-granules` is now expected to be in the form of a granules object (i.e. `{ granules: [ { ... }, { ... } ] }`);
    For backwards compatibility with array-of-files outputs from processing steps, use the new `@cumulus/files-to-granules` task as an intermediate step.
    This task will perform the input translation. This change allows `move-granules` to be simpler and behave more predictably.
     `config.granuleIdExtraction` and `config.input_granules` are no longer needed/used by `move-granules`.
  - `@cumulus/post-to-cmr`: `config.granuleIdExtraction` is no longer needed/used by `post-to-cmr`.

- CUMULUS-1174
  - Better error message and stacktrace for S3KeyPairProvider error reporting.

### Fixed

- **CUMULUS-1218** Reconciliation report will now scan only completed granules.
- `@cumulus/api` files and granules were not getting indexed correctly because files indexing was failing in `db-indexer`
- `@cumulus/deployment` A bug in the Cloudformation template was preventing the API from being able to be launched in a VPC, updated the IAM template to give the permissions to be able to run the API in a VPC

### Deprecated

- `@cumulus/api/models/Granule.removeGranuleFromCmr`, instead use `@cumulus/api/models/Granule.removeGranuleFromCmrByGranule`
- `@cumulus/ingest/granule.validateChecksum`, instead use `@cumulus/ingest/granule.verifyFile`
- `@cumulus/common/aws.checksumS3Objects`, instead use `@cumulus/common/aws.calculateS3ObjectChecksum`
- `@cumulus/cmrjs`: `getGranuleId` and `getCmrFiles` are deprecated due to changes in input handling.

## [v1.11.3] - 2019-3-5

### Added

- **CUMULUS-1187** - Added `@cumulus/ingest/granule/duplicateHandlingType()` to determine how duplicate files should be handled in an ingest workflow

### Fixed

- **CUMULUS-1187** - workflows not respecting the duplicate handling value specified in the collection
- Removed refreshToken schema requirement for OAuth

## [v1.11.2] - 2019-2-15

### Added

- CUMULUS-1169
  - Added a `@cumulus/common/StepFunctions` module. It contains functions for querying the AWS
    StepFunctions API. These functions have the ability to retry when a ThrottlingException occurs.
  - Added `@cumulus/common/aws.retryOnThrottlingException()`, which will wrap a function in code to
    retry on ThrottlingExceptions.
  - Added `@cumulus/common/test-utils.throttleOnce()`, which will cause a function to return a
    ThrottlingException the first time it is called, then return its normal result after that.
- CUMULUS-1103 Compare the collection holdings in CMR with Cumulus' internal data store
- CUMULUS-1099 Add support for UMMG JSON metadata versions > 1.4.
    - If a version is found in the metadata object, that version is used for processing and publishing to CMR otherwise, version 1.4 is assumed.
- CUMULUS-678
    - Added support for UMMG json v1.4 metadata files.
  `reconcileCMRMetadata` added to `@cumulus/cmrjs` to update metadata record with new file locations.
  `@cumulus/common/errors` adds two new error types `CMRMetaFileNotFound` and `InvalidArgument`.
  `@cumulus/common/test-utils` adds new function `randomId` to create a random string with id to help in debugging.
  `@cumulus/common/BucketsConfig` adds a new helper class `BucketsConfig` for working with bucket stack configuration and bucket names.
  `@cumulus/common/aws` adds new function `s3PutObjectTagging` as a convenience for the aws  [s3().putObjectTagging](https://docs.aws.amazon.com/AWSJavaScriptSDK/latest/AWS/S3.html#putObjectTagging-property) function.
  `@cumulus/cmrjs` Adds:
        - `isCMRFile` - Identify an echo10(xml) or UMMG(json) metadata file.
        - `metadataObjectFromCMRFile` Read and parse CMR XML file from s3.
        - `updateCMRMetadata` Modify a cmr metadata (xml/json) file with updated information.
        - `publish2CMR` Posts XML or UMMG CMR data to CMR service.
        - `reconcileCMRMetadata` Reconciles cmr metadata file after a file moves.
- Adds some ECS and other permissions to StepRole to enable running ECS tasks from a workflow
- Added Apache logs to cumulus api and distribution lambdas
- **CUMULUS-1119** - Added `@cumulus/integration-tests/api/EarthdataLogin.getEarthdataLoginRedirectResponse` helper for integration tests to handle login with Earthdata and to return response from redirect to Cumulus API
- **CUMULUS-673** Added `@cumulus/common/file/getFileChecksumFromStream` to get file checksum from a readable stream

### Fixed

- CUMULUS-1123
  - Cloudformation template overrides now work as expected

### Changed

- CUMULUS-1169
  - Deprecated the `@cumulus/common/step-functions` module.
  - Updated code that queries the StepFunctions API to use the retry-enabled functions from
    `@cumulus/common/StepFunctions`
- CUMULUS-1121
  - Schema validation is now strongly enforced when writing to the database.
    Additional properties are not allowed and will result in a validation error.
- CUMULUS-678
  `tasks/move-granules` simplified and refactored to use functionality from cmrjs.
  `ingest/granules.moveGranuleFiles` now just moves granule files and returns a list of the updated files. Updating metadata now handled by `@cumulus/cmrjs/reconcileCMRMetadata`.
  `move-granules.updateGranuleMetadata` refactored and bugs fixed in the case of a file matching multiple collection.files.regexps.
  `getCmrXmlFiles` simplified and now only returns an object with the cmrfilename and the granuleId.
  `@cumulus/test-processing` - test processing task updated to generate UMM-G metadata

- CUMULUS-1043
  - `@cumulus/api` now uses [express](http://expressjs.com/) as the API engine.
  - All `@cumulus/api` endpoints on ApiGateway are consolidated to a single endpoint the uses `{proxy+}` definition.
  - All files under `packages/api/endpoints` along with associated tests are updated to support express's request and response objects.
  - Replaced environment variables `internal`, `bucket` and `systemBucket` with `system_bucket`.
  - Update `@cumulus/integration-tests` to work with updated cumulus-api express endpoints

- `@cumulus/integration-tests` - `buildAndExecuteWorkflow` and `buildWorkflow` updated to take a `meta` param to allow for additional fields to be added to the workflow `meta`

- **CUMULUS-1049** Updated `Retrieve Execution Status API` in `@cumulus/api`: If the execution doesn't exist in Step Function API, Cumulus API returns the execution status information from the database.

- **CUMULUS-1119**
  - Renamed `DISTRIBUTION_URL` environment variable to `DISTRIBUTION_ENDPOINT`
  - Renamed `DEPLOYMENT_ENDPOINT` environment variable to `DISTRIBUTION_REDIRECT_ENDPOINT`
  - Renamed `API_ENDPOINT` environment variable to `TOKEN_REDIRECT_ENDPOINT`

### Removed

- Functions deprecated before 1.11.0:
  - @cumulus/api/models/base: static Manager.createTable() and static Manager.deleteTable()
  - @cumulus/ingest/aws/S3
  - @cumulus/ingest/aws/StepFunction.getExecution()
  - @cumulus/ingest/aws/StepFunction.pullEvent()
  - @cumulus/ingest/consumer.Consume
  - @cumulus/ingest/granule/Ingest.getBucket()

### Deprecated

`@cmrjs/ingestConcept`, instead use the CMR object methods. `@cmrjs/CMR.ingestGranule` or `@cmrjs/CMR.ingestCollection`
`@cmrjs/searchConcept`, instead use the CMR object methods. `@cmrjs/CMR.searchGranules` or `@cmrjs/CMR.searchCollections`
`@cmrjs/deleteConcept`, instead use the CMR object methods. `@cmrjs/CMR.deleteGranule` or `@cmrjs/CMR.deleteCollection`

## [v1.11.1] - 2018-12-18

**Please Note**
- Ensure your `app/config.yml` has a `clientId` specified in the `cmr` section. This will allow CMR to identify your requests for better support and metrics.
  - For an example, please see [the example config](https://github.com/nasa/cumulus/blob/1c7e2bf41b75da9f87004c4e40fbcf0f39f56794/example/app/config.yml#L128).

### Added

- Added a `/tokenDelete` endpoint in `@cumulus/api` to delete access token records

### Changed

- CUMULUS-678
`@cumulus/ingest/crypto` moved and renamed to `@cumulus/common/key-pair-provider`
`@cumulus/ingest/aws` function:  `KMSDecryptionFailed` and class: `KMS` extracted and moved to `@cumulus/common` and `KMS` is exported as `KMSProvider` from `@cumulus/common/key-pair-provider`
`@cumulus/ingest/granule` functions: `publish`, `getGranuleId`, `getXMLMetadataAsString`, `getMetadataBodyAndTags`, `parseXmlString`, `getCmrXMLFiles`, `postS3Object`, `contructOnlineAccessUrls`, `updateMetadata`, extracted and moved to `@cumulus/cmrjs`
`getGranuleId`, `getCmrXMLFiles`, `publish`, `updateMetadata` removed from `@cumulus/ingest/granule` and added to `@cumulus/cmrjs`;
`updateMetadata` renamed `updateCMRMetadata`.
`@cumulus/ingest` test files renamed.
- **CUMULUS-1070**
  - Add `'Client-Id'` header to all `@cumulus/cmrjs` requests (made via `searchConcept`, `ingestConcept`, and `deleteConcept`).
  - Updated `cumulus/example/app/config.yml` entry for `cmr.clientId` to use stackName for easier CMR-side identification.

## [v1.11.0] - 2018-11-30

**Please Note**
- Redeploy IAM roles:
  - CUMULUS-817 includes a migration that requires reconfiguration/redeployment of IAM roles.  Please see the [upgrade instructions](https://nasa.github.io/cumulus/docs/upgrade/1.11.0) for more information.
  - CUMULUS-977 includes a few new SNS-related permissions added to the IAM roles that will require redeployment of IAM roles.
- `cumulus-message-adapter` v1.0.13+ is required for `@cumulus/api` granule reingest API to work properly.  The latest version should be downloaded automatically by kes.
- A `TOKEN_SECRET` value (preferably 256-bit for security) must be added to `.env` to securely sign JWTs used for authorization in `@cumulus/api`

### Changed

- **CUUMULUS-1000** - Distribution endpoint now persists logins, instead of
  redirecting to Earthdata Login on every request
- **CUMULUS-783 CUMULUS-790** - Updated `@cumulus/sync-granule` and `@cumulus/move-granules` tasks to always overwrite existing files for manually-triggered reingest.
- **CUMULUS-906** - Updated `@cumulus/api` granule reingest API to
  - add `reingestGranule: true` and `forceDuplicateOverwrite: true` to Cumulus message `cumulus_meta.cumulus_context` field to indicate that the workflow is a manually triggered re-ingest.
  - return warning message to operator when duplicateHandling is not `replace`
  - `cumulus-message-adapter` v1.0.13+ is required.
- **CUMULUS-793** - Updated the granule move PUT request in `@cumulus/api` to reject the move with a 409 status code if one or more of the files already exist at the destination location
- Updated `@cumulus/helloworld` to use S3 to store state for pass on retry tests
- Updated `@cumulus/ingest`:
  - [Required for MAAP] `http.js#list` will now find links with a trailing whitespace
  - Removed code from `granule.js` which looked for files in S3 using `{ Bucket: discoveredFile.bucket, Key: discoveredFile.name }`. This is obsolete since `@cumulus/ingest` uses a `file-staging` and `constructCollectionId()` directory prefixes by default.
- **CUMULUS-989**
  - Updated `@cumulus/api` to use [JWT (JSON Web Token)](https://jwt.io/introduction/) as the transport format for API authorization tokens and to use JWT verification in the request authorization
  - Updated `/token` endpoint in `@cumulus/api` to return tokens as JWTs
  - Added a `/refresh` endpoint in `@cumulus/api` to request new access tokens from the OAuth provider using the refresh token
  - Added `refreshAccessToken` to `@cumulus/api/lib/EarthdataLogin` to manage refresh token requests with the Earthdata OAuth provider

### Added
- **CUMULUS-1050**
  - Separated configuration flags for originalPayload/finalPayload cleanup such that they can be set to different retention times
- **CUMULUS-798**
  - Added daily Executions cleanup CloudWatch event that triggers cleanExecutions lambda
  - Added cleanExecutions lambda that removes finalPayload/originalPayload field entries for records older than configured timeout value (execution_payload_retention_period), with a default of 30 days
- **CUMULUS-815/816**
  - Added 'originalPayload' and 'finalPayload' fields to Executions table
  - Updated Execution model to populate originalPayload with the execution payload on record creation
  - Updated Execution model code to populate finalPayload field with the execution payload on execution completion
  - Execution API now exposes the above fields
- **CUMULUS-977**
  - Rename `kinesisConsumer` to `messageConsumer` as it handles both Kinesis streams and SNS topics as of this version.
  - Add `sns`-type rule support. These rules create a subscription between an SNS topic and the `messageConsumer`.
    When a message is received, `messageConsumer` is triggered and passes the SNS message (JSON format expected) in
    its entirety to the workflow in the `payload` field of the Cumulus message. For more information on sns-type rules,
    see the [documentation](https://nasa.github.io/cumulus/docs/data-cookbooks/setup#rules).
- **CUMULUS-975**
  - Add `KinesisInboundEventLogger` and `KinesisOutboundEventLogger` API lambdas.  These lambdas
    are utilized to dump incoming and outgoing ingest workflow kinesis streams
    to cloudwatch for analytics in case of AWS/stream failure.
  - Update rules model to allow tracking of log_event ARNs related to
    Rule event logging.    Kinesis rule types will now automatically log
    incoming events via a Kinesis event triggered lambda.
 CUMULUS-975-migration-4
  - Update migration code to require explicit migration names per run
  - Added migration_4 to migrate/update exisitng Kinesis rules to have a log event mapping
  - Added new IAM policy for migration lambda
- **CUMULUS-775**
  - Adds a instance metadata endpoint to the `@cumulus/api` package.
  - Adds a new convenience function `hostId` to the `@cumulus/cmrjs` to help build environment specific cmr urls.
  - Fixed `@cumulus/cmrjs.searchConcept` to search and return CMR results.
  - Modified `@cumulus/cmrjs.CMR.searchGranule` and `@cumulus/cmrjs.CMR.searchCollection` to include CMR's provider as a default parameter to searches.
- **CUMULUS-965**
  - Add `@cumulus/test-data.loadJSONTestData()`,
    `@cumulus/test-data.loadTestData()`, and
    `@cumulus/test-data.streamTestData()` to safely load test data. These
    functions should be used instead of using `require()` to load test data,
    which could lead to tests interferring with each other.
  - Add a `@cumulus/common/util/deprecate()` function to mark a piece of code as
    deprecated
- **CUMULUS-986**
  - Added `waitForTestExecutionStart` to `@cumulus/integration-tests`
- **CUMULUS-919**
  - In `@cumulus/deployment`, added support for NGAP permissions boundaries for IAM roles with `useNgapPermissionBoundary` flag in `iam/config.yml`. Defaults to false.

### Fixed
- Fixed a bug where FTP sockets were not closed after an error, keeping the Lambda function active until it timed out [CUMULUS-972]
- **CUMULUS-656**
  - The API will no longer allow the deletion of a provider if that provider is
    referenced by a rule
  - The API will no longer allow the deletion of a collection if that collection
    is referenced by a rule
- Fixed a bug where `@cumulus/sf-sns-report` was not pulling large messages from S3 correctly.

### Deprecated
- `@cumulus/ingest/aws/StepFunction.pullEvent()`. Use `@cumulus/common/aws.pullStepFunctionEvent()`.
- `@cumulus/ingest/consumer.Consume` due to unpredictable implementation. Use `@cumulus/ingest/consumer.Consumer`.
Call `Consumer.consume()` instead of `Consume.read()`.

## [v1.10.4] - 2018-11-28

### Added
- **CUMULUS-1008**
  - New `config.yml` parameter for SQS consumers: `sqs_consumer_rate: (default 500)`, which is the maximum number of
  messages the consumer will attempt to process per execution. Currently this is only used by the sf-starter consumer,
  which runs every minute by default, making this a messages-per-minute upper bound. SQS does not guarantee the number
  of messages returned per call, so this is not a fixed rate of consumption, only attempted number of messages received.

### Deprecated
- `@cumulus/ingest/consumer.Consume` due to unpredictable implementation. Use `@cumulus/ingest/consumer.Consumer`.

### Changed
- Backported update of `packages/api` dependency `@mapbox/dyno` to `1.4.2` to mitigate `event-stream` vulnerability.

## [v1.10.3] - 2018-10-31

### Added
- **CUMULUS-817**
  - Added AWS Dead Letter Queues for lambdas that are scheduled asynchronously/such that failures show up only in cloudwatch logs.
- **CUMULUS-956**
  - Migrated developer documentation and data-cookbooks to Docusaurus
    - supports versioning of documentation
  - Added `docs/docs-how-to.md` to outline how to do things like add new docs or locally install for testing.
  - Deployment/CI scripts have been updated to work with the new format
- **CUMULUS-811**
  - Added new S3 functions to `@cumulus/common/aws`:
    - `aws.s3TagSetToQueryString`: converts S3 TagSet array to querystring (for use with upload()).
    - `aws.s3PutObject`: Returns promise of S3 `putObject`, which puts an object on S3
    - `aws.s3CopyObject`: Returns promise of S3 `copyObject`, which copies an object in S3 to a new S3 location
    - `aws.s3GetObjectTagging`: Returns promise of S3 `getObjectTagging`, which returns an object containing an S3 TagSet.
  - `@/cumulus/common/aws.s3PutObject` defaults to an explicit `ACL` of 'private' if not overridden.
  - `@/cumulus/common/aws.s3CopyObject` defaults to an explicit `TaggingDirective` of 'COPY' if not overridden.

### Deprecated
- **CUMULUS-811**
  - Deprecated `@cumulus/ingest/aws.S3`. Member functions of this class will now
    log warnings pointing to similar functionality in `@cumulus/common/aws`.

## [v1.10.2] - 2018-10-24

### Added
- **CUMULUS-965**
  - Added a `@cumulus/logger` package
- **CUMULUS-885**
  - Added 'human readable' version identifiers to Lambda Versioning lambda aliases
- **CUMULUS-705**
  - Note: Make sure to update the IAM stack when deploying this update.
  - Adds an AsyncOperations model and associated DynamoDB table to the
    `@cumulus/api` package
  - Adds an /asyncOperations endpoint to the `@cumulus/api` package, which can
    be used to fetch the status of an AsyncOperation.
  - Adds a /bulkDelete endpoint to the `@cumulus/api` package, which performs an
    asynchronous bulk-delete operation. This is a stub right now which is only
    intended to demonstration how AsyncOperations work.
  - Adds an AsyncOperation ECS task to the `@cumulus/api` package, which will
    fetch an Lambda function, run it in ECS, and then store the result to the
    AsyncOperations table in DynamoDB.
- **CUMULUS-851** - Added workflow lambda versioning feature to allow in-flight workflows to use lambda versions that were in place when a workflow was initiated
    - Updated Kes custom code to remove logic that used the CMA file key to determine template compilation logic.  Instead, utilize a `customCompilation` template configuration flag to indicate a template should use Cumulus's kes customized methods instead of 'core'.
    - Added `useWorkflowLambdaVersions` configuration option to enable the lambdaVersioning feature set.   **This option is set to true by default** and should be set to false to disable the feature.
    - Added uniqueIdentifier configuration key to S3 sourced lambdas to optionally support S3 lambda resource versioning within this scheme. This key must be unique for each modified version of the lambda package and must be updated in configuration each time the source changes.
    - Added a new nested stack template that will create a `LambdaVersions` stack that will take lambda parameters from the base template, generate lambda versions/aliases and return outputs with references to the most 'current' lambda alias reference, and updated 'core' template to utilize these outputs (if `useWorkflowLambdaVersions` is enabled).

- Created a `@cumulus/api/lib/OAuth2` interface, which is implemented by the
  `@cumulus/api/lib/EarthdataLogin` and `@cumulus/api/lib/GoogleOAuth2` classes.
  Endpoints that need to handle authentication will determine which class to use
  based on environment variables. This also greatly simplifies testing.
- Added `@cumulus/api/lib/assertions`, containing more complex AVA test assertions
- Added PublishGranule workflow to publish a granule to CMR without full reingest. (ingest-in-place capability)

- `@cumulus/integration-tests` new functionality:
  - `listCollections` to list collections from a provided data directory
  - `deleteCollection` to delete list of collections from a deployed stack
  - `cleanUpCollections` combines the above in one function.
  - `listProviders` to list providers from a provided data directory
  - `deleteProviders` to delete list of providers from a deployed stack
  - `cleanUpProviders` combines the above in one function.
  - `@cumulus/integrations-tests/api.js`: `deleteGranule` and `deletePdr` functions to make `DELETE` requests to Cumulus API
  - `rules` API functionality for posting and deleting a rule and listing all rules
  - `wait-for-deploy` lambda for use in the redeployment tests
- `@cumulus/ingest/granule.js`: `ingestFile` inserts new `duplicate_found: true` field in the file's record if a duplicate file already exists on S3.
- `@cumulus/api`: `/execution-status` endpoint requests and returns complete execution output if  execution output is stored in S3 due to size.
- Added option to use environment variable to set CMR host in `@cumulus/cmrjs`.
- **CUMULUS-781** - Added integration tests for `@cumulus/sync-granule` when `duplicateHandling` is set to `replace` or `skip`
- **CUMULUS-791** - `@cumulus/move-granules`: `moveFileRequest` inserts new `duplicate_found: true` field in the file's record if a duplicate file already exists on S3. Updated output schema to document new `duplicate_found` field.

### Removed

- Removed `@cumulus/common/fake-earthdata-login-server`. Tests can now create a
  service stub based on `@cumulus/api/lib/OAuth2` if testing requires handling
  authentication.

### Changed

- **CUMULUS-940** - modified `@cumulus/common/aws` `receiveSQSMessages` to take a parameter object instead of positional parameters.  All defaults remain the same, but now access to long polling is available through `options.waitTimeSeconds`.
- **CUMULUS-948** - Update lambda functions `CNMToCMA` and `CnmResponse` in the `cumulus-data-shared` bucket and point the default stack to them.
- **CUMULUS-782** - Updated `@cumulus/sync-granule` task and `Granule.ingestFile` in `@cumulus/ingest` to keep both old and new data when a destination file with different checksum already exists and `duplicateHandling` is `version`
- Updated the config schema in `@cumulus/move-granules` to include the `moveStagedFiles` param.
- **CUMULUS-778** - Updated config schema and documentation in `@cumulus/sync-granule` to include `duplicateHandling` parameter for specifying how duplicate filenames should be handled
- **CUMULUS-779** - Updated `@cumulus/sync-granule` to throw `DuplicateFile` error when destination files already exist and `duplicateHandling` is `error`
- **CUMULUS-780** - Updated `@cumulus/sync-granule` to use `error` as the default for `duplicateHandling` when it is not specified
- **CUMULUS-780** - Updated `@cumulus/api` to use `error` as the default value for `duplicateHandling` in the `Collection` model
- **CUMULUS-785** - Updated the config schema and documentation in `@cumulus/move-granules` to include `duplicateHandling` parameter for specifying how duplicate filenames should be handled
- **CUMULUS-786, CUMULUS-787** - Updated `@cumulus/move-granules` to throw `DuplicateFile` error when destination files already exist and `duplicateHandling` is `error` or not specified
- **CUMULUS-789** - Updated `@cumulus/move-granules` to keep both old and new data when a destination file with different checksum already exists and `duplicateHandling` is `version`

### Fixed

- `getGranuleId` in `@cumulus/ingest` bug: `getGranuleId` was constructing an error using `filename` which was undefined. The fix replaces `filename` with the `uri` argument.
- Fixes to `del` in `@cumulus/api/endpoints/granules.js` to not error/fail when not all files exist in S3 (e.g. delete granule which has only 2 of 3 files ingested).
- `@cumulus/deployment/lib/crypto.js` now checks for private key existence properly.

## [v1.10.1] - 2018-09-4

### Fixed

- Fixed cloudformation template errors in `@cumulus/deployment/`
  - Replaced references to Fn::Ref: with Ref:
  - Moved long form template references to a newline

## [v1.10.0] - 2018-08-31

### Removed

- Removed unused and broken code from `@cumulus/common`
  - Removed `@cumulus/common/test-helpers`
  - Removed `@cumulus/common/task`
  - Removed `@cumulus/common/message-source`
  - Removed the `getPossiblyRemote` function from `@cumulus/common/aws`
  - Removed the `startPromisedSfnExecution` function from `@cumulus/common/aws`
  - Removed the `getCurrentSfnTask` function from `@cumulus/common/aws`

### Changed

- **CUMULUS-839** - In `@cumulus/sync-granule`, 'collection' is now an optional config parameter

### Fixed

- **CUMULUS-859** Moved duplicate code in `@cumulus/move-granules` and `@cumulus/post-to-cmr` to `@cumulus/ingest`. Fixed imports making assumptions about directory structure.
- `@cumulus/ingest/consumer` correctly limits the number of messages being received and processed from SQS. Details:
  - **Background:** `@cumulus/api` includes a lambda `<stack-name>-sqs2sf` which processes messages from the `<stack-name>-startSF` SQS queue every minute. The `sqs2sf` lambda uses `@cumulus/ingest/consumer` to receive and process messages from SQS.
  - **Bug:** More than `messageLimit` number of messages were being consumed and processed from the `<stack-name>-startSF` SQS queue. Many step functions were being triggered simultaneously by the lambda `<stack-name>-sqs2sf` (which consumes every minute from the `startSF` queue) and resulting in step function failure with the error: `An error occurred (ThrottlingException) when calling the GetExecutionHistory`.
  - **Fix:** `@cumulus/ingest/consumer#processMessages` now processes messages until `timeLimit` has passed _OR_ once it receives up to `messageLimit` messages. `sqs2sf` is deployed with a [default `messageLimit` of 10](https://github.com/nasa/cumulus/blob/670000c8a821ff37ae162385f921c40956e293f7/packages/deployment/app/config.yml#L147).
  - **IMPORTANT NOTE:** `consumer` will actually process up to `messageLimit * 2 - 1` messages. This is because sometimes `receiveSQSMessages` will return less than `messageLimit` messages and thus the consumer will continue to make calls to `receiveSQSMessages`. For example, given a `messageLimit` of 10 and subsequent calls to `receiveSQSMessages` returns up to 9 messages, the loop will continue and a final call could return up to 10 messages.


## [v1.9.1] - 2018-08-22

**Please Note** To take advantage of the added granule tracking API functionality, updates are required for the message adapter and its libraries. You should be on the following versions:
- `cumulus-message-adapter` 1.0.9+
- `cumulus-message-adapter-js` 1.0.4+
- `cumulus-message-adapter-java` 1.2.7+
- `cumulus-message-adapter-python` 1.0.5+

### Added

- **CUMULUS-687** Added logs endpoint to search for logs from a specific workflow execution in `@cumulus/api`. Added integration test.
- **CUMULUS-836** - `@cumulus/deployment` supports a configurable docker storage driver for ECS. ECS can be configured with either `devicemapper` (the default storage driver for AWS ECS-optimized AMIs) or `overlay2` (the storage driver used by the NGAP 2.0 AMI). The storage driver can be configured in `app/config.yml` with `ecs.docker.storageDriver: overlay2 | devicemapper`. The default is `overlay2`.
  - To support this configuration, a [Handlebars](https://handlebarsjs.com/) helper `ifEquals` was added to `packages/deployment/lib/kes.js`.
- **CUMULUS-836** - `@cumulus/api` added IAM roles required by the NGAP 2.0 AMI. The NGAP 2.0 AMI runs a script `register_instances_with_ssm.py` which requires the ECS IAM role to include `ec2:DescribeInstances` and `ssm:GetParameter` permissions.

### Fixed
- **CUMULUS-836** - `@cumulus/deployment` uses `overlay2` driver by default and does not attempt to write `--storage-opt dm.basesize` to fix [this error](https://github.com/moby/moby/issues/37039).
- **CUMULUS-413** Kinesis processing now captures all errrors.
  - Added kinesis fallback mechanism when errors occur during record processing.
  - Adds FallbackTopicArn to `@cumulus/api/lambdas.yml`
  - Adds fallbackConsumer lambda to `@cumulus/api`
  - Adds fallbackqueue option to lambda definitions capture lambda failures after three retries.
  - Adds kinesisFallback SNS topic to signal incoming errors from kinesis stream.
  - Adds kinesisFailureSQS to capture fully failed events from all retries.
- **CUMULUS-855** Adds integration test for kinesis' error path.
- **CUMULUS-686** Added workflow task name and version tracking via `@cumulus/api` executions endpoint under new `tasks` property, and under `workflow_tasks` in step input/output.
  - Depends on `cumulus-message-adapter` 1.0.9+, `cumulus-message-adapter-js` 1.0.4+, `cumulus-message-adapter-java` 1.2.7+ and `cumulus-message-adapter-python` 1.0.5+
- **CUMULUS-771**
  - Updated sync-granule to stream the remote file to s3
  - Added integration test for ingesting granules from ftp provider
  - Updated http/https integration tests for ingesting granules from http/https providers
- **CUMULUS-862** Updated `@cumulus/integration-tests` to handle remote lambda output
- **CUMULUS-856** Set the rule `state` to have default value `ENABLED`

### Changed

- In `@cumulus/deployment`, changed the example app config.yml to have additional IAM roles

## [v1.9.0] - 2018-08-06

**Please note** additional information and upgrade instructions [here](https://nasa.github.io/cumulus/docs/upgrade/1.9.0)

### Added
- **CUMULUS-712** - Added integration tests verifying expected behavior in workflows
- **GITC-776-2** - Add support for versioned collections

### Fixed
- **CUMULUS-832**
  - Fixed indentation in example config.yml in `@cumulus/deployment`
  - Fixed issue with new deployment using the default distribution endpoint in `@cumulus/deployment` and `@cumulus/api`

## [v1.8.1] - 2018-08-01

**Note** IAM roles should be re-deployed with this release.

- **Cumulus-726**
  - Added function to `@cumulus/integration-tests`: `sfnStep` includes `getStepInput` which returns the input to the schedule event of a given step function step.
  - Added IAM policy `@cumulus/deployment`: Lambda processing IAM role includes `kinesis::PutRecord` so step function lambdas can write to kinesis streams.
- **Cumulus Community Edition**
  - Added Google OAuth authentication token logic to `@cumulus/api`. Refactored token endpoint to use environment variable flag `OAUTH_PROVIDER` when determining with authentication method to use.
  - Added API Lambda memory configuration variable `api_lambda_memory` to `@cumulus/api` and `@cumulus/deployment`.

### Changed

- **Cumulus-726**
  - Changed function in `@cumulus/api`: `models/rules.js#addKinesisEventSource` was modified to call to `deleteKinesisEventSource` with all required parameters (rule's name, arn and type).
  - Changed function in `@cumulus/integration-tests`: `getStepOutput` can now be used to return output of failed steps. If users of this function want the output of a failed event, they can pass a third parameter `eventType` as `'failure'`. This function will work as always for steps which completed successfully.

### Removed

- **Cumulus-726**
  - Configuration change to `@cumulus/deployment`: Removed default auto scaling configuration for Granules and Files DynamoDB tables.

- **CUMULUS-688**
  - Add integration test for ExecutionStatus
  - Function addition to `@cumulus/integration-tests`: `api` includes `getExecutionStatus` which returns the execution status from the Cumulus API

## [v1.8.0] - 2018-07-23

### Added

- **CUMULUS-718** Adds integration test for Kinesis triggering a workflow.

- **GITC-776-3** Added more flexibility for rules.  You can now edit all fields on the rule's record
We may need to update the api documentation to reflect this.

- **CUMULUS-681** - Add ingest-in-place action to granules endpoint
    - new applyWorkflow action at PUT /granules/{granuleid} Applying a workflow starts an execution of the provided workflow and passes the granule record as payload.
      Parameter(s):
        - workflow - the workflow name

- **CUMULUS-685** - Add parent exeuction arn to the execution which is triggered from a parent step function

### Changed
- **CUMULUS-768** - Integration tests get S3 provider data from shared data folder

### Fixed
- **CUMULUS-746** - Move granule API correctly updates record in dynamo DB and cmr xml file
- **CUMULUS-766** - Populate database fileSize field from S3 if value not present in Ingest payload

## [v1.7.1] - 2018-07-27

### Fixed
- **CUMULUS-766** - Backport from 1.8.0 - Populate database fileSize field from S3 if value not present in Ingest payload

## [v1.7.0] - 2018-07-02

### Please note: [Upgrade Instructions](https://nasa.github.io/cumulus/docs/upgrade/1.7.0)

### Added
- **GITC-776-2** - Add support for versioned collectons
- **CUMULUS-491** - Add granule reconciliation API endpoints.
- **CUMULUS-480** Add suport for backup and recovery:
  - Add DynamoDB tables for granules, executions and pdrs
  - Add ability to write all records to S3
  - Add ability to download all DynamoDB records in form json files
  - Add ability to upload records to DynamoDB
  - Add migration scripts for copying granule, pdr and execution records from ElasticSearch to DynamoDB
  - Add IAM support for batchWrite on dynamoDB
-
- **CUMULUS-508** - `@cumulus/deployment` cloudformation template allows for lambdas and ECS clusters to have multiple AZ availability.
    - `@cumulus/deployment` also ensures docker uses `devicemapper` storage driver.
- **CUMULUS-755** - `@cumulus/deployment` Add DynamoDB autoscaling support.
    - Application developers can add autoscaling and override default values in their deployment's `app/config.yml` file using a `{TableName}Table:` key.

### Fixed
- **CUMULUS-747** - Delete granule API doesn't delete granule files in s3 and granule in elasticsearch
    - update the StreamSpecification DynamoDB tables to have StreamViewType: "NEW_AND_OLD_IMAGES"
    - delete granule files in s3
- **CUMULUS-398** - Fix not able to filter executions by workflow
- **CUMULUS-748** - Fix invalid lambda .zip files being validated/uploaded to AWS
- **CUMULUS-544** - Post to CMR task has UAT URL hard-coded
  - Made configurable: PostToCmr now requires CMR_ENVIRONMENT env to be set to 'SIT' or 'OPS' for those CMR environments. Default is UAT.

### Changed
- **GITC-776-4** - Changed Discover-pdrs to not rely on collection but use provider_path in config. It also has an optional filterPdrs regex configuration parameter

- **CUMULUS-710** - In the integration test suite, `getStepOutput` returns the output of the first successful step execution or last failed, if none exists

## [v1.6.0] - 2018-06-06

### Please note: [Upgrade Instructions](https://nasa.github.io/cumulus/docs/upgrade/1.6.0)

### Fixed
- **CUMULUS-602** - Format all logs sent to Elastic Search.
  - Extract cumulus log message and index it to Elastic Search.

### Added
- **CUMULUS-556** - add a mechanism for creating and running migration scripts on deployment.
- **CUMULUS-461** Support use of metadata date and other components in `url_path` property

### Changed
- **CUMULUS-477** Update bucket configuration to support multiple buckets of the same type:
  - Change the structure of the buckets to allow for  more than one bucket of each type. The bucket structure is now:
    bucket-key:
      name: <bucket-name>
      type: <type> i.e. internal, public, etc.
  - Change IAM and app deployment configuration to support new bucket structure
  - Update tasks and workflows to support new bucket structure
  - Replace instances where buckets.internal is relied upon to either use the system bucket or a configured bucket
  - Move IAM template to the deployment package. NOTE: You now have to specify '--template node_modules/@cumulus/deployment/iam' in your IAM deployment
  - Add IAM cloudformation template support to filter buckets by type

## [v1.5.5] - 2018-05-30

### Added
- **CUMULUS-530** - PDR tracking through Queue-granules
  - Add optional `pdr` property to the sync-granule task's input config and output payload.
- **CUMULUS-548** - Create a Lambda task that generates EMS distribution reports
  - In order to supply EMS Distribution Reports, you must enable S3 Server
    Access Logging on any S3 buckets used for distribution. See [How Do I Enable Server Access Logging for an S3 Bucket?](https://docs.aws.amazon.com/AmazonS3/latest/user-guide/server-access-logging.html)
    The "Target bucket" setting should point at the Cumulus internal bucket.
    The "Target prefix" should be
    "<STACK_NAME>/ems-distribution/s3-server-access-logs/", where "STACK_NAME"
    is replaced with the name of your Cumulus stack.

### Fixed
- **CUMULUS-546 - Kinesis Consumer should catch and log invalid JSON**
  - Kinesis Consumer lambda catches and logs errors so that consumer doesn't get stuck in a loop re-processing bad json records.
- EMS report filenames are now based on their start time instead of the time
  instead of the time that the report was generated
- **CUMULUS-552 - Cumulus API returns different results for the same collection depending on query**
  - The collection, provider and rule records in elasticsearch are now replaced with records from dynamo db when the dynamo db records are updated.

### Added
- `@cumulus/deployment`'s default cloudformation template now configures storage for Docker to match the configured ECS Volume. The template defines Docker's devicemapper basesize (`dm.basesize`) using `ecs.volumeSize`. This addresses ECS default of limiting Docker containers to 10GB of storage ([Read more](https://aws.amazon.com/premiumsupport/knowledge-center/increase-default-ecs-docker-limit/)).

## [v1.5.4] - 2018-05-21

### Added
- **CUMULUS-535** - EMS Ingest, Archive, Archive Delete reports
  - Add lambda EmsReport to create daily EMS Ingest, Archive, Archive Delete reports
  - ems.provider property added to `@cumulus/deployment/app/config.yml`.
    To change the provider name, please add `ems: provider` property to `app/config.yml`.
- **CUMULUS-480** Use DynamoDB to store granules, pdrs and execution records
  - Activate PointInTime feature on DynamoDB tables
  - Increase test coverage on api package
  - Add ability to restore metadata records from json files to DynamoDB
- **CUMULUS-459** provide API endpoint for moving granules from one location on s3 to another

## [v1.5.3] - 2018-05-18

### Fixed
- **CUMULUS-557 - "Add dataType to DiscoverGranules output"**
  - Granules discovered by the DiscoverGranules task now include dataType
  - dataType is now a required property for granules used as input to the
    QueueGranules task
- **CUMULUS-550** Update deployment app/config.yml to force elasticsearch updates for deleted granules

## [v1.5.2] - 2018-05-15

### Fixed
- **CUMULUS-514 - "Unable to Delete the Granules"**
  - updated cmrjs.deleteConcept to return success if the record is not found
    in CMR.

### Added
- **CUMULUS-547** - The distribution API now includes an
  "earthdataLoginUsername" query parameter when it returns a signed S3 URL
- **CUMULUS-527 - "parse-pdr queues up all granules and ignores regex"**
  - Add an optional config property to the ParsePdr task called
    "granuleIdFilter". This property is a regular expression that is applied
    against the filename of the first file of each granule contained in the
    PDR. If the regular expression matches, then the granule is included in
    the output. Defaults to '.', which will match all granules in the PDR.
- File checksums in PDRs now support MD5
- Deployment support to subscribe to an SNS topic that already exists
- **CUMULUS-470, CUMULUS-471** In-region S3 Policy lambda added to API to update bucket policy for in-region access.
- **CUMULUS-533** Added fields to granule indexer to support EMS ingest and archive record creation
- **CUMULUS-534** Track deleted granules
  - added `deletedgranule` type to `cumulus` index.
  - **Important Note:** Force custom bootstrap to re-run by adding this to
    app/config.yml `es: elasticSearchMapping: 7`
- You can now deploy cumulus without ElasticSearch. Just add `es: null` to your `app/config.yml` file. This is only useful for debugging purposes. Cumulus still requires ElasticSearch to properly operate.
- `@cumulus/integration-tests` includes and exports the `addRules` function, which seeds rules into the DynamoDB table.
- Added capability to support EFS in cloud formation template. Also added
  optional capability to ssh to your instance and privileged lambda functions.
- Added support to force discovery of PDRs that have already been processed
  and filtering of selected data types
- `@cumulus/cmrjs` uses an environment variable `USER_IP_ADDRESS` or fallback
  IP address of `10.0.0.0` when a public IP address is not available. This
  supports lambda functions deployed into a VPC's private subnet, where no
  public IP address is available.

### Changed
- **CUMULUS-550** Custom bootstrap automatically adds new types to index on
  deployment

## [v1.5.1] - 2018-04-23
### Fixed
- add the missing dist folder to the hello-world task
- disable uglifyjs on the built version of the pdr-status-check (read: https://github.com/webpack-contrib/uglifyjs-webpack-plugin/issues/264)

## [v1.5.0] - 2018-04-23
### Changed
- Removed babel from all tasks and packages and increased minimum node requirements to version 8.10
- Lambda functions created by @cumulus/deployment will use node8.10 by default
- Moved [cumulus-integration-tests](https://github.com/nasa/cumulus-integration-tests) to the `example` folder CUMULUS-512
- Streamlined all packages dependencies (e.g. remove redundant dependencies and make sure versions are the same across packages)
- **CUMULUS-352:** Update Cumulus Elasticsearch indices to use [index aliases](https://www.elastic.co/guide/en/elasticsearch/reference/current/indices-aliases.html).
- **CUMULUS-519:** ECS tasks are no longer restarted after each CF deployment unless `ecs.restartTasksOnDeploy` is set to true
- **CUMULUS-298:** Updated log filterPattern to include all CloudWatch logs in ElasticSearch
- **CUMULUS-518:** Updates to the SyncGranule config schema
  - `granuleIdExtraction` is no longer a property
  - `process` is now an optional property
  - `provider_path` is no longer a property

### Fixed
- **CUMULUS-455 "Kes deployments using only an updated message adapter do not get automatically deployed"**
  - prepended the hash value of cumulus-message-adapter.zip file to the zip file name of lambda which uses message adapter.
  - the lambda function will be redeployed when message adapter or lambda function are updated
- Fixed a bug in the bootstrap lambda function where it stuck during update process
- Fixed a bug where the sf-sns-report task did not return the payload of the incoming message as the output of the task [CUMULUS-441]

### Added
- **CUMULUS-352:** Add reindex CLI to the API package.
- **CUMULUS-465:** Added mock http/ftp/sftp servers to the integration tests
- Added a `delete` method to the `@common/CollectionConfigStore` class
- **CUMULUS-467 "@cumulus/integration-tests or cumulus-integration-tests should seed provider and collection in deployed DynamoDB"**
  - `example` integration-tests populates providers and collections to database
  - `example` workflow messages are populated from workflow templates in s3, provider and collection information in database, and input payloads.  Input templates are removed.
  - added `https` protocol to provider schema

## [v1.4.1] - 2018-04-11

### Fixed
- Sync-granule install

## [v1.4.0] - 2018-04-09

### Fixed
- **CUMULUS-392 "queue-granules not returning the sfn-execution-arns queued"**
  - updated queue-granules to return the sfn-execution-arns queued and pdr if exists.
  - added pdr to ingest message meta.pdr instead of payload, so the pdr information doesn't get lost in the ingest workflow, and ingested granule in elasticsearch has pdr name.
  - fixed sf-sns-report schema, remove the invalid part
  - fixed pdr-status-check schema, the failed execution contains arn and reason
- **CUMULUS-206** make sure homepage and repository urls exist in package.json files of tasks and packages

### Added
- Example folder with a cumulus deployment example

### Changed
- [CUMULUS-450](https://bugs.earthdata.nasa.gov/browse/CUMULUS-450) - Updated
  the config schema of the **queue-granules** task
  - The config no longer takes a "collection" property
  - The config now takes an "internalBucket" property
  - The config now takes a "stackName" property
- [CUMULUS-450](https://bugs.earthdata.nasa.gov/browse/CUMULUS-450) - Updated
  the config schema of the **parse-pdr** task
  - The config no longer takes a "collection" property
  - The "stack", "provider", and "bucket" config properties are now
    required
- **CUMULUS-469** Added a lambda to the API package to prototype creating an S3 bucket policy for direct, in-region S3 access for the prototype bucket

### Removed
- Removed the `findTmpTestDataDirectory()` function from
  `@cumulus/common/test-utils`

### Fixed
- [CUMULUS-450](https://bugs.earthdata.nasa.gov/browse/CUMULUS-450)
  - The **queue-granules** task now enqueues a **sync-granule** task with the
    correct collection config for that granule based on the granule's
    data-type. It had previously been using the collection config from the
    config of the **queue-granules** task, which was a problem if the granules
    being queued belonged to different data-types.
  - The **parse-pdr** task now handles the case where a PDR contains granules
    with different data types, and uses the correct granuleIdExtraction for
    each granule.

### Added
- **CUMULUS-448** Add code coverage checking using [nyc](https://github.com/istanbuljs/nyc).

## [v1.3.0] - 2018-03-29

### Deprecated
- discover-s3-granules is deprecated. The functionality is provided by the discover-granules task
### Fixed
- **CUMULUS-331:** Fix aws.downloadS3File to handle non-existent key
- Using test ftp provider for discover-granules testing [CUMULUS-427]
- **CUMULUS-304: "Add AWS API throttling to pdr-status-check task"** Added concurrency limit on SFN API calls.  The default concurrency is 10 and is configurable through Lambda environment variable CONCURRENCY.
- **CUMULUS-414: "Schema validation not being performed on many tasks"** revised npm build scripts of tasks that use cumulus-message-adapter to place schema directories into dist directories.
- **CUMULUS-301:** Update all tests to use test-data package for testing data.
- **CUMULUS-271: "Empty response body from rules PUT endpoint"** Added the updated rule to response body.
- Increased memory allotment for `CustomBootstrap` lambda function. Resolves failed deployments where `CustomBootstrap` lambda function was failing with error `Process exited before completing request`. This was causing deployments to stall, fail to update and fail to rollback. This error is thrown when the lambda function tries to use more memory than it is allotted.
- Cumulus repository folders structure updated:
  - removed the `cumulus` folder altogether
  - moved `cumulus/tasks` to `tasks` folder at the root level
  - moved the tasks that are not converted to use CMA to `tasks/.not_CMA_compliant`
  - updated paths where necessary

### Added
- `@cumulus/integration-tests` - Added support for testing the output of an ECS activity as well as a Lambda function.

## [v1.2.0] - 2018-03-20

### Fixed
- Update vulnerable npm packages [CUMULUS-425]
- `@cumulus/api`: `kinesis-consumer.js` uses `sf-scheduler.js#schedule` instead of placing a message directly on the `startSF` SQS queue. This is a fix for [CUMULUS-359](https://bugs.earthdata.nasa.gov/browse/CUMULUS-359) because `sf-scheduler.js#schedule` looks up the provider and collection data in DynamoDB and adds it to the `meta` object of the enqueued message payload.
- `@cumulus/api`: `kinesis-consumer.js` catches and logs errors instead of doing an error callback. Before this change, `kinesis-consumer` was failing to process new records when an existing record caused an error because it would call back with an error and stop processing additional records. It keeps trying to process the record causing the error because it's "position" in the stream is unchanged. Catching and logging the errors is part 1 of the fix. Proposed part 2 is to enqueue the error and the message on a "dead-letter" queue so it can be processed later ([CUMULUS-413](https://bugs.earthdata.nasa.gov/browse/CUMULUS-413)).
- **CUMULUS-260: "PDR page on dashboard only shows zeros."** The PDR stats in LPDAAC are all 0s, even if the dashboard has been fixed to retrieve the correct fields.  The current version of pdr-status-check has a few issues.
  - pdr is not included in the input/output schema.  It's available from the input event.  So the pdr status and stats are not updated when the ParsePdr workflow is complete.  Adding the pdr to the input/output of the task will fix this.
  - pdr-status-check doesn't update pdr stats which prevent the real time pdr progress from showing up in the dashboard. To solve this, added lambda function sf-sns-report which is copied from @cumulus/api/lambdas/sf-sns-broadcast with modification, sf-sns-report can be used to report step function status anywhere inside a step function.  So add step sf-sns-report after each pdr-status-check, we will get the PDR status progress at real time.
  - It's possible an execution is still in the queue and doesn't exist in sfn yet.  Added code to handle 'ExecutionDoesNotExist' error when checking the execution status.
- Fixed `aws.cloudwatchevents()` typo in `packages/ingest/aws.js`. This typo was the root cause of the error: `Error: Could not process scheduled_ingest, Error: : aws.cloudwatchevents is not a constructor` seen when trying to update a rule.


### Removed

- `@cumulus/ingest/aws`: Remove queueWorkflowMessage which is no longer being used by `@cumulus/api`'s `kinesis-consumer.js`.

## [v1.1.4] - 2018-03-15

### Added
- added flag `useList` to parse-pdr [CUMULUS-404]

### Fixed

- Pass encrypted password to the ApiGranule Lambda function [CUMULUS-424]


## [v1.1.3] - 2018-03-14
### Fixed
- Changed @cumulus/deployment package install behavior. The build process will happen after installation

## [v1.1.2] - 2018-03-14

### Added
- added tools to @cumulus/integration-tests for local integration testing
- added end to end testing for discovering and parsing of PDRs
- `yarn e2e` command is available for end to end testing
### Fixed

- **CUMULUS-326: "Occasionally encounter "Too Many Requests" on deployment"** The api gateway calls will handle throttling errors
- **CUMULUS-175: "Dashboard providers not in sync with AWS providers."** The root cause of this bug - DynamoDB operations not showing up in Elasticsearch - was shared by collections and rules. The fix was to update providers', collections' and rules; POST, PUT and DELETE endpoints to operate on DynamoDB and using DynamoDB streams to update Elasticsearch. The following packages were made:
  - `@cumulus/deployment` deploys DynamoDB streams for the Collections, Providers and Rules tables as well as a new lambda function called `dbIndexer`. The `dbIndexer` lambda has an event source mapping which listens to each of the DynamoDB streams. The dbIndexer lambda receives events referencing operations on the DynamoDB table and updates the elasticsearch cluster accordingly.
  - The `@cumulus/api` endpoints for collections, providers and rules _only_ query DynamoDB, with the exception of LIST endpoints and the collections' GET endpoint.

### Updated
- Broke up `kes.override.js` of @cumulus/deployment to multiple modules and moved to a new location
- Expanded @cumulus/deployment test coverage
- all tasks were updated to use cumulus-message-adapter-js 1.0.1
- added build process to integration-tests package to babelify it before publication
- Update @cumulus/integration-tests lambda.js `getLambdaOutput` to return the entire lambda output. Previously `getLambdaOutput` returned only the payload.

## [v1.1.1] - 2018-03-08

### Removed
- Unused queue lambda in api/lambdas [CUMULUS-359]

### Fixed
- Kinesis message content is passed to the triggered workflow [CUMULUS-359]
- Kinesis message queues a workflow message and does not write to rules table [CUMULUS-359]

## [v1.1.0] - 2018-03-05

### Added

- Added a `jlog` function to `common/test-utils` to aid in test debugging
- Integration test package with command line tool [CUMULUS-200] by @laurenfrederick
- Test for FTP `useList` flag [CUMULUS-334] by @kkelly51

### Updated
- The `queue-pdrs` task now uses the [cumulus-message-adapter-js](https://github.com/nasa/cumulus-message-adapter-js)
  library
- Updated the `queue-pdrs` JSON schemas
- The test-utils schema validation functions now throw an error if validation
  fails
- The `queue-granules` task now uses the [cumulus-message-adapter-js](https://github.com/nasa/cumulus-message-adapter-js)
  library
- Updated the `queue-granules` JSON schemas

### Removed
- Removed the `getSfnExecutionByName` function from `common/aws`
- Removed the `getGranuleStatus` function from `common/aws`

## [v1.0.1] - 2018-02-27

### Added
- More tests for discover-pdrs, dicover-granules by @yjpa7145
- Schema validation utility for tests by @yjpa7145

### Changed
- Fix an FTP listing bug for servers that do not support STAT [CUMULUS-334] by @kkelly51

## [v1.0.0] - 2018-02-23

[Unreleased]: https://github.com/nasa/cumulus/compare/v1.16.1...HEAD
[v1.16.1]: https://github.com/nasa/cumulus/compare/v1.16.0...v1.16.1
[v1.16.0]: https://github.com/nasa/cumulus/compare/v1.15.0...v1.16.0
[v1.15.0]: https://github.com/nasa/cumulus/compare/v1.14.4...v1.15.0
[v1.14.4]: https://github.com/nasa/cumulus/compare/v1.14.3...v1.14.4
[v1.14.3]: https://github.com/nasa/cumulus/compare/v1.14.2...v1.14.3
[v1.14.2]: https://github.com/nasa/cumulus/compare/v1.14.1...v1.14.2
[v1.14.1]: https://github.com/nasa/cumulus/compare/v1.14.0...v1.14.1
[v1.14.0]: https://github.com/nasa/cumulus/compare/v1.13.5...v1.14.0
[v1.13.5]: https://github.com/nasa/cumulus/compare/v1.13.4...v1.13.5
[v1.13.4]: https://github.com/nasa/cumulus/compare/v1.13.3...v1.13.4
[v1.13.3]: https://github.com/nasa/cumulus/compare/v1.13.2...v1.13.3
[v1.13.2]: https://github.com/nasa/cumulus/compare/v1.13.1...v1.13.2
[v1.13.1]: https://github.com/nasa/cumulus/compare/v1.13.0...v1.13.1
[v1.13.0]: https://github.com/nasa/cumulus/compare/v1.12.1...v1.13.0
[v1.12.1]: https://github.com/nasa/cumulus/compare/v1.12.0...v1.12.1
[v1.12.0]: https://github.com/nasa/cumulus/compare/v1.11.3...v1.12.0
[v1.11.3]: https://github.com/nasa/cumulus/compare/v1.11.2...v1.11.3
[v1.11.2]: https://github.com/nasa/cumulus/compare/v1.11.1...v1.11.2
[v1.11.1]: https://github.com/nasa/cumulus/compare/v1.11.0...v1.11.1
[v1.11.0]: https://github.com/nasa/cumulus/compare/v1.10.4...v1.11.0
[v1.10.4]: https://github.com/nasa/cumulus/compare/v1.10.3...v1.10.4
[v1.10.3]: https://github.com/nasa/cumulus/compare/v1.10.2...v1.10.3
[v1.10.2]: https://github.com/nasa/cumulus/compare/v1.10.1...v1.10.2
[v1.10.1]: https://github.com/nasa/cumulus/compare/v1.10.0...v1.10.1
[v1.10.0]: https://github.com/nasa/cumulus/compare/v1.9.1...v1.10.0
[v1.9.1]: https://github.com/nasa/cumulus/compare/v1.9.0...v1.9.1
[v1.9.0]: https://github.com/nasa/cumulus/compare/v1.8.1...v1.9.0
[v1.8.1]: https://github.com/nasa/cumulus/compare/v1.8.0...v1.8.1
[v1.8.0]: https://github.com/nasa/cumulus/compare/v1.7.0...v1.8.0
[v1.7.0]: https://github.com/nasa/cumulus/compare/v1.6.0...v1.7.0
[v1.6.0]: https://github.com/nasa/cumulus/compare/v1.5.5...v1.6.0
[v1.5.5]: https://github.com/nasa/cumulus/compare/v1.5.4...v1.5.5
[v1.5.4]: https://github.com/nasa/cumulus/compare/v1.5.3...v1.5.4
[v1.5.3]: https://github.com/nasa/cumulus/compare/v1.5.2...v1.5.3
[v1.5.2]: https://github.com/nasa/cumulus/compare/v1.5.1...v1.5.2
[v1.5.1]: https://github.com/nasa/cumulus/compare/v1.5.0...v1.5.1
[v1.5.0]: https://github.com/nasa/cumulus/compare/v1.4.1...v1.5.0
[v1.4.1]: https://github.com/nasa/cumulus/compare/v1.4.0...v1.4.1
[v1.4.0]: https://github.com/nasa/cumulus/compare/v1.3.0...v1.4.0
[v1.3.0]: https://github.com/nasa/cumulus/compare/v1.2.0...v1.3.0
[v1.2.0]: https://github.com/nasa/cumulus/compare/v1.1.4...v1.2.0
[v1.1.4]: https://github.com/nasa/cumulus/compare/v1.1.3...v1.1.4
[v1.1.3]: https://github.com/nasa/cumulus/compare/v1.1.2...v1.1.3
[v1.1.2]: https://github.com/nasa/cumulus/compare/v1.1.1...v1.1.2
[v1.1.1]: https://github.com/nasa/cumulus/compare/v1.0.1...v1.1.1
[v1.1.0]: https://github.com/nasa/cumulus/compare/v1.0.1...v1.1.0
[v1.0.1]: https://github.com/nasa/cumulus/compare/v1.0.0...v1.0.1
[v1.0.0]: https://github.com/nasa/cumulus/compare/pre-v1-release...v1.0.0<|MERGE_RESOLUTION|>--- conflicted
+++ resolved
@@ -36,17 +36,15 @@
 - **CUMULUS-1626**
   - Updates Cumulus to use node10/CMA 1.1.2 for all of its internal lambdas in prep for AWS node 8 EOL
 
-<<<<<<< HEAD
 ### Fixed
 
 - **CUMULUS-1664**
   - Updated `dbIndexer` Lambda to remove hardcoded references to DynamoDB table names.
-=======
+
 ### Removed
 
 - **CUMULUS-1481**
   - removed `process` config and output from PostToCmr as it was not required by the task nor downstream steps, and should still be in the output message's `meta` regardless.
->>>>>>> b3581deb
 
 ## [v1.16.1] - 2019-12-6
 
