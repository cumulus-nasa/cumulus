--- conflicted
+++ resolved
@@ -42,10 +42,7 @@
 
 - **CUMULUS-1894**
   - Added `@cumulus/aws-client/S3.moveObject()`
-<<<<<<< HEAD
-=======
-
->>>>>>> 145a2ddb
+
 - **CUMULUS-1911**
   - Added ReconciliationReports table
   - Updated CreateReconciliationReport lambda to save Reconciliation Report records to database
