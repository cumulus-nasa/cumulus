--- conflicted
+++ resolved
@@ -6,13 +6,12 @@
 
 ## [Unreleased]
 
-<<<<<<< HEAD
 ### Fixed
 
 - **CUMULUS-175: "Dashboard providers not in sync with AWS providers."** The root cause of this bug - DynamoDB operations not showing up in Elasticsearch - was shared by collections and rules. The fix was to update providers', collections' and rules; POST, PUT and DELETE endpoints to operate on DynamoDB and using DynamoDB streams to update Elasticsearch. The following packages were made:
   - `@cumulus/deployment` deploys DynamoDB streams for the Collections, Providers and Rules tables as well as a new lambda function called `dbIndexer`. The `dbIndexer` lambda has an event source mapping which listens to each of the DynamoDB streams. The dbIndexer lambda receives events referencing operations on the DynamoDB table and updates the elasticsearch cluster accordingly.
   - The `@cumulus/api` endpoints for collections, providers and rules _only_ query DynamoDB, with the exception of LIST endpoints and the collections' GET endpoint.
-=======
+
 ## [v1.1.1] - 2018-03-08
 
 ### Removed
@@ -21,7 +20,6 @@
 ### Fixed
 - Kinesis message content is passed to the triggered workflow [CUMULUS-359]
 - Kinesis message queues a workflow message and does not write to rules table [CUMULUS-359]
->>>>>>> 581e71b0
 
 ## [v1.1.0] - 2018-03-05
 
