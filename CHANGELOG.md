# Changelog

All notable changes to this project will be documented in this file.

The format is based on [Keep a Changelog](http://keepachangelog.com/en/1.0.0/)
and this project adheres to [Semantic Versioning](http://semver.org/spec/v2.0.0.html).

## [Unreleased]

### BREAKING CHANGES

- **CUMULUS-1447** -
  The newest release of the Cumulus Message Adapter (v1.1.0) requires that parameterized configuration be used for remote message functionality. Once released, Kes will automatically bring in CMA v1.1.0 without additional configuration.
  
  **Migration instructions**
  Oversized messages are no longer written to S3 automatically. In order to utilize remote messaging functionality, configure a `ReplaceConfig` AWS Step Function parameter on your CMA task:

  ```yaml
  ParsePdr:
    Parameters:
      cma:
        event.$: '$'
        ReplaceConfig:
          FullMessage: true
  ```
  
  Accepted fields in `ReplaceConfig` include `MaxSize`, `FullMessage`, `Path` and `TargetPath`.
  See https://github.com/nasa/cumulus-message-adapter/blob/master/CONTRACT.md#remote-message-configuration for full details.

  As this change is backward compatible in Cumulus Core, users wishing to utilize the previous version of the CMA may opt to transition to using a CMA lambda layer, or set `message_adapter_version` in their configuration to a version prior to v1.1.0.

- **CUMULUS-1449** -
  Cumulus now uses a universal workflow template when starting workflow that contains general information specific to the deployment, but not specific to the workflow. Workflow task configs must be defined using AWS step function parameters. As part of this change, `CumulusConfig` has been retired and task configs must now be defined under the `cma.task_config` key in the Parameters section of a step function definition.
  
  **Migration instructions**:

  NOTE: These instructions require the use of Cumulus Message Adapter v1.1.x+.
  Please ensure you are using a compatible version before attempting to migrate workflow configurations.
  When defining workflow steps, remove any `CumulusConfig` section, as shown below:

  ```yaml
  ParsePdr:
    CumulusConfig:
      provider: '{$.meta.provider}'
      bucket: '{$.meta.buckets.internal.name}'
      stack: '{$.meta.stack}'
  ```

  Instead, use AWS Parameters to pass `task_config` for the task directly into the Cumulus Message Adapter:

  ```yaml
  ParsePdr:
    Parameters:
      cma:
        event.$: '$'
        task_config:
          provider: '{$.meta.provider}'
          bucket: '{$.meta.buckets.internal.name}'
          stack: '{$.meta.stack}'
  ```

  In this example, the `cma` key is used to pass parameters to the message adapter.
  Using `task_config` in combination with `event.$: '$'` allows the message adapter to process `task_config` as the `config` passed to the Cumulus task.
  See `example/workflows/sips.yml` in the core repository for further examples of how to set the Parameters.

  Additionally, workflow configurations for the `QueueGranules` and `QueuePdrs` tasks need to be updated:
  - `queue-pdrs` config changes:
    - `parsePdrMessageTemplateUri` replaced with `parsePdrWorkflow`, which is the workflow name (i.e. top-level name in `config.yml`, e.g. 'ParsePdr').
    - `internalBucket` and `stackName` configs now required to look up configuration from the deployment. Brings the task config in line with that of `queue-granules`.
  - `queue-granules` config change: `ingestGranuleMessageTemplateUri` replaced with `ingestGranuleWorkflow`, which is the workflow name (e.g. 'IngestGranule').

### PLEASE NOTE

- **CUMULUS-1394** - Ingest notifications are now provided via 3 separate SNS topics for executions, granules, and PDRs, instead of a single `sftracker` SNS topic. Whereas the `sftracker` SNS topic received a full Cumulus execution message, the new topics all receive generated records for the given object. The new topics are only published to if the given object exists for the current execution. For a given execution/granule/PDR, two messages will be received by each topic: one message indicating that ingest is running and another message indicating that ingest has completed or failed. The new SNS topics are:

  - `reportExecutions` - Receives 1 message per execution
  - `reportGranules` - Receives 1 message per granule in an execution
  - `reportPdrs` - Receives 1 message per PDR

### Added

<<<<<<< HEAD
- **CUMULUS-1435**
  - Added `tf-modules/monitoring` Terraform module which includes cloudwatch dashboard
    - Added Elasticsearch Service alarms to the cloudwatch dashboard
=======
- **CUMULUS-1574**
  - Added `GET /token` endpoint for SAML authorization when cumulus is protected by Launchpad.
    This lets a user retieve a token by hand that can be presented to the API.

>>>>>>> 0d9e258e
- **CUMULUS-1394**
  - Added `Granule.generateGranuleRecord()` method to granules model to generate a granule database record from a Cumulus execution message
  - Added `Pdr.generatePdrRecord()` method to PDRs model to generate a granule database record from a Cumulus execution message
  - Added helpers to `@cumulus/common/message`:
    - `getMessageExecutionName()` - Get the execution name from a Cumulus execution message
    - `getMessageStateMachineArn()` - Get the state machine ARN from a Cumulus execution message
    - `getMessageExecutionArn()` - Get the execution ARN for a Cumulus execution message
    - `getMessageGranules()` - Get the granules from a Cumulus execution message, if any.
  - Added `@cumulus/common/cloudwatch-event/isFailedSfStatus()` to determine if a Step Function status from a Cloudwatch event is a failed status

- **CUMULUS-639**
  - Adds SAML JWT and launchpad token authentication to Cumulus API (configurable)
    - **NOTE** to authenticate with Launchpad ensure your launchpad user_id is in the `<prefix>-UsersTable`
    - when Cumulus configured to protect API via Launchpad:
         - New endpoints
            - `GET /saml/login` - starting point for SAML SSO creates the login request url and redirects to the SAML Identity Provider Service (IDP)
            - `POST /saml/auth` - SAML Assertion Consumer Service.  POST receiver from SAML IDP.  Validates response, logs the user in, and returnes a SAML-based JWT.
         - Disabled endpoints
            - `POST /refresh`
          - Changes authorization worklow:
           - `ensureAuthorized` now presumes the bearer token is a JWT and tries to validate.  If the token is malformed, it attempts to validate the token against Launchpad.  This allows users to bring their own token as described here https://wiki.earthdata.nasa.gov/display/CUMULUS/Cumulus+API+with+Launchpad+Authentication.  But it also allows dashboard users to manually authenticate via Launchpad SAML to receive a Launchpad-based JWT.


### Changed

- **CUMULUS-1485** Update `@cumulus/cmr-client` to return error message from CMR for validation failures.

- **CUMULUS-1394**
  - Renamed `Execution.generateDocFromPayload()` to `Execution.generateRecord()` on executions model. The method generates an execution database record from a Cumulus execution message.

- **CUMULUS-1432**
  - `logs` endpoint takes the level parameter as a string and not a number
  - Elasticsearch term query generation no longer converts numbers to boolean

- **CUMULUS-1447**
  - Consolidated all remote message handling code into @common/aws
  - Update remote message code to handle updated CMA remote message flags
  - Update example SIPS workflows to utilize Parameterized CMA configuration

- **CUMULUS-1448** Refactor workflows that are mutating cumulus_meta to utilize meta field

- **CUMULUS-1449**
  - `queue-pdrs` & `queue-granules` config changes. Details in breaking changes section.
  - Cumulus now uses a universal workflow template when starting workflow that contains general information specific to the deployment, but not specific to the workflow.
  - Changed the way workflow configs are defined, from `CumulusConfig` to a `task_config` AWS Parameter.

### Removed

- **CUMULUS-1375**
  - Migrate Cumulus from deprecated Elasticsearch JS client to new, supported one in `@cumulus/api`

- **CUMULUS-1449**
  - Retired `CumulusConfig` as part of step function definitions, as this is an artifact of the way Kes parses workflow definitions that was not possible to migrate to Terraform. Use AWS Parameters and the `task_config` key instead. See change note above.
  - Removed individual workflow templates.

- **CUMULUS-1451**
  - Elasticsearch cluster setting `auto_create_index` will be set to false. This had been causing issues in the bootstrap lambda on deploy.

- **CUMULUS-1456**
  - `@cumulus/api` endpoints default error handler uses `boom` package to format errors, which is consistent with other API endpoint errors.

### Fixed

- **CUMULUS-1432** `logs` endpoint filter correctly filters logs by level
- **CUMULUS-1484**  `useMessageAdapter` now does not set CUMULUS_MESSAGE_ADAPTER_DIR when `true`

### Removed

- **CUMULUS-1394**
  - Removed `sfTracker` SNS topic. Replaced by three new SNS topics for granule, execution, and PDR ingest notifications.
  - Removed unused functions from `@cumulus/common/aws`:
    - `getGranuleS3Params()`
    - `setGranuleStatus()`

## [v1.14.1] - 2019-08-29

### Fixed

- **CUMULUS-1455**
  - CMR token links updated to point to CMR legacy services rather than echo

- **CUMULUS-1211**
  - Errors thrown during granule discovery are no longer swallowed and ignored.
    Rather, errors are propagated to allow for proper error-handling and
    meaningful messaging.

## [v1.14.0] - 2019-08-22

### PLEASE NOTE

- We have encountered transient lambda service errors in our integration testing. Please handle transient service errors following [these guidelines](https://docs.aws.amazon.com/step-functions/latest/dg/bp-lambda-serviceexception.html). The workflows in the `example/workflows` folder have been updated with retries configured for these errors.

- **CUMULUS-799** added additional IAM permissions to support reading CloudWatch and API Gateway, so **you will have to redeploy your IAM stack.**

- **CUMULUS-800** Several items:

  - **Delete existing API Gateway stages**: To allow enabling of API Gateway logging, Cumulus now creates and manages a Stage resource during deployment. Before upgrading Cumulus, it is necessary to delete the API Gateway stages on both the Backend API and the Distribution API.  Instructions are included in the documenation under [Delete API Gateway Stages](https://nasa.github.io/cumulus/docs/additional-deployment-options/delete-api-gateway-stages).

  - **Set up account permissions for API Gateway to write to CloudWatch**: In a one time operation for your AWS account, to enable CloudWatch Logs for API Gateway, you must first grant the API Gateway permission to read and write logs to CloudWatch for your account. The `AmazonAPIGatewayPushToCloudWatchLogs` managed policy (with an ARN of `arn:aws:iam::aws:policy/service-role/AmazonAPIGatewayPushToCloudWatchLogs`) has all the required permissions. You can find a simple how to in the documentation under [Enable API Gateway Logging.](https://nasa.github.io/cumulus/docs/additional-deployment-options/enable-gateway-logging-permissions)

  - **Configure API Gateway to write logs to CloudWatch** To enable execution logging for the distribution API set `config.yaml` `apiConfigs.distribution.logApigatewayToCloudwatch` value to `true`.  More information [Enable API Gateway Logs](https://nasa.github.io/cumulus/docs/additional-deployment-options/enable-api-logs)

  - **Configure CloudWatch log delivery**: It is possible to deliver CloudWatch API execution and access logs to a cross-account shared AWS::Logs::Destination. An operator does this by adding the key `logToSharedDestination` to the `config.yml` at the default level with a value of a writable log destination.  More information in the documenation under [Configure CloudWatch Logs Delivery.](https://nasa.github.io/cumulus/docs/additional-deployment-options/configure-cloudwatch-logs-delivery)

  - **Additional Lambda Logging**: It is now possible to configure any lambda to deliver logs to a shared subscriptions by setting  `logToSharedDestination` to the ARN of a writable location (either an AWS::Logs::Destination or a Kinesis Stream) on any lambda config. Documentation for [Lambda Log Subscriptions](https://nasa.github.io/cumulus/docs/additional-deployment-options/additional-lambda-logging)

  - **Configure S3 Server Access Logs**:  If you are running Cumulus in an NGAP environment you may [configure S3 Server Access Logs](https://nasa.github.io/cumulus/docs/next/deployment/server_access_logging) to be delivered to a shared bucket where the Metrics Team will ingest the logs into their ELK stack.  Contact the Metrics team for permission and location.

- **CUMULUS-1368** The Cumulus distribution API has been deprecated and is being replaced by ASF's Thin Egress App. By default, the distribution API will not deploy. Please follow [the instructions for deploying and configuring Thin Egress](https://nasa.github.io/cumulus/docs/deployment/thin_egress_app).

To instead continue to deploy and use the legacy Cumulus distribution app, add the following to your `config.yml`:

```yaml
deployDistributionApi: true
```

If you deploy with no distribution app your deployment will succeed but you may encounter errors in your workflows, particularly in the `MoveGranule` task.

- **CUMULUS-1418** Users who are packaging the CMA in their Lambdas outside of Cumulus may need to update their Lambda configuration.    Please see `BREAKING CHANGES` below for details.

### Added

- **CUMULUS-642**
  - Adds Launchpad as an authentication option for the Cumulus API.
  - Updated deployment documentation and added [instructions to setup Cumulus API Launchpad authentication](https://wiki.earthdata.nasa.gov/display/CUMULUS/Cumulus+API+with+Launchpad+Authentication)
- **CUMULUS-1418**
  - Adds usage docs/testing of lambda layers (introduced in PR1125), updates Core example tasks to use the updated `cumulus-ecs-task` and a CMA layer instead of kes CMA injection.
  - Added Terraform module to publish CMA as layer to user account.
- **PR1125** - Adds `layers` config option to support deploying Lambdas with layers
- **PR1128** - Added `useXRay` config option to enable AWS X-Ray for Lambdas.
- **CUMULUS-1345**
  - Adds new variables to the app deployment under `cmr`.
  - `cmrEnvironment` values are `SIT`, `UAT`, or `OPS` with `UAT` as the default.
  - `cmrLimit` and `cmrPageSize` have been added as configurable options.
- **CUMULUS-1273**
  - Added lambda function EmsProductMetadataReport to generate EMS Product Metadata report
- **CUMULUS-1226**
  - Added API endpoint `elasticsearch/index-from-database` to index to an Elasticsearch index from the database for recovery purposes and `elasticsearch/indices-status` to check the status of Elasticsearch indices via the API.
- **CUMULUS-824**
  - Added new Collection parameter `reportToEms` to configure whether the collection is reported to EMS
- **CUMULUS-1357**
  - Added new BackendApi endpoint `ems` that generates EMS reports.
- **CUMULUS-1241**
  - Added information about queues with maximum execution limits defined to default workflow templates (`meta.queueExecutionLimits`)
- **CUMULUS-1311**
  - Added `@cumulus/common/message` with various message parsing/preparation helpers
- **CUMULUS-812**
  - Added support for limiting the number of concurrent executions started from a queue. [See the data cookbook](https://nasa.github.io/cumulus/docs/data-cookbooks/throttling-queued-executions) for more information.

- **CUMULUS-1337**
  - Adds `cumulus.stackName` value to the `instanceMetadata` endpoint.

- **CUMULUS-1368**
  - Added `cmrGranuleUrlType` to the `@cumulus/move-granules` task. This determines what kind of links go in the CMR files. The options are `distribution`, `s3`, or `none`, with the default being distribution. If there is no distribution API being used with Cumulus, you must set the value to `s3` or `none`.

- Added `packages/s3-replicator` Terraform module to allow same-region s3 replication to metrics bucket.

- **CUMULUS-1392**
  - Added `tf-modules/report-granules` Terraform module which processes granule ingest notifications received via SNS and stores granule data to a database. The module includes:
    - SNS topic for publishing granule ingest notifications
    - Lambda to process granule notifications and store data
    - IAM permissions for the Lambda
    - Subscription for the Lambda to the SNS topic

- **CUMULUS-1393**
  - Added `tf-modules/report-pdrs` Terraform module which processes PDR ingest notifications received via SNS and stores PDR data to a database. The module includes:
    - SNS topic for publishing PDR ingest notifications
    - Lambda to process PDR notifications and store data
    - IAM permissions for the Lambda
    - Subscription for the Lambda to the SNS topic
  - Added unit tests for `@cumulus/api/models/pdrs.createPdrFromSns()`

- **CUMULUS-1400**
  - Added `tf-modules/report-executions` Terraform module which processes workflow execution information received via SNS and stores it to a database. The module includes:
    - SNS topic for publishing execution data
    - Lambda to process and store execution data
    - IAM permissions for the Lambda
    - Subscription for the Lambda to the SNS topic
  - Added `@cumulus/common/sns-event` which contains helpers for SNS events:
    - `isSnsEvent()` returns true if event is from SNS
    - `getSnsEventMessage()` extracts and parses the message from an SNS event
    - `getSnsEventMessageObject()` extracts and parses message object from an SNS event
  - Added `@cumulus/common/cloudwatch-event` which contains helpers for Cloudwatch events:
    - `isSfExecutionEvent()` returns true if event is from Step Functions
    - `isTerminalSfStatus()` determines if a Step Function status from a Cloudwatch event is a terminal status
    - `getSfEventStatus()` gets the Step Function status from a Cloudwatch event
    - `getSfEventDetailValue()` extracts a Step Function event detail field from a Cloudwatch event
    - `getSfEventMessageObject()` extracts and parses Step Function detail object from a Cloudwatch event

- **CUMULUS-1429**
  - Added `tf-modules/data-persistence` Terraform module which includes resources for data persistence in Cumulus:
    - DynamoDB tables
    - Elasticsearch with optional support for VPC
    - Cloudwatch alarm for number of Elasticsearch nodes

- **CUMULUS-1379** CMR Launchpad Authentication
  - Added `launchpad` configuration to `@cumulus/deployment/app/config.yml`, and cloudformation templates, workflow message, lambda configuration, api endpoint configuration
  - Added `@cumulus/common/LaunchpadToken` and `@cumulus/common/launchpad` to provide methods to get token and validate token
  - Updated lambdas to use Launchpad token for CMR actions (ingest and delete granules)
  - Updated deployment documentation and added [instructions to setup CMR client for Launchpad authentication] (https://wiki.earthdata.nasa.gov/display/CUMULUS/CMR+Launchpad+Authentication)

## Changed

- **CUMULUS-1232**
  - Added retries to update `@cumulus/cmr-client` `updateToken()`

- **CUMULUS-1245 CUMULUS-795**
  - Added additional `ems` configuration parameters for sending the ingest reports to EMS
  - Added functionality to send daily ingest reports to EMS

- **CUMULUS-1241**
  - Removed the concept of "priority levels" and added ability to define a number of maximum concurrent executions per SQS queue
  - Changed mapping of Cumulus message properties for the `sqs2sfThrottle` lambda:
    - Queue name is read from `cumulus_meta.queueName`
    - Maximum executions for the queue is read from `meta.queueExecutionLimits[queueName]`, where `queueName` is `cumulus_meta.queueName`
  - Changed `sfSemaphoreDown` lambda to only attempt decrementing semaphores when:
    - the message is for a completed/failed/aborted/timed out workflow AND
    - `cumulus_meta.queueName` exists on the Cumulus message AND
    - An entry for the queue name (`cumulus_meta.queueName`) exists in the the object `meta.queueExecutionLimits` on the Cumulus message

- **CUMULUS-1338**
  - Updated `sfSemaphoreDown` lambda to be triggered via AWS Step Function Cloudwatch events instead of subscription to `sfTracker` SNS topic

- **CUMULUS-1311**
  - Updated `@cumulus/queue-granules` to set `cumulus_meta.queueName` for queued execution messages
  - Updated `@cumulus/queue-pdrs` to set `cumulus_meta.queueName` for queued execution messages
  - Updated `sqs2sfThrottle` lambda to immediately decrement queue semaphore value if dispatching Step Function execution throws an error

- **CUMULUS-1362**
  - Granule `processingStartTime` and `processingEndTime` will be set to the execution start time and end time respectively when there is no sync granule or post to cmr task present in the workflow

- **CUMULUS-1400**
  - Deprecated `@cumulus/ingest/aws/getExecutionArn`. Use `@cumulus/common/aws/getExecutionArn` instead.

### Fixed

- **CUMULUS-1439**
  - Fix bug with rule.logEventArn deletion on Kinesis rule update and fix unit test to verify

- **CUMULUS-796**
  - Added production information (collection ShortName and Version, granuleId) to EMS distribution report
  - Added functionality to send daily distribution reports to EMS

- **CUMULUS-1319**
  - Fixed a bug where granule ingest times were not being stored to the database

- **CUMULUS-1356**
  - The `Collection` model's `delete` method now _removes_ the specified item
    from the collection config store that was inserted by the `create` method.
    Previously, this behavior was missing.

- **CUMULUS-1374**
  - Addressed audit concerns (https://www.npmjs.com/advisories/782) in api package

### BREAKING CHANGES

### Changed

- **CUMULUS-1418**
  - Adding a default `cmaDir` key to configuration will cause `CUMULUS_MESSAGE_ADAPTER_DIR` to be set by default to `/opt` for any Lambda not setting `useCma` to true, or explicitly setting the CMA environment variable.  In lambdas that package the CMA independently of the Cumulus packaging.    Lambdas manually packaging the CMA should have their  Lambda configuration updated to set the CMA path, or alternately if not using the CMA as a Lambda layer in this deployment set `cmaDir` to `./cumulus-message-adapter`.

### Removed

- **CUMULUS-1337**
  - Removes the S3 Access Metrics package added in CUMULUS-799

- **PR1130**
  - Removed code deprecated since v1.11.1:
    - Removed `@cumulus/common/step-functions`. Use `@cumulus/common/StepFunctions` instead.
    - Removed `@cumulus/api/lib/testUtils.fakeFilesFactory`. Use `@cumulus/api/lib/testUtils.fakeFileFactory` instead.
    - Removed `@cumulus/cmrjs/cmr` functions: `searchConcept`, `ingestConcept`, `deleteConcept`. Use the functions in `@cumulus/cmr-client` instead.
    - Removed `@cumulus/ingest/aws.getExecutionHistory`. Use `@cumulus/common/StepFunctions.getExecutionHistory` instead.

## [v1.13.5] - 2019-08-29

### Fixed

- **CUMULUS-1455** - CMR token links updated to point to CMR legacy services rather than echo

## [v1.13.4] - 2019-07-29

- **CUMULUS-1411** - Fix deployment issue when using a template override

## [v1.13.3] - 2019-07-26

- **CUMULUS-1345** Full backport of CUMULUS-1345 features
	  - Adds new variables to the app deployment under `cmr`.
    - `cmrEnvironment` values are `SIT`, `UAT`, or `OPS` with `UAT` as the default.
    - `cmrLimit` and `cmrPageSize` have been added as configurable options.

## [v1.13.2] - 2019-07-25

- Re-release of v1.13.1 to fix broken npm packages.

## [v1.13.1] - 2019-07-22

- **CUMULUS-1374** - Resolve audit compliance with lodash version for api package subdependency
- **CUMULUS-1412** - Resolve audit compliance with googleapi package
- **CUMULUS-1345** - Backported CMR environment setting in getUrl to address immediate user need.   CMR_ENVIRONMENT can now be used to set the CMR environment to OPS/SIT

## [v1.13.0] - 2019-5-20

### PLEASE NOTE

**CUMULUS-802** added some additional IAM permissions to support ECS autoscaling, so **you will have to redeploy your IAM stack.**
As a result of the changes for **CUMULUS-1193**, **CUMULUS-1264**, and **CUMULUS-1310**, **you must delete your existing stacks (except IAM) before deploying this version of Cumulus.**
If running Cumulus within a VPC and extended downtime is acceptable, we recommend doing this at the end of the day to allow AWS backend resources and network interfaces to be cleaned up overnight.

### BREAKING CHANGES

- **CUMULUS-1228**
  - The default AMI used by ECS instances is now an NGAP-compliant AMI. This
    will be a breaking change for non-NGAP deployments. If you do not deploy to
    NGAP, you will need to find the AMI ID of the
    [most recent Amazon ECS-optimized AMI](https://docs.aws.amazon.com/AmazonECS/latest/developerguide/ecs-optimized_AMI.html),
    and set the `ecs.amiid` property in your config. Instructions for finding
    the most recent NGAP AMI can be found using
    [these instructions](https://wiki.earthdata.nasa.gov/display/ESKB/Select+an+NGAP+Created+AMI).

- **CUMULUS-1310**
  - Database resources (DynamoDB, ElasticSearch) have been moved to an independent `db` stack.
    Migrations for this version will need to be user-managed. (e.g. [elasticsearch](https://docs.aws.amazon.com/elasticsearch-service/latest/developerguide/es-version-migration.html#snapshot-based-migration) and [dynamoDB](https://docs.aws.amazon.com/datapipeline/latest/DeveloperGuide/dp-template-exports3toddb.html)).
    Order of stack deployment is `iam` -> `db` -> `app`.
  - All stacks can now be deployed using a single `config.yml` file, i.e.: `kes cf deploy --kes-folder app --template node_modules/@cumulus/deployment/[iam|db|app] [...]`
    Backwards-compatible. For development, please re-run `npm run bootstrap` to build new `kes` overrides.
    Deployment docs have been updated to show how to deploy a single-config Cumulus instance.
  - `params` have been moved: Nest `params` fields under `app`, `db` or `iam` to override all Parameters for a particular stack's cloudformation template. Backwards-compatible with multi-config setups.
  - `stackName` and `stackNameNoDash` have been retired. Use `prefix` and `prefixNoDash` instead.
  - The `iams` section in `app/config.yml` IAM roles has been deprecated as a user-facing parameter,
    *unless* your IAM role ARNs do not match the convention shown in `@cumulus/deployment/app/config.yml`
  - The `vpc.securityGroup` will need to be set with a pre-existing security group ID to use Cumulus in a VPC. Must allow inbound HTTP(S) (Port 443).

- **CUMULUS-1212**
  - `@cumulus/post-to-cmr` will now fail if any granules being processed are missing a metadata file. You can set the new config option `skipMetaCheck` to `true` to pass post-to-cmr without a metadata file.

- **CUMULUS-1232**
  - `@cumulus/sync-granule` will no longer silently pass if no checksum data is provided. It will use input
  from the granule object to:
    - Verify checksum if `checksumType` and `checksumValue` are in the file record OR a checksum file is provided
      (throws `InvalidChecksum` on fail), else log warning that no checksum is available.
    - Then, verify synced S3 file size if `file.size` is in the file record (throws `UnexpectedFileSize` on fail),
      else log warning that no file size is available.
    - Pass the step.

- **CUMULUS-1264**
  - The Cloudformation templating and deployment configuration has been substantially refactored.
    - `CumulusApiDefault` nested stack resource has been renamed to `CumulusApiDistribution`
    - `CumulusApiV1` nested stack resource has been renamed to `CumulusApiBackend`
  - The `urs: true` config option for when defining your lambdas (e.g. in `lambdas.yml`) has been deprecated. There are two new options to replace it:
    - `urs_redirect: 'token'`: This will expose a `TOKEN_REDIRECT_ENDPOINT` environment variable to your lambda that references the `/token` endpoint on the Cumulus backend API
    - `urs_redirect: 'distribution'`: This will expose a `DISTRIBUTION_REDIRECT_ENDPOINT` environment variable to your lambda that references the `/redirect` endpoint on the Cumulus distribution API

- **CUMULUS-1193**
  - The elasticsearch instance is moved behind the VPC.
  - Your account will need an Elasticsearch Service Linked role. This is a one-time setup for the account. You can follow the instructions to use the AWS console or AWS CLI [here](https://docs.aws.amazon.com/IAM/latest/UserGuide/using-service-linked-roles.html) or use the following AWS CLI command: `aws iam create-service-linked-role --aws-service-name es.amazonaws.com`

- **CUMULUS-802**
  - ECS `maxInstances` must be greater than `minInstances`. If you use defaults, no change is required.

- **CUMULUS-1269**
  - Brought Cumulus data models in line with CNM JSON schema:
    - Renamed file object `fileType` field to `type`
    - Renamed file object `fileSize` field to `size`
    - Renamed file object `checksumValue` field to `checksum` where not already done.
    - Added `ancillary` and `linkage` type support to file objects.

### Added

- **CUMULUS-799**
  - Added an S3 Access Metrics package which will take S3 Server Access Logs and
    write access metrics to CloudWatch

- **CUMULUS-1242** - Added `sqs2sfThrottle` lambda. The lambda reads SQS messages for queued executions and uses semaphores to only start new executions if the maximum number of executions defined for the priority key (`cumulus_meta.priorityKey`) has not been reached. Any SQS messages that are read but not used to start executions remain in the queue.

- **CUMULUS-1240**
  - Added `sfSemaphoreDown` lambda. This lambda receives SNS messages and for each message it decrements the semaphore used to track the number of running executions if:
    - the message is for a completed/failed workflow AND
    - the message contains a level of priority (`cumulus_meta.priorityKey`)
  - Added `sfSemaphoreDown` lambda as a subscriber to the `sfTracker` SNS topic

- **CUMULUS-1265**
  - Added `apiConfigs` configuration option to configure API Gateway to be private
  - All internal lambdas configured to run inside the VPC by default
  - Removed references to `NoVpc` lambdas from documentation and `example` folder.

- **CUMULUS-802**
  - Adds autoscaling of ECS clusters
  - Adds autoscaling of ECS services that are handling StepFunction activities

## Changed

- Updated `@cumulus/ingest/http/httpMixin.list()` to trim trailing spaces on discovered filenames

- **CUMULUS-1310**
  - Database resources (DynamoDB, ElasticSearch) have been moved to an independent `db` stack.
    This will enable future updates to avoid affecting database resources or requiring migrations.
    Migrations for this version will need to be user-managed.
    (e.g. [elasticsearch](https://docs.aws.amazon.com/elasticsearch-service/latest/developerguide/es-version-migration.html#snapshot-based-migration) and [dynamoDB](https://docs.aws.amazon.com/datapipeline/latest/DeveloperGuide/dp-template-exports3toddb.html)).
    Order of stack deployment is `iam` -> `db` -> `app`.
  - All stacks can now be deployed using a single `config.yml` file, i.e.: `kes cf deploy --kes-folder app --template node_modules/@cumulus/deployment/[iam|db|app] [...]`
    Backwards-compatible. Please re-run `npm run bootstrap` to build new `kes` overrides.
    Deployment docs have been updated to show how to deploy a single-config Cumulus instance.
  - `params` fields should now be nested under the stack key (i.e. `app`, `db` or `iam`) to provide Parameters for a particular stack's cloudformation template,
    for use with single-config instances. Keys *must* match the name of the deployment package folder (`app`, `db`, or `iam`).
    Backwards-compatible with multi-config setups.
  - `stackName` and `stackNameNoDash` have been retired as user-facing config parameters. Use `prefix` and `prefixNoDash` instead.
    This will be used to create stack names for all stacks in a single-config use case.
    `stackName` may still be used as an override in multi-config usage, although this is discouraged.
    Warning: overriding the `db` stack's `stackName` will require you to set `dbStackName` in your `app/config.yml`.
    This parameter is required to fetch outputs from the `db` stack to reference in the `app` stack.
  - The `iams` section in `app/config.yml` IAM roles has been retired as a user-facing parameter,
    *unless* your IAM role ARNs do not match the convention shown in `@cumulus/deployment/app/config.yml`
    In that case, overriding `iams` in your own config is recommended.
  - `iam` and `db` `cloudformation.yml` file names will have respective prefixes (e.g `iam.cloudformation.yml`).
  - Cumulus will now only attempt to create reconciliation reports for buckets of the `private`, `public` and `protected` types.
  - Cumulus will no longer set up its own security group.
    To pass a pre-existing security group for in-VPC deployments as a parameter to the Cumulus template, populate `vpc.securityGroup` in `config.yml`.
    This security group must allow inbound HTTP(S) traffic (Port 443). SSH traffic (Port 22) must be permitted for SSH access to ECS instances.
  - Deployment docs have been updated with examples for the new deployment model.

- **CUMULUS-1236**
  - Moves access to public files behind the distribution endpoint.  Authentication is not required, but direct http access has been disallowed.

- **CUMULUS-1223**
  - Adds unauthenticated access for public bucket files to the Distribution API.  Public files should be requested the same way as protected files, but for public files a redirect to a self-signed S3 URL will happen without requiring authentication with Earthdata login.

- **CUMULUS-1232**
  - Unifies duplicate handling in `ingest/granule.handleDuplicateFile` for maintainability.
  - Changed `ingest/granule.ingestFile` and `move-granules/index.moveFileRequest` to use new function.
  - Moved file versioning code to `ingest/granule.moveGranuleFileWithVersioning`
  - `ingest/granule.verifyFile` now also tests `file.size` for verification if it is in the file record and throws
    `UnexpectedFileSize` error for file size not matching input.
  - `ingest/granule.verifyFile` logs warnings if checksum and/or file size are not available.

- **CUMULUS-1193**
  - Moved reindex CLI functionality to an API endpoint. See [API docs](https://nasa.github.io/cumulus-api/#elasticsearch-1)

- **CUMULUS-1207**
  - No longer disable lambda event source mappings when disabling a rule

### Fixed

- Updated Lerna publish script so that published Cumulus packages will pin their dependencies on other Cumulus packages to exact versions (e.g. `1.12.1` instead of `^1.12.1`)

- **CUMULUS-1203**
  - Fixes IAM template's use of intrinsic functions such that IAM template overrides now work with kes

- **CUMULUS-1268**
  - Deployment will not fail if there are no ES alarms or ECS services

## [v1.12.1] - 2019-4-8

## [v1.12.0] - 2019-4-4

Note: There was an issue publishing 1.12.0. Upgrade to 1.12.1.

### BREAKING CHANGES

- **CUMULUS-1139**
  - `granule.applyWorkflow`  uses the new-style granule record as input to workflows.

- **CUMULUS-1171**
  - Fixed provider handling in the API to make it consistent between protocols.
    NOTE: This is a breaking change. When applying this upgrade, users will need to:
    1. Disable all workflow rules
    2. Update any `http` or `https` providers so that the host field only
       contains a valid hostname or IP address, and the port field contains the
       provider port.
    3. Perform the deployment
    4. Re-enable workflow rules

- **CUMULUS-1176**:
  - `@cumulus/move-granules` input expectations have changed. `@cumulus/files-to-granules` is a new intermediate task to perform input translation in the old style.
    See the Added and Changed sections of this release changelog for more information.

- **CUMULUS-670**
  - The behavior of ParsePDR and related code has changed in this release.  PDRs with FILE_TYPEs that do not conform to the PDR ICD (+ TGZ) (https://cdn.earthdata.nasa.gov/conduit/upload/6376/ESDS-RFC-030v1.0.pdf) will fail to parse.

- **CUMULUS-1208**
  - The granule object input to `@cumulus/queue-granules` will now be added to ingest workflow messages **as is**. In practice, this means that if you are using `@cumulus/queue-granules` to trigger ingest workflows and your granule objects input have invalid properties, then your ingest workflows will fail due to schema validation errors.

### Added

- **CUMULUS-777**
  - Added new cookbook entry on configuring Cumulus to track ancillary files.
- **CUMULUS-1183**
  - Kes overrides will now abort with a warning if a workflow step is configured without a corresponding
    lambda configuration
- **CUMULUS-1223**
  - Adds convenience function `@cumulus/common/bucketsConfigJsonObject` for fetching stack's bucket configuration as an object.

- **CUMULUS-853**
  - Updated FakeProcessing example lambda to include option to generate fake browse
  - Added feature documentation for ancillary metadata export, a new cookbook entry describing a workflow with ancillary metadata generation(browse), and related task definition documentation
- **CUMULUS-805**
  - Added a CloudWatch alarm to check running ElasticSearch instances, and a CloudWatch dashboard to view the health of ElasticSearch
  - Specify `AWS_REGION` in `.env` to be used by deployment script
- **CUMULUS-803**
  - Added CloudWatch alarms to check running tasks of each ECS service, and add the alarms to CloudWatch dashboard
- **CUMULUS-670**
  - Added Ancillary Metadata Export feature (see https://nasa.github.io/cumulus/docs/features/ancillary_metadata for more information)
  - Added new Collection file parameter "fileType" that allows configuration of workflow granule file fileType
- **CUMULUS-1184** - Added kes logging output to ensure we always see the state machine reference before failures due to configuration
- **CUMULUS-1105** - Added a dashboard endpoint to serve the dashboard from an S3 bucket
- **CUMULUS-1199** - Moves `s3credentials` endpoint from the backend to the distribution API.
- **CUMULUS-666**
  - Added `@api/endpoints/s3credentials` to allow EarthData Login authorized users to retrieve temporary security credentials for same-region direct S3 access.
- **CUMULUS-671**
  - Added `@packages/integration-tests/api/distribution/getDistributionApiS3SignedUrl()` to return the S3 signed URL for a file protected by the distribution API
- **CUMULUS-672**
  - Added `cmrMetadataFormat` and `cmrConceptId` to output for individual granules from `@cumulus/post-to-cmr`. `cmrMetadataFormat` will be read from the `cmrMetadataFormat` generated for each granule in `@cumulus/cmrjs/publish2CMR()`
  - Added helpers to `@packages/integration-tests/api/distribution`:
    - `getDistributionApiFileStream()` returns a stream to download files protected by the distribution API
    - `getDistributionFileUrl()` constructs URLs for requesting files from the distribution API
- **CUMULUS-1185** `@cumulus/api/models/Granule.removeGranuleFromCmrByGranule` to replace `@cumulus/api/models/Granule.removeGranuleFromCmr` and use the Granule UR from the CMR metadata to remove the granule from CMR

- **CUMULUS-1101**
  - Added new `@cumulus/checksum` package. This package provides functions to calculate and validate checksums.
  - Added new checksumming functions to `@cumulus/common/aws`: `calculateS3ObjectChecksum` and `validateS3ObjectChecksum`, which depend on the `checksum` package.

- CUMULUS-1171
  - Added `@cumulus/common` API documentation to `packages/common/docs/API.md`
  - Added an `npm run build-docs` task to `@cumulus/common`
  - Added `@cumulus/common/string#isValidHostname()`
  - Added `@cumulus/common/string#match()`
  - Added `@cumulus/common/string#matches()`
  - Added `@cumulus/common/string#toLower()`
  - Added `@cumulus/common/string#toUpper()`
  - Added `@cumulus/common/URLUtils#buildURL()`
  - Added `@cumulus/common/util#isNil()`
  - Added `@cumulus/common/util#isNull()`
  - Added `@cumulus/common/util#isUndefined()`
  - Added `@cumulus/common/util#negate()`

- **CUMULUS-1176**
  - Added new `@cumulus/files-to-granules` task to handle converting file array output from `cumulus-process` tasks into granule objects.
    Allows simplification of `@cumulus/move-granules` and `@cumulus/post-to-cmr`, see Changed section for more details.

- CUMULUS-1151 Compare the granule holdings in CMR with Cumulus' internal data store
- CUMULUS-1152 Compare the granule file holdings in CMR with Cumulus' internal data store

### Changed

- **CUMULUS-1216** - Updated `@cumulus/ingest/granule/ingestFile` to download files to expected staging location.
- **CUMULUS-1208** - Updated `@cumulus/ingest/queue/enqueueGranuleIngestMessage()` to not transform granule object passed to it when building an ingest message
- **CUMULUS-1198** - `@cumulus/ingest` no longer enforces any expectations about whether `provider_path` contains a leading slash or not.
- **CUMULUS-1170**
  - Update scripts and docs to use `npm` instead of `yarn`
  - Use `package-lock.json` files to ensure matching versions of npm packages
  - Update CI builds to use `npm ci` instead of `npm install`
- **CUMULUS-670**
  - Updated ParsePDR task to read standard PDR types+ (+ tgz as an external customer requirement) and add a fileType to granule-files on Granule discovery
  - Updated ParsePDR to fail if unrecognized type is used
  - Updated all relevant task schemas to include granule->files->filetype as a string value
  - Updated tests/test fixtures to include the fileType in the step function/task inputs and output validations as needed
  - Updated MoveGranules task to handle incoming configuration with new "fileType" values and to add them as appropriate to the lambda output.
  - Updated DiscoverGranules step/related workflows to read new Collection file parameter fileType that will map a discovered file to a workflow fileType
  - Updated CNM parser to add the fileType to the defined granule file fileType on ingest and updated integration tests to verify/validate that behavior
  - Updated generateEcho10XMLString in cmr-utils.js to use a map/related library to ensure order as CMR requires ordering for their online resources.
  - Updated post-to-cmr task to appropriately export CNM filetypes to CMR in echo10/UMM exports
- **CUMULUS-1139** - Granules stored in the API contain a `files` property. That schema has been greatly
  simplified and now better matches the CNM format.
  - The `name` property has been renamed to `fileName`.
  - The `filepath` property has been renamed to `key`.
  - The `checksumValue` property has been renamed to `checksum`.
  - The `path` property has been removed.
  - The `url_path` property has been removed.
  - The `filename` property (which contained an `s3://` URL) has been removed, and the `bucket`
    and `key` properties should be used instead. Any requests sent to the API containing a `granule.files[].filename`
    property will be rejected, and any responses coming back from the API will not contain that
    `filename` property.
  - A `source` property has been added, which is a URL indicating the original source of the file.
  - `@cumulus/ingest/granule.moveGranuleFiles()` no longer includes a `filename` field in its
    output. The `bucket` and `key` fields should be used instead.
- **CUMULUS-672**
  - Changed `@cumulus/integration-tests/api/EarthdataLogin.getEarthdataLoginRedirectResponse` to `@cumulus/integration-tests/api/EarthdataLogin.getEarthdataAccessToken`. The new function returns an access response from Earthdata login, if successful.
  - `@cumulus/integration-tests/cmr/getOnlineResources` now accepts an object of options, including `cmrMetadataFormat`. Based on the `cmrMetadataFormat`, the function will correctly retrieve the online resources for each metadata format (ECHO10, UMM-G)

- **CUMULUS-1101**
  - Moved `@cumulus/common/file/getFileChecksumFromStream` into `@cumulus/checksum`, and renamed it to `generateChecksumFromStream`.
    This is a breaking change for users relying on `@cumulus/common/file/getFileChecksumFromStream`.
  - Refactored `@cumulus/ingest/Granule` to depend on new `common/aws` checksum functions and remove significantly present checksumming code.
    - Deprecated `@cumulus/ingest/granule.validateChecksum`. Replaced with `@cumulus/ingest/granule.verifyFile`.
    - Renamed `granule.getChecksumFromFile` to `granule.retrieveSuppliedFileChecksumInformation` to be more accurate.
  - Deprecated `@cumulus/common/aws.checksumS3Objects`. Use `@cumulus/common/aws.calculateS3ObjectChecksum` instead.

- CUMULUS-1171
  - Fixed provider handling in the API to make it consistent between protocols.
    Before this change, FTP providers were configured using the `host` and
    `port` properties. HTTP providers ignored `port` and `protocol`, and stored
    an entire URL in the `host` property. Updated the API to only accept valid
    hostnames or IP addresses in the `provider.host` field. Updated ingest code
    to properly build HTTP and HTTPS URLs from `provider.protocol`,
    `provider.host`, and `provider.port`.
  - The default provider port was being set to 21, no matter what protocol was
    being used. Removed that default.

- **CUMULUS-1176**
  - `@cumulus/move-granules` breaking change:
    Input to `move-granules` is now expected to be in the form of a granules object (i.e. `{ granules: [ { ... }, { ... } ] }`);
    For backwards compatibility with array-of-files outputs from processing steps, use the new `@cumulus/files-to-granules` task as an intermediate step.
    This task will perform the input translation. This change allows `move-granules` to be simpler and behave more predictably.
     `config.granuleIdExtraction` and `config.input_granules` are no longer needed/used by `move-granules`.
  - `@cumulus/post-to-cmr`: `config.granuleIdExtraction` is no longer needed/used by `post-to-cmr`.

- CUMULUS-1174
  - Better error message and stacktrace for S3KeyPairProvider error reporting.

### Fixed

- **CUMULUS-1218** Reconciliation report will now scan only completed granules.
- `@cumulus/api` files and granules were not getting indexed correctly because files indexing was failing in `db-indexer`
- `@cumulus/deployment` A bug in the Cloudformation template was preventing the API from being able to be launched in a VPC, updated the IAM template to give the permissions to be able to run the API in a VPC

### Deprecated

- `@cumulus/api/models/Granule.removeGranuleFromCmr`, instead use `@cumulus/api/models/Granule.removeGranuleFromCmrByGranule`
- `@cumulus/ingest/granule.validateChecksum`, instead use `@cumulus/ingest/granule.verifyFile`
- `@cumulus/common/aws.checksumS3Objects`, instead use `@cumulus/common/aws.calculateS3ObjectChecksum`
- `@cumulus/cmrjs`: `getGranuleId` and `getCmrFiles` are deprecated due to changes in input handling.

## [v1.11.3] - 2019-3-5

### Added

- **CUMULUS-1187** - Added `@cumulus/ingest/granule/duplicateHandlingType()` to determine how duplicate files should be handled in an ingest workflow

### Fixed

- **CUMULUS-1187** - workflows not respecting the duplicate handling value specified in the collection
- Removed refreshToken schema requirement for OAuth

## [v1.11.2] - 2019-2-15

### Added

- CUMULUS-1169
  - Added a `@cumulus/common/StepFunctions` module. It contains functions for querying the AWS
    StepFunctions API. These functions have the ability to retry when a ThrottlingException occurs.
  - Added `@cumulus/common/aws.retryOnThrottlingException()`, which will wrap a function in code to
    retry on ThrottlingExceptions.
  - Added `@cumulus/common/test-utils.throttleOnce()`, which will cause a function to return a
    ThrottlingException the first time it is called, then return its normal result after that.
- CUMULUS-1103 Compare the collection holdings in CMR with Cumulus' internal data store
- CUMULUS-1099 Add support for UMMG JSON metadata versions > 1.4.
    - If a version is found in the metadata object, that version is used for processing and publishing to CMR otherwise, version 1.4 is assumed.
- CUMULUS-678
    - Added support for UMMG json v1.4 metadata files.
  `reconcileCMRMetadata` added to `@cumulus/cmrjs` to update metadata record with new file locations.
  `@cumulus/common/errors` adds two new error types `CMRMetaFileNotFound` and `InvalidArgument`.
  `@cumulus/common/test-utils` adds new function `randomId` to create a random string with id to help in debugging.
  `@cumulus/common/BucketsConfig` adds a new helper class `BucketsConfig` for working with bucket stack configuration and bucket names.
  `@cumulus/common/aws` adds new function `s3PutObjectTagging` as a convenience for the aws  [s3().putObjectTagging](https://docs.aws.amazon.com/AWSJavaScriptSDK/latest/AWS/S3.html#putObjectTagging-property) function.
  `@cumulus/cmrjs` Adds:
        - `isCMRFile` - Identify an echo10(xml) or UMMG(json) metadata file.
        - `metadataObjectFromCMRFile` Read and parse CMR XML file from s3.
        - `updateCMRMetadata` Modify a cmr metadata (xml/json) file with updated information.
        - `publish2CMR` Posts XML or UMMG CMR data to CMR service.
        - `reconcileCMRMetadata` Reconciles cmr metadata file after a file moves.
- Adds some ECS and other permissions to StepRole to enable running ECS tasks from a workflow
- Added Apache logs to cumulus api and distribution lambdas
- **CUMULUS-1119** - Added `@cumulus/integration-tests/api/EarthdataLogin.getEarthdataLoginRedirectResponse` helper for integration tests to handle login with Earthdata and to return response from redirect to Cumulus API
- **CUMULUS-673** Added `@cumulus/common/file/getFileChecksumFromStream` to get file checksum from a readable stream

### Fixed

- CUMULUS-1123
  - Cloudformation template overrides now work as expected

### Changed

- CUMULUS-1169
  - Deprecated the `@cumulus/common/step-functions` module.
  - Updated code that queries the StepFunctions API to use the retry-enabled functions from
    `@cumulus/common/StepFunctions`
- CUMULUS-1121
  - Schema validation is now strongly enforced when writing to the database.
    Additional properties are not allowed and will result in a validation error.
- CUMULUS-678
  `tasks/move-granules` simplified and refactored to use functionality from cmrjs.
  `ingest/granules.moveGranuleFiles` now just moves granule files and returns a list of the updated files. Updating metadata now handled by `@cumulus/cmrjs/reconcileCMRMetadata`.
  `move-granules.updateGranuleMetadata` refactored and bugs fixed in the case of a file matching multiple collection.files.regexps.
  `getCmrXmlFiles` simplified and now only returns an object with the cmrfilename and the granuleId.
  `@cumulus/test-processing` - test processing task updated to generate UMM-G metadata

- CUMULUS-1043
  - `@cumulus/api` now uses [express](http://expressjs.com/) as the API engine.
  - All `@cumulus/api` endpoints on ApiGateway are consolidated to a single endpoint the uses `{proxy+}` definition.
  - All files under `packages/api/endpoints` along with associated tests are updated to support express's request and response objects.
  - Replaced environment variables `internal`, `bucket` and `systemBucket` with `system_bucket`.
  - Update `@cumulus/integration-tests` to work with updated cumulus-api express endpoints

- `@cumulus/integration-tests` - `buildAndExecuteWorkflow` and `buildWorkflow` updated to take a `meta` param to allow for additional fields to be added to the workflow `meta`

- **CUMULUS-1049** Updated `Retrieve Execution Status API` in `@cumulus/api`: If the execution doesn't exist in Step Function API, Cumulus API returns the execution status information from the database.

- **CUMULUS-1119**
  - Renamed `DISTRIBUTION_URL` environment variable to `DISTRIBUTION_ENDPOINT`
  - Renamed `DEPLOYMENT_ENDPOINT` environment variable to `DISTRIBUTION_REDIRECT_ENDPOINT`
  - Renamed `API_ENDPOINT` environment variable to `TOKEN_REDIRECT_ENDPOINT`

### Removed

- Functions deprecated before 1.11.0:
  - @cumulus/api/models/base: static Manager.createTable() and static Manager.deleteTable()
  - @cumulus/ingest/aws/S3
  - @cumulus/ingest/aws/StepFunction.getExecution()
  - @cumulus/ingest/aws/StepFunction.pullEvent()
  - @cumulus/ingest/consumer.Consume
  - @cumulus/ingest/granule/Ingest.getBucket()

### Deprecated

`@cmrjs/ingestConcept`, instead use the CMR object methods. `@cmrjs/CMR.ingestGranule` or `@cmrjs/CMR.ingestCollection`
`@cmrjs/searchConcept`, instead use the CMR object methods. `@cmrjs/CMR.searchGranules` or `@cmrjs/CMR.searchCollections`
`@cmrjs/deleteConcept`, instead use the CMR object methods. `@cmrjs/CMR.deleteGranule` or `@cmrjs/CMR.deleteCollection`

## [v1.11.1] - 2018-12-18

**Please Note**
- Ensure your `app/config.yml` has a `clientId` specified in the `cmr` section. This will allow CMR to identify your requests for better support and metrics.
  - For an example, please see [the example config](https://github.com/nasa/cumulus/blob/1c7e2bf41b75da9f87004c4e40fbcf0f39f56794/example/app/config.yml#L128).

### Added

- Added a `/tokenDelete` endpoint in `@cumulus/api` to delete access token records

### Changed

- CUMULUS-678
`@cumulus/ingest/crypto` moved and renamed to `@cumulus/common/key-pair-provider`
`@cumulus/ingest/aws` function:  `KMSDecryptionFailed` and class: `KMS` extracted and moved to `@cumulus/common` and `KMS` is exported as `KMSProvider` from `@cumulus/common/key-pair-provider`
`@cumulus/ingest/granule` functions: `publish`, `getGranuleId`, `getXMLMetadataAsString`, `getMetadataBodyAndTags`, `parseXmlString`, `getCmrXMLFiles`, `postS3Object`, `contructOnlineAccessUrls`, `updateMetadata`, extracted and moved to `@cumulus/cmrjs`
`getGranuleId`, `getCmrXMLFiles`, `publish`, `updateMetadata` removed from `@cumulus/ingest/granule` and added to `@cumulus/cmrjs`;
`updateMetadata` renamed `updateCMRMetadata`.
`@cumulus/ingest` test files renamed.
- **CUMULUS-1070**
  - Add `'Client-Id'` header to all `@cumulus/cmrjs` requests (made via `searchConcept`, `ingestConcept`, and `deleteConcept`).
  - Updated `cumulus/example/app/config.yml` entry for `cmr.clientId` to use stackName for easier CMR-side identification.

## [v1.11.0] - 2018-11-30

**Please Note**
- Redeploy IAM roles:
  - CUMULUS-817 includes a migration that requires reconfiguration/redeployment of IAM roles.  Please see the [upgrade instructions](https://nasa.github.io/cumulus/docs/upgrade/1.11.0) for more information.
  - CUMULUS-977 includes a few new SNS-related permissions added to the IAM roles that will require redeployment of IAM roles.
- `cumulus-message-adapter` v1.0.13+ is required for `@cumulus/api` granule reingest API to work properly.  The latest version should be downloaded automatically by kes.
- A `TOKEN_SECRET` value (preferably 256-bit for security) must be added to `.env` to securely sign JWTs used for authorization in `@cumulus/api`

### Changed

- **CUUMULUS-1000** - Distribution endpoint now persists logins, instead of
  redirecting to Earthdata Login on every request
- **CUMULUS-783 CUMULUS-790** - Updated `@cumulus/sync-granule` and `@cumulus/move-granules` tasks to always overwrite existing files for manually-triggered reingest.
- **CUMULUS-906** - Updated `@cumulus/api` granule reingest API to
  - add `reingestGranule: true` and `forceDuplicateOverwrite: true` to Cumulus message `cumulus_meta.cumulus_context` field to indicate that the workflow is a manually triggered re-ingest.
  - return warning message to operator when duplicateHandling is not `replace`
  - `cumulus-message-adapter` v1.0.13+ is required.
- **CUMULUS-793** - Updated the granule move PUT request in `@cumulus/api` to reject the move with a 409 status code if one or more of the files already exist at the destination location
- Updated `@cumulus/helloworld` to use S3 to store state for pass on retry tests
- Updated `@cumulus/ingest`:
  - [Required for MAAP] `http.js#list` will now find links with a trailing whitespace
  - Removed code from `granule.js` which looked for files in S3 using `{ Bucket: discoveredFile.bucket, Key: discoveredFile.name }`. This is obsolete since `@cumulus/ingest` uses a `file-staging` and `constructCollectionId()` directory prefixes by default.
- **CUMULUS-989**
  - Updated `@cumulus/api` to use [JWT (JSON Web Token)](https://jwt.io/introduction/) as the transport format for API authorization tokens and to use JWT verification in the request authorization
  - Updated `/token` endpoint in `@cumulus/api` to return tokens as JWTs
  - Added a `/refresh` endpoint in `@cumulus/api` to request new access tokens from the OAuth provider using the refresh token
  - Added `refreshAccessToken` to `@cumulus/api/lib/EarthdataLogin` to manage refresh token requests with the Earthdata OAuth provider

### Added
- **CUMULUS-1050**
  - Separated configuration flags for originalPayload/finalPayload cleanup such that they can be set to different retention times
- **CUMULUS-798**
  - Added daily Executions cleanup CloudWatch event that triggers cleanExecutions lambda
  - Added cleanExecutions lambda that removes finalPayload/originalPayload field entries for records older than configured timeout value (execution_payload_retention_period), with a default of 30 days
- **CUMULUS-815/816**
  - Added 'originalPayload' and 'finalPayload' fields to Executions table
  - Updated Execution model to populate originalPayload with the execution payload on record creation
  - Updated Execution model code to populate finalPayload field with the execution payload on execution completion
  - Execution API now exposes the above fields
- **CUMULUS-977**
  - Rename `kinesisConsumer` to `messageConsumer` as it handles both Kinesis streams and SNS topics as of this version.
  - Add `sns`-type rule support. These rules create a subscription between an SNS topic and the `messageConsumer`.
    When a message is received, `messageConsumer` is triggered and passes the SNS message (JSON format expected) in
    its entirety to the workflow in the `payload` field of the Cumulus message. For more information on sns-type rules,
    see the [documentation](https://nasa.github.io/cumulus/docs/data-cookbooks/setup#rules).
- **CUMULUS-975**
  - Add `KinesisInboundEventLogger` and `KinesisOutboundEventLogger` API lambdas.  These lambdas
    are utilized to dump incoming and outgoing ingest workflow kinesis streams
    to cloudwatch for analytics in case of AWS/stream failure.
  - Update rules model to allow tracking of log_event ARNs related to
    Rule event logging.    Kinesis rule types will now automatically log
    incoming events via a Kinesis event triggered lambda.
 CUMULUS-975-migration-4
  - Update migration code to require explicit migration names per run
  - Added migration_4 to migrate/update exisitng Kinesis rules to have a log event mapping
  - Added new IAM policy for migration lambda
- **CUMULUS-775**
  - Adds a instance metadata endpoint to the `@cumulus/api` package.
  - Adds a new convenience function `hostId` to the `@cumulus/cmrjs` to help build environment specific cmr urls.
  - Fixed `@cumulus/cmrjs.searchConcept` to search and return CMR results.
  - Modified `@cumulus/cmrjs.CMR.searchGranule` and `@cumulus/cmrjs.CMR.searchCollection` to include CMR's provider as a default parameter to searches.
- **CUMULUS-965**
  - Add `@cumulus/test-data.loadJSONTestData()`,
    `@cumulus/test-data.loadTestData()`, and
    `@cumulus/test-data.streamTestData()` to safely load test data. These
    functions should be used instead of using `require()` to load test data,
    which could lead to tests interferring with each other.
  - Add a `@cumulus/common/util/deprecate()` function to mark a piece of code as
    deprecated
- **CUMULUS-986**
  - Added `waitForTestExecutionStart` to `@cumulus/integration-tests`
- **CUMULUS-919**
  - In `@cumulus/deployment`, added support for NGAP permissions boundaries for IAM roles with `useNgapPermissionBoundary` flag in `iam/config.yml`. Defaults to false.

### Fixed
- Fixed a bug where FTP sockets were not closed after an error, keeping the Lambda function active until it timed out [CUMULUS-972]
- **CUMULUS-656**
  - The API will no longer allow the deletion of a provider if that provider is
    referenced by a rule
  - The API will no longer allow the deletion of a collection if that collection
    is referenced by a rule
- Fixed a bug where `@cumulus/sf-sns-report` was not pulling large messages from S3 correctly.

### Deprecated
- `@cumulus/ingest/aws/StepFunction.pullEvent()`. Use `@cumulus/common/aws.pullStepFunctionEvent()`.
- `@cumulus/ingest/consumer.Consume` due to unpredictable implementation. Use `@cumulus/ingest/consumer.Consumer`.
Call `Consumer.consume()` instead of `Consume.read()`.

## [v1.10.4] - 2018-11-28

### Added
- **CUMULUS-1008**
  - New `config.yml` parameter for SQS consumers: `sqs_consumer_rate: (default 500)`, which is the maximum number of
  messages the consumer will attempt to process per execution. Currently this is only used by the sf-starter consumer,
  which runs every minute by default, making this a messages-per-minute upper bound. SQS does not guarantee the number
  of messages returned per call, so this is not a fixed rate of consumption, only attempted number of messages received.

### Deprecated
- `@cumulus/ingest/consumer.Consume` due to unpredictable implementation. Use `@cumulus/ingest/consumer.Consumer`.

### Changed
- Backported update of `packages/api` dependency `@mapbox/dyno` to `1.4.2` to mitigate `event-stream` vulnerability.

## [v1.10.3] - 2018-10-31

### Added
- **CUMULUS-817**
  - Added AWS Dead Letter Queues for lambdas that are scheduled asynchronously/such that failures show up only in cloudwatch logs.
- **CUMULUS-956**
  - Migrated developer documentation and data-cookbooks to Docusaurus
    - supports versioning of documentation
  - Added `docs/docs-how-to.md` to outline how to do things like add new docs or locally install for testing.
  - Deployment/CI scripts have been updated to work with the new format
- **CUMULUS-811**
  - Added new S3 functions to `@cumulus/common/aws`:
    - `aws.s3TagSetToQueryString`: converts S3 TagSet array to querystring (for use with upload()).
    - `aws.s3PutObject`: Returns promise of S3 `putObject`, which puts an object on S3
    - `aws.s3CopyObject`: Returns promise of S3 `copyObject`, which copies an object in S3 to a new S3 location
    - `aws.s3GetObjectTagging`: Returns promise of S3 `getObjectTagging`, which returns an object containing an S3 TagSet.
  - `@/cumulus/common/aws.s3PutObject` defaults to an explicit `ACL` of 'private' if not overridden.
  - `@/cumulus/common/aws.s3CopyObject` defaults to an explicit `TaggingDirective` of 'COPY' if not overridden.

### Deprecated
- **CUMULUS-811**
  - Deprecated `@cumulus/ingest/aws.S3`. Member functions of this class will now
    log warnings pointing to similar functionality in `@cumulus/common/aws`.

## [v1.10.2] - 2018-10-24

### Added
- **CUMULUS-965**
  - Added a `@cumulus/logger` package
- **CUMULUS-885**
  - Added 'human readable' version identifiers to Lambda Versioning lambda aliases
- **CUMULUS-705**
  - Note: Make sure to update the IAM stack when deploying this update.
  - Adds an AsyncOperations model and associated DynamoDB table to the
    `@cumulus/api` package
  - Adds an /asyncOperations endpoint to the `@cumulus/api` package, which can
    be used to fetch the status of an AsyncOperation.
  - Adds a /bulkDelete endpoint to the `@cumulus/api` package, which performs an
    asynchronous bulk-delete operation. This is a stub right now which is only
    intended to demonstration how AsyncOperations work.
  - Adds an AsyncOperation ECS task to the `@cumulus/api` package, which will
    fetch an Lambda function, run it in ECS, and then store the result to the
    AsyncOperations table in DynamoDB.
- **CUMULUS-851** - Added workflow lambda versioning feature to allow in-flight workflows to use lambda versions that were in place when a workflow was initiated
    - Updated Kes custom code to remove logic that used the CMA file key to determine template compilation logic.  Instead, utilize a `customCompilation` template configuration flag to indicate a template should use Cumulus's kes customized methods instead of 'core'.
    - Added `useWorkflowLambdaVersions` configuration option to enable the lambdaVersioning feature set.   **This option is set to true by default** and should be set to false to disable the feature.
    - Added uniqueIdentifier configuration key to S3 sourced lambdas to optionally support S3 lambda resource versioning within this scheme. This key must be unique for each modified version of the lambda package and must be updated in configuration each time the source changes.
    - Added a new nested stack template that will create a `LambdaVersions` stack that will take lambda parameters from the base template, generate lambda versions/aliases and return outputs with references to the most 'current' lambda alias reference, and updated 'core' template to utilize these outputs (if `useWorkflowLambdaVersions` is enabled).

- Created a `@cumulus/api/lib/OAuth2` interface, which is implemented by the
  `@cumulus/api/lib/EarthdataLogin` and `@cumulus/api/lib/GoogleOAuth2` classes.
  Endpoints that need to handle authentication will determine which class to use
  based on environment variables. This also greatly simplifies testing.
- Added `@cumulus/api/lib/assertions`, containing more complex AVA test assertions
- Added PublishGranule workflow to publish a granule to CMR without full reingest. (ingest-in-place capability)

- `@cumulus/integration-tests` new functionality:
  - `listCollections` to list collections from a provided data directory
  - `deleteCollection` to delete list of collections from a deployed stack
  - `cleanUpCollections` combines the above in one function.
  - `listProviders` to list providers from a provided data directory
  - `deleteProviders` to delete list of providers from a deployed stack
  - `cleanUpProviders` combines the above in one function.
  - `@cumulus/integrations-tests/api.js`: `deleteGranule` and `deletePdr` functions to make `DELETE` requests to Cumulus API
  - `rules` API functionality for posting and deleting a rule and listing all rules
  - `wait-for-deploy` lambda for use in the redeployment tests
- `@cumulus/ingest/granule.js`: `ingestFile` inserts new `duplicate_found: true` field in the file's record if a duplicate file already exists on S3.
- `@cumulus/api`: `/execution-status` endpoint requests and returns complete execution output if  execution output is stored in S3 due to size.
- Added option to use environment variable to set CMR host in `@cumulus/cmrjs`.
- **CUMULUS-781** - Added integration tests for `@cumulus/sync-granule` when `duplicateHandling` is set to `replace` or `skip`
- **CUMULUS-791** - `@cumulus/move-granules`: `moveFileRequest` inserts new `duplicate_found: true` field in the file's record if a duplicate file already exists on S3. Updated output schema to document new `duplicate_found` field.

### Removed

- Removed `@cumulus/common/fake-earthdata-login-server`. Tests can now create a
  service stub based on `@cumulus/api/lib/OAuth2` if testing requires handling
  authentication.

### Changed

- **CUMULUS-940** - modified `@cumulus/common/aws` `receiveSQSMessages` to take a parameter object instead of positional parameters.  All defaults remain the same, but now access to long polling is available through `options.waitTimeSeconds`.
- **CUMULUS-948** - Update lambda functions `CNMToCMA` and `CnmResponse` in the `cumulus-data-shared` bucket and point the default stack to them.
- **CUMULUS-782** - Updated `@cumulus/sync-granule` task and `Granule.ingestFile` in `@cumulus/ingest` to keep both old and new data when a destination file with different checksum already exists and `duplicateHandling` is `version`
- Updated the config schema in `@cumulus/move-granules` to include the `moveStagedFiles` param.
- **CUMULUS-778** - Updated config schema and documentation in `@cumulus/sync-granule` to include `duplicateHandling` parameter for specifying how duplicate filenames should be handled
- **CUMULUS-779** - Updated `@cumulus/sync-granule` to throw `DuplicateFile` error when destination files already exist and `duplicateHandling` is `error`
- **CUMULUS-780** - Updated `@cumulus/sync-granule` to use `error` as the default for `duplicateHandling` when it is not specified
- **CUMULUS-780** - Updated `@cumulus/api` to use `error` as the default value for `duplicateHandling` in the `Collection` model
- **CUMULUS-785** - Updated the config schema and documentation in `@cumulus/move-granules` to include `duplicateHandling` parameter for specifying how duplicate filenames should be handled
- **CUMULUS-786, CUMULUS-787** - Updated `@cumulus/move-granules` to throw `DuplicateFile` error when destination files already exist and `duplicateHandling` is `error` or not specified
- **CUMULUS-789** - Updated `@cumulus/move-granules` to keep both old and new data when a destination file with different checksum already exists and `duplicateHandling` is `version`

### Fixed

- `getGranuleId` in `@cumulus/ingest` bug: `getGranuleId` was constructing an error using `filename` which was undefined. The fix replaces `filename` with the `uri` argument.
- Fixes to `del` in `@cumulus/api/endpoints/granules.js` to not error/fail when not all files exist in S3 (e.g. delete granule which has only 2 of 3 files ingested).
- `@cumulus/deployment/lib/crypto.js` now checks for private key existence properly.

## [v1.10.1] - 2018-09-4

### Fixed

- Fixed cloudformation template errors in `@cumulus/deployment/`
  - Replaced references to Fn::Ref: with Ref:
  - Moved long form template references to a newline

## [v1.10.0] - 2018-08-31

### Removed

- Removed unused and broken code from `@cumulus/common`
  - Removed `@cumulus/common/test-helpers`
  - Removed `@cumulus/common/task`
  - Removed `@cumulus/common/message-source`
  - Removed the `getPossiblyRemote` function from `@cumulus/common/aws`
  - Removed the `startPromisedSfnExecution` function from `@cumulus/common/aws`
  - Removed the `getCurrentSfnTask` function from `@cumulus/common/aws`

### Changed

- **CUMULUS-839** - In `@cumulus/sync-granule`, 'collection' is now an optional config parameter

### Fixed

- **CUMULUS-859** Moved duplicate code in `@cumulus/move-granules` and `@cumulus/post-to-cmr` to `@cumulus/ingest`. Fixed imports making assumptions about directory structure.
- `@cumulus/ingest/consumer` correctly limits the number of messages being received and processed from SQS. Details:
  - **Background:** `@cumulus/api` includes a lambda `<stack-name>-sqs2sf` which processes messages from the `<stack-name>-startSF` SQS queue every minute. The `sqs2sf` lambda uses `@cumulus/ingest/consumer` to receive and process messages from SQS.
  - **Bug:** More than `messageLimit` number of messages were being consumed and processed from the `<stack-name>-startSF` SQS queue. Many step functions were being triggered simultaneously by the lambda `<stack-name>-sqs2sf` (which consumes every minute from the `startSF` queue) and resulting in step function failure with the error: `An error occurred (ThrottlingException) when calling the GetExecutionHistory`.
  - **Fix:** `@cumulus/ingest/consumer#processMessages` now processes messages until `timeLimit` has passed _OR_ once it receives up to `messageLimit` messages. `sqs2sf` is deployed with a [default `messageLimit` of 10](https://github.com/nasa/cumulus/blob/670000c8a821ff37ae162385f921c40956e293f7/packages/deployment/app/config.yml#L147).
  - **IMPORTANT NOTE:** `consumer` will actually process up to `messageLimit * 2 - 1` messages. This is because sometimes `receiveSQSMessages` will return less than `messageLimit` messages and thus the consumer will continue to make calls to `receiveSQSMessages`. For example, given a `messageLimit` of 10 and subsequent calls to `receiveSQSMessages` returns up to 9 messages, the loop will continue and a final call could return up to 10 messages.


## [v1.9.1] - 2018-08-22

**Please Note** To take advantage of the added granule tracking API functionality, updates are required for the message adapter and its libraries. You should be on the following versions:
- `cumulus-message-adapter` 1.0.9+
- `cumulus-message-adapter-js` 1.0.4+
- `cumulus-message-adapter-java` 1.2.7+
- `cumulus-message-adapter-python` 1.0.5+

### Added

- **CUMULUS-687** Added logs endpoint to search for logs from a specific workflow execution in `@cumulus/api`. Added integration test.
- **CUMULUS-836** - `@cumulus/deployment` supports a configurable docker storage driver for ECS. ECS can be configured with either `devicemapper` (the default storage driver for AWS ECS-optimized AMIs) or `overlay2` (the storage driver used by the NGAP 2.0 AMI). The storage driver can be configured in `app/config.yml` with `ecs.docker.storageDriver: overlay2 | devicemapper`. The default is `overlay2`.
  - To support this configuration, a [Handlebars](https://handlebarsjs.com/) helper `ifEquals` was added to `packages/deployment/lib/kes.js`.
- **CUMULUS-836** - `@cumulus/api` added IAM roles required by the NGAP 2.0 AMI. The NGAP 2.0 AMI runs a script `register_instances_with_ssm.py` which requires the ECS IAM role to include `ec2:DescribeInstances` and `ssm:GetParameter` permissions.

### Fixed
- **CUMULUS-836** - `@cumulus/deployment` uses `overlay2` driver by default and does not attempt to write `--storage-opt dm.basesize` to fix [this error](https://github.com/moby/moby/issues/37039).
- **CUMULUS-413** Kinesis processing now captures all errrors.
  - Added kinesis fallback mechanism when errors occur during record processing.
  - Adds FallbackTopicArn to `@cumulus/api/lambdas.yml`
  - Adds fallbackConsumer lambda to `@cumulus/api`
  - Adds fallbackqueue option to lambda definitions capture lambda failures after three retries.
  - Adds kinesisFallback SNS topic to signal incoming errors from kinesis stream.
  - Adds kinesisFailureSQS to capture fully failed events from all retries.
- **CUMULUS-855** Adds integration test for kinesis' error path.
- **CUMULUS-686** Added workflow task name and version tracking via `@cumulus/api` executions endpoint under new `tasks` property, and under `workflow_tasks` in step input/output.
  - Depends on `cumulus-message-adapter` 1.0.9+, `cumulus-message-adapter-js` 1.0.4+, `cumulus-message-adapter-java` 1.2.7+ and `cumulus-message-adapter-python` 1.0.5+
- **CUMULUS-771**
  - Updated sync-granule to stream the remote file to s3
  - Added integration test for ingesting granules from ftp provider
  - Updated http/https integration tests for ingesting granules from http/https providers
- **CUMULUS-862** Updated `@cumulus/integration-tests` to handle remote lambda output
- **CUMULUS-856** Set the rule `state` to have default value `ENABLED`

### Changed

- In `@cumulus/deployment`, changed the example app config.yml to have additional IAM roles

## [v1.9.0] - 2018-08-06

**Please note** additional information and upgrade instructions [here](https://nasa.github.io/cumulus/docs/upgrade/1.9.0)

### Added
- **CUMULUS-712** - Added integration tests verifying expected behavior in workflows
- **GITC-776-2** - Add support for versioned collections

### Fixed
- **CUMULUS-832**
  - Fixed indentation in example config.yml in `@cumulus/deployment`
  - Fixed issue with new deployment using the default distribution endpoint in `@cumulus/deployment` and `@cumulus/api`

## [v1.8.1] - 2018-08-01

**Note** IAM roles should be re-deployed with this release.

- **Cumulus-726**
  - Added function to `@cumulus/integration-tests`: `sfnStep` includes `getStepInput` which returns the input to the schedule event of a given step function step.
  - Added IAM policy `@cumulus/deployment`: Lambda processing IAM role includes `kinesis::PutRecord` so step function lambdas can write to kinesis streams.
- **Cumulus Community Edition**
  - Added Google OAuth authentication token logic to `@cumulus/api`. Refactored token endpoint to use environment variable flag `OAUTH_PROVIDER` when determining with authentication method to use.
  - Added API Lambda memory configuration variable `api_lambda_memory` to `@cumulus/api` and `@cumulus/deployment`.

### Changed

- **Cumulus-726**
  - Changed function in `@cumulus/api`: `models/rules.js#addKinesisEventSource` was modified to call to `deleteKinesisEventSource` with all required parameters (rule's name, arn and type).
  - Changed function in `@cumulus/integration-tests`: `getStepOutput` can now be used to return output of failed steps. If users of this function want the output of a failed event, they can pass a third parameter `eventType` as `'failure'`. This function will work as always for steps which completed successfully.

### Removed

- **Cumulus-726**
  - Configuration change to `@cumulus/deployment`: Removed default auto scaling configuration for Granules and Files DynamoDB tables.

- **CUMULUS-688**
  - Add integration test for ExecutionStatus
  - Function addition to `@cumulus/integration-tests`: `api` includes `getExecutionStatus` which returns the execution status from the Cumulus API

## [v1.8.0] - 2018-07-23

### Added

- **CUMULUS-718** Adds integration test for Kinesis triggering a workflow.

- **GITC-776-3** Added more flexibility for rules.  You can now edit all fields on the rule's record
We may need to update the api documentation to reflect this.

- **CUMULUS-681** - Add ingest-in-place action to granules endpoint
    - new applyWorkflow action at PUT /granules/{granuleid} Applying a workflow starts an execution of the provided workflow and passes the granule record as payload.
      Parameter(s):
        - workflow - the workflow name

- **CUMULUS-685** - Add parent exeuction arn to the execution which is triggered from a parent step function

### Changed
- **CUMULUS-768** - Integration tests get S3 provider data from shared data folder

### Fixed
- **CUMULUS-746** - Move granule API correctly updates record in dynamo DB and cmr xml file
- **CUMULUS-766** - Populate database fileSize field from S3 if value not present in Ingest payload

## [v1.7.1] - 2018-07-27

### Fixed
- **CUMULUS-766** - Backport from 1.8.0 - Populate database fileSize field from S3 if value not present in Ingest payload

## [v1.7.0] - 2018-07-02

### Please note: [Upgrade Instructions](https://nasa.github.io/cumulus/docs/upgrade/1.7.0)

### Added
- **GITC-776-2** - Add support for versioned collectons
- **CUMULUS-491** - Add granule reconciliation API endpoints.
- **CUMULUS-480** Add suport for backup and recovery:
  - Add DynamoDB tables for granules, executions and pdrs
  - Add ability to write all records to S3
  - Add ability to download all DynamoDB records in form json files
  - Add ability to upload records to DynamoDB
  - Add migration scripts for copying granule, pdr and execution records from ElasticSearch to DynamoDB
  - Add IAM support for batchWrite on dynamoDB
-
- **CUMULUS-508** - `@cumulus/deployment` cloudformation template allows for lambdas and ECS clusters to have multiple AZ availability.
    - `@cumulus/deployment` also ensures docker uses `devicemapper` storage driver.
- **CUMULUS-755** - `@cumulus/deployment` Add DynamoDB autoscaling support.
    - Application developers can add autoscaling and override default values in their deployment's `app/config.yml` file using a `{TableName}Table:` key.

### Fixed
- **CUMULUS-747** - Delete granule API doesn't delete granule files in s3 and granule in elasticsearch
    - update the StreamSpecification DynamoDB tables to have StreamViewType: "NEW_AND_OLD_IMAGES"
    - delete granule files in s3
- **CUMULUS-398** - Fix not able to filter executions by workflow
- **CUMULUS-748** - Fix invalid lambda .zip files being validated/uploaded to AWS
- **CUMULUS-544** - Post to CMR task has UAT URL hard-coded
  - Made configurable: PostToCmr now requires CMR_ENVIRONMENT env to be set to 'SIT' or 'OPS' for those CMR environments. Default is UAT.

### Changed
- **GITC-776-4** - Changed Discover-pdrs to not rely on collection but use provider_path in config. It also has an optional filterPdrs regex configuration parameter

- **CUMULUS-710** - In the integration test suite, `getStepOutput` returns the output of the first successful step execution or last failed, if none exists

## [v1.6.0] - 2018-06-06

### Please note: [Upgrade Instructions](https://nasa.github.io/cumulus/docs/upgrade/1.6.0)

### Fixed
- **CUMULUS-602** - Format all logs sent to Elastic Search.
  - Extract cumulus log message and index it to Elastic Search.

### Added
- **CUMULUS-556** - add a mechanism for creating and running migration scripts on deployment.
- **CUMULUS-461** Support use of metadata date and other components in `url_path` property

### Changed
- **CUMULUS-477** Update bucket configuration to support multiple buckets of the same type:
  - Change the structure of the buckets to allow for  more than one bucket of each type. The bucket structure is now:
    bucket-key:
      name: <bucket-name>
      type: <type> i.e. internal, public, etc.
  - Change IAM and app deployment configuration to support new bucket structure
  - Update tasks and workflows to support new bucket structure
  - Replace instances where buckets.internal is relied upon to either use the system bucket or a configured bucket
  - Move IAM template to the deployment package. NOTE: You now have to specify '--template node_modules/@cumulus/deployment/iam' in your IAM deployment
  - Add IAM cloudformation template support to filter buckets by type

## [v1.5.5] - 2018-05-30

### Added
- **CUMULUS-530** - PDR tracking through Queue-granules
  - Add optional `pdr` property to the sync-granule task's input config and output payload.
- **CUMULUS-548** - Create a Lambda task that generates EMS distribution reports
  - In order to supply EMS Distribution Reports, you must enable S3 Server
    Access Logging on any S3 buckets used for distribution. See [How Do I Enable Server Access Logging for an S3 Bucket?](https://docs.aws.amazon.com/AmazonS3/latest/user-guide/server-access-logging.html)
    The "Target bucket" setting should point at the Cumulus internal bucket.
    The "Target prefix" should be
    "<STACK_NAME>/ems-distribution/s3-server-access-logs/", where "STACK_NAME"
    is replaced with the name of your Cumulus stack.

### Fixed
- **CUMULUS-546 - Kinesis Consumer should catch and log invalid JSON**
  - Kinesis Consumer lambda catches and logs errors so that consumer doesn't get stuck in a loop re-processing bad json records.
- EMS report filenames are now based on their start time instead of the time
  instead of the time that the report was generated
- **CUMULUS-552 - Cumulus API returns different results for the same collection depending on query**
  - The collection, provider and rule records in elasticsearch are now replaced with records from dynamo db when the dynamo db records are updated.

### Added
- `@cumulus/deployment`'s default cloudformation template now configures storage for Docker to match the configured ECS Volume. The template defines Docker's devicemapper basesize (`dm.basesize`) using `ecs.volumeSize`. This addresses ECS default of limiting Docker containers to 10GB of storage ([Read more](https://aws.amazon.com/premiumsupport/knowledge-center/increase-default-ecs-docker-limit/)).

## [v1.5.4] - 2018-05-21

### Added
- **CUMULUS-535** - EMS Ingest, Archive, Archive Delete reports
  - Add lambda EmsReport to create daily EMS Ingest, Archive, Archive Delete reports
  - ems.provider property added to `@cumulus/deployment/app/config.yml`.
    To change the provider name, please add `ems: provider` property to `app/config.yml`.
- **CUMULUS-480** Use DynamoDB to store granules, pdrs and execution records
  - Activate PointInTime feature on DynamoDB tables
  - Increase test coverage on api package
  - Add ability to restore metadata records from json files to DynamoDB
- **CUMULUS-459** provide API endpoint for moving granules from one location on s3 to another

## [v1.5.3] - 2018-05-18

### Fixed
- **CUMULUS-557 - "Add dataType to DiscoverGranules output"**
  - Granules discovered by the DiscoverGranules task now include dataType
  - dataType is now a required property for granules used as input to the
    QueueGranules task
- **CUMULUS-550** Update deployment app/config.yml to force elasticsearch updates for deleted granules

## [v1.5.2] - 2018-05-15

### Fixed
- **CUMULUS-514 - "Unable to Delete the Granules"**
  - updated cmrjs.deleteConcept to return success if the record is not found
    in CMR.

### Added
- **CUMULUS-547** - The distribution API now includes an
  "earthdataLoginUsername" query parameter when it returns a signed S3 URL
- **CUMULUS-527 - "parse-pdr queues up all granules and ignores regex"**
  - Add an optional config property to the ParsePdr task called
    "granuleIdFilter". This property is a regular expression that is applied
    against the filename of the first file of each granule contained in the
    PDR. If the regular expression matches, then the granule is included in
    the output. Defaults to '.', which will match all granules in the PDR.
- File checksums in PDRs now support MD5
- Deployment support to subscribe to an SNS topic that already exists
- **CUMULUS-470, CUMULUS-471** In-region S3 Policy lambda added to API to update bucket policy for in-region access.
- **CUMULUS-533** Added fields to granule indexer to support EMS ingest and archive record creation
- **CUMULUS-534** Track deleted granules
  - added `deletedgranule` type to `cumulus` index.
  - **Important Note:** Force custom bootstrap to re-run by adding this to
    app/config.yml `es: elasticSearchMapping: 7`
- You can now deploy cumulus without ElasticSearch. Just add `es: null` to your `app/config.yml` file. This is only useful for debugging purposes. Cumulus still requires ElasticSearch to properly operate.
- `@cumulus/integration-tests` includes and exports the `addRules` function, which seeds rules into the DynamoDB table.
- Added capability to support EFS in cloud formation template. Also added
  optional capability to ssh to your instance and privileged lambda functions.
- Added support to force discovery of PDRs that have already been processed
  and filtering of selected data types
- `@cumulus/cmrjs` uses an environment variable `USER_IP_ADDRESS` or fallback
  IP address of `10.0.0.0` when a public IP address is not available. This
  supports lambda functions deployed into a VPC's private subnet, where no
  public IP address is available.

### Changed
- **CUMULUS-550** Custom bootstrap automatically adds new types to index on
  deployment

## [v1.5.1] - 2018-04-23
### Fixed
- add the missing dist folder to the hello-world task
- disable uglifyjs on the built version of the pdr-status-check (read: https://github.com/webpack-contrib/uglifyjs-webpack-plugin/issues/264)

## [v1.5.0] - 2018-04-23
### Changed
- Removed babel from all tasks and packages and increased minimum node requirements to version 8.10
- Lambda functions created by @cumulus/deployment will use node8.10 by default
- Moved [cumulus-integration-tests](https://github.com/nasa/cumulus-integration-tests) to the `example` folder CUMULUS-512
- Streamlined all packages dependencies (e.g. remove redundant dependencies and make sure versions are the same across packages)
- **CUMULUS-352:** Update Cumulus Elasticsearch indices to use [index aliases](https://www.elastic.co/guide/en/elasticsearch/reference/current/indices-aliases.html).
- **CUMULUS-519:** ECS tasks are no longer restarted after each CF deployment unless `ecs.restartTasksOnDeploy` is set to true
- **CUMULUS-298:** Updated log filterPattern to include all CloudWatch logs in ElasticSearch
- **CUMULUS-518:** Updates to the SyncGranule config schema
  - `granuleIdExtraction` is no longer a property
  - `process` is now an optional property
  - `provider_path` is no longer a property

### Fixed
- **CUMULUS-455 "Kes deployments using only an updated message adapter do not get automatically deployed"**
  - prepended the hash value of cumulus-message-adapter.zip file to the zip file name of lambda which uses message adapter.
  - the lambda function will be redeployed when message adapter or lambda function are updated
- Fixed a bug in the bootstrap lambda function where it stuck during update process
- Fixed a bug where the sf-sns-report task did not return the payload of the incoming message as the output of the task [CUMULUS-441]

### Added
- **CUMULUS-352:** Add reindex CLI to the API package.
- **CUMULUS-465:** Added mock http/ftp/sftp servers to the integration tests
- Added a `delete` method to the `@common/CollectionConfigStore` class
- **CUMULUS-467 "@cumulus/integration-tests or cumulus-integration-tests should seed provider and collection in deployed DynamoDB"**
  - `example` integration-tests populates providers and collections to database
  - `example` workflow messages are populated from workflow templates in s3, provider and collection information in database, and input payloads.  Input templates are removed.
  - added `https` protocol to provider schema

## [v1.4.1] - 2018-04-11

### Fixed
- Sync-granule install

## [v1.4.0] - 2018-04-09

### Fixed
- **CUMULUS-392 "queue-granules not returning the sfn-execution-arns queued"**
  - updated queue-granules to return the sfn-execution-arns queued and pdr if exists.
  - added pdr to ingest message meta.pdr instead of payload, so the pdr information doesn't get lost in the ingest workflow, and ingested granule in elasticsearch has pdr name.
  - fixed sf-sns-report schema, remove the invalid part
  - fixed pdr-status-check schema, the failed execution contains arn and reason
- **CUMULUS-206** make sure homepage and repository urls exist in package.json files of tasks and packages

### Added
- Example folder with a cumulus deployment example

### Changed
- [CUMULUS-450](https://bugs.earthdata.nasa.gov/browse/CUMULUS-450) - Updated
  the config schema of the **queue-granules** task
  - The config no longer takes a "collection" property
  - The config now takes an "internalBucket" property
  - The config now takes a "stackName" property
- [CUMULUS-450](https://bugs.earthdata.nasa.gov/browse/CUMULUS-450) - Updated
  the config schema of the **parse-pdr** task
  - The config no longer takes a "collection" property
  - The "stack", "provider", and "bucket" config properties are now
    required
- **CUMULUS-469** Added a lambda to the API package to prototype creating an S3 bucket policy for direct, in-region S3 access for the prototype bucket

### Removed
- Removed the `findTmpTestDataDirectory()` function from
  `@cumulus/common/test-utils`

### Fixed
- [CUMULUS-450](https://bugs.earthdata.nasa.gov/browse/CUMULUS-450)
  - The **queue-granules** task now enqueues a **sync-granule** task with the
    correct collection config for that granule based on the granule's
    data-type. It had previously been using the collection config from the
    config of the **queue-granules** task, which was a problem if the granules
    being queued belonged to different data-types.
  - The **parse-pdr** task now handles the case where a PDR contains granules
    with different data types, and uses the correct granuleIdExtraction for
    each granule.

### Added
- **CUMULUS-448** Add code coverage checking using [nyc](https://github.com/istanbuljs/nyc).

## [v1.3.0] - 2018-03-29

### Deprecated
- discover-s3-granules is deprecated. The functionality is provided by the discover-granules task
### Fixed
- **CUMULUS-331:** Fix aws.downloadS3File to handle non-existent key
- Using test ftp provider for discover-granules testing [CUMULUS-427]
- **CUMULUS-304: "Add AWS API throttling to pdr-status-check task"** Added concurrency limit on SFN API calls.  The default concurrency is 10 and is configurable through Lambda environment variable CONCURRENCY.
- **CUMULUS-414: "Schema validation not being performed on many tasks"** revised npm build scripts of tasks that use cumulus-message-adapter to place schema directories into dist directories.
- **CUMULUS-301:** Update all tests to use test-data package for testing data.
- **CUMULUS-271: "Empty response body from rules PUT endpoint"** Added the updated rule to response body.
- Increased memory allotment for `CustomBootstrap` lambda function. Resolves failed deployments where `CustomBootstrap` lambda function was failing with error `Process exited before completing request`. This was causing deployments to stall, fail to update and fail to rollback. This error is thrown when the lambda function tries to use more memory than it is allotted.
- Cumulus repository folders structure updated:
  - removed the `cumulus` folder altogether
  - moved `cumulus/tasks` to `tasks` folder at the root level
  - moved the tasks that are not converted to use CMA to `tasks/.not_CMA_compliant`
  - updated paths where necessary

### Added
- `@cumulus/integration-tests` - Added support for testing the output of an ECS activity as well as a Lambda function.

## [v1.2.0] - 2018-03-20

### Fixed
- Update vulnerable npm packages [CUMULUS-425]
- `@cumulus/api`: `kinesis-consumer.js` uses `sf-scheduler.js#schedule` instead of placing a message directly on the `startSF` SQS queue. This is a fix for [CUMULUS-359](https://bugs.earthdata.nasa.gov/browse/CUMULUS-359) because `sf-scheduler.js#schedule` looks up the provider and collection data in DynamoDB and adds it to the `meta` object of the enqueued message payload.
- `@cumulus/api`: `kinesis-consumer.js` catches and logs errors instead of doing an error callback. Before this change, `kinesis-consumer` was failing to process new records when an existing record caused an error because it would call back with an error and stop processing additional records. It keeps trying to process the record causing the error because it's "position" in the stream is unchanged. Catching and logging the errors is part 1 of the fix. Proposed part 2 is to enqueue the error and the message on a "dead-letter" queue so it can be processed later ([CUMULUS-413](https://bugs.earthdata.nasa.gov/browse/CUMULUS-413)).
- **CUMULUS-260: "PDR page on dashboard only shows zeros."** The PDR stats in LPDAAC are all 0s, even if the dashboard has been fixed to retrieve the correct fields.  The current version of pdr-status-check has a few issues.
  - pdr is not included in the input/output schema.  It's available from the input event.  So the pdr status and stats are not updated when the ParsePdr workflow is complete.  Adding the pdr to the input/output of the task will fix this.
  - pdr-status-check doesn't update pdr stats which prevent the real time pdr progress from showing up in the dashboard. To solve this, added lambda function sf-sns-report which is copied from @cumulus/api/lambdas/sf-sns-broadcast with modification, sf-sns-report can be used to report step function status anywhere inside a step function.  So add step sf-sns-report after each pdr-status-check, we will get the PDR status progress at real time.
  - It's possible an execution is still in the queue and doesn't exist in sfn yet.  Added code to handle 'ExecutionDoesNotExist' error when checking the execution status.
- Fixed `aws.cloudwatchevents()` typo in `packages/ingest/aws.js`. This typo was the root cause of the error: `Error: Could not process scheduled_ingest, Error: : aws.cloudwatchevents is not a constructor` seen when trying to update a rule.


### Removed

- `@cumulus/ingest/aws`: Remove queueWorkflowMessage which is no longer being used by `@cumulus/api`'s `kinesis-consumer.js`.

## [v1.1.4] - 2018-03-15

### Added
- added flag `useList` to parse-pdr [CUMULUS-404]

### Fixed

- Pass encrypted password to the ApiGranule Lambda function [CUMULUS-424]


## [v1.1.3] - 2018-03-14
### Fixed
- Changed @cumulus/deployment package install behavior. The build process will happen after installation

## [v1.1.2] - 2018-03-14

### Added
- added tools to @cumulus/integration-tests for local integration testing
- added end to end testing for discovering and parsing of PDRs
- `yarn e2e` command is available for end to end testing
### Fixed

- **CUMULUS-326: "Occasionally encounter "Too Many Requests" on deployment"** The api gateway calls will handle throttling errors
- **CUMULUS-175: "Dashboard providers not in sync with AWS providers."** The root cause of this bug - DynamoDB operations not showing up in Elasticsearch - was shared by collections and rules. The fix was to update providers', collections' and rules; POST, PUT and DELETE endpoints to operate on DynamoDB and using DynamoDB streams to update Elasticsearch. The following packages were made:
  - `@cumulus/deployment` deploys DynamoDB streams for the Collections, Providers and Rules tables as well as a new lambda function called `dbIndexer`. The `dbIndexer` lambda has an event source mapping which listens to each of the DynamoDB streams. The dbIndexer lambda receives events referencing operations on the DynamoDB table and updates the elasticsearch cluster accordingly.
  - The `@cumulus/api` endpoints for collections, providers and rules _only_ query DynamoDB, with the exception of LIST endpoints and the collections' GET endpoint.

### Updated
- Broke up `kes.override.js` of @cumulus/deployment to multiple modules and moved to a new location
- Expanded @cumulus/deployment test coverage
- all tasks were updated to use cumulus-message-adapter-js 1.0.1
- added build process to integration-tests package to babelify it before publication
- Update @cumulus/integration-tests lambda.js `getLambdaOutput` to return the entire lambda output. Previously `getLambdaOutput` returned only the payload.

## [v1.1.1] - 2018-03-08

### Removed
- Unused queue lambda in api/lambdas [CUMULUS-359]

### Fixed
- Kinesis message content is passed to the triggered workflow [CUMULUS-359]
- Kinesis message queues a workflow message and does not write to rules table [CUMULUS-359]

## [v1.1.0] - 2018-03-05

### Added

- Added a `jlog` function to `common/test-utils` to aid in test debugging
- Integration test package with command line tool [CUMULUS-200] by @laurenfrederick
- Test for FTP `useList` flag [CUMULUS-334] by @kkelly51

### Updated
- The `queue-pdrs` task now uses the [cumulus-message-adapter-js](https://github.com/nasa/cumulus-message-adapter-js)
  library
- Updated the `queue-pdrs` JSON schemas
- The test-utils schema validation functions now throw an error if validation
  fails
- The `queue-granules` task now uses the [cumulus-message-adapter-js](https://github.com/nasa/cumulus-message-adapter-js)
  library
- Updated the `queue-granules` JSON schemas

### Removed
- Removed the `getSfnExecutionByName` function from `common/aws`
- Removed the `getGranuleStatus` function from `common/aws`

## [v1.0.1] - 2018-02-27

### Added
- More tests for discover-pdrs, dicover-granules by @yjpa7145
- Schema validation utility for tests by @yjpa7145

### Changed
- Fix an FTP listing bug for servers that do not support STAT [CUMULUS-334] by @kkelly51

## [v1.0.0] - 2018-02-23

[Unreleased]: https://github.com/nasa/cumulus/compare/v1.14.1...HEAD
[v1.14.1]: https://github.com/nasa/cumulus/compare/v1.14.0...v1.14.1
[v1.14.0]: https://github.com/nasa/cumulus/compare/v1.13.5...v1.14.0
[v1.13.5]: https://github.com/nasa/cumulus/compare/v1.13.4...v1.13.5
[v1.13.4]: https://github.com/nasa/cumulus/compare/v1.13.3...v1.13.4
[v1.13.3]: https://github.com/nasa/cumulus/compare/v1.13.2...v1.13.3
[v1.13.2]: https://github.com/nasa/cumulus/compare/v1.13.1...v1.13.2
[v1.13.1]: https://github.com/nasa/cumulus/compare/v1.13.0...v1.13.1
[v1.13.0]: https://github.com/nasa/cumulus/compare/v1.12.1...v1.13.0
[v1.12.1]: https://github.com/nasa/cumulus/compare/v1.12.0...v1.12.1
[v1.12.0]: https://github.com/nasa/cumulus/compare/v1.11.3...v1.12.0
[v1.11.3]: https://github.com/nasa/cumulus/compare/v1.11.2...v1.11.3
[v1.11.2]: https://github.com/nasa/cumulus/compare/v1.11.1...v1.11.2
[v1.11.1]: https://github.com/nasa/cumulus/compare/v1.11.0...v1.11.1
[v1.11.0]: https://github.com/nasa/cumulus/compare/v1.10.4...v1.11.0
[v1.10.4]: https://github.com/nasa/cumulus/compare/v1.10.3...v1.10.4
[v1.10.3]: https://github.com/nasa/cumulus/compare/v1.10.2...v1.10.3
[v1.10.2]: https://github.com/nasa/cumulus/compare/v1.10.1...v1.10.2
[v1.10.1]: https://github.com/nasa/cumulus/compare/v1.10.0...v1.10.1
[v1.10.0]: https://github.com/nasa/cumulus/compare/v1.9.1...v1.10.0
[v1.9.1]: https://github.com/nasa/cumulus/compare/v1.9.0...v1.9.1
[v1.9.0]: https://github.com/nasa/cumulus/compare/v1.8.1...v1.9.0
[v1.8.1]: https://github.com/nasa/cumulus/compare/v1.8.0...v1.8.1
[v1.8.0]: https://github.com/nasa/cumulus/compare/v1.7.0...v1.8.0
[v1.7.0]: https://github.com/nasa/cumulus/compare/v1.6.0...v1.7.0
[v1.6.0]: https://github.com/nasa/cumulus/compare/v1.5.5...v1.6.0
[v1.5.5]: https://github.com/nasa/cumulus/compare/v1.5.4...v1.5.5
[v1.5.4]: https://github.com/nasa/cumulus/compare/v1.5.3...v1.5.4
[v1.5.3]: https://github.com/nasa/cumulus/compare/v1.5.2...v1.5.3
[v1.5.2]: https://github.com/nasa/cumulus/compare/v1.5.1...v1.5.2
[v1.5.1]: https://github.com/nasa/cumulus/compare/v1.5.0...v1.5.1
[v1.5.0]: https://github.com/nasa/cumulus/compare/v1.4.1...v1.5.0
[v1.4.1]: https://github.com/nasa/cumulus/compare/v1.4.0...v1.4.1
[v1.4.0]: https://github.com/nasa/cumulus/compare/v1.3.0...v1.4.0
[v1.3.0]: https://github.com/nasa/cumulus/compare/v1.2.0...v1.3.0
[v1.2.0]: https://github.com/nasa/cumulus/compare/v1.1.4...v1.2.0
[v1.1.4]: https://github.com/nasa/cumulus/compare/v1.1.3...v1.1.4
[v1.1.3]: https://github.com/nasa/cumulus/compare/v1.1.2...v1.1.3
[v1.1.2]: https://github.com/nasa/cumulus/compare/v1.1.1...v1.1.2
[v1.1.1]: https://github.com/nasa/cumulus/compare/v1.0.1...v1.1.1
[v1.1.0]: https://github.com/nasa/cumulus/compare/v1.0.1...v1.1.0
[v1.0.1]: https://github.com/nasa/cumulus/compare/v1.0.0...v1.0.1
[v1.0.0]: https://github.com/nasa/cumulus/compare/pre-v1-release...v1.0.0<|MERGE_RESOLUTION|>--- conflicted
+++ resolved
@@ -11,7 +11,7 @@
 
 - **CUMULUS-1447** -
   The newest release of the Cumulus Message Adapter (v1.1.0) requires that parameterized configuration be used for remote message functionality. Once released, Kes will automatically bring in CMA v1.1.0 without additional configuration.
-  
+
   **Migration instructions**
   Oversized messages are no longer written to S3 automatically. In order to utilize remote messaging functionality, configure a `ReplaceConfig` AWS Step Function parameter on your CMA task:
 
@@ -23,7 +23,7 @@
         ReplaceConfig:
           FullMessage: true
   ```
-  
+
   Accepted fields in `ReplaceConfig` include `MaxSize`, `FullMessage`, `Path` and `TargetPath`.
   See https://github.com/nasa/cumulus-message-adapter/blob/master/CONTRACT.md#remote-message-configuration for full details.
 
@@ -31,7 +31,7 @@
 
 - **CUMULUS-1449** -
   Cumulus now uses a universal workflow template when starting workflow that contains general information specific to the deployment, but not specific to the workflow. Workflow task configs must be defined using AWS step function parameters. As part of this change, `CumulusConfig` has been retired and task configs must now be defined under the `cma.task_config` key in the Parameters section of a step function definition.
-  
+
   **Migration instructions**:
 
   NOTE: These instructions require the use of Cumulus Message Adapter v1.1.x+.
@@ -79,16 +79,14 @@
 
 ### Added
 
-<<<<<<< HEAD
 - **CUMULUS-1435**
   - Added `tf-modules/monitoring` Terraform module which includes cloudwatch dashboard
     - Added Elasticsearch Service alarms to the cloudwatch dashboard
-=======
+
 - **CUMULUS-1574**
   - Added `GET /token` endpoint for SAML authorization when cumulus is protected by Launchpad.
     This lets a user retieve a token by hand that can be presented to the API.
 
->>>>>>> 0d9e258e
 - **CUMULUS-1394**
   - Added `Granule.generateGranuleRecord()` method to granules model to generate a granule database record from a Cumulus execution message
   - Added `Pdr.generatePdrRecord()` method to PDRs model to generate a granule database record from a Cumulus execution message
