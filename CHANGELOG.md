# Changelog

All notable changes to this project will be documented in this file.

The format is based on [Keep a Changelog](http://keepachangelog.com/en/1.0.0/).

## [Unreleased]

### BREAKING CHANGES

- All API requests made by `@cumulus/api-client` will now throw an error if the status code
does not match the expected response (200 for most requests and 202 for a few requests that
trigger async operations). Previously the helpers in this package would return the response
regardless of the status code, so you may need to update any code using helpers from this
package to catch or to otherwise handle errors that you may encounter.
- `@cumulus/api-client/granules.getGranule` now returns the granule record from the GET `/granules/<granuleId>` endpoint, not the raw endpoint response

### Added

- Added user doc describing new features related to the Cumulus dead letter archive.
- **CUMULUS-2475**
  - Adds `GET` endpoint to distribution API
- **CUMULUS-2476**
  - Adds handler for authenticated `HEAD` Distribution requests replicating current behavior of TEA
- **CUMULUS-2478**
  - Implemented [bucket map](https://github.com/asfadmin/thin-egress-app#bucket-mapping).
  - Implemented /locate endpoint
  - Cumulus distribution API checks the file request against bucket map:
    - retrieves the bucket and key from file path
    - determines if the file request is public based on the bucket map rather than the bucket type
    - (EDL only) restricts download from PRIVATE_BUCKETS to users who belong to certain EDL User Groups
    - bucket prefix and object prefix are supported
  - Add 'Bearer token' support as an authorization method
- **CUMULUS-2568**
  - Add `deletePdr`/PDR deletion functionality to `@cumulus/api-client/pdrs`
  - Add `removeCollectionAndAllDependencies` to integration test helpers
- **CUMULUS-2487**
  - Add integration test for cumulus distribution API
- Added `example/spec/apiUtils.waitForApiStatus` to wait for a
record to be returned by the API with a specific value for
`status`
- Added `example/spec/discoverUtils.uploadS3GranuleDataForDiscovery` to upload granule data fixtures
to S3 with a randomized granule ID for `discover-granules` based
integration tests
- Added `example/spec/Collections.removeCollectionAndAllDependencies` to remove a collection and
all dependent objects (e.g. PDRs, granules, executions) from the
database via the API
- Added helpers to `@cumulus/api-client`:
  - `pdrs.deletePdr` - Delete a PDR via the API
  - `replays.postKinesisReplays` - Submit a POST request to the `/replays` endpoint for replaying Kinesis messages

- `@cumulus/api-client/granules.getGranuleResponse` to return the raw endpoint response from the GET `/granules/<granuleId>` endpoint
- **CUMULUS-2311** - RDS Migration Epic Phase 2
  - **CUMULUS-2208**
    - Added helpers to `@cumulus/es-client/indexer`:
      - `deleteAsyncOperation` to delete async operation records from Elasticsearch
      - `updateAsyncOperation` to update an async operation record in Elasticsearch
  - **CUMULUS-2303**
    - Add translatePostgresProviderToApiProvider method to `@cumulus/db/translate/providers`
  - **CUMULUS-2306**
    - Updated API execution GET endpoint to read individual execution records
      from PostgreSQL database instead of DynamoDB
    - Updated API execution-status endpoint to read execution records from
      PostgreSQL database instead of DynamoDB
<<<<<<< HEAD
  - **CUMULUS-2302**
    - Added translatePostgresCollectionToApiCollection method to
      `@cumulus/db/translate/collections`
    - Added `searchWithUpdatedAtRange` method to
      `@cumulus/db/models/collections`
   - **CUMULUS-2303**
  - **CUMULUS-2303**
    - Add translatePostgresProviderToApiProvider method to `@cumulus/db/translate/providers`
=======
  - **CUMULUS-2307**
    - Updated API PDR GET endpoint to read individual PDR records from
      PostgreSQL database instead of DynamoDB
    - Added `deletePdr` to `@cumulus/api-client/pdrs`
>>>>>>> 0a0ce5f6

### Changed

- Moved functions from `@cumulus/integration-tests` to `example/spec/helpers/workflowUtils`:
  - `startWorkflowExecution`
  - `startWorkflow`
  - `executeWorkflow`
  - `buildWorkflow`
  - `testWorkflow`
  - `buildAndExecuteWorkflow`
  - `buildAndStartWorkflow`
- `example/spec/helpers/workflowUtils.executeWorkflow` now uses
`waitForApiStatus` to ensure that the execution is `completed` or
`failed` before resolving
- `example/spec/helpers/testUtils.updateAndUploadTestFileToBucket`
now accepts an object of parameters rather than positional
arguments
- Removed PDR from the `payload` in the input payload test fixture for reconciliation report integration tests
- The following integration tests for PDR-based workflows were
updated to use randomized granule IDs:
  - `example/spec/parallel/ingest/ingestFromPdrSpec.js`
  - `example/spec/parallel/ingest/ingestFromPdrWithChildWorkflowMetaSpec.js`
  - `example/spec/parallel/ingest/ingestFromPdrWithExecutionNamePrefixSpec.js`
  - `example/spec/parallel/ingest/ingestPdrWithNodeNameSpec.js`
- Updated the `@cumulus/api-client/CumulusApiClientError` error class to include new properties that can be accessed directly on
the error object:
  - `statusCode` - The HTTP status code of the API response
  - `apiMessage` - The message from the API response
- Added `params.pRetryOptions` parameter to
`@cumulus/api-client/granules.deleteGranule` to control the retry
behavior
- `@cumulus/api-client/granules.getGranule` now returns the granule record from the GET `/granules/<granuleId>` endpoint, not the raw endpoint response

- **CUMULUS-2311** - RDS Migration Epic Phase 2
  - **CUMULUS-2302**
    - Update API collection GET endpoint to read individual provider records from
      PostgreSQL database instead of DynamoDB
    - Update sf-scheduler lambda to utilize API endpoint to get provider record
      from database via Private API lambda
    - Update API granule `reingest` endpoint to read collection from PostgreSQL
      database instead of DynamoDB
    - Update internal-reconciliation report to base report Collection comparison
      on PostgreSQL instead of DynamoDB
    - Moved createGranuleAndFiles `@cumulus/api` unit helper from `./lib` to
      `.test/helpers`
  - **CUMULUS-2208**
    - Moved all `@cumulus/api/es/*` code to new `@cumulus/es-client` package
    - Updated logic for collections API POST/PUT/DELETE to create/update/delete records directly in Elasticsearch in parallel with updates to DynamoDb/PostgreSQL
    - Updated logic for rules API POST/PUT/DELETE to create/update/delete records directly in Elasticsearch in parallel with updates to DynamoDb/PostgreSQL
    - Updated logic for providers API POST/PUT/DELETE to create/update/delete records directly in Elasticsearch in parallel with updates to DynamoDb/PostgreSQL
    - Updated logic for PDRs API DELETE to delete records directly in Elasticsearch in parallel with deletes to DynamoDB/PostgreSQL
    - All async operations are now written directly to Elasticsearch in parallel with DynamoDB/PostgreSQL
    - Updated logic for async operation API DELETE to delete records directly in Elasticsearch in parallel with deletes to DynamoDB/PostgreSQL
  - **CUMULUS-2306**
    - Updated API local serve (`api/bin/serve.js`) setup code to add cleanup/executions
    related records
    - Updated @cumulus/db/models/granules-executions to add a delete method in
      support of local cleanup
    - Add spec/helpers/apiUtils/waitForApiStatus integration helper to retry API
      record retrievals on status in lieu of using `waitForModelStatus`
    - Updated API execution GET endpoint to read individual execution records
      from PostgreSQL database instead of DynamoDB
    - Updated API execution-status endpoint to read execution records from
      PostgreSQL database instead of DynamoDB
  - **CUMULUS-2303**
    - Update API provider GET endpoint to read individual provider records from
      PostgreSQL database instead of DynamoDB
    - Update sf-scheduler lambda to utilize API endpoint to get provider record
      from database via Private API lambda

- **CUMULUS-2532**
  - Changed integration tests to use `api-client/granules` functions as opposed
    to `granulesApi` from `@cumulus/integration-tests`.

### Fixed

- **CUMULUS-2568**
  - Update reconciliation report integration test to have better cleanup/failure
    behavior
- **CUMULUS-2520**
  - Fixed error that prevented `/elasticsearch/index-from-database` from starting.
- **CUMULUS-2532**
  - Fixed integration tests to have granule deletion occur before provider and
    collection deletion in test cleanup.
- **CUMULUS-2558**
  - Fixed issue where executions original_payload would not be retained on successful execution
- Fixed `@cumulus/api-client/pdrs.getPdr` to request correct
endpoint for returning a PDR from the API

### Removed

- **CUMULUS-2311** - RDS Migration Epic Phase 2
  - **CUMULUS-2208**
    - Removed trigger for `dbIndexer` Lambda for DynamoDB tables:
      - `<prefix>-AsyncOperationsTable`
      - `<prefix>-CollectionsTable`
      - `<prefix>-PdrsTable`
      - `<prefix>-ProvidersTable`
      - `<prefix>-RulesTable`

## [v9.1.0] 2021-06-03

### BREAKING CHANGES
- **CUMULUS-2434**
  - To use the updated `update-granules-cmr-metadata-file-links` task, the
    granule  UMM-G metadata should have version 1.6.2 or later, since CMR s3
    link type 'GET DATA VIA DIRECT ACCESS' is not valid until UMM-G version
    [1.6.2](https://cdn.earthdata.nasa.gov/umm/granule/v1.6.2/umm-g-json-schema.json)
- **CUMULUS-2488**
  - Removed all EMS reporting including lambdas, endpoints, params, etc as all
    reporting is now handled through Cloud Metrics
- **CUMULUS-2472**
  - Moved existing `EarthdataLoginClient` to
    `@cumulus/oauth-client/EarthdataLoginClient` and updated all references in
    Cumulus Core.
  - Rename `EarthdataLoginClient` property from `earthdataLoginUrl` to
    `loginUrl for consistency with new OAuth clients. See example in
    [oauth-client
    README](https://github.com/nasa/cumulus/blob/master/packages/oauth-client/README.md)

### Added

- **HYRAX-439** - Corrected README.md according to a new Hyrax URL format.
- **CUMULUS-2354**
  - Adds configuration options to allow `/s3credentials` endpoint to distribute
    same-region read-only tokens based on a user's CMR ACLs.
  - Configures the example deployment to enable this feature.
- **CUMULUS-2442**
  - Adds option to generate cloudfront URL to lzards-backup task. This will require a few new task config options that have been documented in the [task README](https://github.com/nasa/cumulus/blob/master/tasks/lzards-backup/README.md).
- **CUMULUS-2470**
  - Added `/s3credentials` endpoint for distribution API
- **CUMULUS-2471**
  - Add `/s3credentialsREADME` endpoint to distribution API
- **CUMULUS-2473**
  - Updated `tf-modules/cumulus_distribution` module to take earthdata or cognito credentials
  - Configured `example/cumulus-tf/cumulus_distribution.tf` to use CSDAP credentials
- **CUMULUS-2474**
  - Add `S3ObjectStore` to `aws-client`. This class allows for interaction with the S3 object store.
  - Add `object-store` package which contains abstracted object store functions for working with various cloud providers
- **CUMULUS-2477**
  - Added `/`, `/login` and `/logout` endpoints to cumulus distribution api
- **CUMULUS-2479**
  - Adds /version endpoint to distribution API
- **CUMULUS-2497**
  - Created `isISOFile()` to check if a CMR file is a CMR ISO file.
- **CUMULUS-2371**
  - Added helpers to `@cumulus/ingest/sqs`:
    - `archiveSqsMessageToS3` - archives an incoming SQS message to S3
    - `deleteArchivedMessageFromS3` - deletes a processed SQS message from S3
  - Added call to `archiveSqsMessageToS3` to `sqs-message-consumer` which
    archives all incoming SQS messages to S3.
  - Added call to `deleteArchivedMessageFrom` to `sqs-message-remover` which
    deletes archived SQS message from S3 once it has been processed.

### Changed

- **[PR2224](https://github.com/nasa/cumulus/pull/2244)**
  - Changed timeout on `sfEventSqsToDbRecords` Lambda to 60 seconds to match
    timeout for Knex library to acquire dataase connections
- **CUMULUS-2517**
  - Updated postgres-migration-count-tool default concurrency to '1'
- **CUMULUS-2489**
  - Updated docs for Terraform references in FAQs, glossary, and in Deployment sections
- **CUMULUS-2434**
  - Updated `@cumulus/cmrjs` `updateCMRMetadata` and related functions to add
    both HTTPS URLS and S3 URIs to CMR metadata.
  - Updated `update-granules-cmr-metadata-file-links` task to add both HTTPS
    URLs and S3 URIs to the OnlineAccessURLs field of CMR metadata. The task
    configuration parameter `cmrGranuleUrlType` now has default value `both`.
  - To use the updated `update-granules-cmr-metadata-file-links` task, the
    granule UMM-G metadata should have version 1.6.2 or later, since CMR s3 link
    type 'GET DATA VIA DIRECT ACCESS' is not valid until UMM-G version
    [1.6.2](https://cdn.earthdata.nasa.gov/umm/granule/v1.6.2/umm-g-json-schema.json)
- **CUMULUS-2472**
  - Renamed `@cumulus/earthdata-login-client` to more generic
    `@cumulus/oauth-client` as a parnt  class for new OAuth clients.
  - Added `@cumulus/oauth-client/CognitoClient` to interface with AWS cognito login service.
- **CUMULUS-2497**
  - Changed the `@cumulus/cmrjs` package:
    - Updated `@cumulus/cmrjs/cmr-utils.getGranuleTemporalInfo()` so it now
      returns temporal info for CMR ISO 19115 SMAP XML files.
    - Updated `@cumulus/cmrjs/cmr-utils.isCmrFilename()` to include
      `isISOFile()`.

### Fixed

- **CUMULUS-2519**
  - Update @cumulus/integration-tests.buildWorkflow to fail if provider/collection API response is not successful
- **CUMULUS-2518**
  - Update sf-event-sqs-to-db-records to not throw if a collection is not
    defined on a payload that has no granules/an empty granule payload object
- **CUMULUS-2512**
  - Updated ingest package S3 provider client to take additional parameter
    `remoteAltBucket` on `download` method to allow for per-file override of
    provider bucket for checksum
  - Updated @cumulus/ingest.fetchTextFile's signature to be parameterized and
    added `remoteAltBucket`to allow for an override of the passed in provider
    bucket for the source file
  - Update "eslint-plugin-import" to be pinned to 2.22.1
- **CUMULUS-2520**
  - Fixed error that prevented `/elasticsearch/index-from-database` from starting.
- **[2231](https://github.com/nasa/cumulus/issues/2231)**
  - Fixes broken relative path links in `docs/README.md`

### Removed

- **CUMULUS-2502**
  - Removed outdated documenation regarding Kibana index patterns for metrics.

## [v9.0.1] 2021-05-07

### Migration Steps

Please review the migration steps for 9.0.0 as this release is only a patch to
correct a failure in our build script and push out corrected release artifacts. The previous migration steps still apply.

### Changed

- Corrected `@cumulus/db` configuration to correctly build package.

## [v9.0.0] 2021-05-03

### Migration steps

- This release of Cumulus enables integration with a PostgreSQL database for archiving Cumulus data. There are several upgrade steps involved, **some of which need to be done before redeploying Cumulus**. See the [documentation on upgrading to the RDS release](https://nasa.github.io/cumulus/docs/upgrade-notes/upgrade-rds).

### BREAKING CHANGES

- **CUMULUS-2185** - RDS Migration Epic
  - **CUMULUS-2191**
    - Removed the following from the `@cumulus/api/models.asyncOperation` class in
      favor of the added `@cumulus/async-operations` module:
      - `start`
      - `startAsyncOperations`
  - **CUMULUS-2187**
    - The `async-operations` endpoint will now omit `output` instead of
      returning `none` when the operation did not return output.
  - **CUMULUS-2309**
    - Removed `@cumulus/api/models/granule.unpublishAndDeleteGranule` in favor
      of `@cumulus/api/lib/granule-remove-from-cmr.unpublishGranule` and
      `@cumulus/api/lib/granule-delete.deleteGranuleAndFiles`.
  - **CUMULUS-2385**
    - Updated `sf-event-sqs-to-db-records` to write a granule's files to
      PostgreSQL only after the workflow has exited the `Running` status.
      Please note that any workflow that uses `sf_sqs_report_task` for
      mid-workflow updates will be impacted.
    - Changed PostgreSQL `file` schema and TypeScript type definition to require
      `bucket` and `key` fields.
    - Updated granule/file write logic to mark a granule's status as "failed"
  - **CUMULUS-2455**
    - API `move granule` endpoint now moves granule files on a per-file basis
    - API `move granule` endpoint on granule file move failure will retain the
      file at it's original location, but continue to move any other granule
      files.
    - Removed the `move` method from the `@cumulus/api/models.granule` class.
      logic is now handled in `@cumulus/api/endpoints/granules` and is
      accessible via the Core API.

### Added

- **CUMULUS-2185** - RDS Migration Epic
  - **CUMULUS-2130**
    - Added postgres-migration-count-tool lambda/ECS task to allow for
      evaluation of database state
    - Added /migrationCounts api endpoint that allows running of the
      postgres-migration-count-tool as an asyncOperation
  - **CUMULUS-2394**
    - Updated PDR and Granule writes to check the step function
      workflow_start_time against the createdAt field for each record to ensure
      old records do not overwrite newer ones for legacy Dynamo and PostgreSQL
      writes
  - **CUMULUS-2188**
    - Added `data-migration2` Lambda to be run after `data-migration1`
    - Added logic to `data-migration2` Lambda for migrating execution records
      from DynamoDB to PostgreSQL
  - **CUMULUS-2191**
    - Added `@cumulus/async-operations` to core packages, exposing
      `startAsyncOperation` which will handle starting an async operation and
      adding an entry to both PostgreSQL and DynamoDb
  - **CUMULUS-2127**
    - Add schema migration for `collections` table
  - **CUMULUS-2129**
    - Added logic to `data-migration1` Lambda for migrating collection records
      from Dynamo to PostgreSQL
  - **CUMULUS-2157**
    - Add schema migration for `providers` table
    - Added logic to `data-migration1` Lambda for migrating provider records
      from Dynamo to PostgreSQL
  - **CUMULUS-2187**
    - Added logic to `data-migration1` Lambda for migrating async operation
      records from Dynamo to PostgreSQL
  - **CUMULUS-2198**
    - Added logic to `data-migration1` Lambda for migrating rule records from
      DynamoDB to PostgreSQL
  - **CUMULUS-2182**
    - Add schema migration for PDRs table
  - **CUMULUS-2230**
    - Add schema migration for `rules` table
  - **CUMULUS-2183**
    - Add schema migration for `asyncOperations` table
  - **CUMULUS-2184**
    - Add schema migration for `executions` table
  - **CUMULUS-2257**
    - Updated PostgreSQL table and column names to snake_case
    - Added `translateApiAsyncOperationToPostgresAsyncOperation` function to `@cumulus/db`
  - **CUMULUS-2186**
    - Added logic to `data-migration2` Lambda for migrating PDR records from
      DynamoDB to PostgreSQL
  - **CUMULUS-2235**
    - Added initial ingest load spec test/utility
  - **CUMULUS-2167**
    - Added logic to `data-migration2` Lambda for migrating Granule records from
      DynamoDB to PostgreSQL and parse Granule records to store File records in
      RDS.
  - **CUMULUS-2367**
    - Added `granules_executions` table to PostgreSQL schema to allow for a
      many-to-many relationship between granules and executions
      - The table refers to granule and execution records using foreign keys
        defined with ON CASCADE DELETE, which means that any time a granule or
        execution record is deleted, all of the records in the
        `granules_executions` table referring to that record will also be
        deleted.
    - Added `upsertGranuleWithExecutionJoinRecord` helper to `@cumulus/db` to
      allow for upserting a granule record and its corresponding
      `granules_execution` record
  - **CUMULUS-2128**
    - Added helper functions:
      - `@cumulus/db/translate/file/translateApiFiletoPostgresFile`
      - `@cumulus/db/translate/file/translateApiGranuletoPostgresGranule`
      - `@cumulus/message/Providers/getMessageProvider`
  - **CUMULUS-2190**
    - Added helper functions:
      - `@cumulus/message/Executions/getMessageExecutionOriginalPayload`
      - `@cumulus/message/Executions/getMessageExecutionFinalPayload`
      - `@cumulus/message/workflows/getMessageWorkflowTasks`
      - `@cumulus/message/workflows/getMessageWorkflowStartTime`
      - `@cumulus/message/workflows/getMessageWorkflowStopTime`
      - `@cumulus/message/workflows/getMessageWorkflowName`
  - **CUMULUS-2192**
    - Added helper functions:
      - `@cumulus/message/PDRs/getMessagePdrRunningExecutions`
      - `@cumulus/message/PDRs/getMessagePdrCompletedExecutions`
      - `@cumulus/message/PDRs/getMessagePdrFailedExecutions`
      - `@cumulus/message/PDRs/getMessagePdrStats`
      - `@cumulus/message/PDRs/getPdrPercentCompletion`
      - `@cumulus/message/workflows/getWorkflowDuration`
  - **CUMULUS-2199**
    - Added `translateApiRuleToPostgresRule` to `@cumulus/db` to translate API
      Rule to conform to Postgres Rule definition.
  - **CUMUlUS-2128**
    - Added "upsert" logic to the `sfEventSqsToDbRecords` Lambda for granule and
      file writes to the core PostgreSQL database
  - **CUMULUS-2199**
    - Updated Rules endpoint to write rules to core PostgreSQL database in
      addition to DynamoDB and to delete rules from the PostgreSQL database in
      addition to DynamoDB.
    - Updated `create` in Rules Model to take in optional `createdAt` parameter
      which sets the value of createdAt if not specified during function call.
  - **CUMULUS-2189**
    - Updated Provider endpoint logic to write providers in parallel to Core
      PostgreSQL database
    - Update integration tests to utilize API calls instead of direct
      api/model/Provider calls
  - **CUMULUS-2191**
    - Updated cumuluss/async-operation task to write async-operations to the
      PostgreSQL database.
  - **CUMULUS-2228**
    - Added logic to the `sfEventSqsToDbRecords` Lambda to write execution, PDR,
      and granule records to the core PostgreSQL database in parallel with
      writes to DynamoDB
  - **CUMUlUS-2190**
    - Added "upsert" logic to the `sfEventSqsToDbRecords` Lambda for PDR writes
      to the core PostgreSQL database
  - **CUMUlUS-2192**
    - Added "upsert" logic to the `sfEventSqsToDbRecords` Lambda for execution
      writes to the core PostgreSQL database
  - **CUMULUS-2187**
    - The `async-operations` endpoint will now omit `output` instead of
      returning `none` when the operation did not return output.
  - **CUMULUS-2167**
    - Change PostgreSQL schema definition for `files` to remove `filename` and
      `name` and only support `file_name`.
    - Change PostgreSQL schema definition for `files` to remove `size` to only
      support `file_size`.
    - Change `PostgresFile` to remove duplicate fields `filename` and `name` and
      rename `size` to `file_size`.
  - **CUMULUS-2266**
    - Change `sf-event-sqs-to-db-records` behavior to discard and not throw an
      error on an out-of-order/delayed message so as not to have it be sent to
      the DLQ.
  - **CUMULUS-2305**
    - Changed `DELETE /pdrs/{pdrname}` API behavior to also delete record from
      PostgreSQL database.
  - **CUMULUS-2309**
    - Changed `DELETE /granules/{granuleName}` API behavior to also delete
      record from PostgreSQL database.
    - Changed `Bulk operation BULK_GRANULE_DELETE` API behavior to also delete
      records from PostgreSQL database.
  - **CUMULUS-2367**
    - Updated `granule_cumulus_id` foreign key to granule in PostgreSQL `files`
      table to use a CASCADE delete, so records in the files table are
      automatically deleted by the database when the corresponding granule is
      deleted.
  - **CUMULUS-2407**
    - Updated data-migration1 and data-migration2 Lambdas to use UPSERT instead
      of UPDATE when migrating dynamoDB records to PostgreSQL.
    - Changed data-migration1 and data-migration2 logic to only update already
      migrated records if the incoming record update has a newer timestamp
  - **CUMULUS-2329**
    - Add `write-db-dlq-records-to-s3` lambda.
    - Add terraform config to automatically write db records DLQ messages to an
      s3 archive on the system bucket.
    - Add unit tests and a component spec test for the above.
  - **CUMULUS-2380**
    - Add `process-dead-letter-archive` lambda to pick up and process dead letters in the S3 system bucket dead letter archive.
    - Add `/deadLetterArchive/recoverCumulusMessages` endpoint to trigger an async operation to leverage this capability on demand.
    - Add unit tests and integration test for all of the above.
  - **CUMULUS-2406**
    - Updated parallel write logic to ensure that updatedAt/updated_at
      timestamps are the same in Dynamo/PG on record write for the following
      data types:
      - async operations
      - granules
      - executions
      - PDRs
  - **CUMULUS-2446**
    - Remove schema validation check against DynamoDB table for collections when
      migrating records from DynamoDB to core PostgreSQL database.
  - **CUMULUS-2447**
    - Changed `translateApiAsyncOperationToPostgresAsyncOperation` to call
      `JSON.stringify` and then `JSON.parse` on output.
  - **CUMULUS-2313**
    - Added `postgres-migration-async-operation` lambda to start an ECS task to
      run a the `data-migration2` lambda.
    - Updated `async_operations` table to include `Data Migration 2` as a new
      `operation_type`.
    - Updated `cumulus-tf/variables.tf` to include `optional_dynamo_tables` that
      will be merged with `dynamo_tables`.
  - **CUMULUS-2451**
    - Added summary type file `packages/db/src/types/summary.ts` with
      `MigrationSummary` and `DataMigration1` and `DataMigration2` types.
    - Updated `data-migration1` and `data-migration2` lambdas to return
      `MigrationSummary` objects.
    - Added logging for every batch of 100 records processed for executions,
      granules and files, and PDRs.
    - Removed `RecordAlreadyMigrated` logs in `data-migration1` and
      `data-migration2`
  - **CUMULUS-2452**
    - Added support for only migrating certain granules by specifying the
      `granuleSearchParams.granuleId` or `granuleSearchParams.collectionId`
      properties in the payload for the
      `<prefix>-postgres-migration-async-operation` Lambda
    - Added support for only running certain migrations for data-migration2 by
      specifying the `migrationsList` property in the payload for the
      `<prefix>-postgres-migration-async-operation` Lambda
  - **CUMULUS-2453**
    - Created `storeErrors` function which stores errors in system bucket.
    - Updated `executions` and `granulesAndFiles` data migrations to call `storeErrors` to store migration errors.
    - Added `system_bucket` variable to `data-migration2`.
  - **CUMULUS-2455**
    - Move granules API endpoint records move updates for migrated granule files
      if writing any of the granule files fails.
  - **CUMULUS-2468**
    - Added support for doing [DynamoDB parallel scanning](https://docs.aws.amazon.com/amazondynamodb/latest/developerguide/Scan.html#Scan.ParallelScan) for `executions` and `granules` migrations to improve performance. The behavior of the parallel scanning and writes can be controlled via the following properties on the event input to the `<prefix>-postgres-migration-async-operation` Lambda:
      - `granuleMigrationParams.parallelScanSegments`: How many segments to divide your granules DynamoDB table into for parallel scanning
      - `granuleMigrationParams.parallelScanLimit`: The maximum number of granule records to evaluate for each parallel scanning segment of the DynamoDB table
      - `granuleMigrationParams.writeConcurrency`: The maximum number of concurrent granule/file writes to perform to the PostgreSQL database across all DynamoDB segments
      - `executionMigrationParams.parallelScanSegments`: How many segments to divide your executions DynamoDB table into for parallel scanning
      - `executionMigrationParams.parallelScanLimit`: The maximum number of execution records to evaluate for each parallel scanning segment of the DynamoDB table
      - `executionMigrationParams.writeConcurrency`: The maximum number of concurrent execution writes to perform to the PostgreSQL database across all DynamoDB segments
  - **CUMULUS-2468** - Added `@cumulus/aws-client/DynamoDb.parallelScan` helper to perform [parallel scanning on DynamoDb tables](https://docs.aws.amazon.com/amazondynamodb/latest/developerguide/Scan.html#Scan.ParallelScan)
  - **CUMULUS-2507**
    - Updated granule record write logic to set granule status to `failed` in both Postgres and DynamoDB if any/all of its files fail to write to the database.

### Deprecated

- **CUMULUS-2185** - RDS Migration Epic
  - **CUMULUS-2455**
    - `@cumulus/ingest/moveGranuleFiles`

## [v8.1.0] 2021-04-29

### Added

- **CUMULUS-2348**
  - The `@cumulus/api` `/granules` and `/granules/{granuleId}` endpoints now take `getRecoveryStatus` parameter
  to include recoveryStatus in result granule(s)
  - The `@cumulus/api-client.granules.getGranule` function takes a `query` parameter which can be used to
  request additional granule information.
  - Published `@cumulus/api@7.2.1-alpha.0` for dashboard testing
- **CUMULUS-2469**
  - Added `tf-modules/cumulus_distribution` module to standup a skeleton
    distribution api

## [v8.0.0] 2021-04-08

### BREAKING CHANGES

- **CUMULUS-2428**
  - Changed `/granules/bulk` to use `queueUrl` property instead of a `queueName` property for setting the queue to use for scheduling bulk granule workflows

### Notable changes

- Bulk granule operations endpoint now supports setting a custom queue for scheduling workflows via the `queueUrl` property in the request body. If provided, this value should be the full URL for an SQS queue.

### Added

- **CUMULUS-2374**
  - Add cookbok entry for queueing PostToCmr step
  - Add example workflow to go with cookbook
- **CUMULUS-2421**
  - Added **experimental** `ecs_include_docker_cleanup_cronjob` boolean variable to the Cumulus module to enable cron job to clean up docker root storage blocks in ECS cluster template for non-`device-mapper` storage drivers. Default value is `false`. This fulfills a specific user support request. This feature is otherwise untested and will remain so until we can iterate with a better, more general-purpose solution. Use of this feature is **NOT** recommended unless you are certain you need it.

- **CUMULUS-1808**
  - Add additional error messaging in `deleteSnsTrigger` to give users more context about where to look to resolve ResourceNotFound error when disabling or deleting a rule.

### Fixed

- **CUMULUS-2281**
  - Changed discover-granules task to write discovered granules directly to
    logger, instead of via environment variable. This fixes a problem where a
    large number of found granules prevents this lambda from running as an
    activity with an E2BIG error.

## [v7.2.0] 2021-03-23

### Added

- **CUMULUS-2346**
  - Added orca API endpoint to `@cumulus/api` to get recovery status
  - Add `CopyToGlacier` step to [example IngestAndPublishGranuleWithOrca workflow](https://github.com/nasa/cumulus/blob/master/example/cumulus-tf/ingest_and_publish_granule_with_orca_workflow.tf)

### Changed

- **HYRAX-357**
  - Format of NGAP OPeNDAP URL changed and by default now is referring to concept id and optionally can include short name and version of collection.
  - `addShortnameAndVersionIdToConceptId` field has been added to the config inputs of the `hyrax-metadata-updates` task

## [v7.1.0] 2021-03-12

### Notable changes

- `sync-granule` task will now properly handle syncing 0 byte files to S3
- SQS/Kinesis rules now support scheduling workflows to a custom queue via the `rule.queueUrl` property. If provided, this value should be the full URL for an SQS queue.

### Added

- `tf-modules/cumulus` module now supports a `cmr_custom_host` variable that can
  be used to set to an arbitray  host for making CMR requests (e.g.
  `https://custom-cmr-host.com`).
- Added `buckets` variable to `tf-modules/archive`
- **CUMULUS-2345**
  - Deploy ORCA with Cumulus, see `example/cumulus-tf/orca.tf` and `example/cumulus-tf/terraform.tfvars.example`
  - Add `CopyToGlacier` step to [example IngestAndPublishGranule workflow](https://github.com/nasa/cumulus/blob/master/example/cumulus-tf/ingest_and_publish_granule_workflow.asl.json)
- **CUMULUS-2424**
  - Added `childWorkflowMeta` to `queue-pdrs` config. An object passed to this config value will be merged into a child workflow message's `meta` object. For an example of how this can be used, see `example/cumulus-tf/discover_and_queue_pdrs_with_child_workflow_meta_workflow.asl.json`.
- **CUMULUS-2427**
  - Added support for using a custom queue with SQS and Kinesis rules. Whatever queue URL is set on the `rule.queueUrl` property will be used to schedule workflows for that rule. This change allows SQS/Kinesis rules to use [any throttled queues defined for a deployment](https://nasa.github.io/cumulus/docs/data-cookbooks/throttling-queued-executions).

### Fixed

- **CUMULUS-2394**
  - Updated PDR and Granule writes to check the step function `workflow_start_time` against
      the `createdAt` field  for each record to ensure old records do not
      overwrite newer ones

### Changed

- `<prefix>-lambda-api-gateway` IAM role used by API Gateway Lambda now
  supports accessing all buckets defined in your `buckets` variable except
  "internal" buckets
- Updated the default scroll duration used in ESScrollSearch and part of the
  reconcilation report functions as a result of testing and seeing timeouts
  at its current value of 2min.
- **CUMULUS-2355**
  - Added logic to disable `/s3Credentials` endpoint based upon value for
    environment variable `DISABLE_S3_CREDENTIALS`. If set to "true", the
    endpoint will not dispense S3 credentials and instead return a message
    indicating that the endpoint has been disabled.
- **CUMULUS-2397**
  - Updated `/elasticsearch` endpoint's `reindex` function to prevent
    reindexing when source and destination indices are the same.
- **CUMULUS-2420**
  - Updated test function `waitForAsyncOperationStatus` to take a retryObject
    and use exponential backoff.  Increased the total test duration for both
    AsycOperation specs and the ReconciliationReports tests.
  - Updated the default scroll duration used in ESScrollSearch and part of the
    reconcilation report functions as a result of testing and seeing timeouts
    at its current value of 2min.
- **CUMULUS-2427**
  - Removed `queueUrl` from the parameters object for `@cumulus/message/Build.buildQueueMessageFromTemplate`
  - Removed `queueUrl` from the parameters object for `@cumulus/message/Build.buildCumulusMeta`

### Fixed

- Fixed issue in `@cumulus/ingest/S3ProviderClient.sync()` preventing 0 byte files from being synced to S3.

### Removed

- Removed variables from `tf-modules/archive`:
  - `private_buckets`
  - `protected_buckets`
  - `public_buckets`

## [v7.0.0] 2021-02-22

### BREAKING CHANGES

- **CUMULUS-2362** - Endpoints for the logs (/logs) will now throw an error unless Metrics is set up

### Added

- **CUMULUS-2345**
  - Deploy ORCA with Cumulus, see `example/cumulus-tf/orca.tf` and `example/cumulus-tf/terraform.tfvars.example`
  - Add `CopyToGlacier` step to [example IngestAndPublishGranule workflow](https://github.com/nasa/cumulus/blob/master/example/cumulus-tf/ingest_and_publish_granule_workflow.asl.json)
- **CUMULUS-2376**
  - Added `cmrRevisionId` as an optional parameter to `post-to-cmr` that will be used when publishing metadata to CMR.
- **CUMULUS-2412**
  - Adds function `getCollectionsByShortNameAndVersion` to @cumulus/cmrjs that performs a compound query to CMR to retrieve collection information on a list of collections. This replaces a series of calls to the CMR for each collection with a single call on the `/collections` endpoint and should improve performance when CMR return times are increased.

### Changed

- **CUMULUS-2362**
  - Logs endpoints only work with Metrics set up
- **CUMULUS-2376**
  - Updated `publishUMMGJSON2CMR` to take in an optional `revisionId` parameter.
  - Updated `publishUMMGJSON2CMR` to throw an error if optional `revisionId` does not match resulting revision ID.
  - Updated `publishECHO10XML2CMR` to take in an optional `revisionId` parameter.
  - Updated `publishECHO10XML2CMR` to throw an error if optional `revisionId` does not match resulting revision ID.
  - Updated `publish2CMR` to take in optional `cmrRevisionId`.
  - Updated `getWriteHeaders` to take in an optional CMR Revision ID.
  - Updated `ingestGranule` to take in an optional CMR Revision ID to pass to `getWriteHeaders`.
  - Updated `ingestUMMGranule` to take in an optional CMR Revision ID to pass to `getWriteHeaders`.
- **CUMULUS-2350**
  - Updates the examples on the `/s3credentialsREADME`, to include Python and
    JavaScript code demonstrating how to refrsh  the s3credential for
    programatic access.
- **CUMULUS-2383**
  - PostToCMR task will return CMRInternalError when a `500` status is returned from CMR

## [v6.0.0] 2021-02-16

### MIGRATION NOTES

- **CUMULUS-2255** - Cumulus has upgraded its supported version of Terraform
  from **0.12.12** to **0.13.6**. Please see the [instructions to upgrade your
  deployments](https://github.com/nasa/cumulus/blob/master/docs/upgrade-notes/upgrading-tf-version-0.13.6.md).

- **CUMULUS-2350**
  - If the  `/s3credentialsREADME`, does not appear to be working after
    deploymnt, [manual redeployment](https://docs.aws.amazon.com/apigateway/latest/developerguide/how-to-deploy-api-with-console.html)
    of the API-gateway stage may be necessary to finish the deployment.

### BREAKING CHANGES

- **CUMULUS-2255** - Cumulus has upgraded its supported version of Terraform from **0.12.12** to **0.13.6**.

### Added

- **CUMULUS-2291**
  - Add provider filter to Granule Inventory Report
- **CUMULUS-2300**
  - Added `childWorkflowMeta` to `queue-granules` config. Object passed to this
    value will be merged into a child workflow message's  `meta` object. For an
    example of how this can be used, see
    `example/cumulus-tf/discover_granules_workflow.asl.json`.
- **CUMULUS-2350**
  - Adds an unprotected endpoint, `/s3credentialsREADME`, to the
    s3-credentials-endpoint that displays  information on how to use the
    `/s3credentials` endpoint
- **CUMULUS-2368**
  - Add QueueWorkflow task
- **CUMULUS-2391**
  - Add reportToEms to collections.files file schema
- **CUMULUS-2395**
  - Add Core module parameter `ecs_custom_sg_ids` to Cumulus module to allow for
    custom security group mappings
- **CUMULUS-2402**
  - Officially expose `sftp()` for use in `@cumulus/sftp-client`

### Changed

- **CUMULUS-2323**
  - The sync granules task when used with the s3 provider now uses the
    `source_bucket` key in `granule.files` objects.  If incoming payloads using
    this task have a `source_bucket` value for a file using the s3 provider, the
    task will attempt to sync from the bucket defined in the file's
    `source_bucket` key instead of the `provider`.
    - Updated `S3ProviderClient.sync` to allow for an optional bucket parameter
      in support of the changed behavior.
  - Removed `addBucketToFile` and related code from sync-granules task

- **CUMULUS-2255**
  - Updated Terraform deployment code syntax for compatibility with version 0.13.6
- **CUMULUS-2321**
  - Updated API endpoint GET `/reconciliationReports/{name}` to return the
    pre-signe s3 URL in addition to report data

### Fixed

- Updated `hyrax-metadata-updates` task so the opendap url has Type 'USE SERVICE API'

- **CUMULUS-2310**
  - Use valid filename for reconciliation report
- **CUMULUS-2351**
  - Inventory report no longer includes the File/Granule relation object in the
    okCountByGranules key of a report.  The information is only included when a
    'Granule Not Found' report is run.

### Removed

- **CUMULUS-2364**
  - Remove the internal Cumulus logging lambda (log2elasticsearch)

## [v5.0.1] 2021-01-27

### Changed

- **CUMULUS-2344**
  - Elasticsearch API now allows you to reindex to an index that already exists
  - If using the Change Index operation and the new index doesn't exist, it will be created
  - Regarding instructions for CUMULUS-2020, you can now do a change index
    operation before a reindex operation. This will
    ensure that new data will end up in the new index while Elasticsearch is reindexing.

- **CUMULUS-2351**
  - Inventory report no longer includes the File/Granule relation object in the okCountByGranules key of a report. The information is only included when a 'Granule Not Found' report is run.

### Removed

- **CUMULUS-2367**
  - Removed `execution_cumulus_id` column from granules RDS schema and data type

## [v5.0.0] 2021-01-12

### BREAKING CHANGES

- **CUMULUS-2020**
  - Elasticsearch data mappings have been updated to improve search and the API
    has been update to reflect those changes. See Migration notes on how to
    update the Elasticsearch mappings.

### Migration notes

- **CUMULUS-2020**
  - Elasticsearch data mappings have been updated to improve search. For
    example, case insensitive searching will now work (e.g. 'MOD' and 'mod' will
    return the same granule results). To use the improved Elasticsearch queries,
    [reindex](https://nasa.github.io/cumulus-api/#reindex) to create a new index
    with the correct types. Then perform a [change
    index](https://nasa.github.io/cumulus-api/#change-index) operation to use
    the new index.
- **CUMULUS-2258**
  - Because the `egress_lambda_log_group` and
    `egress_lambda_log_subscription_filter` resource were removed from the
    `cumulus` module, new definitions for these resources must be added to
    `cumulus-tf/main.tf`. For reference on how to define these resources, see
    [`example/cumulus-tf/thin_egress_app.tf`](https://github.com/nasa/cumulus/blob/master/example/cumulus-tf/thin_egress_app.tf).
  - The `tea_stack_name` variable being passed into the `cumulus` module should be removed
- **CUMULUS-2344**
  - Regarding instructions for CUMULUS-2020, you can now do a change index operation before a reindex operation. This will
    ensure that new data will end up in the new index while Elasticsearch is reindexing.

### BREAKING CHANGES

- **CUMULUS-2020**
  - Elasticsearch data mappings have been updated to improve search and the API has been updated to reflect those changes. See Migration notes on how to update the Elasticsearch mappings.

### Added

- **CUMULUS-2318**
  - Added`async_operation_image` as `cumulus` module variable to allow for override of the async_operation container image.  Users can optionally specify a non-default docker image for use with Core async operations.
- **CUMULUS-2219**
  - Added `lzards-backup` Core task to facilitate making LZARDS backup requests in Cumulus ingest workflows
- **CUMULUS-2092**
  - Add documentation for Granule Not Found Reports
- **HYRAX-320**
  - `@cumulus/hyrax-metadata-updates`Add component URI encoding for entry title id and granule ur to allow for values with special characters in them. For example, EntryTitleId 'Sentinel-6A MF/Jason-CS L2 Advanced Microwave Radiometer (AMR-C) NRT Geophysical Parameters' Now, URLs generated from such values will be encoded correctly and parsable by HyraxInTheCloud
- **CUMULUS-1370**
  - Add documentation for Getting Started section including FAQs
- **CUMULUS-2092**
  - Add documentation for Granule Not Found Reports
- **CUMULUS-2219**
  - Added `lzards-backup` Core task to facilitate making LZARDS backup requests in Cumulus ingest workflows
- **CUMULUS-2280**
  - In local api, retry to create tables if they fail to ensure localstack has had time to start fully.
- **CUMULUS-2290**
  - Add `queryFields` to granule schema, and this allows workflow tasks to add queryable data to granule record. For reference on how to add data to `queryFields` field, see [`example/cumulus-tf/kinesis_trigger_test_workflow.tf`](https://github.com/nasa/cumulus/blob/master/example/cumulus-tf/kinesis_trigger_test_workflow.tf).
- **CUMULUS-2318**
  - Added`async_operation_image` as `cumulus` module variable to allow for override of the async_operation container image.  Users can optionally specify a non-default docker image for use with Core async operations.

### Changed

- **CUMULUS-2020**
  - Updated Elasticsearch mappings to support case-insensitive search
- **CUMULUS-2124**
  - cumulus-rds-tf terraform module now takes engine_version as an input variable.
- **CUMULUS-2279**
  - Changed the formatting of granule CMR links: instead of a link to the `/search/granules.json` endpoint, now it is a direct link to `/search/concepts/conceptid.format`
- **CUMULUS-2296**
  - Improved PDR spec compliance of `parse-pdr` by updating `@cumulus/pvl` to parse fields in a manner more consistent with the PDR ICD, with respect to numbers and dates. Anything not matching the ICD expectations, or incompatible with Javascript parsing, will be parsed as a string instead.
- **CUMULUS-2344**
  - Elasticsearch API now allows you to reindex to an index that already exists
  - If using the Change Index operation and the new index doesn't exist, it will be created

### Removed

- **CUMULUS-2258**
  - Removed `tea_stack_name` variable from `tf-modules/distribution/variables.tf` and `tf-modules/cumulus/variables.tf`
  - Removed `egress_lambda_log_group` and `egress_lambda_log_subscription_filter` resources from `tf-modules/distribution/main.tf`

## [v4.0.0] 2020-11-20

### Migration notes

- Update the name of your `cumulus_message_adapter_lambda_layer_arn` variable for the `cumulus` module to `cumulus_message_adapter_lambda_layer_version_arn`. The value of the variable should remain the same (a layer version ARN of a Lambda layer for the [`cumulus-message-adapter`](https://github.com/nasa/cumulus-message-adapter/).
- **CUMULUS-2138** - Update all workflows using the `MoveGranules` step to add `UpdateGranulesCmrMetadataFileLinksStep`that runs after it. See the example [`IngestAndPublishWorkflow`](https://github.com/nasa/cumulus/blob/master/example/cumulus-tf/ingest_and_publish_granule_workflow.asl.json) for reference.
- **CUMULUS-2251**
  - Because it has been removed from the `cumulus` module, a new resource definition for `egress_api_gateway_log_subscription_filter` must be added to `cumulus-tf/main.tf`. For reference on how to define this resource, see [`example/cumulus-tf/main.tf`](https://github.com/nasa/cumulus/blob/master/example/cumulus-tf/main.tf).

### Added

- **CUMULUS-2248**
  - Updates Integration Tests README to point to new fake provider template.
- **CUMULUS-2239**
  - Add resource declaration to create a VPC endpoint in tea-map-cache module if `deploy_to_ngap` is false.
- **CUMULUS-2063**
  - Adds a new, optional query parameter to the `/collections[&getMMT=true]` and `/collections/active[&getMMT=true]` endpoints. When a user provides a value of `true` for `getMMT` in the query parameters, the endpoint will search CMR and update each collection's results with new key `MMTLink` containing a link to the MMT (Metadata Management Tool) if a CMR collection id is found.
- **CUMULUS-2170**
  - Adds ability to filter granule inventory reports
- **CUMULUS-2211**
  - Adds `granules/bulkReingest` endpoint to `@cumulus/api`
- **CUMULUS-2251**
  - Adds `log_api_gateway_to_cloudwatch` variable to `example/cumulus-tf/variables.tf`.
  - Adds `log_api_gateway_to_cloudwatch` variable to `thin_egress_app` module definition.

### Changed

- **CUMULUS-2216**
  - `/collection` and `/collection/active` endpoints now return collections without granule aggregate statistics by default. The original behavior is preserved and can be found by including a query param of `includeStats=true` on the request to the endpoint.
  - The `es/collections` Collection class takes a new parameter includeStats. It no longer appends granule aggregate statistics to the returned results by default. One must set the new parameter to any non-false value.
- **CUMULUS-2201**
  - Update `dbIndexer` lambda to process requests in serial
  - Fixes ingestPdrWithNodeNameSpec parsePdr provider error
- **CUMULUS-2251**
  - Moves Egress Api Gateway Log Group Filter from `tf-modules/distribution/main.tf` to `example/cumulus-tf/main.tf`

### Fixed

- **CUMULUS-2251**
  - This fixes a deployment error caused by depending on the `thin_egress_app` module output for a resource count.

### Removed

- **CUMULUS-2251**
  - Removes `tea_api_egress_log_group` variable from `tf-modules/distribution/variables.tf` and `tf-modules/cumulus/variables.tf`.

### BREAKING CHANGES

- **CUMULUS-2138** - CMR metadata update behavior has been removed from the `move-granules` task into a
new `update-granules-cmr-metadata-file-links` task.
- **CUMULUS-2216**
  - `/collection` and `/collection/active` endpoints now return collections without granule aggregate statistics by default. The original behavior is preserved and can be found by including a query param of `includeStats=true` on the request to the endpoint.  This is likely to affect the dashboard only but included here for the change of behavior.
- **[1956](https://github.com/nasa/cumulus/issues/1956)**
  - Update the name of the `cumulus_message_adapter_lambda_layer_arn` output from the `cumulus-message-adapter` module to `cumulus_message_adapter_lambda_layer_version_arn`. The output value has changed from being the ARN of the Lambda layer **without a version** to the ARN of the Lambda layer **with a version**.
  - Update the variable name in the `cumulus` and `ingest` modules from `cumulus_message_adapter_lambda_layer_arn` to `cumulus_message_adapter_lambda_layer_version_arn`

## [v3.0.1] 2020-10-21

- **CUMULUS-2203**
  - Update Core tasks to use
    [cumulus-message-adapter-js](https://github.com/nasa/cumulus-message-adapter-js)
    v2.0.0 to resolve memory leak/lambda ENOMEM constant failure issue.   This
    issue caused lambdas to slowly use all memory in the run environment and
    prevented AWS from halting/restarting warmed instances when task code was
    throwing consistent errors under load.

- **CUMULUS-2232**
  - Updated versions for `ajv`, `lodash`, `googleapis`, `archiver`, and
    `@cumulus/aws-client` to remediate vulnerabilities found in SNYK scan.

### Fixed

- **CUMULUS-2233**
  - Fixes /s3credentials bug where the expiration time on the cookie was set to a time that is always expired, so authentication was never being recognized as complete by the API. Consequently, the user would end up in a redirect loop and requests to /s3credentials would never complete successfully. The bug was caused by the fact that the code setting the expiration time for the cookie was expecting a time value in milliseconds, but was receiving the expirationTime from the EarthdataLoginClient in seconds. This bug has been fixed by converting seconds into milliseconds. Unit tests were added to test that the expiration time has been converted to milliseconds and checking that the cookie's expiration time is greater than the current time.

## [v3.0.0] 2020-10-7

### MIGRATION STEPS

- **CUMULUS-2099**
  - All references to `meta.queues` in workflow configuration must be replaced with references to queue URLs from Terraform resources. See the updated [data cookbooks](https://nasa.github.io/cumulus/docs/data-cookbooks/about-cookbooks) or example [Discover Granules workflow configuration](https://github.com/nasa/cumulus/blob/master/example/cumulus-tf/discover_granules_workflow.asl.json).
  - The steps for configuring queued execution throttling have changed. See the [updated documentation](https://nasa.github.io/cumulus/docs/data-cookbooks/throttling-queued-executions).
  - In addition to the configuration for execution throttling, the internal mechanism for tracking executions by queue has changed. As a result, you should **disable any rules or workflows scheduling executions via a throttled queue** before upgrading. Otherwise, you may be at risk of having **twice as many executions** as are configured for the queue while the updated tracking is deployed. You can re-enable these rules/workflows once the upgrade is complete.

- **CUMULUS-2111**
  - **Before you re-deploy your `cumulus-tf` module**, note that the [`thin-egress-app`][thin-egress-app] is no longer deployed by default as part of the `cumulus` module, so you must add the TEA module to your deployment and manually modify your Terraform state **to avoid losing your API gateway and impacting any Cloudfront endpoints pointing to those gateways**. If you don't care about losing your API gateway and impacting Cloudfront endpoints, you can ignore the instructions for manually modifying state.

    1. Add the [`thin-egress-app`][thin-egress-app] module to your `cumulus-tf` deployment as shown in the [Cumulus example deployment](https://github.com/nasa/cumulus/tree/master/example/cumulus-tf/main.tf).

         - Note that the values for `tea_stack_name` variable to the `cumulus` module and the `stack_name` variable to the `thin_egress_app` module **must match**
         - Also, if you are specifying the `stage_name` variable to the `thin_egress_app` module, **the value of the `tea_api_gateway_stage` variable to the `cumulus` module must match it**

    2. **If you want to preserve your existing `thin-egress-app` API gateway and avoid having to update your Cloudfront endpoint for distribution, then you must follow these instructions**: <https://nasa.github.io/cumulus/docs/upgrade-notes/migrate_tea_standalone>. Otherwise, you can re-deploy as usual.

  - If you provide your own custom bucket map to TEA as a standalone module, **you must ensure that your custom bucket map includes mappings for the `protected` and `public` buckets specified in your `cumulus-tf/terraform.tfvars`, otherwise Cumulus may not be able to determine the correct distribution URL for ingested files and you may encounter errors**

- **CUMULUS-2197**
  - EMS resources are now optional, and `ems_deploy` is set to `false` by default, which will delete your EMS resources.
  - If you would like to keep any deployed EMS resources, add the `ems_deploy` variable set to `true` in your `cumulus-tf/terraform.tfvars`

### BREAKING CHANGES

- **CUMULUS-2200**
  - Changes return from 303 redirect to 200 success for `Granule Inventory`'s
    `/reconciliationReport` returns.  The user (dashboard) must read the value
    of `url` from the return to get the s3SignedURL and then download the report.
- **CUMULUS-2099**
  - `meta.queues` has been removed from Cumulus core workflow messages.
  - `@cumulus/sf-sqs-report` workflow task no longer reads the reporting queue URL from `input.meta.queues.reporting` on the incoming event. Instead, it requires that the queue URL be set as the `reporting_queue_url` environment variable on the deployed Lambda.
- **CUMULUS-2111**
  - The deployment of the `thin-egress-app` module has be removed from `tf-modules/distribution`, which is a part of the `tf-modules/cumulus` module. Thus, the `thin-egress-app` module is no longer deployed for you by default. See the migration steps for details about how to add deployment for the `thin-egress-app`.
- **CUMULUS-2141**
  - The `parse-pdr` task has been updated to respect the `NODE_NAME` property in
    a PDR's `FILE_GROUP`. If a `NODE_NAME` is present, the task will query the
    Cumulus API for a provider with that host. If a provider is found, the
    output granule from the task will contain a `provider` property containing
    that provider. If `NODE_NAME` is set but a provider with that host cannot be
    found in the API, or if multiple providers are found with that same host,
    the task will fail.
  - The `queue-granules` task has been updated to expect an optional
    `granule.provider` property on each granule. If present, the granule will be
    enqueued using that provider. If not present, the task's `config.provider`
    will be used instead.
- **CUMULUS-2197**
  - EMS resources are now optional and will not be deployed by default. See migration steps for information
    about how to deploy EMS resources.

#### CODE CHANGES

- The `@cumulus/api-client.providers.getProviders` function now takes a
  `queryStringParameters` parameter which can be used to filter the providers
  which are returned
- The `@cumulus/aws-client/S3.getS3ObjectReadStreamAsync` function has been
  removed. It read the entire S3 object into memory before returning a read
  stream, which could cause Lambdas to run out of memory. Use
  `@cumulus/aws-client/S3.getObjectReadStream` instead.
- The `@cumulus/ingest/util.lookupMimeType` function now returns `undefined`
  rather than `null` if the mime type could not be found.
- The `@cumulus/ingest/lock.removeLock` function now returns `undefined`
- The `@cumulus/ingest/granule.generateMoveFileParams` function now returns
  `source: undefined` and `target :undefined` on the response object if either could not be
  determined. Previously, `null` had been returned.
- The `@cumulus/ingest/recursion.recursion` function must now be imported using
  `const { recursion } = require('@cumulus/ingest/recursion');`
- The `@cumulus/ingest/granule.getRenamedS3File` function has been renamed to
  `listVersionedObjects`
- `@cumulus/common.http` has been removed
- `@cumulus/common/http.download` has been removed

### Added

- **CUMULUS-1855**
  - Fixed SyncGranule task to return an empty granules list when given an empty
    (or absent) granules list on input, rather than throwing an exception
- **CUMULUS-1955**
  - Added `@cumulus/aws-client/S3.getObject` to get an AWS S3 object
  - Added `@cumulus/aws-client/S3.waitForObject` to get an AWS S3 object,
    retrying, if necessary
- **CUMULUS-1961**
  - Adds `startTimestamp` and `endTimestamp` parameters to endpoint
    `reconcilationReports`.  Setting these values will filter the returned
    report to cumulus data that falls within the timestamps. It also causes the
    report to be one directional, meaning cumulus is only reconciled with CMR,
    but not the other direction. The Granules will be filtered by their
    `updatedAt` values. Collections are filtered by the updatedAt time of their
    granules, i.e. Collections with granules that are updatedAt a time between
    the time parameters will be returned in the reconciliation reports.
  - Adds `startTimestamp` and `endTimestamp` parameters to create-reconciliation-reports
    lambda function. If either of these params is passed in with a value that can be
    converted to a date object, the inter-platform comparison between Cumulus and CMR will
    be one way.  That is, collections, granules, and files will be filtered by time for
    those found in Cumulus and only those compared to the CMR holdings. For the moment
    there is not enough information to change the internal consistency check, and S3 vs
    Cumulus comparisons are unchanged by the timestamps.
- **CUMULUS-1962**
  - Adds `location` as parameter to `/reconciliationReports` endpoint. Options are `S3`
    resulting in a S3 vs. Cumulus database search or `CMR` resulting in CMR vs. Cumulus database search.
- **CUMULUS-1963**
  - Adds `granuleId` as input parameter to `/reconcilationReports`
    endpoint. Limits inputs parameters to either `collectionId` or `granuleId`
    and will fail to create the report if both are provided.  Adding granuleId
    will find collections in Cumulus by granuleId and compare those one way
    with those in CMR.
  - `/reconciliationReports` now validates any input json before starting the
    async operation and the lambda handler no longer validates input
    parameters.
- **CUMULUS-1964**
  - Reports can now be filtered on provider
- **CUMULUS-1965**
  - Adds `collectionId` parameter to the `/reconcilationReports`
    endpoint. Setting this value will limit the scope of the reconcilation
    report to only the input collectionId when comparing Cumulus and
    CMR. `collectionId` is provided an array of strings e.g. `[shortname___version, shortname2___version2]`
- **CUMULUS-2107**
  - Added a new task, `update-cmr-access-constraints`, that will set access constraints in CMR Metadata.
    Currently supports UMMG-JSON and Echo10XML, where it will configure `AccessConstraints` and
    `RestrictionFlag/RestrictionComment`, respectively.
  - Added an operator doc on how to configure and run the access constraint update workflow, which will update the metadata using the new task, and then publish the updated metadata to CMR.
  - Added an operator doc on bulk operations.
- **CUMULUS-2111**
  - Added variables to `cumulus` module:
    - `tea_api_egress_log_group`
    - `tea_external_api_endpoint`
    - `tea_internal_api_endpoint`
    - `tea_rest_api_id`
    - `tea_rest_api_root_resource_id`
    - `tea_stack_name`
  - Added variables to `distribution` module:
    - `tea_api_egress_log_group`
    - `tea_external_api_endpoint`
    - `tea_internal_api_endpoint`
    - `tea_rest_api_id`
    - `tea_rest_api_root_resource_id`
    - `tea_stack_name`
- **CUMULUS-2112**
  - Added `@cumulus/api/lambdas/internal-reconciliation-report`, so create-reconciliation-report
    lambda can create `Internal` reconciliation report
- **CUMULUS-2116**
  - Added `@cumulus/api/models/granule.unpublishAndDeleteGranule` which
  unpublishes a granule from CMR and deletes it from Cumulus, but does not
  update the record to `published: false` before deletion
- **CUMULUS-2113**
  - Added Granule not found report to reports endpoint
  - Update reports to return breakdown by Granule of files both in DynamoDB and S3
- **CUMULUS-2123**
  - Added `cumulus-rds-tf` DB cluster module to `tf-modules` that adds a
    severless RDS Aurora/ PostgreSQL  database cluster to meet the PostgreSQL
    requirements for future releases.
  - Updated the default Cumulus module to take the following new required variables:
    - rds_user_access_secret_arn:
      AWS Secrets Manager secret ARN containing a JSON string of DB credentials
      (containing at least host, password, port as keys)
    - rds_security_group:
      RDS Security Group that provides connection access to the RDS cluster
  - Updated API lambdas and default ECS cluster to add them to the
    `rds_security_group` for database access
- **CUMULUS-2126**
  - The collections endpoint now writes to the RDS database
- **CUMULUS-2127**
  - Added migration to create collections relation for RDS database
- **CUMULUS-2129**
  - Added `data-migration1` Terraform module and Lambda to migrate data from Dynamo to RDS
    - Added support to Lambda for migrating collections data from Dynamo to RDS
- **CUMULUS-2155**
  - Added `rds_connection_heartbeat` to `cumulus` and `data-migration` tf
    modules.  If set to true, this diagnostic variable instructs Core's database
    code to fire off a connection 'heartbeat' query and log the timing/results
    for diagnostic purposes, and retry certain connection timeouts once.
    This option is disabled by default
- **CUMULUS-2156**
  - Support array inputs parameters for `Internal` reconciliation report
- **CUMULUS-2157**
  - Added support to `data-migration1` Lambda for migrating providers data from Dynamo to RDS
    - The migration process for providers will convert any credentials that are stored unencrypted or encrypted with an S3 keypair provider to be encrypted with a KMS key instead
- **CUMULUS-2161**
  - Rules now support an `executionNamePrefix` property. If set, any executions
    triggered as a result of that rule will use that prefix in the name of the
    execution.
  - The `QueueGranules` task now supports an `executionNamePrefix` property. Any
    executions queued by that task will use that prefix in the name of the
    execution. See the
    [example workflow](./example/cumulus-tf/discover_granules_with_execution_name_prefix_workflow.asl.json)
    for usage.
  - The `QueuePdrs` task now supports an `executionNamePrefix` config property.
    Any executions queued by that task will use that prefix in the name of the
    execution. See the
    [example workflow](./example/cumulus-tf/discover_and_queue_pdrs_with_execution_name_prefix_workflow.asl.json)
    for usage.
- **CUMULUS-2162**
  - Adds new report type to `/reconciliationReport` endpoint.  The new report
    is `Granule Inventory`. This report is a CSV file of all the granules in
    the Cumulus DB. This report will eventually replace the existing
    `granules-csv` endpoint which has been deprecated.
- **CUMULUS-2197**
  - Added `ems_deploy` variable to the `cumulus` module. This is set to false by default, except
    for our example deployment, where it is needed for integration tests.

### Changed

- Upgraded version of [TEA](https://github.com/asfadmin/thin-egress-app/) deployed with Cumulus to build 88.
- **CUMULUS-2107**
  - Updated the `applyWorkflow` functionality on the granules endpoint to take a `meta` property to pass into the workflow message.
  - Updated the `BULK_GRANULE` functionality on the granules endpoint to support the above `applyWorkflow` change.
- **CUMULUS-2111**
  - Changed `distribution_api_gateway_stage` variable for `cumulus` module to `tea_api_gateway_stage`
  - Changed `api_gateway_stage` variable for `distribution` module to `tea_api_gateway_stage`
- **CUMULUS-2224**
  - Updated `/reconciliationReport`'s file reconciliation to include `"EXTENDED METADATA"` as a valid CMR relatedUrls Type.

### Fixed

- **CUMULUS-2168**
  - Fixed issue where large number of documents (generally logs) in the
    `cumulus` elasticsearch index results in the collection granule stats
    queries failing for the collections list api endpoint
- **CUMULUS-1955**
  - Due to AWS's eventual consistency model, it was possible for PostToCMR to
    publish an earlier version of a CMR metadata file, rather than the latest
    version created in a workflow.  This fix guarantees that the latest version
    is published, as expected.
- **CUMULUS-1961**
  - Fixed `activeCollections` query only returning 10 results
- **CUMULUS-2201**
  - Fix Reconciliation Report integration test failures by waiting for collections appear
    in es list and ingesting a fake granule xml file to CMR
- **CUMULUS-2015**
  - Reduced concurrency of `QueueGranules` task. That task now has a
    `config.concurrency` option that defaults to `3`.
- **CUMULUS-2116**
  - Fixed a race condition with bulk granule delete causing deleted granules to still appear in Elasticsearch. Granules removed via bulk delete should now be removed from Elasticsearch.
- **CUMULUS-2163**
  - Remove the `public-read` ACL from the `move-granules` task
- **CUMULUS-2164**
  - Fix issue where `cumulus` index is recreated and attached to an alias if it has been previously deleted
- **CUMULUS-2195**
  - Fixed issue with redirect from `/token` not working when using a Cloudfront endpoint to access the Cumulus API with Launchpad authentication enabled. The redirect should now work properly whether you are using a plain API gateway URL or a Cloudfront endpoint pointing at an API gateway URL.
- **CUMULUS-2200**
  - Fixed issue where __in and __not queries were stripping spaces from values

### Deprecated

- **CUMULUS-1955**
  - `@cumulus/aws-client/S3.getS3Object()`
  - `@cumulus/message/Queue.getQueueNameByUrl()`
  - `@cumulus/message/Queue.getQueueName()`
- **CUMULUS-2162**
  - `@cumulus/api/endpoints/granules-csv/list()`

### Removed

- **CUMULUS-2111**
  - Removed `distribution_url` and `distribution_redirect_uri` outputs from the `cumulus` module
  - Removed variables from the `cumulus` module:
    - `distribution_url`
    - `log_api_gateway_to_cloudwatch`
    - `thin_egress_cookie_domain`
    - `thin_egress_domain_cert_arn`
    - `thin_egress_download_role_in_region_arn`
    - `thin_egress_jwt_algo`
    - `thin_egress_jwt_secret_name`
    - `thin_egress_lambda_code_dependency_archive_key`
    - `thin_egress_stack_name`
  - Removed outputs from the `distribution` module:
    - `distribution_url`
    - `internal_tea_api`
    - `rest_api_id`
    - `thin_egress_app_redirect_uri`
  - Removed variables from the `distribution` module:
    - `bucket_map_key`
    - `distribution_url`
    - `log_api_gateway_to_cloudwatch`
    - `thin_egress_cookie_domain`
    - `thin_egress_domain_cert_arn`
    - `thin_egress_download_role_in_region_arn`
    - `thin_egress_jwt_algo`
    - `thin_egress_jwt_secret_name`
    - `thin_egress_lambda_code_dependency_archive_key`
- **CUMULUS-2157**
  - Removed `providerSecretsMigration` and `verifyProviderSecretsMigration` lambdas
- Removed deprecated `@cumulus/sf-sns-report` task
- Removed code:
  - `@cumulus/aws-client/S3.calculateS3ObjectChecksum`
  - `@cumulus/aws-client/S3.getS3ObjectReadStream`
  - `@cumulus/cmrjs.getFullMetadata`
  - `@cumulus/cmrjs.getMetadata`
  - `@cumulus/common/util.isNil`
  - `@cumulus/common/util.isNull`
  - `@cumulus/common/util.isUndefined`
  - `@cumulus/common/util.lookupMimeType`
  - `@cumulus/common/util.mkdtempSync`
  - `@cumulus/common/util.negate`
  - `@cumulus/common/util.noop`
  - `@cumulus/common/util.omit`
  - `@cumulus/common/util.renameProperty`
  - `@cumulus/common/util.sleep`
  - `@cumulus/common/util.thread`
  - `@cumulus/ingest/granule.copyGranuleFile`
  - `@cumulus/ingest/granule.moveGranuleFile`
  - `@cumulus/integration-tests/api/rules.deleteRule`
  - `@cumulus/integration-tests/api/rules.getRule`
  - `@cumulus/integration-tests/api/rules.listRules`
  - `@cumulus/integration-tests/api/rules.postRule`
  - `@cumulus/integration-tests/api/rules.rerunRule`
  - `@cumulus/integration-tests/api/rules.updateRule`
  - `@cumulus/integration-tests/sfnStep.parseStepMessage`
  - `@cumulus/message/Queue.getQueueName`
  - `@cumulus/message/Queue.getQueueNameByUrl`

## v2.0.2+ Backport releases

Release v2.0.1 was the last release on the 2.0.x release series.

Changes after this version on the 2.0.x release series are limited
security/requested feature patches and will not be ported forward to future
releases unless there is a corresponding CHANGELOG entry.

For up-to-date CHANGELOG for the maintenance release branch see
[CHANGELOG.md](https://github.com/nasa/cumulus/blob/release-2.0.x/CHANGELOG.md)
from the 2.0.x branch.

For the most recent release information for the maintenance branch please see
the [release page](https://github.com/nasa/cumulus/releases)

## [v2.0.7] 2020-10-1 - [BACKPORT]

### Fixed

- CVE-2020-7720
  - Updated common `node-forge` dependency to 0.10.0 to address CVE finding

### [v2.0.6] 2020-09-25 - [BACKPORT]

### Fixed

- **CUMULUS-2168**
  - Fixed issue where large number of documents (generally logs) in the
    `cumulus` elasticsearch index results in the collection granule stats
    queries failing for the collections list api endpoint

### [v2.0.5] 2020-09-15 - [BACKPORT]

#### Added

- Added `thin_egress_stack_name` variable to `cumulus` and `distribution` Terraform modules to allow overriding the default Cloudformation stack name used for the `thin-egress-app`. **Please note that if you change/set this value for an existing deployment, it will destroy and re-create your API gateway for the `thin-egress-app`.**

#### Fixed

- Fix collection list queries. Removed fixes to collection stats, which break queries for a large number of granules.

### [v2.0.4] 2020-09-08 - [BACKPORT]

#### Changed

- Upgraded version of [TEA](https://github.com/asfadmin/thin-egress-app/) deployed with Cumulus to build 88.

### [v2.0.3] 2020-09-02 - [BACKPORT]

#### Fixed

- **CUMULUS-1961**
  - Fixed `activeCollections` query only returning 10 results

- **CUMULUS-2039**
  - Fix issue causing SyncGranules task to run out of memory on large granules

#### CODE CHANGES

- The `@cumulus/aws-client/S3.getS3ObjectReadStreamAsync` function has been
  removed. It read the entire S3 object into memory before returning a read
  stream, which could cause Lambdas to run out of memory. Use
  `@cumulus/aws-client/S3.getObjectReadStream` instead.

### [v2.0.2] 2020-08-17 - [BACKPORT]

#### CODE CHANGES

- The `@cumulus/ingest/util.lookupMimeType` function now returns `undefined`
  rather than `null` if the mime type could not be found.
- The `@cumulus/ingest/lock.removeLock` function now returns `undefined`

#### Added

- **CUMULUS-2116**
  - Added `@cumulus/api/models/granule.unpublishAndDeleteGranule` which
  unpublishes a granule from CMR and deletes it from Cumulus, but does not
  update the record to `published: false` before deletion

### Fixed

- **CUMULUS-2116**
  - Fixed a race condition with bulk granule delete causing deleted granules to still appear in Elasticsearch. Granules removed via bulk delete should now be removed from Elasticsearch.

## [v2.0.1] 2020-07-28

### Added

- **CUMULUS-1886**
  - Added `multiple sort keys` support to `@cumulus/api`
- **CUMULUS-2099**
  - `@cumulus/message/Queue.getQueueUrl` to get the queue URL specified in a Cumulus workflow message, if any.

### Fixed

- **[PR 1790](https://github.com/nasa/cumulus/pull/1790)**
  - Fixed bug with request headers in `@cumulus/launchpad-auth` causing Launchpad token requests to fail

## [v2.0.0] 2020-07-23

### BREAKING CHANGES

- Changes to the `@cumulus/api-client` package
  - The `CumulusApiClientError` class must now be imported using
    `const { CumulusApiClientError } = require('@cumulus/api-client/CumulusApiClientError')`
- The `@cumulus/sftp-client/SftpClient` class must now be imported using
  `const { SftpClient } = require('@cumulus/sftp-client');`
- Instances of `@cumulus/ingest/SftpProviderClient` no longer implicitly connect
  when `download`, `list`, or `sync` are called. You must call `connect` on the
  provider client before issuing one of those calls. Failure to do so will
  result in a "Client not connected" exception being thrown.
- Instances of `@cumulus/ingest/SftpProviderClient` no longer implicitly
  disconnect from the SFTP server when `list` is called.
- Instances of `@cumulus/sftp-client/SftpClient` must now be expclicitly closed
  by calling `.end()`
- Instances of `@cumulus/sftp-client/SftpClient` no longer implicitly connect to
  the server when `download`, `unlink`, `syncToS3`, `syncFromS3`, and `list` are
  called. You must explicitly call `connect` before calling one of those
  methods.
- Changes to the `@cumulus/common` package
  - `cloudwatch-event.getSfEventMessageObject()` now returns `undefined` if the
    message could not be found or could not be parsed. It previously returned
    `null`.
  - `S3KeyPairProvider.decrypt()` now throws an exception if the bucket
    containing the key cannot be determined.
  - `S3KeyPairProvider.decrypt()` now throws an exception if the stack cannot be
    determined.
  - `S3KeyPairProvider.encrypt()` now throws an exception if the bucket
    containing the key cannot be determined.
  - `S3KeyPairProvider.encrypt()` now throws an exception if the stack cannot be
    determined.
  - `sns-event.getSnsEventMessageObject()` now returns `undefined` if it could
    not be parsed. It previously returned `null`.
  - The `aws` module has been removed.
  - The `BucketsConfig.buckets` property is now read-only and private
  - The `test-utils.validateConfig()` function now resolves to `undefined`
    rather than `true`.
  - The `test-utils.validateInput()` function now resolves to `undefined` rather
    than `true`.
  - The `test-utils.validateOutput()` function now resolves to `undefined`
    rather than `true`.
  - The static `S3KeyPairProvider.retrieveKey()` function has been removed.
- Changes to the `@cumulus/cmrjs` package
  - `@cumulus/cmrjs.constructOnlineAccessUrl()` and
    `@cumulus/cmrjs/cmr-utils.constructOnlineAccessUrl()` previously took a
    `buckets` parameter, which was an instance of
    `@cumulus/common/BucketsConfig`. They now take a `bucketTypes` parameter,
    which is a simple object mapping bucket names to bucket types. Example:
    `{ 'private-1': 'private', 'public-1': 'public' }`
  - `@cumulus/cmrjs.reconcileCMRMetadata()` and
    `@cumulus/cmrjs/cmr-utils.reconcileCMRMetadata()` now take a **required**
    `bucketTypes` parameter, which is a simple object mapping bucket names to
    bucket types. Example: `{ 'private-1': 'private', 'public-1': 'public' }`
  - `@cumulus/cmrjs.updateCMRMetadata()` and
    `@cumulus/cmrjs/cmr-utils.updateCMRMetadata()` previously took an optional
    `inBuckets` parameter, which was an instance of
    `@cumulus/common/BucketsConfig`. They now take a **required** `bucketTypes`
    parameter, which is a simple object mapping bucket names to bucket types.
    Example: `{ 'private-1': 'private', 'public-1': 'public' }`
- The minimum supported version of all published Cumulus packages is now Node
  12.18.0
  - Tasks using the `cumuluss/cumulus-ecs-task` Docker image must be updated to
    `cumuluss/cumulus-ecs-task:1.7.0`. This can be done by updating the `image`
    property of any tasks defined using the `cumulus_ecs_service` Terraform
    module.
- Changes to `@cumulus/aws-client/S3`
  - The signature of the `getObjectSize` function has changed. It now takes a
    params object with three properties:
    - **s3**: an instance of an AWS.S3 object
    - **bucket**
    - **key**
  - The `getObjectSize` function will no longer retry if the object does not
    exist
- **CUMULUS-1861**
  - `@cumulus/message/Collections.getCollectionIdFromMessage` now throws a
    `CumulusMessageError` if `collectionName` and `collectionVersion` are missing
    from `meta.collection`.   Previously this method would return
    `'undefined___undefined'` instead
  - `@cumulus/integration-tests/addCollections` now returns an array of collections that
    were added rather than the count of added collections
- **CUMULUS-1930**
  - The `@cumulus/common/util.uuid()` function has been removed
- **CUMULUS-1955**
  - `@cumulus/aws-client/S3.multipartCopyObject` now returns an object with the
    AWS `etag` of the destination object
  - `@cumulus/ingest/S3ProviderClient.list` now sets a file object's `path`
    property to `undefined` instead of `null` when the file is at the top level
    of its bucket
  - The `sync` methods of the following classes in the `@cumulus/ingest` package
    now return an object with the AWS `s3uri` and `etag` of the destination file
    (they previously returned only a string representing the S3 URI)
    - `FtpProviderClient`
    - `HttpProviderClient`
    - `S3ProviderClient`
    - `SftpProviderClient`
- **CUMULUS-1958**
  - The following methods exported from `@cumulus/cmr-js/cmr-utils` were made
    async, and added distributionBucketMap as a parameter:
    - constructOnlineAccessUrl
    - generateFileUrl
    - reconcileCMRMetadata
    - updateCMRMetadata
- **CUMULUS-1969**
  - The `DiscoverPdrs` task now expects `provider_path` to be provided at
    `event.config.provider_path`, not `event.config.collection.provider_path`
  - `event.config.provider_path` is now a required parameter of the
    `DiscoverPdrs` task
  - `event.config.collection` is no longer a parameter to the `DiscoverPdrs`
    task
  - Collections no longer support the `provider_path` property. The tasks that
    relied on that property are now referencing `config.meta.provider_path`.
    Workflows should be updated accordingly.
- **CUMULUS-1977**
  - Moved bulk granule deletion endpoint from `/bulkDelete` to
    `/granules/bulkDelete`
- **CUMULUS-1991**
  - Updated CMR metadata generation to use "Download file.hdf" (where `file.hdf` is the filename of the given resource) as the resource description instead of "File to download"
  - CMR metadata updates now respect changes to resource descriptions (previously only changes to resource URLs were respected)

### MIGRATION STEPS

- Due to an issue with the AWS API Gateway and how the Thin Egress App Cloudformation template applies updates, you may need to redeploy your
  `thin-egress-app-EgressGateway` manually as a one time migration step.    If your deployment fails with an
  error similar to:

  ```bash
  Error: Lambda function (<stack>-tf-TeaCache) returned error: ({"errorType":"HTTPError","errorMessage":"Response code 404 (Not Found)"})
  ```

  Then follow the [AWS
  instructions](https://docs.aws.amazon.com/apigateway/latest/developerguide/how-to-deploy-api-with-console.html)
  to `Redeploy a REST API to a stage` for your egress API and re-run `terraform
  apply`.

### Added

- **CUMULUS-2081**
  - Add Integrator Guide section for onboarding
  - Add helpful tips documentation

- **CUMULUS-1902**
  - Add Common Use Cases section under Operator Docs

- **CUMULUS-2058**
  - Added `lambda_processing_role_name` as an output from the `cumulus` module
    to provide the processing role name
- **CUMULUS-1417**
  - Added a `checksumFor` property to collection `files` config. Set this
    property on a checksum file's definition matching the `regex` of the target
    file. More details in the ['Data Cookbooks
    Setup'](https://nasa.github.io/cumulus/docs/next/data-cookbooks/setup)
    documentation.
  - Added `checksumFor` validation to collections model.
- **CUMULUS-1956**
  - Added `@cumulus/earthata-login-client` package
  - The `/s3credentials` endpoint that is deployed as part of distribution now
    supports authentication using tokens created by a different application. If
    a request contains the `EDL-ClientId` and `EDL-Token` headers,
    authentication will be handled using that token rather than attempting to
    use OAuth.
  - `@cumulus/earthata-login-client.getTokenUsername()` now accepts an
    `xRequestId` argument, which will be included as the `X-Request-Id` header
    when calling Earthdata Login.
  - If the `s3Credentials` endpoint is invoked with an EDL token and an
    `X-Request-Id` header, that `X-Request-Id` header will be forwarded to
    Earthata Login.
- **CUMULUS-1957**
  - If EDL token authentication is being used, and the `EDL-Client-Name` header
    is set, `@the-client-name` will be appended to the end of the Earthdata
    Login username that is used as the `RoleSessionName` of the temporary IAM
    credentials. This value will show up in the AWS S3 server access logs.
- **CUMULUS-1958**
  - Add the ability for users to specify a `bucket_map_key` to the `cumulus`
    terraform module as an override for the default .yaml values that are passed
    to TEA by Core.    Using this option *requires* that each configured
    Cumulus 'distribution' bucket (e.g. public/protected buckets) have a single
    TEA mapping.  Multiple maps per bucket are not supported.
  - Updated Generating a distribution URL, the MoveGranules task and all CMR
    reconciliation functionality to utilize the TEA bucket map override.
  - Updated deploy process to utilize a bootstrap 'tea-map-cache' lambda that
    will, after deployment of Cumulus Core's TEA instance, query TEA for all
    protected/public buckets and generate a mapping configuration used
    internally by Core.  This object is also exposed as an output of the Cumulus
    module as `distribution_bucket_map`.
- **CUMULUS-1961**
  - Replaces DynamoDB for Elasticsearch for reconciliationReportForCumulusCMR
    comparisons between Cumulus and CMR.
- **CUMULUS-1970**
  - Created the `add-missing-file-checksums` workflow task
  - Added `@cumulus/aws-client/S3.calculateObjectHash()` function
  - Added `@cumulus/aws-client/S3.getObjectReadStream()` function
- **CUMULUS-1887**
  - Add additional fields to the granule CSV download file
- **CUMULUS-2019**
  - Add `infix` search to es query builder `@cumulus/api/es/es/queries` to
    support partial matching of the keywords

### Changed

- **CUMULUS-2032**
  - Updated @cumulus/ingest/HttpProviderClient to utilize a configuration key
    `httpListTimeout` to set the default timeout for discovery HTTP/HTTPS
    requests, and updates the default for the provider to 5 minutes (300 seconds).
  - Updated the DiscoverGranules and DiscoverPDRs tasks to utilize the updated
    configuration value if set via workflow config, and updates the default for
    these tasks to 5 minutes (300 seconds).

- **CUMULUS-176**
  - The API will now respond with a 400 status code when a request body contains
    invalid JSON. It had previously returned a 500 status code.
- **CUMULUS-1861**
  - Updates Rule objects to no longer require a collection.
  - Changes the DLQ behavior for `sfEventSqsToDbRecords` and
    `sfEventSqsToDbRecordsInputQueue`. Previously failure to write a database
    record would result in lambda success, and an error log in the CloudWatch
    logs.   The lambda has been updated to manually add a record to
    the `sfEventSqsToDbRecordsDeadLetterQueue` if the granule, execution, *or*
    pdr record fails to write, in addition to the previous error logging.
- **CUMULUS-1956**
  - The `/s3credentials` endpoint that is deployed as part of distribution now
    supports authentication using tokens created by a different application. If
    a request contains the `EDL-ClientId` and `EDL-Token` headers,
    authentication will be handled using that token rather than attempting to
    use OAuth.
- **CUMULUS-1977**
  - API endpoint POST `/granules/bulk` now returns a 202 status on a successful
    response instead of a 200 response
  - API endpoint DELETE `/granules/<granule-id>` now returns a 404 status if the
    granule record was already deleted
  - `@cumulus/api/models/Granule.update()` now returns the updated granule
    record
  - Implemented POST `/granules/bulkDelete` API endpoint to support deleting
    granules specified by ID or returned by the provided query in the request
    body. If the request is successful, the endpoint returns the async operation
    ID that has been started to remove the granules.
    - To use a query in the request body, your deployment must be
      [configured to access the Elasticsearch host for ESDIS metrics](https://nasa.github.io/cumulus/docs/additional-deployment-options/cloudwatch-logs-delivery#esdis-metrics)
      in your environment
  - Added `@cumulus/api/models/Granule.getRecord()` method to return raw record
    from DynamoDB
  - Added `@cumulus/api/models/Granule.delete()` method which handles deleting
    the granule record from DynamoDB and the granule files from S3
- **CUMULUS-1982**
  - The `globalConnectionLimit` property of providers is now optional and
    defaults to "unlimited"
- **CUMULUS-1997**
  - Added optional `launchpad` configuration to `@cumulus/hyrax-metadata-updates` task config schema.
- **CUMULUS-1991**
  - `@cumulus/cmrjs/src/cmr-utils/constructOnlineAccessUrls()` now throws an error if `cmrGranuleUrlType = "distribution"` and no distribution endpoint argument is provided
- **CUMULUS-2011**
  - Reconciliation reports are now generated within an AsyncOperation
- **CUMULUS-2016**
  - Upgrade TEA to version 79

### Fixed

- **CUMULUS-1991**
  - Added missing `DISTRIBUTION_ENDPOINT` environment variable for API lambdas. This environment variable is required for API requests to move granules.

- **CUMULUS-1961**
  - Fixed granules and executions query params not getting sent to API in granule list operation in `@cumulus/api-client`

### Deprecated

- `@cumulus/aws-client/S3.calculateS3ObjectChecksum()`
- `@cumulus/aws-client/S3.getS3ObjectReadStream()`
- `@cumulus/common/log.convertLogLevel()`
- `@cumulus/collection-config-store`
- `@cumulus/common/util.sleep()`

- **CUMULUS-1930**
  - `@cumulus/common/log.convertLogLevel()`
  - `@cumulus/common/util.isNull()`
  - `@cumulus/common/util.isUndefined()`
  - `@cumulus/common/util.negate()`
  - `@cumulus/common/util.noop()`
  - `@cumulus/common/util.isNil()`
  - `@cumulus/common/util.renameProperty()`
  - `@cumulus/common/util.lookupMimeType()`
  - `@cumulus/common/util.thread()`
  - `@cumulus/common/util.mkdtempSync()`

### Removed

- The deprecated `@cumulus/common.bucketsConfigJsonObject` function has been
  removed
- The deprecated `@cumulus/common.CollectionConfigStore` class has been removed
- The deprecated `@cumulus/common.concurrency` module has been removed
- The deprecated `@cumulus/common.constructCollectionId` function has been
  removed
- The deprecated `@cumulus/common.launchpad` module has been removed
- The deprecated `@cumulus/common.LaunchpadToken` class has been removed
- The deprecated `@cumulus/common.Semaphore` class has been removed
- The deprecated `@cumulus/common.stringUtils` module has been removed
- The deprecated `@cumulus/common/aws.cloudwatchlogs` function has been removed
- The deprecated `@cumulus/common/aws.deleteS3Files` function has been removed
- The deprecated `@cumulus/common/aws.deleteS3Object` function has been removed
- The deprecated `@cumulus/common/aws.dynamodb` function has been removed
- The deprecated `@cumulus/common/aws.dynamodbDocClient` function has been
  removed
- The deprecated `@cumulus/common/aws.getExecutionArn` function has been removed
- The deprecated `@cumulus/common/aws.headObject` function has been removed
- The deprecated `@cumulus/common/aws.listS3ObjectsV2` function has been removed
- The deprecated `@cumulus/common/aws.parseS3Uri` function has been removed
- The deprecated `@cumulus/common/aws.promiseS3Upload` function has been removed
- The deprecated `@cumulus/common/aws.recursivelyDeleteS3Bucket` function has
  been removed
- The deprecated `@cumulus/common/aws.s3CopyObject` function has been removed
- The deprecated `@cumulus/common/aws.s3ObjectExists` function has been removed
- The deprecated `@cumulus/common/aws.s3PutObject` function has been removed
- The deprecated `@cumulus/common/bucketsConfigJsonObject` function has been
  removed
- The deprecated `@cumulus/common/CloudWatchLogger` class has been removed
- The deprecated `@cumulus/common/collection-config-store.CollectionConfigStore`
  class has been removed
- The deprecated `@cumulus/common/collection-config-store.constructCollectionId`
  function has been removed
- The deprecated `@cumulus/common/concurrency.limit` function has been removed
- The deprecated `@cumulus/common/concurrency.mapTolerant` function has been
  removed
- The deprecated `@cumulus/common/concurrency.promiseUrl` function has been
  removed
- The deprecated `@cumulus/common/concurrency.toPromise` function has been
  removed
- The deprecated `@cumulus/common/concurrency.unless` function has been removed
- The deprecated `@cumulus/common/config.parseConfig` function has been removed
- The deprecated `@cumulus/common/config.resolveResource` function has been
  removed
- The deprecated `@cumulus/common/DynamoDb.get` function has been removed
- The deprecated `@cumulus/common/DynamoDb.scan` function has been removed
- The deprecated `@cumulus/common/FieldPattern` class has been removed
- The deprecated `@cumulus/common/launchpad.getLaunchpadToken` function has been
  removed
- The deprecated `@cumulus/common/launchpad.validateLaunchpadToken` function has
  been removed
- The deprecated `@cumulus/common/LaunchpadToken` class has been removed
- The deprecated `@cumulus/common/message.buildCumulusMeta` function has been
  removed
- The deprecated `@cumulus/common/message.buildQueueMessageFromTemplate`
  function has been removed
- The deprecated `@cumulus/common/message.getCollectionIdFromMessage` function
  has been removed
- The deprecated `@cumulus/common/message.getMaximumExecutions` function has
  been removed
- The deprecated `@cumulus/common/message.getMessageExecutionArn` function has
  been removed
- The deprecated `@cumulus/common/message.getMessageExecutionName` function has
  been removed
- The deprecated `@cumulus/common/message.getMessageFromTemplate` function has
  been removed
- The deprecated `@cumulus/common/message.getMessageGranules` function has been
  removed
- The deprecated `@cumulus/common/message.getMessageStateMachineArn` function
  has been removed
- The deprecated `@cumulus/common/message.getQueueName` function has been
  removed
- The deprecated `@cumulus/common/message.getQueueNameByUrl` function has been
  removed
- The deprecated `@cumulus/common/message.hasQueueAndExecutionLimit` function
  has been removed
- The deprecated `@cumulus/common/Semaphore` class has been removed
- The deprecated `@cumulus/common/string.globalReplace` functon has been removed
- The deprecated `@cumulus/common/string.isNonEmptyString` functon has been
  removed
- The deprecated `@cumulus/common/string.isValidHostname` functon has been
  removed
- The deprecated `@cumulus/common/string.match` functon has been removed
- The deprecated `@cumulus/common/string.matches` functon has been removed
- The deprecated `@cumulus/common/string.replace` functon has been removed
- The deprecated `@cumulus/common/string.toLower` functon has been removed
- The deprecated `@cumulus/common/string.toUpper` functon has been removed
- The deprecated `@cumulus/common/testUtils.getLocalstackEndpoint` function has been removed
- The deprecated `@cumulus/common/util.setErrorStack` function has been removed
- The `@cumulus/common/util.uuid` function has been removed
- The deprecated `@cumulus/common/workflows.getWorkflowArn` function has been
  removed
- The deprecated `@cumulus/common/workflows.getWorkflowFile` function has been
  removed
- The deprecated `@cumulus/common/workflows.getWorkflowList` function has been
  removed
- The deprecated `@cumulus/common/workflows.getWorkflowTemplate` function has
  been removed
- `@cumulus/aws-client/StepFunctions.toSfnExecutionName()`
- `@cumulus/aws-client/StepFunctions.fromSfnExecutionName()`
- `@cumulus/aws-client/StepFunctions.getExecutionArn()`
- `@cumulus/aws-client/StepFunctions.getExecutionUrl()`
- `@cumulus/aws-client/StepFunctions.getStateMachineArn()`
- `@cumulus/aws-client/StepFunctions.pullStepFunctionEvent()`
- `@cumulus/common/test-utils/throttleOnce()`
- `@cumulus/integration-tests/api/distribution.invokeApiDistributionLambda()`
- `@cumulus/integration-tests/api/distribution.getDistributionApiRedirect()`
- `@cumulus/integration-tests/api/distribution.getDistributionApiFileStream()`

## [v1.24.0] 2020-06-03

### BREAKING CHANGES

- **CUMULUS-1969**
  - The `DiscoverPdrs` task now expects `provider_path` to be provided at
    `event.config.provider_path`, not `event.config.collection.provider_path`
  - `event.config.provider_path` is now a required parameter of the
    `DiscoverPdrs` task
  - `event.config.collection` is no longer a parameter to the `DiscoverPdrs`
    task
  - Collections no longer support the `provider_path` property. The tasks that
    relied on that property are now referencing `config.meta.provider_path`.
    Workflows should be updated accordingly.

- **CUMULUS-1997**
  - `@cumulus/cmr-client/CMRSearchConceptQueue` parameters have been changed to take a `cmrSettings` object containing clientId, provider, and auth information. This can be generated using `@cumulus/cmrjs/cmr-utils/getCmrSettings`. The `cmrEnvironment` variable has been removed.

### Added

- **CUMULUS-1800**
  - Added task configuration setting named `syncChecksumFiles` to the
    SyncGranule task. This setting is `false` by default, but when set to
    `true`, all checksum files associated with data files that are downloaded
    will be downloaded as well.
- **CUMULUS-1952**
  - Updated HTTP(S) provider client to accept username/password for Basic authorization. This change adds support for Basic Authorization such as Earthdata login redirects to ingest (i.e. as implemented in SyncGranule), but not to discovery (i.e. as implemented in DiscoverGranules). Discovery still expects the provider's file system to be publicly accessible, but not the individual files and their contents.
  - **NOTE**: Using this in combination with the HTTP protocol may expose usernames and passwords to intermediary network entities. HTTPS is highly recommended.
- **CUMULUS-1997**
  - Added optional `launchpad` configuration to `@cumulus/hyrax-metadata-updates` task config schema.

### Fixed

- **CUMULUS-1997**
  - Updated all CMR operations to use configured authentication scheme
- **CUMULUS-2010**
  - Updated `@cumulus/api/launchpadSaml` to support multiple userGroup attributes from the SAML response

## [v1.23.2] 2020-05-22

### BREAKING CHANGES

- Updates to the Cumulus archive API:
  - All endpoints now return a `401` response instead of a `403` for any request where the JWT passed as a Bearer token is invalid.
  - POST `/refresh` and DELETE `/token/<token>` endpoints now return a `401` response for requests with expired tokens

- **CUMULUS-1894**
  - `@cumulus/ingest/granule.handleDuplicateFile()`
    - The `copyOptions` parameter has been removed
    - An `ACL` parameter has been added
  - `@cumulus/ingest/granule.renameS3FileWithTimestamp()`
    - Now returns `undefined`

- **CUMULUS-1896**
  Updated all Cumulus core lambdas to utilize the new message adapter streaming interface via [cumulus-message-adapter-js v1.2.0](https://github.com/nasa/cumulus-message-adapter-js/releases/tag/v1.2.0).   Users of this version of Cumulus (or later) must utilize version 1.3.0 or greater of the [cumulus-message-adapter](https://github.com/nasa/cumulus-message-adapter) to support core lambdas.

- **CUMULUS-1912**
  - `@cumulus/api` reconciliationReports list endpoint returns a list of reconciliationReport records instead of S3Uri.

- **CUMULUS-1969**
  - The `DiscoverGranules` task now expects `provider_path` to be provided at
    `event.config.provider_path`, not `event.config.collection.provider_path`
  - `config.provider_path` is now a required parameter of the `DiscoverGranules`
    task

### MIGRATION STEPS

- To take advantage of the new TTL-based access token expiration implemented in CUMULUS-1777 (see notes below) and clear out existing records in your access tokens table, do the following:
  1. Log out of any active dashboard sessions
  2. Use the AWS console or CLI to delete your `<prefix>-AccessTokensTable` DynamoDB table
  3. [Re-deploy your `data-persistence` module](https://nasa.github.io/cumulus/docs/deployment/upgrade-readme#update-data-persistence-resources), which should re-create the `<prefix>-AccessTokensTable` DynamoDB table
  4. Return to using the Cumulus API/dashboard as normal
- This release requires the Cumulus Message Adapter layer deployed with Cumulus Core to be at least 1.3.0, as the core lambdas have updated to [cumulus-message-adapter-js v1.2.0](https://github.com/nasa/cumulus-message-adapter-js/releases/tag/v1.2.0) and the new CMA interface.  As a result, users should:
  1. Follow the [Cumulus Message Adapter (CMA) deployment instructions](https://nasa.github.io/cumulus/docs/deployment/deployment-readme#deploy-the-cumulus-message-adapter-layer) and install a CMA layer version >=1.3.0
  2. If you are using any custom Node.js Lambdas in your workflows **and** the Cumulus CMA layer/`cumulus-message-adapter-js`, you must update your lambda to use [cumulus-message-adapter-js v1.2.0](https://github.com/nasa/cumulus-message-adapter-js/releases/tag/v1.2.0) and follow the migration instructions in the release notes. Prior versions of `cumulus-message-adapter-js` are not compatible with CMA >= 1.3.0.
- Migrate existing s3 reconciliation report records to database (CUMULUS-1911):
  - After update your `data persistence` module and Cumulus resources, run the command:

  ```bash
  ./node_modules/.bin/cumulus-api migrate --stack `<your-terraform-deployment-prefix>` --migrationVersion migration5
  ```

### Added

- Added a limit for concurrent Elasticsearch requests when doing an index from database operation
- Added the `es_request_concurrency` parameter to the archive and cumulus Terraform modules

- **CUMULUS-1995**
  - Added the `es_index_shards` parameter to the archive and cumulus Terraform modules to configure the number of shards for the ES index
    - If you have an existing ES index, you will need to [reindex](https://nasa.github.io/cumulus-api/#reindex) and then [change index](https://nasa.github.io/cumulus-api/#change-index) to take advantage of shard updates

- **CUMULUS-1894**
  - Added `@cumulus/aws-client/S3.moveObject()`

- **CUMULUS-1911**
  - Added ReconciliationReports table
  - Updated CreateReconciliationReport lambda to save Reconciliation Report records to database
  - Updated dbIndexer and IndexFromDatabase lambdas to index Reconciliation Report records to Elasticsearch
  - Added migration_5 to migrate existing s3 reconciliation report records to database and Elasticsearch
  - Updated `@cumulus/api` package, `tf-modules/archive` and `tf-modules/data-persistence` Terraform modules

- **CUMULUS-1916**
  - Added util function for seeding reconciliation reports when running API locally in dashboard

### Changed

- **CUMULUS-1777**
  - The `expirationTime` property is now a **required field** of the access tokens model.
  - Updated the `AccessTokens` table to set a [TTL](https://docs.aws.amazon.com/amazondynamodb/latest/developerguide/howitworks-ttl.html) on the `expirationTime` field in `tf-modules/data-persistence/dynamo.tf`. As a result, access token records in this table whose `expirationTime` has passed should be **automatically deleted by DynamoDB**.
  - Updated all code creating access token records in the Dynamo `AccessTokens` table to set the `expirationTime` field value in seconds from the epoch.
- **CUMULUS-1912**
  - Updated reconciliationReports endpoints to query against Elasticsearch, delete report from both database and s3
  - Added `@cumulus/api-client/reconciliationReports`
- **CUMULUS-1999**
  - Updated `@cumulus/common/util.deprecate()` so that only a single deprecation notice is printed for each name/version combination

### Fixed

- **CUMULUS-1894**
  - The `SyncGranule` task can now handle files larger than 5 GB
- **CUMULUS-1987**
  - `Remove granule from CMR` operation in `@cumulus/api` now passes token to CMR when fetching granule metadata, allowing removal of private granules
- **CUMULUS-1993**
  - For a given queue, the `sqs-message-consumer` Lambda will now only schedule workflows for rules matching the queue **and the collection information in each queue message (if any)**
    - The consumer also now only reads each queue message **once per Lambda invocation**, whereas previously each message was read **once per queue rule per Lambda invocation**
  - Fixed bug preventing the deletion of multiple SNS rules that share the same SNS topic

### Deprecated

- **CUMULUS-1894**
  - `@cumulus/ingest/granule.copyGranuleFile()`
  - `@cumulus/ingest/granule.moveGranuleFile()`

- **CUMULUS-1987** - Deprecated the following functions:
  - `@cumulus/cmrjs/getMetadata(cmrLink)` -> `@cumulus/cmr-client/CMR.getGranuleMetadata(cmrLink)`
  - `@cumulus/cmrjs/getFullMetadata(cmrLink)`

## [v1.22.1] 2020-05-04

**Note**: v1.22.0 was not released as a package due to npm/release concerns.  Users upgrading to 1.22.x should start with 1.22.1

### Added

- **CUMULUS-1894**
  - Added `@cumulus/aws-client/S3.multipartCopyObject()`
- **CUMULUS-408**
  - Added `certificateUri` field to provider schema. This optional field allows operators to specify an S3 uri to a CA bundle to use for HTTPS requests.
- **CUMULUS-1787**
  - Added `collections/active` endpoint for returning collections with active granules in `@cumulus/api`
- **CUMULUS-1799**
  - Added `@cumulus/common/stack.getBucketsConfigKey()` to return the S3 key for the buckets config object
  - Added `@cumulus/common/workflows.getWorkflowFileKey()` to return the S3 key for a workflow definition object
  - Added `@cumulus/common/workflows.getWorkflowsListKeyPrefix()` to return the S3 key prefix for objects containing workflow definitions
  - Added `@cumulus/message` package containing utilities for building and parsing Cumulus messages
- **CUMULUS-1850**
  - Added `@cumulus/aws-client/Kinesis.describeStream()` to get a Kinesis stream description
- **CUMULUS-1853**
  - Added `@cumulus/integration-tests/collections.createCollection()`
  - Added `@cumulus/integration-tests/executions.findExecutionArn()`
  - Added `@cumulus/integration-tests/executions.getExecutionWithStatus()`
  - Added `@cumulus/integration-tests/granules.getGranuleWithStatus()`
  - Added `@cumulus/integration-tests/providers.createProvider()`
  - Added `@cumulus/integration-tests/rules.createOneTimeRule()`

### Changed

- **CUMULUS-1682**
  - Moved all `@cumulus/ingest/parse-pdr` code into the `parse-pdr` task as it had become tightly coupled with that task's handler and was not used anywhere else. Unit tests also restored.
- **CUMULUS-1820**
  - Updated the Thin Egress App module used in `tf-modules/distribution/main.tf` to build 74. [See the release notes](https://github.com/asfadmin/thin-egress-app/releases/tag/tea-build.74).
- **CUMULUS-1852**
  - Updated POST endpoints for `/collections`, `/providers`, and `/rules` to log errors when returning a 500 response
  - Updated POST endpoint for `/collections`:
    - Return a 400 response when the `name` or `version` fields are missing
    - Return a 409 response if the collection already exists
    - Improved error messages to be more explicit
  - Updated POST endpoint for `/providers`:
    - Return a 400 response if the `host` field value is invalid
    - Return a 409 response if the provider already exists
  - Updated POST endpoint for `/rules`:
    - Return a 400 response if rule `name` is invalid
    - Return a 400 response if rule `type` is invalid
- **CUMULUS-1891**
  - Updated the following endpoints using async operations to return a 503 error if the ECS task  cannot be started and a 500 response for a non-specific error:
    - POST `/replays`
    - POST `/bulkDelete`
    - POST `/elasticsearch/index-from-database`
    - POST `/granules/bulk`

### Fixed

- **CUMULUS-408**
  - Fixed HTTPS discovery and ingest.

- **CUMULUS-1850**
  - Fixed a bug in Kinesis event processing where the message consumer would not properly filter available rules based on the collection information in the event and the Kinesis stream ARN

- **CUMULUS-1853**
  - Fixed a bug where attempting to create a rule containing a payload property
    would fail schema validation.

- **CUMULUS-1854**
  - Rule schema is validated before starting workflows or creating event source mappings

- **CUMULUS-1974**
  - Fixed @cumulus/api webpack config for missing underscore object due to underscore update

- **CUMULUS-2210**
  - Fixed `cmr_oauth_provider` variable not being propogated to reconciliation reports

### Deprecated

- **CUMULUS-1799** - Deprecated the following code. For cases where the code was moved into another package, the new code location is noted:
  - `@cumulus/aws-client/StepFunctions.fromSfnExecutionName()`
  - `@cumulus/aws-client/StepFunctions.toSfnExecutionName()`
  - `@cumulus/aws-client/StepFunctions.getExecutionArn()` -> `@cumulus/message/Executions.buildExecutionArn()`
  - `@cumulus/aws-client/StepFunctions.getExecutionUrl()` -> `@cumulus/message/Executions.getExecutionUrlFromArn()`
  - `@cumulus/aws-client/StepFunctions.getStateMachineArn()` -> `@cumulus/message/Executions.getStateMachineArnFromExecutionArn()`
  - `@cumulus/aws-client/StepFunctions.pullStepFunctionEvent()` -> `@cumulus/message/StepFunctions.pullStepFunctionEvent()`
  - `@cumulus/common/bucketsConfigJsonObject()`
  - `@cumulus/common/CloudWatchLogger`
  - `@cumulus/common/collection-config-store/CollectionConfigStore` -> `@cumulus/collection-config-store`
  - `@cumulus/common/collection-config-store.constructCollectionId()` -> `@cumulus/message/Collections.constructCollectionId`
  - `@cumulus/common/concurrency.limit()`
  - `@cumulus/common/concurrency.mapTolerant()`
  - `@cumulus/common/concurrency.promiseUrl()`
  - `@cumulus/common/concurrency.toPromise()`
  - `@cumulus/common/concurrency.unless()`
  - `@cumulus/common/config.buildSchema()`
  - `@cumulus/common/config.parseConfig()`
  - `@cumulus/common/config.resolveResource()`
  - `@cumulus/common/config.resourceToArn()`
  - `@cumulus/common/FieldPattern`
  - `@cumulus/common/launchpad.getLaunchpadToken()` -> `@cumulus/launchpad-auth/index.getLaunchpadToken()`
  - `@cumulus/common/LaunchpadToken` -> `@cumulus/launchpad-auth/LaunchpadToken`
  - `@cumulus/common/launchpad.validateLaunchpadToken()` -> `@cumulus/launchpad-auth/index.validateLaunchpadToken()`
  - `@cumulus/common/message.buildCumulusMeta()` -> `@cumulus/message/Build.buildCumulusMeta()`
  - `@cumulus/common/message.buildQueueMessageFromTemplate()` -> `@cumulus/message/Build.buildQueueMessageFromTemplate()`
  - `@cumulus/common/message.getCollectionIdFromMessage()` -> `@cumulus/message/Collections.getCollectionIdFromMessage()`
  - `@cumulus/common/message.getMessageExecutionArn()` -> `@cumulus/message/Executions.getMessageExecutionArn()`
  - `@cumulus/common/message.getMessageExecutionName()` -> `@cumulus/message/Executions.getMessageExecutionName()`
  - `@cumulus/common/message.getMaximumExecutions()` -> `@cumulus/message/Queue.getMaximumExecutions()`
  - `@cumulus/common/message.getMessageFromTemplate()`
  - `@cumulus/common/message.getMessageStateMachineArn()` -> `@cumulus/message/Executions.getMessageStateMachineArn()`)
  - `@cumulus/common/message.getMessageGranules()` -> `@cumulus/message/Granules.getMessageGranules()`
  - `@cumulus/common/message.getQueueNameByUrl()` -> `@cumulus/message/Queue.getQueueNameByUrl()`
  - `@cumulus/common/message.getQueueName()` -> `@cumulus/message/Queue.getQueueName()`)
  - `@cumulus/common/message.hasQueueAndExecutionLimit()` -> `@cumulus/message/Queue.hasQueueAndExecutionLimit()`
  - `@cumulus/common/Semaphore`
  - `@cumulus/common/test-utils.throttleOnce()`
  - `@cumulus/common/workflows.getWorkflowArn()`
  - `@cumulus/common/workflows.getWorkflowFile()`
  - `@cumulus/common/workflows.getWorkflowList()`
  - `@cumulus/common/workflows.getWorkflowTemplate()`
  - `@cumulus/integration-tests/sfnStep/SfnStep.parseStepMessage()` -> `@cumulus/message/StepFunctions.parseStepMessage()`
- **CUMULUS-1858** - Deprecated the following functions.
  - `@cumulus/common/string.globalReplace()`
  - `@cumulus/common/string.isNonEmptyString()`
  - `@cumulus/common/string.isValidHostname()`
  - `@cumulus/common/string.match()`
  - `@cumulus/common/string.matches()`
  - `@cumulus/common/string.replace()`
  - `@cumulus/common/string.toLower()`
  - `@cumulus/common/string.toUpper()`

### Removed

- **CUMULUS-1799**: Deprecated code removals:
  - Removed from `@cumulus/common/aws`:
    - `pullStepFunctionEvent()`
  - Removed `@cumulus/common/sfnStep`
  - Removed `@cumulus/common/StepFunctions`

## [v1.21.0] 2020-03-30

### PLEASE NOTE

- **CUMULUS-1762**: the `messageConsumer` for `sns` and `kinesis`-type rules now fetches
  the collection information from the message. You should ensure that your rule's collection
  name and version match what is in the message for these ingest messages to be processed.
  If no matching rule is found, an error will be thrown and logged in the
  `messageConsumer` Lambda function's log group.

### Added

- **CUMULUS-1629**`
  - Updates discover-granules task to respect/utilize duplicateHandling configuration such that
    - skip:               Duplicates will be filtered from the granule list
    - error:              Duplicates encountered will result in step failure
    - replace, version:   Duplicates will be ignored and handled as normal.
  - Adds a new copy of the API lambda `PrivateApiLambda()` which is configured to not require authentication. This Lambda is not connected to an API gateway
  - Adds `@cumulus/api-client` with functions for use by workflow lambdas to call the API when needed

- **CUMULUS-1732**
  - Added Python task/activity workflow and integration test (`PythonReferenceSpec`) to test `cumulus-message-adapter-python`and `cumulus-process-py` integration.
- **CUMULUS-1795**
  - Added an IAM policy on the Cumulus EC2 creation to enable SSM when the `deploy_to_ngap` flag is true

### Changed

- **CUMULUS-1762**
  - the `messageConsumer` for `sns` and `kinesis`-type rules now fetches the collection
    information from the message.

### Deprecated

- **CUMULUS-1629**
  - Deprecate `granulesApi`, `rulesApi`, `emsApi`, `executionsAPI` from `@cumulus/integration-test/api` in favor of code moved to `@cumulus/api-client`

### Removed

- **CUMULUS-1799**: Deprecated code removals
  - Removed deprecated method `@cumulus/api/models/Granule.createGranulesFromSns()`
  - Removed deprecated method `@cumulus/api/models/Granule.removeGranuleFromCmr()`
  - Removed from `@cumulus/common/aws`:
    - `apigateway()`
    - `buildS3Uri()`
    - `calculateS3ObjectChecksum()`
    - `cf()`
    - `cloudwatch()`
    - `cloudwatchevents()`
    - `cloudwatchlogs()`
    - `createAndWaitForDynamoDbTable()`
    - `createQueue()`
    - `deleteSQSMessage()`
    - `describeCfStackResources()`
    - `downloadS3File()`
    - `downloadS3Files()`
    - `DynamoDbSearchQueue` class
    - `dynamodbstreams()`
    - `ec2()`
    - `ecs()`
    - `fileExists()`
    - `findResourceArn()`
    - `fromSfnExecutionName()`
    - `getFileBucketAndKey()`
    - `getJsonS3Object()`
    - `getQueueUrl()`
    - `getObjectSize()`
    - `getS3ObjectReadStream()`
    - `getSecretString()`
    - `getStateMachineArn()`
    - `headObject()`
    - `isThrottlingException()`
    - `kinesis()`
    - `lambda()`
    - `listS3Objects()`
    - `promiseS3Upload()`
    - `publishSnsMessage()`
    - `putJsonS3Object()`
    - `receiveSQSMessages()`
    - `s3CopyObject()`
    - `s3GetObjectTagging()`
    - `s3Join()`
    - `S3ListObjectsV2Queue` class
    - `s3TagSetToQueryString()`
    - `s3PutObjectTagging()`
    - `secretsManager()`
    - `sendSQSMessage()`
    - `sfn()`
    - `sns()`
    - `sqs()`
    - `sqsQueueExists()`
    - `toSfnExecutionName()`
    - `uploadS3FileStream()`
    - `uploadS3Files()`
    - `validateS3ObjectChecksum()`
  - Removed `@cumulus/common/CloudFormationGateway` class
  - Removed `@cumulus/common/concurrency/Mutex` class
  - Removed `@cumulus/common/errors`
  - Removed `@cumulus/common/sftp`
  - Removed `@cumulus/common/string.unicodeEscape`
  - Removed `@cumulus/cmrjs/cmr-utils.getGranuleId()`
  - Removed `@cumulus/cmrjs/cmr-utils.getCmrFiles()`
  - Removed `@cumulus/cmrjs/cmr/CMR` class
  - Removed `@cumulus/cmrjs/cmr/CMRSearchConceptQueue` class
  - Removed `@cumulus/cmrjs/utils.getHost()`
  - Removed `@cumulus/cmrjs/utils.getIp()`
  - Removed `@cumulus/cmrjs/utils.hostId()`
  - Removed `@cumulus/cmrjs/utils/ummVersion()`
  - Removed `@cumulus/cmrjs/utils.updateToken()`
  - Removed `@cumulus/cmrjs/utils.validateUMMG()`
  - Removed `@cumulus/ingest/aws.getEndpoint()`
  - Removed `@cumulus/ingest/aws.getExecutionUrl()`
  - Removed `@cumulus/ingest/aws/invoke()`
  - Removed `@cumulus/ingest/aws/CloudWatch` class
  - Removed `@cumulus/ingest/aws/ECS` class
  - Removed `@cumulus/ingest/aws/Events` class
  - Removed `@cumulus/ingest/aws/SQS` class
  - Removed `@cumulus/ingest/aws/StepFunction` class
  - Removed `@cumulus/ingest/util.normalizeProviderPath()`
  - Removed `@cumulus/integration-tests/index.listCollections()`
  - Removed `@cumulus/integration-tests/index.listProviders()`
  - Removed `@cumulus/integration-tests/index.rulesList()`
  - Removed `@cumulus/integration-tests/api/api.addCollectionApi()`

## [v1.20.0] 2020-03-12

### BREAKING CHANGES

- **CUMULUS-1714**
  - Changed the format of the message sent to the granule SNS Topic. Message includes the granule record under `record` and the type of event under `event`. Messages with `deleted` events will have the record that was deleted with a `deletedAt` timestamp. Options for `event` are `Create | Update | Delete`
- **CUMULUS-1769** - `deploy_to_ngap` is now a **required** variable for the `tf-modules/cumulus` module. **For those deploying to NGAP environments, this variable should always be set to `true`.**

### Notable changes

- **CUMULUS-1739** - You can now exclude Elasticsearch from your `tf-modules/data-persistence` deployment (via `include_elasticsearch = false`) and your `tf-modules/cumulus` module will still deploy successfully.

- **CUMULUS-1769** - If you set `deploy_to_ngap = true` for the `tf-modules/archive` Terraform module, **you can only deploy your archive API gateway as `PRIVATE`**, not `EDGE`.

### Added

- Added `@cumulus/aws-client/S3.getS3ObjectReadStreamAsync()` to deal with S3 eventual consistency issues by checking for the existence an S3 object with retries before getting a readable stream for that object.
- **CUMULUS-1769**
  - Added `deploy_to_ngap` boolean variable for the `tf-modules/cumulus` and `tf-modules/archive` Terraform modules. This variable is required. **For those deploying to NGAP environments, this variable should always be set to `true`.**
- **HYRAX-70**
  - Add the hyrax-metadata-update task

### Changed

- [`AccessToken.get()`](https://github.com/nasa/cumulus/blob/master/packages/api/models/access-tokens.js) now enforces [strongly consistent reads from DynamoDB](https://docs.aws.amazon.com/amazondynamodb/latest/developerguide/HowItWorks.ReadConsistency.html)
- **CUMULUS-1739**
  - Updated `tf-modules/data-persistence` to make Elasticsearch alarm resources and outputs conditional on the `include_elasticsearch` variable
  - Updated `@cumulus/aws-client/S3.getObjectSize` to include automatic retries for any failures from `S3.headObject`
- **CUMULUS-1784**
  - Updated `@cumulus/api/lib/DistributionEvent.remoteIP()` to parse the IP address in an S3 access log from the `A-sourceip` query parameter if present, otherwise fallback to the original parsing behavior.
- **CUMULUS-1768**
  - The `stats/summary` endpoint reports the distinct collections for the number of granules reported

### Fixed

- **CUMULUS-1739** - Fixed the `tf-modules/cumulus` and `tf-modules/archive` modules to make these Elasticsearch variables truly optional:
  - `elasticsearch_domain_arn`
  - `elasticsearch_hostname`
  - `elasticsearch_security_group_id`

- **CUMULUS-1768**
  - Fixed the `stats/` endpoint so that data is correctly filtered by timestamp and `processingTime` is calculated correctly.

- **CUMULUS-1769**
  - In the `tf-modules/archive` Terraform module, the `lifecycle` block ignoring changes to the `policy` of the archive API gateway is now only enforced if `deploy_to_ngap = true`. This fixes a bug where users deploying outside of NGAP could not update their API gateway's resource policy when going from `PRIVATE` to `EDGE`, preventing their API from being accessed publicly.

- **CUMULUS-1775**
  - Fix/update api endpoint to use updated google auth endpoints such that it will work with new accounts

### Removed

- **CUMULUS-1768**
  - Removed API endpoints `stats/histogram` and `stats/average`. All advanced stats needs should be acquired from Cloud Metrics or similarly configured ELK stack.

## [v1.19.0] 2020-02-28

### BREAKING CHANGES

- **CUMULUS-1736**
  - The `@cumulus/discover-granules` task now sets the `dataType` of discovered
    granules based on the `name` of the configured collection, not the
    `dataType`.
  - The config schema of the `@cumulus/discover-granules` task now requires that
    collections contain a `version`.
  - The `@cumulus/sync-granule` task will set the `dataType` and `version` of a
    granule based on the configured collection if those fields are not already
    set on the granule. Previously it was using the `dataType` field of the
    configured collection, then falling back to the `name` field of the
    collection. This update will just use the `name` field of the collection to
    set the `dataType` field of the granule.

- **CUMULUS-1446**
  - Update the `@cumulus/integration-tests/api/executions.getExecution()`
    function to parse the response and return the execution, rather than return
    the full API response.

- **CUMULUS-1672**
  - The `cumulus` Terraform module in previous releases set a
    `Deployment = var.prefix` tag on all resources that it managed. In this
    release, a `tags` input variable has been added to the `cumulus` Terraform
    module to allow resource tagging to be customized. No default tags will be
    applied to Cumulus-managed resources. To replicate the previous behavior,
    set `tags = { Deployment: var.prefix }` as an input variable for the
    `cumulus` Terraform module.

- **CUMULUS-1684 Migration Instructions**
  - In previous releases, a provider's username and password were encrypted
    using a custom encryption library. That has now been updated to use KMS.
    This release includes a Lambda function named
    `<prefix>-ProviderSecretsMigration`, which will re-encrypt existing
    provider credentials to use KMS. After this release has been deployed, you
    will need to manually invoke that Lambda function using either the AWS CLI
    or AWS Console. It should only need to be successfully run once.
  - Future releases of Cumulus will invoke a
    `<prefix>-VerifyProviderSecretsMigration` Lambda function as part of the
    deployment, which will cause the deployment to fail if the migration
    Lambda has not been run.

- **CUMULUS-1718**
  - The `@cumulus/sf-sns-report` task for reporting mid-workflow updates has been retired.
  This task was used as the `PdrStatusReport` task in our ParsePdr example workflow.
  If you have a ParsePdr or other workflow using this task, use `@cumulus/sf-sqs-report` instead.
  Trying to deploy the old task will result in an error as the cumulus module no longer exports `sf_sns_report_task`.
  - Migration instruction: In your workflow definition, for each step using the old task change:
  `"Resource": "${module.cumulus.sf_sns_report_task.task_arn}"`
  to
  `"Resource": "${module.cumulus.sf_sqs_report_task.task_arn}"`

- **CUMULUS-1755**
  - The `thin_egress_jwt_secret_name` variable for the `tf-modules/cumulus` Terraform module is now **required**. This variable is passed on to the Thin Egress App in `tf-modules/distribution/main.tf`, which uses the keys stored in the secret to sign JWTs. See the [Thin Egress App documentation on how to create a value for this secret](https://github.com/asfadmin/thin-egress-app#setting-up-the-jwt-cookie-secrets).

### Added

- **CUMULUS-1446**
  - Add `@cumulus/common/FileUtils.readJsonFile()` function
  - Add `@cumulus/common/FileUtils.readTextFile()` function
  - Add `@cumulus/integration-tests/api/collections.createCollection()` function
  - Add `@cumulus/integration-tests/api/collections.deleteCollection()` function
  - Add `@cumulus/integration-tests/api/collections.getCollection()` function
  - Add `@cumulus/integration-tests/api/providers.getProvider()` function
  - Add `@cumulus/integration-tests/index.getExecutionOutput()` function
  - Add `@cumulus/integration-tests/index.loadCollection()` function
  - Add `@cumulus/integration-tests/index.loadProvider()` function
  - Add `@cumulus/integration-tests/index.readJsonFilesFromDir()` function

- **CUMULUS-1672**
  - Add a `tags` input variable to the `archive` Terraform module
  - Add a `tags` input variable to the `cumulus` Terraform module
  - Add a `tags` input variable to the `cumulus_ecs_service` Terraform module
  - Add a `tags` input variable to the `data-persistence` Terraform module
  - Add a `tags` input variable to the `distribution` Terraform module
  - Add a `tags` input variable to the `ingest` Terraform module
  - Add a `tags` input variable to the `s3-replicator` Terraform module

- **CUMULUS-1707**
  - Enable logrotate on ECS cluster

- **CUMULUS-1684**
  - Add a `@cumulus/aws-client/KMS` library of KMS-related functions
  - Add `@cumulus/aws-client/S3.getTextObject()`
  - Add `@cumulus/sftp-client` package
  - Create `ProviderSecretsMigration` Lambda function
  - Create `VerifyProviderSecretsMigration` Lambda function

- **CUMULUS-1548**
  - Add ability to put default Cumulus logs in Metrics' ELK stack
  - Add ability to add custom logs to Metrics' ELK Stack

- **CUMULUS-1702**
  - When logs are sent to Metrics' ELK stack, the logs endpoints will return results from there

- **CUMULUS-1459**
  - Async Operations are indexed in Elasticsearch
  - To index any existing async operations you'll need to perform an index from
    database function.

- **CUMULUS-1717**
  - Add `@cumulus/aws-client/deleteAndWaitForDynamoDbTableNotExists`, which
    deletes a DynamoDB table and waits to ensure the table no longer exists
  - Added `publishGranules` Lambda to handle publishing granule messages to SNS when granule records are written to DynamoDB
  - Added `@cumulus/api/models/Granule.storeGranulesFromCumulusMessage` to store granules from a Cumulus message to DynamoDB

- **CUMULUS-1718**
  - Added `@cumulus/sf-sqs-report` task to allow mid-workflow reporting updates.
  - Added `stepfunction_event_reporter_queue_url` and `sf_sqs_report_task` outputs to the `cumulus` module.
  - Added `publishPdrs` Lambda to handle publishing PDR messages to SNS when PDR records are written to DynamoDB.
  - Added `@cumulus/api/models/Pdr.storePdrFromCumulusMessage` to store PDRs from a Cumulus message to DynamoDB.
  - Added `@cumulus/aws-client/parseSQSMessageBody` to parse an SQS message body string into an object.

- **Ability to set custom backend API url in the archive module**
  - Add `api_url` definition in `tf-modules/cumulus/archive.tf`
  - Add `archive_api_url` variable in `tf-modules/cumulus/variables.tf`

- **CUMULUS-1741**
  - Added an optional `elasticsearch_security_group_ids` variable to the
    `data-persistence` Terraform module to allow additional security groups to
    be assigned to the Elasticsearch Domain.

- **CUMULUS-1752**
  - Added `@cumulus/integration-tests/api/distribution.invokeTEADistributionLambda` to simulate a request to the [Thin Egress App](https://github.com/asfadmin/thin-egress-app) by invoking the Lambda and getting a response payload.
  - Added `@cumulus/integration-tests/api/distribution.getTEARequestHeaders` to generate necessary request headers for a request to the Thin Egress App
  - Added `@cumulus/integration-tests/api/distribution.getTEADistributionApiFileStream` to get a response stream for a file served by Thin Egress App
  - Added `@cumulus/integration-tests/api/distribution.getTEADistributionApiRedirect` to get a redirect response from the Thin Egress App

- **CUMULUS-1755**
  - Added `@cumulus/aws-client/CloudFormation.describeCfStack()` to describe a Cloudformation stack
  - Added `@cumulus/aws-client/CloudFormation.getCfStackParameterValues()` to get multiple parameter values for a Cloudformation stack

### Changed

- **CUMULUS-1725**
  - Moved the logic that updates the granule files cache Dynamo table into its
    own Lambda function called `granuleFilesCacheUpdater`.

- **CUMULUS-1736**
  - The `collections` model in the API package now determines the name of a
    collection based on the `name` property, rather than using `dataType` and
    then falling back to `name`.
  - The `@cumulus/integration-tests.loadCollection()` function no longer appends
    the postfix to the end of the collection's `dataType`.
  - The `@cumulus/integration-tests.addCollections()` function no longer appends
    the postfix to the end of the collection's `dataType`.

- **CUMULUS-1672**
  - Add a `retryOptions` parameter to the `@cumulus/aws-client/S3.headObject`
     function, which will retry if the object being queried does not exist.

- **CUMULUS-1446**
  - Mark the `@cumulus/integration-tests/api.addCollectionApi()` function as
    deprecated
  - Mark the `@cumulus/integration-tests/index.listCollections()` function as
    deprecated
  - Mark the `@cumulus/integration-tests/index.listProviders()` function as
    deprecated
  - Mark the `@cumulus/integration-tests/index.rulesList()` function as
    deprecated

- **CUMULUS-1672**
  - Previously, the `cumulus` module defaulted to setting a
    `Deployment = var.prefix` tag on all resources that it managed. In this
    release, the `cumulus` module will now accept a `tags` input variable that
    defines the tags to be assigned to all resources that it manages.
  - Previously, the `data-persistence` module defaulted to setting a
    `Deployment = var.prefix` tag on all resources that it managed. In this
    release, the `data-persistence` module will now accept a `tags` input
    variable that defines the tags to be assigned to all resources that it
    manages.
  - Previously, the `distribution` module defaulted to setting a
    `Deployment = var.prefix` tag on all resources that it managed. In this
    release, the `distribution` module will now accept a `tags` input variable
    that defines the tags to be assigned to all resources that it manages.
  - Previously, the `ingest` module defaulted to setting a
    `Deployment = var.prefix` tag on all resources that it managed. In this
    release, the `ingest` module will now accept a `tags` input variable that
    defines the tags to be assigned to all resources that it manages.
  - Previously, the `s3-replicator` module defaulted to setting a
    `Deployment = var.prefix` tag on all resources that it managed. In this
    release, the `s3-replicator` module will now accept a `tags` input variable
    that defines the tags to be assigned to all resources that it manages.

- **CUMULUS-1684**
  - Update the API package to encrypt provider credentials using KMS instead of
    using RSA keys stored in S3

- **CUMULUS-1717**
  - Changed name of `cwSfExecutionEventToDb` Lambda to `cwSfEventToDbRecords`
  - Updated `cwSfEventToDbRecords` to write granule records to DynamoDB from the incoming Cumulus message

- **CUMULUS-1718**
  - Renamed `cwSfEventToDbRecords` to `sfEventSqsToDbRecords` due to architecture change to being a consumer of an SQS queue of Step Function Cloudwatch events.
  - Updated `sfEventSqsToDbRecords` to write PDR records to DynamoDB from the incoming Cumulus message
  - Moved `data-cookbooks/sns.md` to `data-cookbooks/ingest-notifications.md` and updated it to reflect recent changes.

- **CUMULUS-1748**
  - (S)FTP discovery tasks now use the provider-path as-is instead of forcing it to a relative path.
  - Improved error handling to catch permission denied FTP errors better and log them properly. Workflows will still fail encountering this error and we intend to consider that approach in a future ticket.

- **CUMULUS-1752**
  - Moved class for parsing distribution events to its own file: `@cumulus/api/lib/DistributionEvent.js`
    - Updated `DistributionEvent` to properly parse S3 access logs generated by requests from the [Thin Egress App](https://github.com/asfadmin/thin-egress-app)

- **CUMULUS-1753** - Changes to `@cumulus/ingest/HttpProviderClient.js`:
  - Removed regex filter in `HttpProviderClient.list()` that was used to return only files with an extension between 1 and 4 characters long. `HttpProviderClient.list()` will now return all files linked from the HTTP provider host.

- **CUMULUS-1755**
  - Updated the Thin Egress App module used in `tf-modules/distribution/main.tf` to build 61. [See the release notes](https://github.com/asfadmin/thin-egress-app/releases/tag/tea-build.61).

- **CUMULUS-1757**
  - Update @cumulus/cmr-client CMRSearchConceptQueue to take optional cmrEnvironment parameter

### Deprecated

- **CUMULUS-1684**
  - Deprecate `@cumulus/common/key-pair-provider/S3KeyPairProvider`
  - Deprecate `@cumulus/common/key-pair-provider/S3KeyPairProvider.encrypt()`
  - Deprecate `@cumulus/common/key-pair-provider/S3KeyPairProvider.decrypt()`
  - Deprecate `@cumulus/common/kms/KMS`
  - Deprecate `@cumulus/common/kms/KMS.encrypt()`
  - Deprecate `@cumulus/common/kms/KMS.decrypt()`
  - Deprecate `@cumulus/common/sftp.Sftp`

- **CUMULUS-1717**
  - Deprecate `@cumulus/api/models/Granule.createGranulesFromSns`

- **CUMULUS-1718**
  - Deprecate `@cumulus/sf-sns-report`.
    - This task has been updated to always throw an error directing the user to use `@cumulus/sf-sqs-report` instead. This was done because there is no longer an SNS topic to which to publish, and no consumers to listen to it.

- **CUMULUS-1748**
  - Deprecate `@cumulus/ingest/util.normalizeProviderPath`

- **CUMULUS-1752**
  - Deprecate `@cumulus/integration-tests/api/distribution.getDistributionApiFileStream`
  - Deprecate `@cumulus/integration-tests/api/distribution.getDistributionApiRedirect`
  - Deprecate `@cumulus/integration-tests/api/distribution.invokeApiDistributionLambda`

### Removed

- **CUMULUS-1684**
  - Remove the deployment script that creates encryption keys and stores them to
    S3

- **CUMULUS-1768**
  - Removed API endpoints `stats/histogram` and `stats/average`. All advanced stats needs should be acquired from Cloud Metrics or similarly configured ELK stack.

### Fixed

- **Fix default values for urs_url in variables.tf files**
  - Remove trailing `/` from default `urs_url` values.

- **CUMULUS-1610** - Add the Elasticsearch security group to the EC2 security groups

- **CUMULUS-1740** - `cumulus_meta.workflow_start_time` is now set in Cumulus
  messages

- **CUMULUS-1753** - Fixed `@cumulus/ingest/HttpProviderClient.js` to properly handle HTTP providers with:
  - Multiple link tags (e.g. `<a>`) per line of source code
  - Link tags in uppercase or lowercase (e.g. `<A>`)
  - Links with filepaths in the link target (e.g. `<a href="/path/to/file.txt">`). These files will be returned from HTTP file discovery **as the file name only** (e.g. `file.txt`).

- **CUMULUS-1768**
  - Fix an issue in the stats endpoints in `@cumulus/api` to send back stats for the correct type

## [v1.18.0] 2020-02-03

### BREAKING CHANGES

- **CUMULUS-1686**

  - `ecs_cluster_instance_image_id` is now a _required_ variable of the `cumulus` module, instead of optional.

- **CUMULUS-1698**

  - Change variable `saml_launchpad_metadata_path` to `saml_launchpad_metadata_url` in the `tf-modules/cumulus` Terraform module.

- **CUMULUS-1703**
  - Remove the unused `forceDownload` option from the `sync-granule` tasks's config
  - Remove the `@cumulus/ingest/granule.Discover` class
  - Remove the `@cumulus/ingest/granule.Granule` class
  - Remove the `@cumulus/ingest/pdr.Discover` class
  - Remove the `@cumulus/ingest/pdr.Granule` class
  - Remove the `@cumulus/ingest/parse-pdr.parsePdr` function

### Added

- **CUMULUS-1040**

  - Added `@cumulus/aws-client` package to provide utilities for working with AWS services and the Node.js AWS SDK
  - Added `@cumulus/errors` package which exports error classes for use in Cumulus workflow code
  - Added `@cumulus/integration-tests/sfnStep` to provide utilities for parsing step function execution histories

- **CUMULUS-1102**

  - Adds functionality to the @cumulus/api package for better local testing.
    - Adds data seeding for @cumulus/api's localAPI.
      - seed functions allow adding collections, executions, granules, pdrs, providers, and rules to a Localstack Elasticsearch and DynamoDB via `addCollections`, `addExecutions`, `addGranules`, `addPdrs`, `addProviders`, and `addRules`.
    - Adds `eraseDataStack` function to local API server code allowing resetting of local datastack for testing (ES and DynamoDB).
    - Adds optional parameters to the @cumulus/api bin serve to allow for launching the api without destroying the current data.

- **CUMULUS-1697**

  - Added the `@cumulus/tf-inventory` package that provides command line utilities for managing Terraform resources in your AWS account

- **CUMULUS-1703**

  - Add `@cumulus/aws-client/S3.createBucket` function
  - Add `@cumulus/aws-client/S3.putFile` function
  - Add `@cumulus/common/string.isNonEmptyString` function
  - Add `@cumulus/ingest/FtpProviderClient` class
  - Add `@cumulus/ingest/HttpProviderClient` class
  - Add `@cumulus/ingest/S3ProviderClient` class
  - Add `@cumulus/ingest/SftpProviderClient` class
  - Add `@cumulus/ingest/providerClientUtils.buildProviderClient` function
  - Add `@cumulus/ingest/providerClientUtils.fetchTextFile` function

- **CUMULUS-1731**

  - Add new optional input variables to the Cumulus Terraform module to support TEA upgrade:
    - `thin_egress_cookie_domain` - Valid domain for Thin Egress App cookie
    - `thin_egress_domain_cert_arn` - Certificate Manager SSL Cert ARN for Thin
      Egress App if deployed outside NGAP/CloudFront
    - `thin_egress_download_role_in_region_arn` - ARN for reading of Thin Egress
      App data buckets for in-region requests
    - `thin_egress_jwt_algo` - Algorithm with which to encode the Thin Egress
      App JWT cookie
    - `thin_egress_jwt_secret_name` - Name of AWS secret where keys for the Thin
      Egress App JWT encode/decode are stored
    - `thin_egress_lambda_code_dependency_archive_key` - Thin Egress App - S3
      Key of packaged python modules for lambda dependency layer

- **CUMULUS-1733**
  - Add `discovery-filtering` operator doc to document previously undocumented functionality.

- **CUMULUS-1737**
  - Added the `cumulus-test-cleanup` module to run a nightly cleanup on resources left over from the integration tests run from the `example/spec` directory.

### Changed

- **CUMULUS-1102**

  - Updates `@cumulus/api/auth/testAuth` to use JWT instead of random tokens.
  - Updates the default AMI for the ecs_cluster_instance_image_id.

- **CUMULUS-1622**

  - Mutex class has been deprecated in `@cumulus/common/concurrency` and will be removed in a future release.

- **CUMULUS-1686**

  - Changed `ecs_cluster_instance_image_id` to be a required variable of the `cumulus` module and removed the default value.
    The default was not available across accounts and regions, nor outside of NGAP and therefore not particularly useful.

- **CUMULUS-1688**

  - Updated `@cumulus/aws.receiveSQSMessages` not to replace `message.Body` with a parsed object. This behavior was undocumented and confusing as received messages appeared to contradict AWS docs that state `message.Body` is always a string.
  - Replaced `sf_watcher` CloudWatch rule from `cloudwatch-events.tf` with an EventSourceMapping on `sqs2sf` mapped to the `start_sf` SQS queue (in `event-sources.tf`).
  - Updated `sqs2sf` with an EventSourceMapping handler and unit test.

- **CUMULUS-1698**

  - Change variable `saml_launchpad_metadata_path` to `saml_launchpad_metadata_url` in the `tf-modules/cumulus` Terraform module.
  - Updated `@cumulus/api/launchpadSaml` to download launchpad IDP metadata from configured location when the metadata in s3 is not valid, and to work with updated IDP metadata and SAML response.

- **CUMULUS-1731**
  - Upgrade the version of the Thin Egress App deployed by Cumulus to v48
    - Note: New variables available, see the 'Added' section of this changelog.

### Fixed

- **CUMULUS-1664**

  - Updated `dbIndexer` Lambda to remove hardcoded references to DynamoDB table names.

- **CUMULUS-1733**
  - Fixed granule discovery recursion algorithm used in S/FTP protocols.

### Removed

- **CUMULUS-1481**
  - removed `process` config and output from PostToCmr as it was not required by the task nor downstream steps, and should still be in the output message's `meta` regardless.

### Deprecated

- **CUMULUS-1040**
  - Deprecated the following code. For cases where the code was moved into another package, the new code location is noted:
    - `@cumulus/common/CloudFormationGateway` -> `@cumulus/aws-client/CloudFormationGateway`
    - `@cumulus/common/DynamoDb` -> `@cumulus/aws-client/DynamoDb`
    - `@cumulus/common/errors` -> `@cumulus/errors`
    - `@cumulus/common/StepFunctions` -> `@cumulus/aws-client/StepFunctions`
    - All of the exported functions in `@cumulus/commmon/aws` (moved into `@cumulus/aws-client`), except:
      - `@cumulus/common/aws/isThrottlingException` -> `@cumulus/errors/isThrottlingException`
      - `@cumulus/common/aws/improveStackTrace` (not deprecated)
      - `@cumulus/common/aws/retryOnThrottlingException` (not deprecated)
    - `@cumulus/common/sfnStep/SfnStep.parseStepMessage` -> `@cumulus/integration-tests/sfnStep/SfnStep.parseStepMessage`
    - `@cumulus/common/sfnStep/ActivityStep` -> `@cumulus/integration-tests/sfnStep/ActivityStep`
    - `@cumulus/common/sfnStep/LambdaStep` -> `@cumulus/integration-tests/sfnStep/LambdaStep`
    - `@cumulus/common/string/unicodeEscape` -> `@cumulus/aws-client/StepFunctions.unicodeEscape`
    - `@cumulus/common/util/setErrorStack` -> `@cumulus/aws-client/util/setErrorStack`
    - `@cumulus/ingest/aws/invoke` -> `@cumulus/aws-client/Lambda/invoke`
    - `@cumulus/ingest/aws/CloudWatch.bucketSize`
    - `@cumulus/ingest/aws/CloudWatch.cw`
    - `@cumulus/ingest/aws/ECS.ecs`
    - `@cumulus/ingest/aws/ECS`
    - `@cumulus/ingest/aws/Events.putEvent` -> `@cumulus/aws-client/CloudwatchEvents.putEvent`
    - `@cumulus/ingest/aws/Events.deleteEvent` -> `@cumulus/aws-client/CloudwatchEvents.deleteEvent`
    - `@cumulus/ingest/aws/Events.deleteTarget` -> `@cumulus/aws-client/CloudwatchEvents.deleteTarget`
    - `@cumulus/ingest/aws/Events.putTarget` -> `@cumulus/aws-client/CloudwatchEvents.putTarget`
    - `@cumulus/ingest/aws/SQS.attributes` -> `@cumulus/aws-client/SQS.getQueueAttributes`
    - `@cumulus/ingest/aws/SQS.deleteMessage` -> `@cumulus/aws-client/SQS.deleteSQSMessage`
    - `@cumulus/ingest/aws/SQS.deleteQueue` -> `@cumulus/aws-client/SQS.deleteQueue`
    - `@cumulus/ingest/aws/SQS.getUrl` -> `@cumulus/aws-client/SQS.getQueueUrlByName`
    - `@cumulus/ingest/aws/SQS.receiveMessage` -> `@cumulus/aws-client/SQS.receiveSQSMessages`
    - `@cumulus/ingest/aws/SQS.sendMessage` -> `@cumulus/aws-client/SQS.sendSQSMessage`
    - `@cumulus/ingest/aws/StepFunction.getExecutionStatus` -> `@cumulus/aws-client/StepFunction.getExecutionStatus`
    - `@cumulus/ingest/aws/StepFunction.getExecutionUrl` -> `@cumulus/aws-client/StepFunction.getExecutionUrl`

## [v1.17.0] - 2019-12-31

### BREAKING CHANGES

- **CUMULUS-1498**
  - The `@cumulus/cmrjs.publish2CMR` function expects that the value of its
    `creds.password` parameter is a plaintext password.
  - Rather than using an encrypted password from the `cmr_password` environment
    variable, the `@cumulus/cmrjs.updateCMRMetadata` function now looks for an
    environment variable called `cmr_password_secret_name` and fetches the CMR
    password from that secret in AWS Secrets Manager.
  - The `@cumulus/post-to-cmr` task now expects a
    `config.cmr.passwordSecretName` value, rather than `config.cmr.password`.
    The CMR password will be fetched from that secret in AWS Secrets Manager.

### Added

- **CUMULUS-630**

  - Added support for replaying Kinesis records on a stream into the Cumulus Kinesis workflow triggering mechanism: either all the records, or some time slice delimited by start and end timestamps.
  - Added `/replays` endpoint to the operator API for triggering replays.
  - Added `Replay Kinesis Messages` documentation to Operator Docs.
  - Added `manualConsumer` lambda function to consume a Kinesis stream. Used by the replay AsyncOperation.

- **CUMULUS-1687**
  - Added new API endpoint for listing async operations at `/asyncOperations`
  - All asyncOperations now include the fields `description` and `operationType`. `operationType` can be one of the following. [`Bulk Delete`, `Bulk Granules`, `ES Index`, `Kinesis Replay`]

### Changed

- **CUMULUS-1626**

  - Updates Cumulus to use node10/CMA 1.1.2 for all of its internal lambdas in prep for AWS node 8 EOL

- **CUMULUS-1498**
  - Remove the DynamoDB Users table. The list of OAuth users who are allowed to
    use the API is now stored in S3.
  - The CMR password and Launchpad passphrase are now stored in Secrets Manager

## [v1.16.1] - 2019-12-6

**Please note**:

- The `region` argument to the `cumulus` Terraform module has been removed. You may see a warning or error if you have that variable populated.
- Your workflow tasks should use the following versions of the CMA libraries to utilize new granule, parentArn, asyncOperationId, and stackName fields on the logs:
  - `cumulus-message-adapter-js` version 1.0.10+
  - `cumulus-message-adapter-python` version 1.1.1+
  - `cumulus-message-adapter-java` version 1.2.11+
- The `data-persistence` module no longer manages the creation of an Elasticsearch service-linked role for deploying Elasticsearch to a VPC. Follow the [deployment instructions on preparing your VPC](https://nasa.github.io/cumulus/docs/deployment/deployment-readme#vpc-subnets-and-security-group) for guidance on how to create the Elasticsearch service-linked role manually.
- There is now a `distribution_api_gateway_stage` variable for the `tf-modules/cumulus` Terraform module that will be used as the API gateway stage name used for the distribution API (Thin Egress App)
- Default value for the `urs_url` variable is now `https://uat.urs.earthdata.nasa.gov/` in the `tf-modules/cumulus` and `tf-modules/archive` Terraform modules. So deploying the `cumulus` module without a `urs_url` variable set will integrate your Cumulus deployment with the UAT URS environment.

### Added

- **CUMULUS-1563**

  - Added `custom_domain_name` variable to `tf-modules/data-persistence` module

- **CUMULUS-1654**
  - Added new helpers to `@cumulus/common/execution-history`:
    - `getStepExitedEvent()` returns the `TaskStateExited` event in a workflow execution history after the given step completion/failure event
    - `getTaskExitedEventOutput()` returns the output message for a `TaskStateExited` event in a workflow execution history

### Changed

- **CUMULUS-1578**

  - Updates SAML launchpad configuration to authorize via configured userGroup.
    [See the NASA specific documentation (protected)](https://wiki.earthdata.nasa.gov/display/CUMULUS/Cumulus+SAML+Launchpad+Integration)

- **CUMULUS-1579**

  - Elasticsearch list queries use `match` instead of `term`. `term` had been analyzing the terms and not supporting `-` in the field values.

- **CUMULUS-1619**

  - Adds 4 new keys to `@cumulus/logger` to display granules, parentArn, asyncOperationId, and stackName.
  - Depends on `cumulus-message-adapter-js` version 1.0.10+. Cumulus tasks updated to use this version.

- **CUMULUS-1654**

  - Changed `@cumulus/common/SfnStep.parseStepMessage()` to a static class method

- **CUMULUS-1641**
  - Added `meta.retries` and `meta.visibilityTimeout` properties to sqs-type rule. To create sqs-type rule, you're required to configure a dead-letter queue on your queue.
  - Added `sqsMessageRemover` lambda which removes the message from SQS queue upon successful workflow execution.
  - Updated `sqsMessageConsumer` lambda to not delete message from SQS queue, and to retry the SQS message for configured number of times.

### Removed

- Removed `create_service_linked_role` variable from `tf-modules/data-persistence` module.

- **CUMULUS-1321**
  - The `region` argument to the `cumulus` Terraform module has been removed

### Fixed

- **CUMULUS-1668** - Fixed a race condition where executions may not have been
  added to the database correctly
- **CUMULUS-1654** - Fixed issue with `publishReports` Lambda not including workflow execution error information for failed workflows with a single step
- Fixed `tf-modules/cumulus` module so that the `urs_url` variable is passed on to its invocation of the `tf-modules/archive` module

## [v1.16.0] - 2019-11-15

### Added

- **CUMULUS-1321**

  - A `deploy_distribution_s3_credentials_endpoint` variable has been added to
    the `cumulus` Terraform module. If true, the NGAP-backed S3 credentials
    endpoint will be added to the Thin Egress App's API. Default: true

- **CUMULUS-1544**

  - Updated the `/granules/bulk` endpoint to correctly query Elasticsearch when
    granule ids are not provided.

- **CUMULUS-1580**
  - Added `/granules/bulk` endpoint to `@cumulus/api` to perform bulk actions on granules given either a list of granule ids or an Elasticsearch query and the workflow to perform.

### Changed

- **CUMULUS-1561**

  - Fix the way that we are handling Terraform provider version requirements
  - Pass provider configs into child modules using the method that the
    [Terraform documentation](https://www.terraform.io/docs/configuration/modules.html#providers-within-modules)
    suggests
  - Remove the `region` input variable from the `s3_access_test` Terraform module
  - Remove the `aws_profile` and `aws_region` input variables from the
    `s3-replicator` Terraform module

- **CUMULUS-1639**
  - Because of
    [S3's Data Consistency Model](https://docs.aws.amazon.com/AmazonS3/latest/dev/Introduction.html#BasicsObjects),
    there may be situations where a GET operation for an object can temporarily
    return a `NoSuchKey` response even if that object _has_ been created. The
    `@cumulus/common/aws.getS3Object()` function has been updated to support
    retries if a `NoSuchKey` response is returned by S3. This behavior can be
    enabled by passing a `retryOptions` object to that function. Supported
    values for that object can be found here:
    <https://github.com/tim-kos/node-retry#retryoperationoptions>

### Removed

- **CUMULUS-1559**
  - `logToSharedDestination` has been migrated to the Terraform deployment as `log_api_gateway_to_cloudwatch` and will ONLY apply to egress lambdas.
    Due to the differences in the Terraform deployment model, we cannot support a global log subscription toggle for a configurable subset of lambdas.
    However, setting up your own log forwarding for a Lambda with Terraform is fairly simple, as you will only need to add SubscriptionFilters to your Terraform configuration, one per log group.
    See [the Terraform documentation](https://www.terraform.io/docs/providers/aws/r/cloudwatch_log_subscription_filter.html) for details on how to do this.
    An empty FilterPattern ("") will capture all logs in a group.

## [v1.15.0] - 2019-11-04

### BREAKING CHANGES

- **CUMULUS-1644** - When a workflow execution begins or ends, the workflow
  payload is parsed and any new or updated PDRs or granules referenced in that
  workflow are stored to the Cumulus archive. The defined interface says that a
  PDR in `payload.pdr` will be added to the archive, and any granules in
  `payload.granules` will also be added to the archive. In previous releases,
  PDRs found in `meta.pdr` and granules found in `meta.input_granules` were also
  added to the archive. This caused unexpected behavior and has been removed.
  Only PDRs from `payload.pdr` and granules from `payload.granules` will now be
  added to the Cumulus archive.

- **CUMULUS-1449** - Cumulus now uses a universal workflow template when
  starting a workflow that contains general information specific to the
  deployment, but not specific to the workflow. Workflow task configs must be
  defined using AWS step function parameters. As part of this change,
  `CumulusConfig` has been retired and task configs must now be defined under
  the `cma.task_config` key in the Parameters section of a step function
  definition.

  **Migration instructions**:

  NOTE: These instructions require the use of Cumulus Message Adapter v1.1.x+.
  Please ensure you are using a compatible version before attempting to migrate
  workflow configurations. When defining workflow steps, remove any
  `CumulusConfig` section, as shown below:

  ```yaml
  ParsePdr:
    CumulusConfig:
      provider: "{$.meta.provider}"
      bucket: "{$.meta.buckets.internal.name}"
      stack: "{$.meta.stack}"
  ```

  Instead, use AWS Parameters to pass `task_config` for the task directly into
  the Cumulus Message Adapter:

  ```yaml
  ParsePdr:
    Parameters:
      cma:
        event.$: "$"
        task_config:
          provider: "{$.meta.provider}"
          bucket: "{$.meta.buckets.internal.name}"
          stack: "{$.meta.stack}"
  ```

  In this example, the `cma` key is used to pass parameters to the message
  adapter. Using `task_config` in combination with `event.$: '$'` allows the
  message adapter to process `task_config` as the `config` passed to the Cumulus
  task. See `example/workflows/sips.yml` in the core repository for further
  examples of how to set the Parameters.

  Additionally, workflow configurations for the `QueueGranules` and `QueuePdrs`
  tasks need to be updated:

  - `queue-pdrs` config changes:
    - `parsePdrMessageTemplateUri` replaced with `parsePdrWorkflow`, which is
      the workflow name (i.e. top-level name in `config.yml`, e.g. 'ParsePdr').
    - `internalBucket` and `stackName` configs now required to look up
      configuration from the deployment. Brings the task config in line with
      that of `queue-granules`.
  - `queue-granules` config change: `ingestGranuleMessageTemplateUri` replaced
    with `ingestGranuleWorkflow`, which is the workflow name (e.g.
    'IngestGranule').

- **CUMULUS-1396** - **Workflow steps at the beginning and end of a workflow
  using the `SfSnsReport` Lambda have now been deprecated (e.g. `StartStatus`,
  `StopStatus`) and should be removed from your workflow definitions**. These
  steps were used for publishing ingest notifications and have been replaced by
  an implementation using Cloudwatch events for Step Functions to trigger a
  Lambda that publishes ingest notifications. For further detail on how ingest
  notifications are published, see the notes below on **CUMULUS-1394**. For
  examples of how to update your workflow definitions, see our
  [example workflow definitions](https://github.com/nasa/cumulus/blob/master/example/workflows/).

- **CUMULUS-1470**
  - Remove Cumulus-defined ECS service autoscaling, allowing integrators to
    better customize autoscaling to meet their needs. In order to use
    autoscaling with ECS services, appropriate
    `AWS::ApplicationAutoScaling::ScalableTarget`,
    `AWS::ApplicationAutoScaling::ScalingPolicy`, and `AWS::CloudWatch::Alarm`
    resources should be defined in a kes overrides file. See
    [this example](https://github.com/nasa/cumulus/blob/release-1.15.x/example/overrides/app/cloudformation.template.yml)
    for an example.
  - The following config parameters are no longer used:
    - ecs.services.\<NAME\>.minTasks
    - ecs.services.\<NAME\>.maxTasks
    - ecs.services.\<NAME\>.scaleInActivityScheduleTime
    - ecs.services.\<NAME\>.scaleInAdjustmentPercent
    - ecs.services.\<NAME\>.scaleOutActivityScheduleTime
    - ecs.services.\<NAME\>.scaleOutAdjustmentPercent
    - ecs.services.\<NAME\>.activityName

### Added

- **CUMULUS-1100**

  - Added 30-day retention properties to all log groups that were missing those policies.

- **CUMULUS-1396**

  - Added `@cumulus/common/sfnStep`:
    - `LambdaStep` - A class for retrieving and parsing input and output to Lambda steps in AWS Step Functions
    - `ActivityStep` - A class for retrieving and parsing input and output to ECS activity steps in AWS Step Functions

- **CUMULUS-1574**

  - Added `GET /token` endpoint for SAML authorization when cumulus is protected by Launchpad.
    This lets a user retieve a token by hand that can be presented to the API.

- **CUMULUS-1625**

  - Added `sf_start_rate` variable to the `ingest` Terraform module, equivalent to `sqs_consumer_rate` in the old model, but will not be automatically applied to custom queues as that was.

- **CUMULUS-1513**
  - Added `sqs`-type rule support in the Cumulus API `@cumulus/api`
  - Added `sqsMessageConsumer` lambda which processes messages from the SQS queues configured in the `sqs` rules.

### Changed

- **CUMULUS-1639**

  - Because of
    [S3's Data Consistency Model](https://docs.aws.amazon.com/AmazonS3/latest/dev/Introduction.html#BasicsObjects),
    there may be situations where a GET operation for an object can temporarily
    return a `NoSuchKey` response even if that object _has_ been created. The
    `@cumulus/common/aws.getS3Object()` function will now retry up to 10 times
    if a `NoSuchKey` response is returned by S3. This can behavior can be
    overridden by passing `{ retries: 0 }` as the `retryOptions` argument.

- **CUMULUS-1449**

  - `queue-pdrs` & `queue-granules` config changes. Details in breaking changes section.
  - Cumulus now uses a universal workflow template when starting workflow that contains general information specific to the deployment, but not specific to the workflow.
  - Changed the way workflow configs are defined, from `CumulusConfig` to a `task_config` AWS Parameter.

- **CUMULUS-1452**

  - Changed the default ECS docker storage drive to `devicemapper`

- **CUMULUS-1453**
  - Removed config schema for `@cumulus/sf-sns-report` task
  - Updated `@cumulus/sf-sns-report` to always assume that it is running as an intermediate step in a workflow, not as the first or last step

### Removed

- **CUMULUS-1449**
  - Retired `CumulusConfig` as part of step function definitions, as this is an artifact of the way Kes parses workflow definitions that was not possible to migrate to Terraform. Use AWS Parameters and the `task_config` key instead. See change note above.
  - Removed individual workflow templates.

### Fixed

- **CUMULUS-1620** - Fixed bug where `message_adapter_version` does not correctly inject the CMA

- **CUMULUS-1396** - Updated `@cumulus/common/StepFunctions.getExecutionHistory()` to recursively fetch execution history when `nextToken` is returned in response

- **CUMULUS-1571** - Updated `@cumulus/common/DynamoDb.get()` to throw any errors encountered when trying to get a record and the record does exist

- **CUMULUS-1452**
  - Updated the EC2 initialization scripts to use full volume size for docker storage
  - Changed the default ECS docker storage drive to `devicemapper`

## [v1.14.5] - 2019-12-30 - [BACKPORT]

### Updated

- **CUMULUS-1626**
  - Updates Cumulus to use node10/CMA 1.1.2 for all of its internal lambdas in prep for AWS node 8 EOL

## [v1.14.4] - 2019-10-28

### Fixed

- **CUMULUS-1632** - Pinned `aws-elasticsearch-connector` package in `@cumulus/api` to version `8.1.3`, since `8.2.0` includes breaking changes

## [v1.14.3] - 2019-10-18

### Fixed

- **CUMULUS-1620** - Fixed bug where `message_adapter_version` does not correctly inject the CMA

- **CUMULUS-1572** - A granule is now included in discovery results even when
  none of its files has a matching file type in the associated collection
  configuration. Previously, if all files for a granule were unmatched by a file
  type configuration, the granule was excluded from the discovery results.
  Further, added support for a `boolean` property
  `ignoreFilesConfigForDiscovery`, which controls how a granule's files are
  filtered at discovery time.

## [v1.14.2] - 2019-10-08

### BREAKING CHANGES

Your Cumulus Message Adapter version should be pinned to `v1.0.13` or lower in your `app/config.yml` using `message_adapter_version: v1.0.13` OR you should use the workflow migration steps below to work with CMA v1.1.1+.

- **CUMULUS-1394** - The implementation of the `SfSnsReport` Lambda requires additional environment variables for integration with the new ingest notification SNS topics. Therefore, **you must update the definition of `SfSnsReport` in your `lambdas.yml` like so**:

```yaml
SfSnsReport:
  handler: index.handler
  timeout: 300
  source: node_modules/@cumulus/sf-sns-report/dist
  tables:
    - ExecutionsTable
  envs:
    execution_sns_topic_arn:
      function: Ref
      value: reportExecutionsSns
    granule_sns_topic_arn:
      function: Ref
      value: reportGranulesSns
    pdr_sns_topic_arn:
      function: Ref
      value: reportPdrsSns
```

- **CUMULUS-1447** -
  The newest release of the Cumulus Message Adapter (v1.1.1) requires that parameterized configuration be used for remote message functionality. Once released, Kes will automatically bring in CMA v1.1.1 without additional configuration.

  **Migration instructions**
  Oversized messages are no longer written to S3 automatically. In order to utilize remote messaging functionality, configure a `ReplaceConfig` AWS Step Function parameter on your CMA task:

  ```yaml
  ParsePdr:
    Parameters:
      cma:
        event.$: "$"
        ReplaceConfig:
          FullMessage: true
  ```

  Accepted fields in `ReplaceConfig` include `MaxSize`, `FullMessage`, `Path` and `TargetPath`.
  See https://github.com/nasa/cumulus-message-adapter/blob/master/CONTRACT.md#remote-message-configuration for full details.

  As this change is backward compatible in Cumulus Core, users wishing to utilize the previous version of the CMA may opt to transition to using a CMA lambda layer, or set `message_adapter_version` in their configuration to a version prior to v1.1.0.

### PLEASE NOTE

- **CUMULUS-1394** - Ingest notifications are now provided via 3 separate SNS topics for executions, granules, and PDRs, instead of a single `sftracker` SNS topic. Whereas the `sftracker` SNS topic received a full Cumulus execution message, the new topics all receive generated records for the given object. The new topics are only published to if the given object exists for the current execution. For a given execution/granule/PDR, **two messages will be received by each topic**: one message indicating that ingest is running and another message indicating that ingest has completed or failed. The new SNS topics are:

  - `reportExecutions` - Receives 1 message per execution
  - `reportGranules` - Receives 1 message per granule in an execution
  - `reportPdrs` - Receives 1 message per PDR

### Added

- **CUMULUS-639**

  - Adds SAML JWT and launchpad token authentication to Cumulus API (configurable)
    - **NOTE** to authenticate with Launchpad ensure your launchpad user_id is in the `<prefix>-UsersTable`
    - when Cumulus configured to protect API via Launchpad:
      - New endpoints
        - `GET /saml/login` - starting point for SAML SSO creates the login request url and redirects to the SAML Identity Provider Service (IDP)
        - `POST /saml/auth` - SAML Assertion Consumer Service. POST receiver from SAML IDP. Validates response, logs the user in, and returnes a SAML-based JWT.
    - Disabled endpoints
      - `POST /refresh`
      - Changes authorization worklow:
      - `ensureAuthorized` now presumes the bearer token is a JWT and tries to validate. If the token is malformed, it attempts to validate the token against Launchpad. This allows users to bring their own token as described here https://wiki.earthdata.nasa.gov/display/CUMULUS/Cumulus+API+with+Launchpad+Authentication. But it also allows dashboard users to manually authenticate via Launchpad SAML to receive a Launchpad-based JWT.

- **CUMULUS-1394**
  - Added `Granule.generateGranuleRecord()` method to granules model to generate a granule database record from a Cumulus execution message
  - Added `Pdr.generatePdrRecord()` method to PDRs model to generate a granule database record from a Cumulus execution message
  - Added helpers to `@cumulus/common/message`:
    - `getMessageExecutionName()` - Get the execution name from a Cumulus execution message
    - `getMessageStateMachineArn()` - Get the state machine ARN from a Cumulus execution message
    - `getMessageExecutionArn()` - Get the execution ARN for a Cumulus execution message
    - `getMessageGranules()` - Get the granules from a Cumulus execution message, if any.
  - Added `@cumulus/common/cloudwatch-event/isFailedSfStatus()` to determine if a Step Function status from a Cloudwatch event is a failed status

### Changed

- **CUMULUS-1308**

  - HTTP PUT of a Collection, Provider, or Rule via the Cumulus API now
    performs full replacement of the existing object with the object supplied
    in the request payload. Previous behavior was to perform a modification
    (partial update) by merging the existing object with the (possibly partial)
    object in the payload, but this did not conform to the HTTP standard, which
    specifies PATCH as the means for modifications rather than replacements.

- **CUMULUS-1375**

  - Migrate Cumulus from deprecated Elasticsearch JS client to new, supported one in `@cumulus/api`

- **CUMULUS-1485** Update `@cumulus/cmr-client` to return error message from CMR for validation failures.

- **CUMULUS-1394**

  - Renamed `Execution.generateDocFromPayload()` to `Execution.generateRecord()` on executions model. The method generates an execution database record from a Cumulus execution message.

- **CUMULUS-1432**

  - `logs` endpoint takes the level parameter as a string and not a number
  - Elasticsearch term query generation no longer converts numbers to boolean

- **CUMULUS-1447**

  - Consolidated all remote message handling code into @common/aws
  - Update remote message code to handle updated CMA remote message flags
  - Update example SIPS workflows to utilize Parameterized CMA configuration

- **CUMULUS-1448** Refactor workflows that are mutating cumulus_meta to utilize meta field

- **CUMULUS-1451**

  - Elasticsearch cluster setting `auto_create_index` will be set to false. This had been causing issues in the bootstrap lambda on deploy.

- **CUMULUS-1456**
  - `@cumulus/api` endpoints default error handler uses `boom` package to format errors, which is consistent with other API endpoint errors.

### Fixed

- **CUMULUS-1432** `logs` endpoint filter correctly filters logs by level
- **CUMULUS-1484** `useMessageAdapter` now does not set CUMULUS_MESSAGE_ADAPTER_DIR when `true`

### Removed

- **CUMULUS-1394**
  - Removed `sfTracker` SNS topic. Replaced by three new SNS topics for granule, execution, and PDR ingest notifications.
  - Removed unused functions from `@cumulus/common/aws`:
    - `getGranuleS3Params()`
    - `setGranuleStatus()`

## [v1.14.1] - 2019-08-29

### Fixed

- **CUMULUS-1455**

  - CMR token links updated to point to CMR legacy services rather than echo

- **CUMULUS-1211**
  - Errors thrown during granule discovery are no longer swallowed and ignored.
    Rather, errors are propagated to allow for proper error-handling and
    meaningful messaging.

## [v1.14.0] - 2019-08-22

### PLEASE NOTE

- We have encountered transient lambda service errors in our integration testing. Please handle transient service errors following [these guidelines](https://docs.aws.amazon.com/step-functions/latest/dg/bp-lambda-serviceexception.html). The workflows in the `example/workflows` folder have been updated with retries configured for these errors.

- **CUMULUS-799** added additional IAM permissions to support reading CloudWatch and API Gateway, so **you will have to redeploy your IAM stack.**

- **CUMULUS-800** Several items:

  - **Delete existing API Gateway stages**: To allow enabling of API Gateway logging, Cumulus now creates and manages a Stage resource during deployment. Before upgrading Cumulus, it is necessary to delete the API Gateway stages on both the Backend API and the Distribution API. Instructions are included in the documenation under [Delete API Gateway Stages](https://nasa.github.io/cumulus/docs/additional-deployment-options/delete-api-gateway-stages).

  - **Set up account permissions for API Gateway to write to CloudWatch**: In a one time operation for your AWS account, to enable CloudWatch Logs for API Gateway, you must first grant the API Gateway permission to read and write logs to CloudWatch for your account. The `AmazonAPIGatewayPushToCloudWatchLogs` managed policy (with an ARN of `arn:aws:iam::aws:policy/service-role/AmazonAPIGatewayPushToCloudWatchLogs`) has all the required permissions. You can find a simple how to in the documentation under [Enable API Gateway Logging.](https://nasa.github.io/cumulus/docs/additional-deployment-options/enable-gateway-logging-permissions)

  - **Configure API Gateway to write logs to CloudWatch** To enable execution logging for the distribution API set `config.yaml` `apiConfigs.distribution.logApigatewayToCloudwatch` value to `true`. More information [Enable API Gateway Logs](https://nasa.github.io/cumulus/docs/additional-deployment-options/enable-api-logs)

  - **Configure CloudWatch log delivery**: It is possible to deliver CloudWatch API execution and access logs to a cross-account shared AWS::Logs::Destination. An operator does this by adding the key `logToSharedDestination` to the `config.yml` at the default level with a value of a writable log destination. More information in the documenation under [Configure CloudWatch Logs Delivery.](https://nasa.github.io/cumulus/docs/additional-deployment-options/configure-cloudwatch-logs-delivery)

  - **Additional Lambda Logging**: It is now possible to configure any lambda to deliver logs to a shared subscriptions by setting `logToSharedDestination` to the ARN of a writable location (either an AWS::Logs::Destination or a Kinesis Stream) on any lambda config. Documentation for [Lambda Log Subscriptions](https://nasa.github.io/cumulus/docs/additional-deployment-options/additional-lambda-logging)

  - **Configure S3 Server Access Logs**: If you are running Cumulus in an NGAP environment you may [configure S3 Server Access Logs](https://nasa.github.io/cumulus/docs/next/deployment/server_access_logging) to be delivered to a shared bucket where the Metrics Team will ingest the logs into their ELK stack. Contact the Metrics team for permission and location.

- **CUMULUS-1368** The Cumulus distribution API has been deprecated and is being replaced by ASF's Thin Egress App. By default, the distribution API will not deploy. Please follow [the instructions for deploying and configuring Thin Egress](https://nasa.github.io/cumulus/docs/deployment/thin_egress_app).

To instead continue to deploy and use the legacy Cumulus distribution app, add the following to your `config.yml`:

```yaml
deployDistributionApi: true
```

If you deploy with no distribution app your deployment will succeed but you may encounter errors in your workflows, particularly in the `MoveGranule` task.

- **CUMULUS-1418** Users who are packaging the CMA in their Lambdas outside of Cumulus may need to update their Lambda configuration. Please see `BREAKING CHANGES` below for details.

### Added

- **CUMULUS-642**
  - Adds Launchpad as an authentication option for the Cumulus API.
  - Updated deployment documentation and added [instructions to setup Cumulus API Launchpad authentication](https://wiki.earthdata.nasa.gov/display/CUMULUS/Cumulus+API+with+Launchpad+Authentication)
- **CUMULUS-1418**
  - Adds usage docs/testing of lambda layers (introduced in PR1125), updates Core example tasks to use the updated `cumulus-ecs-task` and a CMA layer instead of kes CMA injection.
  - Added Terraform module to publish CMA as layer to user account.
- **PR1125** - Adds `layers` config option to support deploying Lambdas with layers
- **PR1128** - Added `useXRay` config option to enable AWS X-Ray for Lambdas.
- **CUMULUS-1345**
  - Adds new variables to the app deployment under `cmr`.
  - `cmrEnvironment` values are `SIT`, `UAT`, or `OPS` with `UAT` as the default.
  - `cmrLimit` and `cmrPageSize` have been added as configurable options.
- **CUMULUS-1273**
  - Added lambda function EmsProductMetadataReport to generate EMS Product Metadata report
- **CUMULUS-1226**
  - Added API endpoint `elasticsearch/index-from-database` to index to an Elasticsearch index from the database for recovery purposes and `elasticsearch/indices-status` to check the status of Elasticsearch indices via the API.
- **CUMULUS-824**
  - Added new Collection parameter `reportToEms` to configure whether the collection is reported to EMS
- **CUMULUS-1357**
  - Added new BackendApi endpoint `ems` that generates EMS reports.
- **CUMULUS-1241**
  - Added information about queues with maximum execution limits defined to default workflow templates (`meta.queueExecutionLimits`)
- **CUMULUS-1311**
  - Added `@cumulus/common/message` with various message parsing/preparation helpers
- **CUMULUS-812**

  - Added support for limiting the number of concurrent executions started from a queue. [See the data cookbook](https://nasa.github.io/cumulus/docs/data-cookbooks/throttling-queued-executions) for more information.

- **CUMULUS-1337**

  - Adds `cumulus.stackName` value to the `instanceMetadata` endpoint.

- **CUMULUS-1368**

  - Added `cmrGranuleUrlType` to the `@cumulus/move-granules` task. This determines what kind of links go in the CMR files. The options are `distribution`, `s3`, or `none`, with the default being distribution. If there is no distribution API being used with Cumulus, you must set the value to `s3` or `none`.

- Added `packages/s3-replicator` Terraform module to allow same-region s3 replication to metrics bucket.

- **CUMULUS-1392**

  - Added `tf-modules/report-granules` Terraform module which processes granule ingest notifications received via SNS and stores granule data to a database. The module includes:
    - SNS topic for publishing granule ingest notifications
    - Lambda to process granule notifications and store data
    - IAM permissions for the Lambda
    - Subscription for the Lambda to the SNS topic

- **CUMULUS-1393**

  - Added `tf-modules/report-pdrs` Terraform module which processes PDR ingest notifications received via SNS and stores PDR data to a database. The module includes:
    - SNS topic for publishing PDR ingest notifications
    - Lambda to process PDR notifications and store data
    - IAM permissions for the Lambda
    - Subscription for the Lambda to the SNS topic
  - Added unit tests for `@cumulus/api/models/pdrs.createPdrFromSns()`

- **CUMULUS-1400**

  - Added `tf-modules/report-executions` Terraform module which processes workflow execution information received via SNS and stores it to a database. The module includes:
    - SNS topic for publishing execution data
    - Lambda to process and store execution data
    - IAM permissions for the Lambda
    - Subscription for the Lambda to the SNS topic
  - Added `@cumulus/common/sns-event` which contains helpers for SNS events:
    - `isSnsEvent()` returns true if event is from SNS
    - `getSnsEventMessage()` extracts and parses the message from an SNS event
    - `getSnsEventMessageObject()` extracts and parses message object from an SNS event
  - Added `@cumulus/common/cloudwatch-event` which contains helpers for Cloudwatch events:
    - `isSfExecutionEvent()` returns true if event is from Step Functions
    - `isTerminalSfStatus()` determines if a Step Function status from a Cloudwatch event is a terminal status
    - `getSfEventStatus()` gets the Step Function status from a Cloudwatch event
    - `getSfEventDetailValue()` extracts a Step Function event detail field from a Cloudwatch event
    - `getSfEventMessageObject()` extracts and parses Step Function detail object from a Cloudwatch event

- **CUMULUS-1429**

  - Added `tf-modules/data-persistence` Terraform module which includes resources for data persistence in Cumulus:
    - DynamoDB tables
    - Elasticsearch with optional support for VPC
    - Cloudwatch alarm for number of Elasticsearch nodes

- **CUMULUS-1379** CMR Launchpad Authentication
  - Added `launchpad` configuration to `@cumulus/deployment/app/config.yml`, and cloudformation templates, workflow message, lambda configuration, api endpoint configuration
  - Added `@cumulus/common/LaunchpadToken` and `@cumulus/common/launchpad` to provide methods to get token and validate token
  - Updated lambdas to use Launchpad token for CMR actions (ingest and delete granules)
  - Updated deployment documentation and added [instructions to setup CMR client for Launchpad authentication](https://wiki.earthdata.nasa.gov/display/CUMULUS/CMR+Launchpad+Authentication)

## Changed

- **CUMULUS-1232**

  - Added retries to update `@cumulus/cmr-client` `updateToken()`

- **CUMULUS-1245 CUMULUS-795**

  - Added additional `ems` configuration parameters for sending the ingest reports to EMS
  - Added functionality to send daily ingest reports to EMS

- **CUMULUS-1241**

  - Removed the concept of "priority levels" and added ability to define a number of maximum concurrent executions per SQS queue
  - Changed mapping of Cumulus message properties for the `sqs2sfThrottle` lambda:
    - Queue name is read from `cumulus_meta.queueName`
    - Maximum executions for the queue is read from `meta.queueExecutionLimits[queueName]`, where `queueName` is `cumulus_meta.queueName`
  - Changed `sfSemaphoreDown` lambda to only attempt decrementing semaphores when:
    - the message is for a completed/failed/aborted/timed out workflow AND
    - `cumulus_meta.queueName` exists on the Cumulus message AND
    - An entry for the queue name (`cumulus_meta.queueName`) exists in the the object `meta.queueExecutionLimits` on the Cumulus message

- **CUMULUS-1338**

  - Updated `sfSemaphoreDown` lambda to be triggered via AWS Step Function Cloudwatch events instead of subscription to `sfTracker` SNS topic

- **CUMULUS-1311**

  - Updated `@cumulus/queue-granules` to set `cumulus_meta.queueName` for queued execution messages
  - Updated `@cumulus/queue-pdrs` to set `cumulus_meta.queueName` for queued execution messages
  - Updated `sqs2sfThrottle` lambda to immediately decrement queue semaphore value if dispatching Step Function execution throws an error

- **CUMULUS-1362**

  - Granule `processingStartTime` and `processingEndTime` will be set to the execution start time and end time respectively when there is no sync granule or post to cmr task present in the workflow

- **CUMULUS-1400**
  - Deprecated `@cumulus/ingest/aws/getExecutionArn`. Use `@cumulus/common/aws/getExecutionArn` instead.

### Fixed

- **CUMULUS-1439**

  - Fix bug with rule.logEventArn deletion on Kinesis rule update and fix unit test to verify

- **CUMULUS-796**

  - Added production information (collection ShortName and Version, granuleId) to EMS distribution report
  - Added functionality to send daily distribution reports to EMS

- **CUMULUS-1319**

  - Fixed a bug where granule ingest times were not being stored to the database

- **CUMULUS-1356**

  - The `Collection` model's `delete` method now _removes_ the specified item
    from the collection config store that was inserted by the `create` method.
    Previously, this behavior was missing.

- **CUMULUS-1374**
  - Addressed audit concerns (https://www.npmjs.com/advisories/782) in api package

### BREAKING CHANGES

### Changed

- **CUMULUS-1418**
  - Adding a default `cmaDir` key to configuration will cause `CUMULUS_MESSAGE_ADAPTER_DIR` to be set by default to `/opt` for any Lambda not setting `useCma` to true, or explicitly setting the CMA environment variable. In lambdas that package the CMA independently of the Cumulus packaging. Lambdas manually packaging the CMA should have their Lambda configuration updated to set the CMA path, or alternately if not using the CMA as a Lambda layer in this deployment set `cmaDir` to `./cumulus-message-adapter`.

### Removed

- **CUMULUS-1337**

  - Removes the S3 Access Metrics package added in CUMULUS-799

- **PR1130**
  - Removed code deprecated since v1.11.1:
    - Removed `@cumulus/common/step-functions`. Use `@cumulus/common/StepFunctions` instead.
    - Removed `@cumulus/api/lib/testUtils.fakeFilesFactory`. Use `@cumulus/api/lib/testUtils.fakeFileFactory` instead.
    - Removed `@cumulus/cmrjs/cmr` functions: `searchConcept`, `ingestConcept`, `deleteConcept`. Use the functions in `@cumulus/cmr-client` instead.
    - Removed `@cumulus/ingest/aws.getExecutionHistory`. Use `@cumulus/common/StepFunctions.getExecutionHistory` instead.

## [v1.13.5] - 2019-08-29 - [BACKPORT]

### Fixed

- **CUMULUS-1455** - CMR token links updated to point to CMR legacy services rather than echo

## [v1.13.4] - 2019-07-29

- **CUMULUS-1411** - Fix deployment issue when using a template override

## [v1.13.3] - 2019-07-26

- **CUMULUS-1345** Full backport of CUMULUS-1345 features - Adds new variables to the app deployment under `cmr`.
  - `cmrEnvironment` values are `SIT`, `UAT`, or `OPS` with `UAT` as the default.
  - `cmrLimit` and `cmrPageSize` have been added as configurable options.

## [v1.13.2] - 2019-07-25

- Re-release of v1.13.1 to fix broken npm packages.

## [v1.13.1] - 2019-07-22

- **CUMULUS-1374** - Resolve audit compliance with lodash version for api package subdependency
- **CUMULUS-1412** - Resolve audit compliance with googleapi package
- **CUMULUS-1345** - Backported CMR environment setting in getUrl to address immediate user need. CMR_ENVIRONMENT can now be used to set the CMR environment to OPS/SIT

## [v1.13.0] - 2019-5-20

### PLEASE NOTE

**CUMULUS-802** added some additional IAM permissions to support ECS autoscaling, so **you will have to redeploy your IAM stack.**
As a result of the changes for **CUMULUS-1193**, **CUMULUS-1264**, and **CUMULUS-1310**, **you must delete your existing stacks (except IAM) before deploying this version of Cumulus.**
If running Cumulus within a VPC and extended downtime is acceptable, we recommend doing this at the end of the day to allow AWS backend resources and network interfaces to be cleaned up overnight.

### BREAKING CHANGES

- **CUMULUS-1228**

  - The default AMI used by ECS instances is now an NGAP-compliant AMI. This
    will be a breaking change for non-NGAP deployments. If you do not deploy to
    NGAP, you will need to find the AMI ID of the
    [most recent Amazon ECS-optimized AMI](https://docs.aws.amazon.com/AmazonECS/latest/developerguide/ecs-optimized_AMI.html),
    and set the `ecs.amiid` property in your config. Instructions for finding
    the most recent NGAP AMI can be found using
    [these instructions](https://wiki.earthdata.nasa.gov/display/ESKB/Select+an+NGAP+Created+AMI).

- **CUMULUS-1310**

  - Database resources (DynamoDB, ElasticSearch) have been moved to an independent `db` stack.
    Migrations for this version will need to be user-managed. (e.g. [elasticsearch](https://docs.aws.amazon.com/elasticsearch-service/latest/developerguide/es-version-migration.html#snapshot-based-migration) and [dynamoDB](https://docs.aws.amazon.com/datapipeline/latest/DeveloperGuide/dp-template-exports3toddb.html)).
    Order of stack deployment is `iam` -> `db` -> `app`.
  - All stacks can now be deployed using a single `config.yml` file, i.e.: `kes cf deploy --kes-folder app --template node_modules/@cumulus/deployment/[iam|db|app] [...]`
    Backwards-compatible. For development, please re-run `npm run bootstrap` to build new `kes` overrides.
    Deployment docs have been updated to show how to deploy a single-config Cumulus instance.
  - `params` have been moved: Nest `params` fields under `app`, `db` or `iam` to override all Parameters for a particular stack's cloudformation template. Backwards-compatible with multi-config setups.
  - `stackName` and `stackNameNoDash` have been retired. Use `prefix` and `prefixNoDash` instead.
  - The `iams` section in `app/config.yml` IAM roles has been deprecated as a user-facing parameter,
    _unless_ your IAM role ARNs do not match the convention shown in `@cumulus/deployment/app/config.yml`
  - The `vpc.securityGroup` will need to be set with a pre-existing security group ID to use Cumulus in a VPC. Must allow inbound HTTP(S) (Port 443).

- **CUMULUS-1212**

  - `@cumulus/post-to-cmr` will now fail if any granules being processed are missing a metadata file. You can set the new config option `skipMetaCheck` to `true` to pass post-to-cmr without a metadata file.

- **CUMULUS-1232**

  - `@cumulus/sync-granule` will no longer silently pass if no checksum data is provided. It will use input
    from the granule object to:
    - Verify checksum if `checksumType` and `checksumValue` are in the file record OR a checksum file is provided
      (throws `InvalidChecksum` on fail), else log warning that no checksum is available.
    - Then, verify synced S3 file size if `file.size` is in the file record (throws `UnexpectedFileSize` on fail),
      else log warning that no file size is available.
    - Pass the step.

- **CUMULUS-1264**

  - The Cloudformation templating and deployment configuration has been substantially refactored.
    - `CumulusApiDefault` nested stack resource has been renamed to `CumulusApiDistribution`
    - `CumulusApiV1` nested stack resource has been renamed to `CumulusApiBackend`
  - The `urs: true` config option for when defining your lambdas (e.g. in `lambdas.yml`) has been deprecated. There are two new options to replace it:
    - `urs_redirect: 'token'`: This will expose a `TOKEN_REDIRECT_ENDPOINT` environment variable to your lambda that references the `/token` endpoint on the Cumulus backend API
    - `urs_redirect: 'distribution'`: This will expose a `DISTRIBUTION_REDIRECT_ENDPOINT` environment variable to your lambda that references the `/redirect` endpoint on the Cumulus distribution API

- **CUMULUS-1193**

  - The elasticsearch instance is moved behind the VPC.
  - Your account will need an Elasticsearch Service Linked role. This is a one-time setup for the account. You can follow the instructions to use the AWS console or AWS CLI [here](https://docs.aws.amazon.com/IAM/latest/UserGuide/using-service-linked-roles.html) or use the following AWS CLI command: `aws iam create-service-linked-role --aws-service-name es.amazonaws.com`

- **CUMULUS-802**

  - ECS `maxInstances` must be greater than `minInstances`. If you use defaults, no change is required.

- **CUMULUS-1269**
  - Brought Cumulus data models in line with CNM JSON schema:
    - Renamed file object `fileType` field to `type`
    - Renamed file object `fileSize` field to `size`
    - Renamed file object `checksumValue` field to `checksum` where not already done.
    - Added `ancillary` and `linkage` type support to file objects.

### Added

- **CUMULUS-799**

  - Added an S3 Access Metrics package which will take S3 Server Access Logs and
    write access metrics to CloudWatch

- **CUMULUS-1242** - Added `sqs2sfThrottle` lambda. The lambda reads SQS messages for queued executions and uses semaphores to only start new executions if the maximum number of executions defined for the priority key (`cumulus_meta.priorityKey`) has not been reached. Any SQS messages that are read but not used to start executions remain in the queue.

- **CUMULUS-1240**

  - Added `sfSemaphoreDown` lambda. This lambda receives SNS messages and for each message it decrements the semaphore used to track the number of running executions if:
    - the message is for a completed/failed workflow AND
    - the message contains a level of priority (`cumulus_meta.priorityKey`)
  - Added `sfSemaphoreDown` lambda as a subscriber to the `sfTracker` SNS topic

- **CUMULUS-1265**

  - Added `apiConfigs` configuration option to configure API Gateway to be private
  - All internal lambdas configured to run inside the VPC by default
  - Removed references to `NoVpc` lambdas from documentation and `example` folder.

- **CUMULUS-802**
  - Adds autoscaling of ECS clusters
  - Adds autoscaling of ECS services that are handling StepFunction activities

## Changed

- Updated `@cumulus/ingest/http/httpMixin.list()` to trim trailing spaces on discovered filenames

- **CUMULUS-1310**

  - Database resources (DynamoDB, ElasticSearch) have been moved to an independent `db` stack.
    This will enable future updates to avoid affecting database resources or requiring migrations.
    Migrations for this version will need to be user-managed.
    (e.g. [elasticsearch](https://docs.aws.amazon.com/elasticsearch-service/latest/developerguide/es-version-migration.html#snapshot-based-migration) and [dynamoDB](https://docs.aws.amazon.com/datapipeline/latest/DeveloperGuide/dp-template-exports3toddb.html)).
    Order of stack deployment is `iam` -> `db` -> `app`.
  - All stacks can now be deployed using a single `config.yml` file, i.e.: `kes cf deploy --kes-folder app --template node_modules/@cumulus/deployment/[iam|db|app] [...]`
    Backwards-compatible. Please re-run `npm run bootstrap` to build new `kes` overrides.
    Deployment docs have been updated to show how to deploy a single-config Cumulus instance.
  - `params` fields should now be nested under the stack key (i.e. `app`, `db` or `iam`) to provide Parameters for a particular stack's cloudformation template,
    for use with single-config instances. Keys _must_ match the name of the deployment package folder (`app`, `db`, or `iam`).
    Backwards-compatible with multi-config setups.
  - `stackName` and `stackNameNoDash` have been retired as user-facing config parameters. Use `prefix` and `prefixNoDash` instead.
    This will be used to create stack names for all stacks in a single-config use case.
    `stackName` may still be used as an override in multi-config usage, although this is discouraged.
    Warning: overriding the `db` stack's `stackName` will require you to set `dbStackName` in your `app/config.yml`.
    This parameter is required to fetch outputs from the `db` stack to reference in the `app` stack.
  - The `iams` section in `app/config.yml` IAM roles has been retired as a user-facing parameter,
    _unless_ your IAM role ARNs do not match the convention shown in `@cumulus/deployment/app/config.yml`
    In that case, overriding `iams` in your own config is recommended.
  - `iam` and `db` `cloudformation.yml` file names will have respective prefixes (e.g `iam.cloudformation.yml`).
  - Cumulus will now only attempt to create reconciliation reports for buckets of the `private`, `public` and `protected` types.
  - Cumulus will no longer set up its own security group.
    To pass a pre-existing security group for in-VPC deployments as a parameter to the Cumulus template, populate `vpc.securityGroup` in `config.yml`.
    This security group must allow inbound HTTP(S) traffic (Port 443). SSH traffic (Port 22) must be permitted for SSH access to ECS instances.
  - Deployment docs have been updated with examples for the new deployment model.

- **CUMULUS-1236**

  - Moves access to public files behind the distribution endpoint. Authentication is not required, but direct http access has been disallowed.

- **CUMULUS-1223**

  - Adds unauthenticated access for public bucket files to the Distribution API. Public files should be requested the same way as protected files, but for public files a redirect to a self-signed S3 URL will happen without requiring authentication with Earthdata login.

- **CUMULUS-1232**

  - Unifies duplicate handling in `ingest/granule.handleDuplicateFile` for maintainability.
  - Changed `ingest/granule.ingestFile` and `move-granules/index.moveFileRequest` to use new function.
  - Moved file versioning code to `ingest/granule.moveGranuleFileWithVersioning`
  - `ingest/granule.verifyFile` now also tests `file.size` for verification if it is in the file record and throws
    `UnexpectedFileSize` error for file size not matching input.
  - `ingest/granule.verifyFile` logs warnings if checksum and/or file size are not available.

- **CUMULUS-1193**

  - Moved reindex CLI functionality to an API endpoint. See [API docs](https://nasa.github.io/cumulus-api/#elasticsearch-1)

- **CUMULUS-1207**
  - No longer disable lambda event source mappings when disabling a rule

### Fixed

- Updated Lerna publish script so that published Cumulus packages will pin their dependencies on other Cumulus packages to exact versions (e.g. `1.12.1` instead of `^1.12.1`)

- **CUMULUS-1203**

  - Fixes IAM template's use of intrinsic functions such that IAM template overrides now work with kes

- **CUMULUS-1268**
  - Deployment will not fail if there are no ES alarms or ECS services

## [v1.12.1] - 2019-4-8

## [v1.12.0] - 2019-4-4

Note: There was an issue publishing 1.12.0. Upgrade to 1.12.1.

### BREAKING CHANGES

- **CUMULUS-1139**

  - `granule.applyWorkflow` uses the new-style granule record as input to workflows.

- **CUMULUS-1171**

  - Fixed provider handling in the API to make it consistent between protocols.
    NOTE: This is a breaking change. When applying this upgrade, users will need to:
    1. Disable all workflow rules
    2. Update any `http` or `https` providers so that the host field only
       contains a valid hostname or IP address, and the port field contains the
       provider port.
    3. Perform the deployment
    4. Re-enable workflow rules

- **CUMULUS-1176**:

  - `@cumulus/move-granules` input expectations have changed. `@cumulus/files-to-granules` is a new intermediate task to perform input translation in the old style.
    See the Added and Changed sections of this release changelog for more information.

- **CUMULUS-670**

  - The behavior of ParsePDR and related code has changed in this release. PDRs with FILE_TYPEs that do not conform to the PDR ICD (+ TGZ) (https://cdn.earthdata.nasa.gov/conduit/upload/6376/ESDS-RFC-030v1.0.pdf) will fail to parse.

- **CUMULUS-1208**
  - The granule object input to `@cumulus/queue-granules` will now be added to ingest workflow messages **as is**. In practice, this means that if you are using `@cumulus/queue-granules` to trigger ingest workflows and your granule objects input have invalid properties, then your ingest workflows will fail due to schema validation errors.

### Added

- **CUMULUS-777**
  - Added new cookbook entry on configuring Cumulus to track ancillary files.
- **CUMULUS-1183**
  - Kes overrides will now abort with a warning if a workflow step is configured without a corresponding
    lambda configuration
- **CUMULUS-1223**

  - Adds convenience function `@cumulus/common/bucketsConfigJsonObject` for fetching stack's bucket configuration as an object.

- **CUMULUS-853**
  - Updated FakeProcessing example lambda to include option to generate fake browse
  - Added feature documentation for ancillary metadata export, a new cookbook entry describing a workflow with ancillary metadata generation(browse), and related task definition documentation
- **CUMULUS-805**
  - Added a CloudWatch alarm to check running ElasticSearch instances, and a CloudWatch dashboard to view the health of ElasticSearch
  - Specify `AWS_REGION` in `.env` to be used by deployment script
- **CUMULUS-803**
  - Added CloudWatch alarms to check running tasks of each ECS service, and add the alarms to CloudWatch dashboard
- **CUMULUS-670**
  - Added Ancillary Metadata Export feature (see https://nasa.github.io/cumulus/docs/features/ancillary_metadata for more information)
  - Added new Collection file parameter "fileType" that allows configuration of workflow granule file fileType
- **CUMULUS-1184** - Added kes logging output to ensure we always see the state machine reference before failures due to configuration
- **CUMULUS-1105** - Added a dashboard endpoint to serve the dashboard from an S3 bucket
- **CUMULUS-1199** - Moves `s3credentials` endpoint from the backend to the distribution API.
- **CUMULUS-666**
  - Added `@api/endpoints/s3credentials` to allow EarthData Login authorized users to retrieve temporary security credentials for same-region direct S3 access.
- **CUMULUS-671**
  - Added `@packages/integration-tests/api/distribution/getDistributionApiS3SignedUrl()` to return the S3 signed URL for a file protected by the distribution API
- **CUMULUS-672**
  - Added `cmrMetadataFormat` and `cmrConceptId` to output for individual granules from `@cumulus/post-to-cmr`. `cmrMetadataFormat` will be read from the `cmrMetadataFormat` generated for each granule in `@cumulus/cmrjs/publish2CMR()`
  - Added helpers to `@packages/integration-tests/api/distribution`:
    - `getDistributionApiFileStream()` returns a stream to download files protected by the distribution API
    - `getDistributionFileUrl()` constructs URLs for requesting files from the distribution API
- **CUMULUS-1185** `@cumulus/api/models/Granule.removeGranuleFromCmrByGranule` to replace `@cumulus/api/models/Granule.removeGranuleFromCmr` and use the Granule UR from the CMR metadata to remove the granule from CMR

- **CUMULUS-1101**

  - Added new `@cumulus/checksum` package. This package provides functions to calculate and validate checksums.
  - Added new checksumming functions to `@cumulus/common/aws`: `calculateS3ObjectChecksum` and `validateS3ObjectChecksum`, which depend on the `checksum` package.

- CUMULUS-1171

  - Added `@cumulus/common` API documentation to `packages/common/docs/API.md`
  - Added an `npm run build-docs` task to `@cumulus/common`
  - Added `@cumulus/common/string#isValidHostname()`
  - Added `@cumulus/common/string#match()`
  - Added `@cumulus/common/string#matches()`
  - Added `@cumulus/common/string#toLower()`
  - Added `@cumulus/common/string#toUpper()`
  - Added `@cumulus/common/URLUtils#buildURL()`
  - Added `@cumulus/common/util#isNil()`
  - Added `@cumulus/common/util#isNull()`
  - Added `@cumulus/common/util#isUndefined()`
  - Added `@cumulus/common/util#negate()`

- **CUMULUS-1176**

  - Added new `@cumulus/files-to-granules` task to handle converting file array output from `cumulus-process` tasks into granule objects.
    Allows simplification of `@cumulus/move-granules` and `@cumulus/post-to-cmr`, see Changed section for more details.

- CUMULUS-1151 Compare the granule holdings in CMR with Cumulus' internal data store
- CUMULUS-1152 Compare the granule file holdings in CMR with Cumulus' internal data store

### Changed

- **CUMULUS-1216** - Updated `@cumulus/ingest/granule/ingestFile` to download files to expected staging location.
- **CUMULUS-1208** - Updated `@cumulus/ingest/queue/enqueueGranuleIngestMessage()` to not transform granule object passed to it when building an ingest message
- **CUMULUS-1198** - `@cumulus/ingest` no longer enforces any expectations about whether `provider_path` contains a leading slash or not.
- **CUMULUS-1170**
  - Update scripts and docs to use `npm` instead of `yarn`
  - Use `package-lock.json` files to ensure matching versions of npm packages
  - Update CI builds to use `npm ci` instead of `npm install`
- **CUMULUS-670**
  - Updated ParsePDR task to read standard PDR types+ (+ tgz as an external customer requirement) and add a fileType to granule-files on Granule discovery
  - Updated ParsePDR to fail if unrecognized type is used
  - Updated all relevant task schemas to include granule->files->filetype as a string value
  - Updated tests/test fixtures to include the fileType in the step function/task inputs and output validations as needed
  - Updated MoveGranules task to handle incoming configuration with new "fileType" values and to add them as appropriate to the lambda output.
  - Updated DiscoverGranules step/related workflows to read new Collection file parameter fileType that will map a discovered file to a workflow fileType
  - Updated CNM parser to add the fileType to the defined granule file fileType on ingest and updated integration tests to verify/validate that behavior
  - Updated generateEcho10XMLString in cmr-utils.js to use a map/related library to ensure order as CMR requires ordering for their online resources.
  - Updated post-to-cmr task to appropriately export CNM filetypes to CMR in echo10/UMM exports
- **CUMULUS-1139** - Granules stored in the API contain a `files` property. That schema has been greatly
  simplified and now better matches the CNM format.
  - The `name` property has been renamed to `fileName`.
  - The `filepath` property has been renamed to `key`.
  - The `checksumValue` property has been renamed to `checksum`.
  - The `path` property has been removed.
  - The `url_path` property has been removed.
  - The `filename` property (which contained an `s3://` URL) has been removed, and the `bucket`
    and `key` properties should be used instead. Any requests sent to the API containing a `granule.files[].filename`
    property will be rejected, and any responses coming back from the API will not contain that
    `filename` property.
  - A `source` property has been added, which is a URL indicating the original source of the file.
  - `@cumulus/ingest/granule.moveGranuleFiles()` no longer includes a `filename` field in its
    output. The `bucket` and `key` fields should be used instead.
- **CUMULUS-672**

  - Changed `@cumulus/integration-tests/api/EarthdataLogin.getEarthdataLoginRedirectResponse` to `@cumulus/integration-tests/api/EarthdataLogin.getEarthdataAccessToken`. The new function returns an access response from Earthdata login, if successful.
  - `@cumulus/integration-tests/cmr/getOnlineResources` now accepts an object of options, including `cmrMetadataFormat`. Based on the `cmrMetadataFormat`, the function will correctly retrieve the online resources for each metadata format (ECHO10, UMM-G)

- **CUMULUS-1101**

  - Moved `@cumulus/common/file/getFileChecksumFromStream` into `@cumulus/checksum`, and renamed it to `generateChecksumFromStream`.
    This is a breaking change for users relying on `@cumulus/common/file/getFileChecksumFromStream`.
  - Refactored `@cumulus/ingest/Granule` to depend on new `common/aws` checksum functions and remove significantly present checksumming code.
    - Deprecated `@cumulus/ingest/granule.validateChecksum`. Replaced with `@cumulus/ingest/granule.verifyFile`.
    - Renamed `granule.getChecksumFromFile` to `granule.retrieveSuppliedFileChecksumInformation` to be more accurate.
  - Deprecated `@cumulus/common/aws.checksumS3Objects`. Use `@cumulus/common/aws.calculateS3ObjectChecksum` instead.

- CUMULUS-1171

  - Fixed provider handling in the API to make it consistent between protocols.
    Before this change, FTP providers were configured using the `host` and
    `port` properties. HTTP providers ignored `port` and `protocol`, and stored
    an entire URL in the `host` property. Updated the API to only accept valid
    hostnames or IP addresses in the `provider.host` field. Updated ingest code
    to properly build HTTP and HTTPS URLs from `provider.protocol`,
    `provider.host`, and `provider.port`.
  - The default provider port was being set to 21, no matter what protocol was
    being used. Removed that default.

- **CUMULUS-1176**

  - `@cumulus/move-granules` breaking change:
    Input to `move-granules` is now expected to be in the form of a granules object (i.e. `{ granules: [ { ... }, { ... } ] }`);
    For backwards compatibility with array-of-files outputs from processing steps, use the new `@cumulus/files-to-granules` task as an intermediate step.
    This task will perform the input translation. This change allows `move-granules` to be simpler and behave more predictably.
    `config.granuleIdExtraction` and `config.input_granules` are no longer needed/used by `move-granules`.
  - `@cumulus/post-to-cmr`: `config.granuleIdExtraction` is no longer needed/used by `post-to-cmr`.

- CUMULUS-1174
  - Better error message and stacktrace for S3KeyPairProvider error reporting.

### Fixed

- **CUMULUS-1218** Reconciliation report will now scan only completed granules.
- `@cumulus/api` files and granules were not getting indexed correctly because files indexing was failing in `db-indexer`
- `@cumulus/deployment` A bug in the Cloudformation template was preventing the API from being able to be launched in a VPC, updated the IAM template to give the permissions to be able to run the API in a VPC

### Deprecated

- `@cumulus/api/models/Granule.removeGranuleFromCmr`, instead use `@cumulus/api/models/Granule.removeGranuleFromCmrByGranule`
- `@cumulus/ingest/granule.validateChecksum`, instead use `@cumulus/ingest/granule.verifyFile`
- `@cumulus/common/aws.checksumS3Objects`, instead use `@cumulus/common/aws.calculateS3ObjectChecksum`
- `@cumulus/cmrjs`: `getGranuleId` and `getCmrFiles` are deprecated due to changes in input handling.

## [v1.11.3] - 2019-3-5

### Added

- **CUMULUS-1187** - Added `@cumulus/ingest/granule/duplicateHandlingType()` to determine how duplicate files should be handled in an ingest workflow

### Fixed

- **CUMULUS-1187** - workflows not respecting the duplicate handling value specified in the collection
- Removed refreshToken schema requirement for OAuth

## [v1.11.2] - 2019-2-15

### Added

- CUMULUS-1169
  - Added a `@cumulus/common/StepFunctions` module. It contains functions for querying the AWS
    StepFunctions API. These functions have the ability to retry when a ThrottlingException occurs.
  - Added `@cumulus/common/aws.retryOnThrottlingException()`, which will wrap a function in code to
    retry on ThrottlingExceptions.
  - Added `@cumulus/common/test-utils.throttleOnce()`, which will cause a function to return a
    ThrottlingException the first time it is called, then return its normal result after that.
- CUMULUS-1103 Compare the collection holdings in CMR with Cumulus' internal data store
- CUMULUS-1099 Add support for UMMG JSON metadata versions > 1.4.
  - If a version is found in the metadata object, that version is used for processing and publishing to CMR otherwise, version 1.4 is assumed.
- CUMULUS-678
  - Added support for UMMG json v1.4 metadata files.
    `reconcileCMRMetadata` added to `@cumulus/cmrjs` to update metadata record with new file locations.
    `@cumulus/common/errors` adds two new error types `CMRMetaFileNotFound` and `InvalidArgument`.
    `@cumulus/common/test-utils` adds new function `randomId` to create a random string with id to help in debugging.
    `@cumulus/common/BucketsConfig` adds a new helper class `BucketsConfig` for working with bucket stack configuration and bucket names.
    `@cumulus/common/aws` adds new function `s3PutObjectTagging` as a convenience for the aws [s3().putObjectTagging](https://docs.aws.amazon.com/AWSJavaScriptSDK/latest/AWS/S3.html#putObjectTagging-property) function.
    `@cumulus/cmrjs` Adds: - `isCMRFile` - Identify an echo10(xml) or UMMG(json) metadata file. - `metadataObjectFromCMRFile` Read and parse CMR XML file from s3. - `updateCMRMetadata` Modify a cmr metadata (xml/json) file with updated information. - `publish2CMR` Posts XML or UMMG CMR data to CMR service. - `reconcileCMRMetadata` Reconciles cmr metadata file after a file moves.
- Adds some ECS and other permissions to StepRole to enable running ECS tasks from a workflow
- Added Apache logs to cumulus api and distribution lambdas
- **CUMULUS-1119** - Added `@cumulus/integration-tests/api/EarthdataLogin.getEarthdataLoginRedirectResponse` helper for integration tests to handle login with Earthdata and to return response from redirect to Cumulus API
- **CUMULUS-673** Added `@cumulus/common/file/getFileChecksumFromStream` to get file checksum from a readable stream

### Fixed

- CUMULUS-1123
  - Cloudformation template overrides now work as expected

### Changed

- CUMULUS-1169
  - Deprecated the `@cumulus/common/step-functions` module.
  - Updated code that queries the StepFunctions API to use the retry-enabled functions from
    `@cumulus/common/StepFunctions`
- CUMULUS-1121
  - Schema validation is now strongly enforced when writing to the database.
    Additional properties are not allowed and will result in a validation error.
- CUMULUS-678
  `tasks/move-granules` simplified and refactored to use functionality from cmrjs.
  `ingest/granules.moveGranuleFiles` now just moves granule files and returns a list of the updated files. Updating metadata now handled by `@cumulus/cmrjs/reconcileCMRMetadata`.
  `move-granules.updateGranuleMetadata` refactored and bugs fixed in the case of a file matching multiple collection.files.regexps.
  `getCmrXmlFiles` simplified and now only returns an object with the cmrfilename and the granuleId.
  `@cumulus/test-processing` - test processing task updated to generate UMM-G metadata

- CUMULUS-1043

  - `@cumulus/api` now uses [express](http://expressjs.com/) as the API engine.
  - All `@cumulus/api` endpoints on ApiGateway are consolidated to a single endpoint the uses `{proxy+}` definition.
  - All files under `packages/api/endpoints` along with associated tests are updated to support express's request and response objects.
  - Replaced environment variables `internal`, `bucket` and `systemBucket` with `system_bucket`.
  - Update `@cumulus/integration-tests` to work with updated cumulus-api express endpoints

- `@cumulus/integration-tests` - `buildAndExecuteWorkflow` and `buildWorkflow` updated to take a `meta` param to allow for additional fields to be added to the workflow `meta`

- **CUMULUS-1049** Updated `Retrieve Execution Status API` in `@cumulus/api`: If the execution doesn't exist in Step Function API, Cumulus API returns the execution status information from the database.

- **CUMULUS-1119**
  - Renamed `DISTRIBUTION_URL` environment variable to `DISTRIBUTION_ENDPOINT`
  - Renamed `DEPLOYMENT_ENDPOINT` environment variable to `DISTRIBUTION_REDIRECT_ENDPOINT`
  - Renamed `API_ENDPOINT` environment variable to `TOKEN_REDIRECT_ENDPOINT`

### Removed

- Functions deprecated before 1.11.0:
  - @cumulus/api/models/base: static Manager.createTable() and static Manager.deleteTable()
  - @cumulus/ingest/aws/S3
  - @cumulus/ingest/aws/StepFunction.getExecution()
  - @cumulus/ingest/aws/StepFunction.pullEvent()
  - @cumulus/ingest/consumer.Consume
  - @cumulus/ingest/granule/Ingest.getBucket()

### Deprecated

`@cmrjs/ingestConcept`, instead use the CMR object methods. `@cmrjs/CMR.ingestGranule` or `@cmrjs/CMR.ingestCollection`
`@cmrjs/searchConcept`, instead use the CMR object methods. `@cmrjs/CMR.searchGranules` or `@cmrjs/CMR.searchCollections`
`@cmrjs/deleteConcept`, instead use the CMR object methods. `@cmrjs/CMR.deleteGranule` or `@cmrjs/CMR.deleteCollection`

## [v1.11.1] - 2018-12-18

**Please Note**

- Ensure your `app/config.yml` has a `clientId` specified in the `cmr` section. This will allow CMR to identify your requests for better support and metrics.
  - For an example, please see [the example config](https://github.com/nasa/cumulus/blob/1c7e2bf41b75da9f87004c4e40fbcf0f39f56794/example/app/config.yml#L128).

### Added

- Added a `/tokenDelete` endpoint in `@cumulus/api` to delete access token records

### Changed

- CUMULUS-678
  `@cumulus/ingest/crypto` moved and renamed to `@cumulus/common/key-pair-provider`
  `@cumulus/ingest/aws` function: `KMSDecryptionFailed` and class: `KMS` extracted and moved to `@cumulus/common` and `KMS` is exported as `KMSProvider` from `@cumulus/common/key-pair-provider`
  `@cumulus/ingest/granule` functions: `publish`, `getGranuleId`, `getXMLMetadataAsString`, `getMetadataBodyAndTags`, `parseXmlString`, `getCmrXMLFiles`, `postS3Object`, `contructOnlineAccessUrls`, `updateMetadata`, extracted and moved to `@cumulus/cmrjs`
  `getGranuleId`, `getCmrXMLFiles`, `publish`, `updateMetadata` removed from `@cumulus/ingest/granule` and added to `@cumulus/cmrjs`;
  `updateMetadata` renamed `updateCMRMetadata`.
  `@cumulus/ingest` test files renamed.
- **CUMULUS-1070**
  - Add `'Client-Id'` header to all `@cumulus/cmrjs` requests (made via `searchConcept`, `ingestConcept`, and `deleteConcept`).
  - Updated `cumulus/example/app/config.yml` entry for `cmr.clientId` to use stackName for easier CMR-side identification.

## [v1.11.0] - 2018-11-30

**Please Note**

- Redeploy IAM roles:
  - CUMULUS-817 includes a migration that requires reconfiguration/redeployment of IAM roles. Please see the [upgrade instructions](https://nasa.github.io/cumulus/docs/upgrade/1.11.0) for more information.
  - CUMULUS-977 includes a few new SNS-related permissions added to the IAM roles that will require redeployment of IAM roles.
- `cumulus-message-adapter` v1.0.13+ is required for `@cumulus/api` granule reingest API to work properly. The latest version should be downloaded automatically by kes.
- A `TOKEN_SECRET` value (preferably 256-bit for security) must be added to `.env` to securely sign JWTs used for authorization in `@cumulus/api`

### Changed

- **CUUMULUS-1000** - Distribution endpoint now persists logins, instead of
  redirecting to Earthdata Login on every request
- **CUMULUS-783 CUMULUS-790** - Updated `@cumulus/sync-granule` and `@cumulus/move-granules` tasks to always overwrite existing files for manually-triggered reingest.
- **CUMULUS-906** - Updated `@cumulus/api` granule reingest API to
  - add `reingestGranule: true` and `forceDuplicateOverwrite: true` to Cumulus message `cumulus_meta.cumulus_context` field to indicate that the workflow is a manually triggered re-ingest.
  - return warning message to operator when duplicateHandling is not `replace`
  - `cumulus-message-adapter` v1.0.13+ is required.
- **CUMULUS-793** - Updated the granule move PUT request in `@cumulus/api` to reject the move with a 409 status code if one or more of the files already exist at the destination location
- Updated `@cumulus/helloworld` to use S3 to store state for pass on retry tests
- Updated `@cumulus/ingest`:
  - [Required for MAAP] `http.js#list` will now find links with a trailing whitespace
  - Removed code from `granule.js` which looked for files in S3 using `{ Bucket: discoveredFile.bucket, Key: discoveredFile.name }`. This is obsolete since `@cumulus/ingest` uses a `file-staging` and `constructCollectionId()` directory prefixes by default.
- **CUMULUS-989**
  - Updated `@cumulus/api` to use [JWT (JSON Web Token)](https://jwt.io/introduction/) as the transport format for API authorization tokens and to use JWT verification in the request authorization
  - Updated `/token` endpoint in `@cumulus/api` to return tokens as JWTs
  - Added a `/refresh` endpoint in `@cumulus/api` to request new access tokens from the OAuth provider using the refresh token
  - Added `refreshAccessToken` to `@cumulus/api/lib/EarthdataLogin` to manage refresh token requests with the Earthdata OAuth provider

### Added

- **CUMULUS-1050**
  - Separated configuration flags for originalPayload/finalPayload cleanup such that they can be set to different retention times
- **CUMULUS-798**
  - Added daily Executions cleanup CloudWatch event that triggers cleanExecutions lambda
  - Added cleanExecutions lambda that removes finalPayload/originalPayload field entries for records older than configured timeout value (execution_payload_retention_period), with a default of 30 days
- **CUMULUS-815/816**
  - Added 'originalPayload' and 'finalPayload' fields to Executions table
  - Updated Execution model to populate originalPayload with the execution payload on record creation
  - Updated Execution model code to populate finalPayload field with the execution payload on execution completion
  - Execution API now exposes the above fields
- **CUMULUS-977**
  - Rename `kinesisConsumer` to `messageConsumer` as it handles both Kinesis streams and SNS topics as of this version.
  - Add `sns`-type rule support. These rules create a subscription between an SNS topic and the `messageConsumer`.
    When a message is received, `messageConsumer` is triggered and passes the SNS message (JSON format expected) in
    its entirety to the workflow in the `payload` field of the Cumulus message. For more information on sns-type rules,
    see the [documentation](https://nasa.github.io/cumulus/docs/data-cookbooks/setup#rules).
- **CUMULUS-975**
  - Add `KinesisInboundEventLogger` and `KinesisOutboundEventLogger` API lambdas. These lambdas
    are utilized to dump incoming and outgoing ingest workflow kinesis streams
    to cloudwatch for analytics in case of AWS/stream failure.
  - Update rules model to allow tracking of log_event ARNs related to
    Rule event logging. Kinesis rule types will now automatically log
    incoming events via a Kinesis event triggered lambda.
    CUMULUS-975-migration-4
  - Update migration code to require explicit migration names per run
  - Added migration_4 to migrate/update exisitng Kinesis rules to have a log event mapping
  - Added new IAM policy for migration lambda
- **CUMULUS-775**
  - Adds a instance metadata endpoint to the `@cumulus/api` package.
  - Adds a new convenience function `hostId` to the `@cumulus/cmrjs` to help build environment specific cmr urls.
  - Fixed `@cumulus/cmrjs.searchConcept` to search and return CMR results.
  - Modified `@cumulus/cmrjs.CMR.searchGranule` and `@cumulus/cmrjs.CMR.searchCollection` to include CMR's provider as a default parameter to searches.
- **CUMULUS-965**
  - Add `@cumulus/test-data.loadJSONTestData()`,
    `@cumulus/test-data.loadTestData()`, and
    `@cumulus/test-data.streamTestData()` to safely load test data. These
    functions should be used instead of using `require()` to load test data,
    which could lead to tests interferring with each other.
  - Add a `@cumulus/common/util/deprecate()` function to mark a piece of code as
    deprecated
- **CUMULUS-986**
  - Added `waitForTestExecutionStart` to `@cumulus/integration-tests`
- **CUMULUS-919**
  - In `@cumulus/deployment`, added support for NGAP permissions boundaries for IAM roles with `useNgapPermissionBoundary` flag in `iam/config.yml`. Defaults to false.

### Fixed

- Fixed a bug where FTP sockets were not closed after an error, keeping the Lambda function active until it timed out [CUMULUS-972]
- **CUMULUS-656**
  - The API will no longer allow the deletion of a provider if that provider is
    referenced by a rule
  - The API will no longer allow the deletion of a collection if that collection
    is referenced by a rule
- Fixed a bug where `@cumulus/sf-sns-report` was not pulling large messages from S3 correctly.

### Deprecated

- `@cumulus/ingest/aws/StepFunction.pullEvent()`. Use `@cumulus/common/aws.pullStepFunctionEvent()`.
- `@cumulus/ingest/consumer.Consume` due to unpredictable implementation. Use `@cumulus/ingest/consumer.Consumer`.
  Call `Consumer.consume()` instead of `Consume.read()`.

## [v1.10.4] - 2018-11-28

### Added

- **CUMULUS-1008**
  - New `config.yml` parameter for SQS consumers: `sqs_consumer_rate: (default 500)`, which is the maximum number of
    messages the consumer will attempt to process per execution. Currently this is only used by the sf-starter consumer,
    which runs every minute by default, making this a messages-per-minute upper bound. SQS does not guarantee the number
    of messages returned per call, so this is not a fixed rate of consumption, only attempted number of messages received.

### Deprecated

- `@cumulus/ingest/consumer.Consume` due to unpredictable implementation. Use `@cumulus/ingest/consumer.Consumer`.

### Changed

- Backported update of `packages/api` dependency `@mapbox/dyno` to `1.4.2` to mitigate `event-stream` vulnerability.

## [v1.10.3] - 2018-10-31

### Added

- **CUMULUS-817**
  - Added AWS Dead Letter Queues for lambdas that are scheduled asynchronously/such that failures show up only in cloudwatch logs.
- **CUMULUS-956**
  - Migrated developer documentation and data-cookbooks to Docusaurus
    - supports versioning of documentation
  - Added `docs/docs-how-to.md` to outline how to do things like add new docs or locally install for testing.
  - Deployment/CI scripts have been updated to work with the new format
- **CUMULUS-811**
  - Added new S3 functions to `@cumulus/common/aws`:
    - `aws.s3TagSetToQueryString`: converts S3 TagSet array to querystring (for use with upload()).
    - `aws.s3PutObject`: Returns promise of S3 `putObject`, which puts an object on S3
    - `aws.s3CopyObject`: Returns promise of S3 `copyObject`, which copies an object in S3 to a new S3 location
    - `aws.s3GetObjectTagging`: Returns promise of S3 `getObjectTagging`, which returns an object containing an S3 TagSet.
  - `@/cumulus/common/aws.s3PutObject` defaults to an explicit `ACL` of 'private' if not overridden.
  - `@/cumulus/common/aws.s3CopyObject` defaults to an explicit `TaggingDirective` of 'COPY' if not overridden.

### Deprecated

- **CUMULUS-811**
  - Deprecated `@cumulus/ingest/aws.S3`. Member functions of this class will now
    log warnings pointing to similar functionality in `@cumulus/common/aws`.

## [v1.10.2] - 2018-10-24

### Added

- **CUMULUS-965**
  - Added a `@cumulus/logger` package
- **CUMULUS-885**
  - Added 'human readable' version identifiers to Lambda Versioning lambda aliases
- **CUMULUS-705**
  - Note: Make sure to update the IAM stack when deploying this update.
  - Adds an AsyncOperations model and associated DynamoDB table to the
    `@cumulus/api` package
  - Adds an /asyncOperations endpoint to the `@cumulus/api` package, which can
    be used to fetch the status of an AsyncOperation.
  - Adds a /bulkDelete endpoint to the `@cumulus/api` package, which performs an
    asynchronous bulk-delete operation. This is a stub right now which is only
    intended to demonstration how AsyncOperations work.
  - Adds an AsyncOperation ECS task to the `@cumulus/api` package, which will
    fetch an Lambda function, run it in ECS, and then store the result to the
    AsyncOperations table in DynamoDB.
- **CUMULUS-851** - Added workflow lambda versioning feature to allow in-flight workflows to use lambda versions that were in place when a workflow was initiated

  - Updated Kes custom code to remove logic that used the CMA file key to determine template compilation logic. Instead, utilize a `customCompilation` template configuration flag to indicate a template should use Cumulus's kes customized methods instead of 'core'.
  - Added `useWorkflowLambdaVersions` configuration option to enable the lambdaVersioning feature set. **This option is set to true by default** and should be set to false to disable the feature.
  - Added uniqueIdentifier configuration key to S3 sourced lambdas to optionally support S3 lambda resource versioning within this scheme. This key must be unique for each modified version of the lambda package and must be updated in configuration each time the source changes.
  - Added a new nested stack template that will create a `LambdaVersions` stack that will take lambda parameters from the base template, generate lambda versions/aliases and return outputs with references to the most 'current' lambda alias reference, and updated 'core' template to utilize these outputs (if `useWorkflowLambdaVersions` is enabled).

- Created a `@cumulus/api/lib/OAuth2` interface, which is implemented by the
  `@cumulus/api/lib/EarthdataLogin` and `@cumulus/api/lib/GoogleOAuth2` classes.
  Endpoints that need to handle authentication will determine which class to use
  based on environment variables. This also greatly simplifies testing.
- Added `@cumulus/api/lib/assertions`, containing more complex AVA test assertions
- Added PublishGranule workflow to publish a granule to CMR without full reingest. (ingest-in-place capability)

- `@cumulus/integration-tests` new functionality:
  - `listCollections` to list collections from a provided data directory
  - `deleteCollection` to delete list of collections from a deployed stack
  - `cleanUpCollections` combines the above in one function.
  - `listProviders` to list providers from a provided data directory
  - `deleteProviders` to delete list of providers from a deployed stack
  - `cleanUpProviders` combines the above in one function.
  - `@cumulus/integrations-tests/api.js`: `deleteGranule` and `deletePdr` functions to make `DELETE` requests to Cumulus API
  - `rules` API functionality for posting and deleting a rule and listing all rules
  - `wait-for-deploy` lambda for use in the redeployment tests
- `@cumulus/ingest/granule.js`: `ingestFile` inserts new `duplicate_found: true` field in the file's record if a duplicate file already exists on S3.
- `@cumulus/api`: `/execution-status` endpoint requests and returns complete execution output if execution output is stored in S3 due to size.
- Added option to use environment variable to set CMR host in `@cumulus/cmrjs`.
- **CUMULUS-781** - Added integration tests for `@cumulus/sync-granule` when `duplicateHandling` is set to `replace` or `skip`
- **CUMULUS-791** - `@cumulus/move-granules`: `moveFileRequest` inserts new `duplicate_found: true` field in the file's record if a duplicate file already exists on S3. Updated output schema to document new `duplicate_found` field.

### Removed

- Removed `@cumulus/common/fake-earthdata-login-server`. Tests can now create a
  service stub based on `@cumulus/api/lib/OAuth2` if testing requires handling
  authentication.

### Changed

- **CUMULUS-940** - modified `@cumulus/common/aws` `receiveSQSMessages` to take a parameter object instead of positional parameters. All defaults remain the same, but now access to long polling is available through `options.waitTimeSeconds`.
- **CUMULUS-948** - Update lambda functions `CNMToCMA` and `CnmResponse` in the `cumulus-data-shared` bucket and point the default stack to them.
- **CUMULUS-782** - Updated `@cumulus/sync-granule` task and `Granule.ingestFile` in `@cumulus/ingest` to keep both old and new data when a destination file with different checksum already exists and `duplicateHandling` is `version`
- Updated the config schema in `@cumulus/move-granules` to include the `moveStagedFiles` param.
- **CUMULUS-778** - Updated config schema and documentation in `@cumulus/sync-granule` to include `duplicateHandling` parameter for specifying how duplicate filenames should be handled
- **CUMULUS-779** - Updated `@cumulus/sync-granule` to throw `DuplicateFile` error when destination files already exist and `duplicateHandling` is `error`
- **CUMULUS-780** - Updated `@cumulus/sync-granule` to use `error` as the default for `duplicateHandling` when it is not specified
- **CUMULUS-780** - Updated `@cumulus/api` to use `error` as the default value for `duplicateHandling` in the `Collection` model
- **CUMULUS-785** - Updated the config schema and documentation in `@cumulus/move-granules` to include `duplicateHandling` parameter for specifying how duplicate filenames should be handled
- **CUMULUS-786, CUMULUS-787** - Updated `@cumulus/move-granules` to throw `DuplicateFile` error when destination files already exist and `duplicateHandling` is `error` or not specified
- **CUMULUS-789** - Updated `@cumulus/move-granules` to keep both old and new data when a destination file with different checksum already exists and `duplicateHandling` is `version`

### Fixed

- `getGranuleId` in `@cumulus/ingest` bug: `getGranuleId` was constructing an error using `filename` which was undefined. The fix replaces `filename` with the `uri` argument.
- Fixes to `del` in `@cumulus/api/endpoints/granules.js` to not error/fail when not all files exist in S3 (e.g. delete granule which has only 2 of 3 files ingested).
- `@cumulus/deployment/lib/crypto.js` now checks for private key existence properly.

## [v1.10.1] - 2018-09-4

### Fixed

- Fixed cloudformation template errors in `@cumulus/deployment/`
  - Replaced references to Fn::Ref: with Ref:
  - Moved long form template references to a newline

## [v1.10.0] - 2018-08-31

### Removed

- Removed unused and broken code from `@cumulus/common`
  - Removed `@cumulus/common/test-helpers`
  - Removed `@cumulus/common/task`
  - Removed `@cumulus/common/message-source`
  - Removed the `getPossiblyRemote` function from `@cumulus/common/aws`
  - Removed the `startPromisedSfnExecution` function from `@cumulus/common/aws`
  - Removed the `getCurrentSfnTask` function from `@cumulus/common/aws`

### Changed

- **CUMULUS-839** - In `@cumulus/sync-granule`, 'collection' is now an optional config parameter

### Fixed

- **CUMULUS-859** Moved duplicate code in `@cumulus/move-granules` and `@cumulus/post-to-cmr` to `@cumulus/ingest`. Fixed imports making assumptions about directory structure.
- `@cumulus/ingest/consumer` correctly limits the number of messages being received and processed from SQS. Details:
  - **Background:** `@cumulus/api` includes a lambda `<stack-name>-sqs2sf` which processes messages from the `<stack-name>-startSF` SQS queue every minute. The `sqs2sf` lambda uses `@cumulus/ingest/consumer` to receive and process messages from SQS.
  - **Bug:** More than `messageLimit` number of messages were being consumed and processed from the `<stack-name>-startSF` SQS queue. Many step functions were being triggered simultaneously by the lambda `<stack-name>-sqs2sf` (which consumes every minute from the `startSF` queue) and resulting in step function failure with the error: `An error occurred (ThrottlingException) when calling the GetExecutionHistory`.
  - **Fix:** `@cumulus/ingest/consumer#processMessages` now processes messages until `timeLimit` has passed _OR_ once it receives up to `messageLimit` messages. `sqs2sf` is deployed with a [default `messageLimit` of 10](https://github.com/nasa/cumulus/blob/670000c8a821ff37ae162385f921c40956e293f7/packages/deployment/app/config.yml#L147).
  - **IMPORTANT NOTE:** `consumer` will actually process up to `messageLimit * 2 - 1` messages. This is because sometimes `receiveSQSMessages` will return less than `messageLimit` messages and thus the consumer will continue to make calls to `receiveSQSMessages`. For example, given a `messageLimit` of 10 and subsequent calls to `receiveSQSMessages` returns up to 9 messages, the loop will continue and a final call could return up to 10 messages.

## [v1.9.1] - 2018-08-22

**Please Note** To take advantage of the added granule tracking API functionality, updates are required for the message adapter and its libraries. You should be on the following versions:

- `cumulus-message-adapter` 1.0.9+
- `cumulus-message-adapter-js` 1.0.4+
- `cumulus-message-adapter-java` 1.2.7+
- `cumulus-message-adapter-python` 1.0.5+

### Added

- **CUMULUS-687** Added logs endpoint to search for logs from a specific workflow execution in `@cumulus/api`. Added integration test.
- **CUMULUS-836** - `@cumulus/deployment` supports a configurable docker storage driver for ECS. ECS can be configured with either `devicemapper` (the default storage driver for AWS ECS-optimized AMIs) or `overlay2` (the storage driver used by the NGAP 2.0 AMI). The storage driver can be configured in `app/config.yml` with `ecs.docker.storageDriver: overlay2 | devicemapper`. The default is `overlay2`.
  - To support this configuration, a [Handlebars](https://handlebarsjs.com/) helper `ifEquals` was added to `packages/deployment/lib/kes.js`.
- **CUMULUS-836** - `@cumulus/api` added IAM roles required by the NGAP 2.0 AMI. The NGAP 2.0 AMI runs a script `register_instances_with_ssm.py` which requires the ECS IAM role to include `ec2:DescribeInstances` and `ssm:GetParameter` permissions.

### Fixed

- **CUMULUS-836** - `@cumulus/deployment` uses `overlay2` driver by default and does not attempt to write `--storage-opt dm.basesize` to fix [this error](https://github.com/moby/moby/issues/37039).
- **CUMULUS-413** Kinesis processing now captures all errrors.
  - Added kinesis fallback mechanism when errors occur during record processing.
  - Adds FallbackTopicArn to `@cumulus/api/lambdas.yml`
  - Adds fallbackConsumer lambda to `@cumulus/api`
  - Adds fallbackqueue option to lambda definitions capture lambda failures after three retries.
  - Adds kinesisFallback SNS topic to signal incoming errors from kinesis stream.
  - Adds kinesisFailureSQS to capture fully failed events from all retries.
- **CUMULUS-855** Adds integration test for kinesis' error path.
- **CUMULUS-686** Added workflow task name and version tracking via `@cumulus/api` executions endpoint under new `tasks` property, and under `workflow_tasks` in step input/output.
  - Depends on `cumulus-message-adapter` 1.0.9+, `cumulus-message-adapter-js` 1.0.4+, `cumulus-message-adapter-java` 1.2.7+ and `cumulus-message-adapter-python` 1.0.5+
- **CUMULUS-771**
  - Updated sync-granule to stream the remote file to s3
  - Added integration test for ingesting granules from ftp provider
  - Updated http/https integration tests for ingesting granules from http/https providers
- **CUMULUS-862** Updated `@cumulus/integration-tests` to handle remote lambda output
- **CUMULUS-856** Set the rule `state` to have default value `ENABLED`

### Changed

- In `@cumulus/deployment`, changed the example app config.yml to have additional IAM roles

## [v1.9.0] - 2018-08-06

**Please note** additional information and upgrade instructions [here](https://nasa.github.io/cumulus/docs/upgrade/1.9.0)

### Added

- **CUMULUS-712** - Added integration tests verifying expected behavior in workflows
- **GITC-776-2** - Add support for versioned collections

### Fixed

- **CUMULUS-832**
  - Fixed indentation in example config.yml in `@cumulus/deployment`
  - Fixed issue with new deployment using the default distribution endpoint in `@cumulus/deployment` and `@cumulus/api`

## [v1.8.1] - 2018-08-01

**Note** IAM roles should be re-deployed with this release.

- **Cumulus-726**
  - Added function to `@cumulus/integration-tests`: `sfnStep` includes `getStepInput` which returns the input to the schedule event of a given step function step.
  - Added IAM policy `@cumulus/deployment`: Lambda processing IAM role includes `kinesis::PutRecord` so step function lambdas can write to kinesis streams.
- **Cumulus Community Edition**
  - Added Google OAuth authentication token logic to `@cumulus/api`. Refactored token endpoint to use environment variable flag `OAUTH_PROVIDER` when determining with authentication method to use.
  - Added API Lambda memory configuration variable `api_lambda_memory` to `@cumulus/api` and `@cumulus/deployment`.

### Changed

- **Cumulus-726**
  - Changed function in `@cumulus/api`: `models/rules.js#addKinesisEventSource` was modified to call to `deleteKinesisEventSource` with all required parameters (rule's name, arn and type).
  - Changed function in `@cumulus/integration-tests`: `getStepOutput` can now be used to return output of failed steps. If users of this function want the output of a failed event, they can pass a third parameter `eventType` as `'failure'`. This function will work as always for steps which completed successfully.

### Removed

- **Cumulus-726**

  - Configuration change to `@cumulus/deployment`: Removed default auto scaling configuration for Granules and Files DynamoDB tables.

- **CUMULUS-688**
  - Add integration test for ExecutionStatus
  - Function addition to `@cumulus/integration-tests`: `api` includes `getExecutionStatus` which returns the execution status from the Cumulus API

## [v1.8.0] - 2018-07-23

### Added

- **CUMULUS-718** Adds integration test for Kinesis triggering a workflow.

- **GITC-776-3** Added more flexibility for rules. You can now edit all fields on the rule's record
  We may need to update the api documentation to reflect this.

- **CUMULUS-681** - Add ingest-in-place action to granules endpoint

  - new applyWorkflow action at PUT /granules/{granuleid} Applying a workflow starts an execution of the provided workflow and passes the granule record as payload.
    Parameter(s):
    - workflow - the workflow name

- **CUMULUS-685** - Add parent exeuction arn to the execution which is triggered from a parent step function

### Changed

- **CUMULUS-768** - Integration tests get S3 provider data from shared data folder

### Fixed

- **CUMULUS-746** - Move granule API correctly updates record in dynamo DB and cmr xml file
- **CUMULUS-766** - Populate database fileSize field from S3 if value not present in Ingest payload

## [v1.7.1] - 2018-07-27 - [BACKPORT]

### Fixed

- **CUMULUS-766** - Backport from 1.8.0 - Populate database fileSize field from S3 if value not present in Ingest payload

## [v1.7.0] - 2018-07-02

### Please note: [Upgrade Instructions](https://nasa.github.io/cumulus/docs/upgrade/1.7.0)

### Added

- **GITC-776-2** - Add support for versioned collectons
- **CUMULUS-491** - Add granule reconciliation API endpoints.
- **CUMULUS-480** Add suport for backup and recovery:
  - Add DynamoDB tables for granules, executions and pdrs
  - Add ability to write all records to S3
  - Add ability to download all DynamoDB records in form json files
  - Add ability to upload records to DynamoDB
  - Add migration scripts for copying granule, pdr and execution records from ElasticSearch to DynamoDB
  - Add IAM support for batchWrite on dynamoDB
-
- **CUMULUS-508** - `@cumulus/deployment` cloudformation template allows for lambdas and ECS clusters to have multiple AZ availability.
  - `@cumulus/deployment` also ensures docker uses `devicemapper` storage driver.
- **CUMULUS-755** - `@cumulus/deployment` Add DynamoDB autoscaling support.
  - Application developers can add autoscaling and override default values in their deployment's `app/config.yml` file using a `{TableName}Table:` key.

### Fixed

- **CUMULUS-747** - Delete granule API doesn't delete granule files in s3 and granule in elasticsearch
  - update the StreamSpecification DynamoDB tables to have StreamViewType: "NEW_AND_OLD_IMAGES"
  - delete granule files in s3
- **CUMULUS-398** - Fix not able to filter executions by workflow
- **CUMULUS-748** - Fix invalid lambda .zip files being validated/uploaded to AWS
- **CUMULUS-544** - Post to CMR task has UAT URL hard-coded
  - Made configurable: PostToCmr now requires CMR_ENVIRONMENT env to be set to 'SIT' or 'OPS' for those CMR environments. Default is UAT.

### Changed

- **GITC-776-4** - Changed Discover-pdrs to not rely on collection but use provider_path in config. It also has an optional filterPdrs regex configuration parameter

- **CUMULUS-710** - In the integration test suite, `getStepOutput` returns the output of the first successful step execution or last failed, if none exists

## [v1.6.0] - 2018-06-06

### Please note: [Upgrade Instructions](https://nasa.github.io/cumulus/docs/upgrade/1.6.0)

### Fixed

- **CUMULUS-602** - Format all logs sent to Elastic Search.
  - Extract cumulus log message and index it to Elastic Search.

### Added

- **CUMULUS-556** - add a mechanism for creating and running migration scripts on deployment.
- **CUMULUS-461** Support use of metadata date and other components in `url_path` property

### Changed

- **CUMULUS-477** Update bucket configuration to support multiple buckets of the same type:
  - Change the structure of the buckets to allow for more than one bucket of each type. The bucket structure is now:
    bucket-key:
    name: <bucket-name>
    type: <type> i.e. internal, public, etc.
  - Change IAM and app deployment configuration to support new bucket structure
  - Update tasks and workflows to support new bucket structure
  - Replace instances where buckets.internal is relied upon to either use the system bucket or a configured bucket
  - Move IAM template to the deployment package. NOTE: You now have to specify '--template node_modules/@cumulus/deployment/iam' in your IAM deployment
  - Add IAM cloudformation template support to filter buckets by type

## [v1.5.5] - 2018-05-30

### Added

- **CUMULUS-530** - PDR tracking through Queue-granules
  - Add optional `pdr` property to the sync-granule task's input config and output payload.
- **CUMULUS-548** - Create a Lambda task that generates EMS distribution reports
  - In order to supply EMS Distribution Reports, you must enable S3 Server
    Access Logging on any S3 buckets used for distribution. See [How Do I Enable Server Access Logging for an S3 Bucket?](https://docs.aws.amazon.com/AmazonS3/latest/user-guide/server-access-logging.html)
    The "Target bucket" setting should point at the Cumulus internal bucket.
    The "Target prefix" should be
    "<STACK_NAME>/ems-distribution/s3-server-access-logs/", where "STACK_NAME"
    is replaced with the name of your Cumulus stack.

### Fixed

- **CUMULUS-546 - Kinesis Consumer should catch and log invalid JSON**
  - Kinesis Consumer lambda catches and logs errors so that consumer doesn't get stuck in a loop re-processing bad json records.
- EMS report filenames are now based on their start time instead of the time
  instead of the time that the report was generated
- **CUMULUS-552 - Cumulus API returns different results for the same collection depending on query**
  - The collection, provider and rule records in elasticsearch are now replaced with records from dynamo db when the dynamo db records are updated.

### Added

- `@cumulus/deployment`'s default cloudformation template now configures storage for Docker to match the configured ECS Volume. The template defines Docker's devicemapper basesize (`dm.basesize`) using `ecs.volumeSize`. This addresses ECS default of limiting Docker containers to 10GB of storage ([Read more](https://aws.amazon.com/premiumsupport/knowledge-center/increase-default-ecs-docker-limit/)).

## [v1.5.4] - 2018-05-21

### Added

- **CUMULUS-535** - EMS Ingest, Archive, Archive Delete reports
  - Add lambda EmsReport to create daily EMS Ingest, Archive, Archive Delete reports
  - ems.provider property added to `@cumulus/deployment/app/config.yml`.
    To change the provider name, please add `ems: provider` property to `app/config.yml`.
- **CUMULUS-480** Use DynamoDB to store granules, pdrs and execution records
  - Activate PointInTime feature on DynamoDB tables
  - Increase test coverage on api package
  - Add ability to restore metadata records from json files to DynamoDB
- **CUMULUS-459** provide API endpoint for moving granules from one location on s3 to another

## [v1.5.3] - 2018-05-18

### Fixed

- **CUMULUS-557 - "Add dataType to DiscoverGranules output"**
  - Granules discovered by the DiscoverGranules task now include dataType
  - dataType is now a required property for granules used as input to the
    QueueGranules task
- **CUMULUS-550** Update deployment app/config.yml to force elasticsearch updates for deleted granules

## [v1.5.2] - 2018-05-15

### Fixed

- **CUMULUS-514 - "Unable to Delete the Granules"**
  - updated cmrjs.deleteConcept to return success if the record is not found
    in CMR.

### Added

- **CUMULUS-547** - The distribution API now includes an
  "earthdataLoginUsername" query parameter when it returns a signed S3 URL
- **CUMULUS-527 - "parse-pdr queues up all granules and ignores regex"**
  - Add an optional config property to the ParsePdr task called
    "granuleIdFilter". This property is a regular expression that is applied
    against the filename of the first file of each granule contained in the
    PDR. If the regular expression matches, then the granule is included in
    the output. Defaults to '.', which will match all granules in the PDR.
- File checksums in PDRs now support MD5
- Deployment support to subscribe to an SNS topic that already exists
- **CUMULUS-470, CUMULUS-471** In-region S3 Policy lambda added to API to update bucket policy for in-region access.
- **CUMULUS-533** Added fields to granule indexer to support EMS ingest and archive record creation
- **CUMULUS-534** Track deleted granules
  - added `deletedgranule` type to `cumulus` index.
  - **Important Note:** Force custom bootstrap to re-run by adding this to
    app/config.yml `es: elasticSearchMapping: 7`
- You can now deploy cumulus without ElasticSearch. Just add `es: null` to your `app/config.yml` file. This is only useful for debugging purposes. Cumulus still requires ElasticSearch to properly operate.
- `@cumulus/integration-tests` includes and exports the `addRules` function, which seeds rules into the DynamoDB table.
- Added capability to support EFS in cloud formation template. Also added
  optional capability to ssh to your instance and privileged lambda functions.
- Added support to force discovery of PDRs that have already been processed
  and filtering of selected data types
- `@cumulus/cmrjs` uses an environment variable `USER_IP_ADDRESS` or fallback
  IP address of `10.0.0.0` when a public IP address is not available. This
  supports lambda functions deployed into a VPC's private subnet, where no
  public IP address is available.

### Changed

- **CUMULUS-550** Custom bootstrap automatically adds new types to index on
  deployment

## [v1.5.1] - 2018-04-23

### Fixed

- add the missing dist folder to the hello-world task
- disable uglifyjs on the built version of the pdr-status-check (read: https://github.com/webpack-contrib/uglifyjs-webpack-plugin/issues/264)

## [v1.5.0] - 2018-04-23

### Changed

- Removed babel from all tasks and packages and increased minimum node requirements to version 8.10
- Lambda functions created by @cumulus/deployment will use node8.10 by default
- Moved [cumulus-integration-tests](https://github.com/nasa/cumulus-integration-tests) to the `example` folder CUMULUS-512
- Streamlined all packages dependencies (e.g. remove redundant dependencies and make sure versions are the same across packages)
- **CUMULUS-352:** Update Cumulus Elasticsearch indices to use [index aliases](https://www.elastic.co/guide/en/elasticsearch/reference/current/indices-aliases.html).
- **CUMULUS-519:** ECS tasks are no longer restarted after each CF deployment unless `ecs.restartTasksOnDeploy` is set to true
- **CUMULUS-298:** Updated log filterPattern to include all CloudWatch logs in ElasticSearch
- **CUMULUS-518:** Updates to the SyncGranule config schema
  - `granuleIdExtraction` is no longer a property
  - `process` is now an optional property
  - `provider_path` is no longer a property

### Fixed

- **CUMULUS-455 "Kes deployments using only an updated message adapter do not get automatically deployed"**
  - prepended the hash value of cumulus-message-adapter.zip file to the zip file name of lambda which uses message adapter.
  - the lambda function will be redeployed when message adapter or lambda function are updated
- Fixed a bug in the bootstrap lambda function where it stuck during update process
- Fixed a bug where the sf-sns-report task did not return the payload of the incoming message as the output of the task [CUMULUS-441]

### Added

- **CUMULUS-352:** Add reindex CLI to the API package.
- **CUMULUS-465:** Added mock http/ftp/sftp servers to the integration tests
- Added a `delete` method to the `@common/CollectionConfigStore` class
- **CUMULUS-467 "@cumulus/integration-tests or cumulus-integration-tests should seed provider and collection in deployed DynamoDB"**
  - `example` integration-tests populates providers and collections to database
  - `example` workflow messages are populated from workflow templates in s3, provider and collection information in database, and input payloads. Input templates are removed.
  - added `https` protocol to provider schema

## [v1.4.1] - 2018-04-11

### Fixed

- Sync-granule install

## [v1.4.0] - 2018-04-09

### Fixed

- **CUMULUS-392 "queue-granules not returning the sfn-execution-arns queued"**
  - updated queue-granules to return the sfn-execution-arns queued and pdr if exists.
  - added pdr to ingest message meta.pdr instead of payload, so the pdr information doesn't get lost in the ingest workflow, and ingested granule in elasticsearch has pdr name.
  - fixed sf-sns-report schema, remove the invalid part
  - fixed pdr-status-check schema, the failed execution contains arn and reason
- **CUMULUS-206** make sure homepage and repository urls exist in package.json files of tasks and packages

### Added

- Example folder with a cumulus deployment example

### Changed

- [CUMULUS-450](https://bugs.earthdata.nasa.gov/browse/CUMULUS-450) - Updated
  the config schema of the **queue-granules** task
  - The config no longer takes a "collection" property
  - The config now takes an "internalBucket" property
  - The config now takes a "stackName" property
- [CUMULUS-450](https://bugs.earthdata.nasa.gov/browse/CUMULUS-450) - Updated
  the config schema of the **parse-pdr** task
  - The config no longer takes a "collection" property
  - The "stack", "provider", and "bucket" config properties are now
    required
- **CUMULUS-469** Added a lambda to the API package to prototype creating an S3 bucket policy for direct, in-region S3 access for the prototype bucket

### Removed

- Removed the `findTmpTestDataDirectory()` function from
  `@cumulus/common/test-utils`

### Fixed

- [CUMULUS-450](https://bugs.earthdata.nasa.gov/browse/CUMULUS-450)
  - The **queue-granules** task now enqueues a **sync-granule** task with the
    correct collection config for that granule based on the granule's
    data-type. It had previously been using the collection config from the
    config of the **queue-granules** task, which was a problem if the granules
    being queued belonged to different data-types.
  - The **parse-pdr** task now handles the case where a PDR contains granules
    with different data types, and uses the correct granuleIdExtraction for
    each granule.

### Added

- **CUMULUS-448** Add code coverage checking using [nyc](https://github.com/istanbuljs/nyc).

## [v1.3.0] - 2018-03-29

### Deprecated

- discover-s3-granules is deprecated. The functionality is provided by the discover-granules task

### Fixed

- **CUMULUS-331:** Fix aws.downloadS3File to handle non-existent key
- Using test ftp provider for discover-granules testing [CUMULUS-427]
- **CUMULUS-304: "Add AWS API throttling to pdr-status-check task"** Added concurrency limit on SFN API calls. The default concurrency is 10 and is configurable through Lambda environment variable CONCURRENCY.
- **CUMULUS-414: "Schema validation not being performed on many tasks"** revised npm build scripts of tasks that use cumulus-message-adapter to place schema directories into dist directories.
- **CUMULUS-301:** Update all tests to use test-data package for testing data.
- **CUMULUS-271: "Empty response body from rules PUT endpoint"** Added the updated rule to response body.
- Increased memory allotment for `CustomBootstrap` lambda function. Resolves failed deployments where `CustomBootstrap` lambda function was failing with error `Process exited before completing request`. This was causing deployments to stall, fail to update and fail to rollback. This error is thrown when the lambda function tries to use more memory than it is allotted.
- Cumulus repository folders structure updated:
  - removed the `cumulus` folder altogether
  - moved `cumulus/tasks` to `tasks` folder at the root level
  - moved the tasks that are not converted to use CMA to `tasks/.not_CMA_compliant`
  - updated paths where necessary

### Added

- `@cumulus/integration-tests` - Added support for testing the output of an ECS activity as well as a Lambda function.

## [v1.2.0] - 2018-03-20

### Fixed

- Update vulnerable npm packages [CUMULUS-425]
- `@cumulus/api`: `kinesis-consumer.js` uses `sf-scheduler.js#schedule` instead of placing a message directly on the `startSF` SQS queue. This is a fix for [CUMULUS-359](https://bugs.earthdata.nasa.gov/browse/CUMULUS-359) because `sf-scheduler.js#schedule` looks up the provider and collection data in DynamoDB and adds it to the `meta` object of the enqueued message payload.
- `@cumulus/api`: `kinesis-consumer.js` catches and logs errors instead of doing an error callback. Before this change, `kinesis-consumer` was failing to process new records when an existing record caused an error because it would call back with an error and stop processing additional records. It keeps trying to process the record causing the error because it's "position" in the stream is unchanged. Catching and logging the errors is part 1 of the fix. Proposed part 2 is to enqueue the error and the message on a "dead-letter" queue so it can be processed later ([CUMULUS-413](https://bugs.earthdata.nasa.gov/browse/CUMULUS-413)).
- **CUMULUS-260: "PDR page on dashboard only shows zeros."** The PDR stats in LPDAAC are all 0s, even if the dashboard has been fixed to retrieve the correct fields. The current version of pdr-status-check has a few issues.
  - pdr is not included in the input/output schema. It's available from the input event. So the pdr status and stats are not updated when the ParsePdr workflow is complete. Adding the pdr to the input/output of the task will fix this.
  - pdr-status-check doesn't update pdr stats which prevent the real time pdr progress from showing up in the dashboard. To solve this, added lambda function sf-sns-report which is copied from @cumulus/api/lambdas/sf-sns-broadcast with modification, sf-sns-report can be used to report step function status anywhere inside a step function. So add step sf-sns-report after each pdr-status-check, we will get the PDR status progress at real time.
  - It's possible an execution is still in the queue and doesn't exist in sfn yet. Added code to handle 'ExecutionDoesNotExist' error when checking the execution status.
- Fixed `aws.cloudwatchevents()` typo in `packages/ingest/aws.js`. This typo was the root cause of the error: `Error: Could not process scheduled_ingest, Error: : aws.cloudwatchevents is not a constructor` seen when trying to update a rule.

### Removed

- `@cumulus/ingest/aws`: Remove queueWorkflowMessage which is no longer being used by `@cumulus/api`'s `kinesis-consumer.js`.

## [v1.1.4] - 2018-03-15

### Added

- added flag `useList` to parse-pdr [CUMULUS-404]

### Fixed

- Pass encrypted password to the ApiGranule Lambda function [CUMULUS-424]

## [v1.1.3] - 2018-03-14

### Fixed

- Changed @cumulus/deployment package install behavior. The build process will happen after installation

## [v1.1.2] - 2018-03-14

### Added

- added tools to @cumulus/integration-tests for local integration testing
- added end to end testing for discovering and parsing of PDRs
- `yarn e2e` command is available for end to end testing

### Fixed

- **CUMULUS-326: "Occasionally encounter "Too Many Requests" on deployment"** The api gateway calls will handle throttling errors
- **CUMULUS-175: "Dashboard providers not in sync with AWS providers."** The root cause of this bug - DynamoDB operations not showing up in Elasticsearch - was shared by collections and rules. The fix was to update providers', collections' and rules; POST, PUT and DELETE endpoints to operate on DynamoDB and using DynamoDB streams to update Elasticsearch. The following packages were made:
  - `@cumulus/deployment` deploys DynamoDB streams for the Collections, Providers and Rules tables as well as a new lambda function called `dbIndexer`. The `dbIndexer` lambda has an event source mapping which listens to each of the DynamoDB streams. The dbIndexer lambda receives events referencing operations on the DynamoDB table and updates the elasticsearch cluster accordingly.
  - The `@cumulus/api` endpoints for collections, providers and rules _only_ query DynamoDB, with the exception of LIST endpoints and the collections' GET endpoint.

### Updated

- Broke up `kes.override.js` of @cumulus/deployment to multiple modules and moved to a new location
- Expanded @cumulus/deployment test coverage
- all tasks were updated to use cumulus-message-adapter-js 1.0.1
- added build process to integration-tests package to babelify it before publication
- Update @cumulus/integration-tests lambda.js `getLambdaOutput` to return the entire lambda output. Previously `getLambdaOutput` returned only the payload.

## [v1.1.1] - 2018-03-08

### Removed

- Unused queue lambda in api/lambdas [CUMULUS-359]

### Fixed

- Kinesis message content is passed to the triggered workflow [CUMULUS-359]
- Kinesis message queues a workflow message and does not write to rules table [CUMULUS-359]

## [v1.1.0] - 2018-03-05

### Added

- Added a `jlog` function to `common/test-utils` to aid in test debugging
- Integration test package with command line tool [CUMULUS-200] by @laurenfrederick
- Test for FTP `useList` flag [CUMULUS-334] by @kkelly51

### Updated

- The `queue-pdrs` task now uses the [cumulus-message-adapter-js](https://github.com/nasa/cumulus-message-adapter-js)
  library
- Updated the `queue-pdrs` JSON schemas
- The test-utils schema validation functions now throw an error if validation
  fails
- The `queue-granules` task now uses the [cumulus-message-adapter-js](https://github.com/nasa/cumulus-message-adapter-js)
  library
- Updated the `queue-granules` JSON schemas

### Removed

- Removed the `getSfnExecutionByName` function from `common/aws`
- Removed the `getGranuleStatus` function from `common/aws`

## [v1.0.1] - 2018-02-27

### Added

- More tests for discover-pdrs, dicover-granules by @yjpa7145
- Schema validation utility for tests by @yjpa7145

### Changed

- Fix an FTP listing bug for servers that do not support STAT [CUMULUS-334] by @kkelly51

## [v1.0.0] - 2018-02-23

[unreleased]: https://github.com/nasa/cumulus/compare/v9.1.0...HEAD
[v9.1.0]: https://github.com/nasa/cumulus/compare/v9.0.1...v9.1.0
[v9.0.1]: https://github.com/nasa/cumulus/compare/v9.0.0...v9.0.1
[v9.0.0]: https://github.com/nasa/cumulus/compare/v8.1.0...v9.0.0
[v8.1.0]: https://github.com/nasa/cumulus/compare/v8.0.0...v8.1.0
[v8.0.0]: https://github.com/nasa/cumulus/compare/v7.2.0...v8.0.0
[v7.2.0]: https://github.com/nasa/cumulus/compare/v7.1.0...v7.2.0
[v7.1.0]: https://github.com/nasa/cumulus/compare/v7.0.0...v7.1.0
[v7.0.0]: https://github.com/nasa/cumulus/compare/v6.0.0...v7.0.0
[v6.0.0]: https://github.com/nasa/cumulus/compare/v5.0.1...v6.0.0
[v5.0.1]: https://github.com/nasa/cumulus/compare/v5.0.0...v5.0.1
[v5.0.0]: https://github.com/nasa/cumulus/compare/v4.0.0...v5.0.0
[v4.0.0]: https://github.com/nasa/cumulus/compare/v3.0.1...v4.0.0
[v3.0.1]: https://github.com/nasa/cumulus/compare/v3.0.0...v3.0.1
[v3.0.0]: https://github.com/nasa/cumulus/compare/v2.0.1...v3.0.0
[v2.0.7]: https://github.com/nasa/cumulus/compare/v2.0.6...v2.0.7
[v2.0.6]: https://github.com/nasa/cumulus/compare/v2.0.5...v2.0.6
[v2.0.5]: https://github.com/nasa/cumulus/compare/v2.0.4...v2.0.5
[v2.0.4]: https://github.com/nasa/cumulus/compare/v2.0.3...v2.0.4
[v2.0.3]: https://github.com/nasa/cumulus/compare/v2.0.2...v2.0.3
[v2.0.2]: https://github.com/nasa/cumulus/compare/v2.0.1...v2.0.2
[v2.0.1]: https://github.com/nasa/cumulus/compare/v1.24.0...v2.0.1
[v2.0.0]: https://github.com/nasa/cumulus/compare/v1.24.0...v2.0.0
[v1.24.0]: https://github.com/nasa/cumulus/compare/v1.23.2...v1.24.0
[v1.23.2]: https://github.com/nasa/cumulus/compare/v1.22.1...v1.23.2
[v1.22.1]: https://github.com/nasa/cumulus/compare/v1.21.0...v1.22.1
[v1.21.0]: https://github.com/nasa/cumulus/compare/v1.20.0...v1.21.0
[v1.20.0]: https://github.com/nasa/cumulus/compare/v1.19.0...v1.20.0
[v1.19.0]: https://github.com/nasa/cumulus/compare/v1.18.0...v1.19.0
[v1.18.0]: https://github.com/nasa/cumulus/compare/v1.17.0...v1.18.0
[v1.17.0]: https://github.com/nasa/cumulus/compare/v1.16.1...v1.17.0
[v1.16.1]: https://github.com/nasa/cumulus/compare/v1.16.0...v1.16.1
[v1.16.0]: https://github.com/nasa/cumulus/compare/v1.15.0...v1.16.0
[v1.15.0]: https://github.com/nasa/cumulus/compare/v1.14.5...v1.15.0
[v1.14.5]: https://github.com/nasa/cumulus/compare/v1.14.4...v1.14.5
[v1.14.4]: https://github.com/nasa/cumulus/compare/v1.14.3...v1.14.4
[v1.14.3]: https://github.com/nasa/cumulus/compare/v1.14.2...v1.14.3
[v1.14.2]: https://github.com/nasa/cumulus/compare/v1.14.1...v1.14.2
[v1.14.1]: https://github.com/nasa/cumulus/compare/v1.14.0...v1.14.1
[v1.14.0]: https://github.com/nasa/cumulus/compare/v1.13.5...v1.14.0
[v1.13.5]: https://github.com/nasa/cumulus/compare/v1.13.4...v1.13.5
[v1.13.4]: https://github.com/nasa/cumulus/compare/v1.13.3...v1.13.4
[v1.13.3]: https://github.com/nasa/cumulus/compare/v1.13.2...v1.13.3
[v1.13.2]: https://github.com/nasa/cumulus/compare/v1.13.1...v1.13.2
[v1.13.1]: https://github.com/nasa/cumulus/compare/v1.13.0...v1.13.1
[v1.13.0]: https://github.com/nasa/cumulus/compare/v1.12.1...v1.13.0
[v1.12.1]: https://github.com/nasa/cumulus/compare/v1.12.0...v1.12.1
[v1.12.0]: https://github.com/nasa/cumulus/compare/v1.11.3...v1.12.0
[v1.11.3]: https://github.com/nasa/cumulus/compare/v1.11.2...v1.11.3
[v1.11.2]: https://github.com/nasa/cumulus/compare/v1.11.1...v1.11.2
[v1.11.1]: https://github.com/nasa/cumulus/compare/v1.11.0...v1.11.1
[v1.11.0]: https://github.com/nasa/cumulus/compare/v1.10.4...v1.11.0
[v1.10.4]: https://github.com/nasa/cumulus/compare/v1.10.3...v1.10.4
[v1.10.3]: https://github.com/nasa/cumulus/compare/v1.10.2...v1.10.3
[v1.10.2]: https://github.com/nasa/cumulus/compare/v1.10.1...v1.10.2
[v1.10.1]: https://github.com/nasa/cumulus/compare/v1.10.0...v1.10.1
[v1.10.0]: https://github.com/nasa/cumulus/compare/v1.9.1...v1.10.0
[v1.9.1]: https://github.com/nasa/cumulus/compare/v1.9.0...v1.9.1
[v1.9.0]: https://github.com/nasa/cumulus/compare/v1.8.1...v1.9.0
[v1.8.1]: https://github.com/nasa/cumulus/compare/v1.8.0...v1.8.1
[v1.8.0]: https://github.com/nasa/cumulus/compare/v1.7.0...v1.8.0
[v1.7.0]: https://github.com/nasa/cumulus/compare/v1.6.0...v1.7.0
[v1.6.0]: https://github.com/nasa/cumulus/compare/v1.5.5...v1.6.0
[v1.5.5]: https://github.com/nasa/cumulus/compare/v1.5.4...v1.5.5
[v1.5.4]: https://github.com/nasa/cumulus/compare/v1.5.3...v1.5.4
[v1.5.3]: https://github.com/nasa/cumulus/compare/v1.5.2...v1.5.3
[v1.5.2]: https://github.com/nasa/cumulus/compare/v1.5.1...v1.5.2
[v1.5.1]: https://github.com/nasa/cumulus/compare/v1.5.0...v1.5.1
[v1.5.0]: https://github.com/nasa/cumulus/compare/v1.4.1...v1.5.0
[v1.4.1]: https://github.com/nasa/cumulus/compare/v1.4.0...v1.4.1
[v1.4.0]: https://github.com/nasa/cumulus/compare/v1.3.0...v1.4.0
[v1.3.0]: https://github.com/nasa/cumulus/compare/v1.2.0...v1.3.0
[v1.2.0]: https://github.com/nasa/cumulus/compare/v1.1.4...v1.2.0
[v1.1.4]: https://github.com/nasa/cumulus/compare/v1.1.3...v1.1.4
[v1.1.3]: https://github.com/nasa/cumulus/compare/v1.1.2...v1.1.3
[v1.1.2]: https://github.com/nasa/cumulus/compare/v1.1.1...v1.1.2
[v1.1.1]: https://github.com/nasa/cumulus/compare/v1.0.1...v1.1.1
[v1.1.0]: https://github.com/nasa/cumulus/compare/v1.0.1...v1.1.0
[v1.0.1]: https://github.com/nasa/cumulus/compare/v1.0.0...v1.0.1
[v1.0.0]: https://github.com/nasa/cumulus/compare/pre-v1-release...v1.0.0

[thin-egress-app]: <https://github.com/asfadmin/thin-egress-app> "Thin Egress App"<|MERGE_RESOLUTION|>--- conflicted
+++ resolved
@@ -62,7 +62,6 @@
       from PostgreSQL database instead of DynamoDB
     - Updated API execution-status endpoint to read execution records from
       PostgreSQL database instead of DynamoDB
-<<<<<<< HEAD
   - **CUMULUS-2302**
     - Added translatePostgresCollectionToApiCollection method to
       `@cumulus/db/translate/collections`
@@ -71,12 +70,10 @@
    - **CUMULUS-2303**
   - **CUMULUS-2303**
     - Add translatePostgresProviderToApiProvider method to `@cumulus/db/translate/providers`
-=======
   - **CUMULUS-2307**
     - Updated API PDR GET endpoint to read individual PDR records from
       PostgreSQL database instead of DynamoDB
     - Added `deletePdr` to `@cumulus/api-client/pdrs`
->>>>>>> 0a0ce5f6
 
 ### Changed
 
