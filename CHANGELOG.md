# Changelog

All notable changes to this project will be documented in this file.

The format is based on [Keep a Changelog](http://keepachangelog.com/en/1.0.0/).

## [Unreleased]

### BREAKING CHANGES

- **CUMULUS-2488**
  - Removed all EMS reporting including lambdas, endpoints, params, etc as all
  reporting is now handled through Cloud Metrics

### Added
- **CUMULUS-2354**
  - Adds configuration options to allow `/s3credentials` endpoint to distribute same-region read-only tokens based on a user's CMR ACLs.
  - Configures the example deployment to enable this feature.

### Changed
- **CUMULUS-2517**
  - Updated postgres-migration-count-tool default concurrency to '1'
- **CUMULUS-2434**
  - Updated `@cumulus/cmrjs` `updateCMRMetadata` and related functions to add both HTTPS URLS and S3 URIs to CMR metadata.
  - Updated `update-granules-cmr-metadata-file-links` task to add both HTTPS URLs and S3 URIs to the OnlineAccessURLs field of CMR metadata. The task configuration parameter `cmrGranuleUrlType` now has default value `both`.
<<<<<<< HEAD
  - With the updated `update-granules-cmr-metadata-file-links` task, only the granule UMM-G metadata with version 1.6.2 or later will have the s3 link with type 'GET DATA VIA DIRECT ACCESS' for its science file. CMR s3 link type 'GET DATA VIA DIRECT ACCESS' is not valid until UMM-G version [1.6.2](https://cdn.earthdata.nasa.gov/umm/granule/v1.6.2/umm-g-json-schema.json)
=======
  - To use the updated `update-granules-cmr-metadata-file-links` task, the
    granule UMM-G metadata should have version 1.6.2 or later, since CMR s3 link
    type 'GET DATA VIA DIRECT ACCESS' is not valid until UMM-G version
    [1.6.2](https://cdn.earthdata.nasa.gov/umm/granule/v1.6.2/umm-g-json-schema.json)

>>>>>>> 1baf1ffd

## [v9.0.1] 2021-05-07

### Migration Steps

Please review the migration steps for 9.0.0 as this release is only a patch to
correct a failure in our build script and push out corrected release artifacts. The previous migration steps still apply.

### Changed

- Corrected `@cumulus/db` configuration to correctly build package.

## [v9.0.0] 2021-05-03

### Migration steps

- This release of Cumulus enables integration with a PostgreSQL database for archiving Cumulus data. There are several upgrade steps involved, **some of which need to be done before redeploying Cumulus**. See the [documentation on upgrading to the RDS release](https://nasa.github.io/cumulus/docs/upgrade-notes/upgrade-rds).

### BREAKING CHANGES

- **CUMULUS-2185** - RDS Migration Epic
  - **CUMULUS-2191**
    - Removed the following from the `@cumulus/api/models.asyncOperation` class in
      favor of the added `@cumulus/async-operations` module:
      - `start`
      - `startAsyncOperations`
  - **CUMULUS-2187**
    - The `async-operations` endpoint will now omit `output` instead of
      returning `none` when the operation did not return output.
  - **CUMULUS-2309**
    - Removed `@cumulus/api/models/granule.unpublishAndDeleteGranule` in favor
      of `@cumulus/api/lib/granule-remove-from-cmr.unpublishGranule` and
      `@cumulus/api/lib/granule-delete.deleteGranuleAndFiles`.
  - **CUMULUS-2385**
    - Updated `sf-event-sqs-to-db-records` to write a granule's files to
      PostgreSQL only after the workflow has exited the `Running` status.
      Please note that any workflow that uses `sf_sqs_report_task` for
      mid-workflow updates will be impacted.
    - Changed PostgreSQL `file` schema and TypeScript type definition to require
      `bucket` and `key` fields.
    - Updated granule/file write logic to mark a granule's status as "failed"
  - **CUMULUS-2455**
    - API `move granule` endpoint now moves granule files on a per-file basis
    - API `move granule` endpoint on granule file move failure will retain the
      file at it's original location, but continue to move any other granule
      files.
    - Removed the `move` method from the `@cumulus/api/models.granule` class.
      logic is now handled in `@cumulus/api/endpoints/granules` and is
      accessible via the Core API.

### Added

- **CUMULUS-2371**
  - Added helpers to `@cumulus/ingest/sqs`:
    - `archiveSqsMessageToS3` - archives an incoming SQS message to S3
    - `deleteArchivedMessageFromS3` - deletes a processed SQS message from S3
  - Added call to `archiveSqsMessageToS3` to `sqs-message-consumer` which
    archives all incoming SQS messages to S3.
  - Added call to `deleteArchivedMessageFrom` to `sqs-message-remover` which
    deletes archived SQS message from S3 once it has been processed.

- **CUMULUS-2185** - RDS Migration Epic
  - **CUMULUS-2130**
    - Added postgres-migration-count-tool lambda/ECS task to allow for
      evaluation of database state
    - Added /migrationCounts api endpoint that allows running of the
      postgres-migration-count-tool as an asyncOperation
  - **CUMULUS-2394**
    - Updated PDR and Granule writes to check the step function
      workflow_start_time against the createdAt field for each record to ensure
      old records do not overwrite newer ones for legacy Dynamo and PostgreSQL
      writes
  - **CUMULUS-2188**
    - Added `data-migration2` Lambda to be run after `data-migration1`
    - Added logic to `data-migration2` Lambda for migrating execution records
      from DynamoDB to PostgreSQL
  - **CUMULUS-2191**
    - Added `@cumulus/async-operations` to core packages, exposing
      `startAsyncOperation` which will handle starting an async operation and
      adding an entry to both PostgreSQL and DynamoDb
  - **CUMULUS-2127**
    - Add schema migration for `collections` table
  - **CUMULUS-2129**
    - Added logic to `data-migration1` Lambda for migrating collection records
      from Dynamo to PostgreSQL
  - **CUMULUS-2157**
    - Add schema migration for `providers` table
    - Added logic to `data-migration1` Lambda for migrating provider records
      from Dynamo to PostgreSQL
  - **CUMULUS-2187**
    - Added logic to `data-migration1` Lambda for migrating async operation
      records from Dynamo to PostgreSQL
  - **CUMULUS-2198**
    - Added logic to `data-migration1` Lambda for migrating rule records from
      DynamoDB to PostgreSQL
  - **CUMULUS-2182**
    - Add schema migration for PDRs table
  - **CUMULUS-2230**
    - Add schema migration for `rules` table
  - **CUMULUS-2183**
    - Add schema migration for `asyncOperations` table
  - **CUMULUS-2184**
    - Add schema migration for `executions` table
  - **CUMULUS-2257**
    - Updated PostgreSQL table and column names to snake_case
    - Added `translateApiAsyncOperationToPostgresAsyncOperation` function to `@cumulus/db`
  - **CUMULUS-2186**
    - Added logic to `data-migration2` Lambda for migrating PDR records from
      DynamoDB to PostgreSQL
  - **CUMULUS-2235**
    - Added initial ingest load spec test/utility
  - **CUMULUS-2167**
    - Added logic to `data-migration2` Lambda for migrating Granule records from
      DynamoDB to PostgreSQL and parse Granule records to store File records in
      RDS.
  - **CUMULUS-2367**
    - Added `granules_executions` table to PostgreSQL schema to allow for a
      many-to-many relationship between granules and executions
      - The table refers to granule and execution records using foreign keys
        defined with ON CASCADE DELETE, which means that any time a granule or
        execution record is deleted, all of the records in the
        `granules_executions` table referring to that record will also be
        deleted.
    - Added `upsertGranuleWithExecutionJoinRecord` helper to `@cumulus/db` to
      allow for upserting a granule record and its corresponding
      `granules_execution` record
  - **CUMULUS-2128**
    - Added helper functions:
      - `@cumulus/db/translate/file/translateApiFiletoPostgresFile`
      - `@cumulus/db/translate/file/translateApiGranuletoPostgresGranule`
      - `@cumulus/message/Providers/getMessageProvider`
  - **CUMULUS-2190**
    - Added helper functions:
      - `@cumulus/message/Executions/getMessageExecutionOriginalPayload`
      - `@cumulus/message/Executions/getMessageExecutionFinalPayload`
      - `@cumulus/message/workflows/getMessageWorkflowTasks`
      - `@cumulus/message/workflows/getMessageWorkflowStartTime`
      - `@cumulus/message/workflows/getMessageWorkflowStopTime`
      - `@cumulus/message/workflows/getMessageWorkflowName`
  - **CUMULUS-2192**
    - Added helper functions:
      - `@cumulus/message/PDRs/getMessagePdrRunningExecutions`
      - `@cumulus/message/PDRs/getMessagePdrCompletedExecutions`
      - `@cumulus/message/PDRs/getMessagePdrFailedExecutions`
      - `@cumulus/message/PDRs/getMessagePdrStats`
      - `@cumulus/message/PDRs/getPdrPercentCompletion`
      - `@cumulus/message/workflows/getWorkflowDuration`
  - **CUMULUS-2199**
    - Added `translateApiRuleToPostgresRule` to `@cumulus/db` to translate API
      Rule to conform to Postgres Rule definition.
  - **CUMUlUS-2128**
    - Added "upsert" logic to the `sfEventSqsToDbRecords` Lambda for granule and
      file writes to the core PostgreSQL database
  - **CUMULUS-2199**
    - Updated Rules endpoint to write rules to core PostgreSQL database in
      addition to DynamoDB and to delete rules from the PostgreSQL database in
      addition to DynamoDB.
    - Updated `create` in Rules Model to take in optional `createdAt` parameter
      which sets the value of createdAt if not specified during function call.
  - **CUMULUS-2189**
    - Updated Provider endpoint logic to write providers in parallel to Core
      PostgreSQL database
    - Update integration tests to utilize API calls instead of direct
      api/model/Provider calls
  - **CUMULUS-2191**
    - Updated cumuluss/async-operation task to write async-operations to the
      PostgreSQL database.
  - **CUMULUS-2228**
    - Added logic to the `sfEventSqsToDbRecords` Lambda to write execution, PDR,
      and granule records to the core PostgreSQL database in parallel with
      writes to DynamoDB
  - **CUMUlUS-2190**
    - Added "upsert" logic to the `sfEventSqsToDbRecords` Lambda for PDR writes
      to the core PostgreSQL database
  - **CUMUlUS-2192**
    - Added "upsert" logic to the `sfEventSqsToDbRecords` Lambda for execution
      writes to the core PostgreSQL database
  - **CUMULUS-2187**
    - The `async-operations` endpoint will now omit `output` instead of
      returning `none` when the operation did not return output.
  - **CUMULUS-2167**
    - Change PostgreSQL schema definition for `files` to remove `filename` and
      `name` and only support `file_name`.
    - Change PostgreSQL schema definition for `files` to remove `size` to only
      support `file_size`.
    - Change `PostgresFile` to remove duplicate fields `filename` and `name` and
      rename `size` to `file_size`.
  - **CUMULUS-2266**
    - Change `sf-event-sqs-to-db-records` behavior to discard and not throw an
      error on an out-of-order/delayed message so as not to have it be sent to
      the DLQ.
  - **CUMULUS-2305**
    - Changed `DELETE /pdrs/{pdrname}` API behavior to also delete record from
      PostgreSQL database.
  - **CUMULUS-2309**
    - Changed `DELETE /granules/{granuleName}` API behavior to also delete
      record from PostgreSQL database.
    - Changed `Bulk operation BULK_GRANULE_DELETE` API behavior to also delete
      records from PostgreSQL database.
  - **CUMULUS-2367**
    - Updated `granule_cumulus_id` foreign key to granule in PostgreSQL `files`
      table to use a CASCADE delete, so records in the files table are
      automatically deleted by the database when the corresponding granule is
      deleted.
  - **CUMULUS-2407**
    - Updated data-migration1 and data-migration2 Lambdas to use UPSERT instead
      of UPDATE when migrating dynamoDB records to PostgreSQL.
    - Changed data-migration1 and data-migration2 logic to only update already
      migrated records if the incoming record update has a newer timestamp
  - **CUMULUS-2329**
    - Add `write-db-dlq-records-to-s3` lambda.
    - Add terraform config to automatically write db records DLQ messages to an
      s3 archive on the system bucket.
    - Add unit tests and a component spec test for the above.
  - **CUMULUS-2380**
    - Add `process-dead-letter-archive` lambda to pick up and process dead letters in the S3 system bucket dead letter archive.
    - Add `/deadLetterArchive/recoverCumulusMessages` endpoint to trigger an async operation to leverage this capability on demand.
    - Add unit tests and integration test for all of the above.
  - **CUMULUS-2406**
    - Updated parallel write logic to ensure that updatedAt/updated_at
      timestamps are the same in Dynamo/PG on record write for the following
      data types:
      - async operations
      - granules
      - executions
      - PDRs
  - **CUMULUS-2446**
    - Remove schema validation check against DynamoDB table for collections when
      migrating records from DynamoDB to core PostgreSQL database.
  - **CUMULUS-2447**
    - Changed `translateApiAsyncOperationToPostgresAsyncOperation` to call
      `JSON.stringify` and then `JSON.parse` on output.
  - **CUMULUS-2313**
    - Added `postgres-migration-async-operation` lambda to start an ECS task to
      run a the `data-migration2` lambda.
    - Updated `async_operations` table to include `Data Migration 2` as a new
      `operation_type`.
    - Updated `cumulus-tf/variables.tf` to include `optional_dynamo_tables` that
      will be merged with `dynamo_tables`.
  - **CUMULUS-2451**
    - Added summary type file `packages/db/src/types/summary.ts` with
      `MigrationSummary` and `DataMigration1` and `DataMigration2` types.
    - Updated `data-migration1` and `data-migration2` lambdas to return
      `MigrationSummary` objects.
    - Added logging for every batch of 100 records processed for executions,
      granules and files, and PDRs.
    - Removed `RecordAlreadyMigrated` logs in `data-migration1` and
      `data-migration2`
  - **CUMULUS-2452**
    - Added support for only migrating certain granules by specifying the
      `granuleSearchParams.granuleId` or `granuleSearchParams.collectionId`
      properties in the payload for the
      `<prefix>-postgres-migration-async-operation` Lambda
    - Added support for only running certain migrations for data-migration2 by
      specifying the `migrationsList` property in the payload for the
      `<prefix>-postgres-migration-async-operation` Lambda
  - **CUMULUS-2453**
    - Created `storeErrors` function which stores errors in system bucket.
    - Updated `executions` and `granulesAndFiles` data migrations to call `storeErrors` to store migration errors.
    - Added `system_bucket` variable to `data-migration2`.
  - **CUMULUS-2455**
    - Move granules API endpoint records move updates for migrated granule files
      if writing any of the granule files fails.
  - **CUMULUS-2468**
    - Added support for doing [DynamoDB parallel scanning](https://docs.aws.amazon.com/amazondynamodb/latest/developerguide/Scan.html#Scan.ParallelScan) for `executions` and `granules` migrations to improve performance. The behavior of the parallel scanning and writes can be controlled via the following properties on the event input to the `<prefix>-postgres-migration-async-operation` Lambda:
      - `granuleMigrationParams.parallelScanSegments`: How many segments to divide your granules DynamoDB table into for parallel scanning
      - `granuleMigrationParams.parallelScanLimit`: The maximum number of granule records to evaluate for each parallel scanning segment of the DynamoDB table
      - `granuleMigrationParams.writeConcurrency`: The maximum number of concurrent granule/file writes to perform to the PostgreSQL database across all DynamoDB segments
      - `executionMigrationParams.parallelScanSegments`: How many segments to divide your executions DynamoDB table into for parallel scanning
      - `executionMigrationParams.parallelScanLimit`: The maximum number of execution records to evaluate for each parallel scanning segment of the DynamoDB table
      - `executionMigrationParams.writeConcurrency`: The maximum number of concurrent execution writes to perform to the PostgreSQL database across all DynamoDB segments
  - **CUMULUS-2468** - Added `@cumulus/aws-client/DynamoDb.parallelScan` helper to perform [parallel scanning on DynamoDb tables](https://docs.aws.amazon.com/amazondynamodb/latest/developerguide/Scan.html#Scan.ParallelScan)
  - **CUMULUS-2507**
    - Updated granule record write logic to set granule status to `failed` in both Postgres and DynamoDB if any/all of its files fail to write to the database.

### Deprecated

- **CUMULUS-2185** - RDS Migration Epic
  - **CUMULUS-2455**
    - `@cumulus/ingest/moveGranuleFiles`

## [v8.1.0] 2021-04-29

### Added

- **CUMULUS-2348**
  - The `@cumulus/api` `/granules` and `/granules/{granuleId}` endpoints now take `getRecoveryStatus` parameter
  to include recoveryStatus in result granule(s)
  - The `@cumulus/api-client.granules.getGranule` function takes a `query` parameter which can be used to
  request additional granule information.
  - Published `@cumulus/api@7.2.1-alpha.0` for dashboard testing
- **CUMULUS-2469**
  - Added `tf-modules/cumulus_distribution` module to standup a skeleton distribution api

## [v8.0.0] 2021-04-08

### BREAKING CHANGES

- **CUMULUS-2428**
  - Changed `/granules/bulk` to use `queueUrl` property instead of a `queueName` property for setting the queue to use for scheduling bulk granule workflows

### Notable changes

- Bulk granule operations endpoint now supports setting a custom queue for scheduling workflows via the `queueUrl` property in the request body. If provided, this value should be the full URL for an SQS queue.

### Added

- **CUMULUS-2374**
  - Add cookbok entry for queueing PostToCmr step
  - Add example workflow to go with cookbook
- **CUMULUS-2421**
  - Added **experimental** `ecs_include_docker_cleanup_cronjob` boolean variable to the Cumulus module to enable cron job to clean up docker root storage blocks in ECS cluster template for non-`device-mapper` storage drivers. Default value is `false`. This fulfills a specific user support request. This feature is otherwise untested and will remain so until we can iterate with a better, more general-purpose solution. Use of this feature is **NOT** recommended unless you are certain you need it.

- **CUMULUS-1808**
  - Add additional error messaging in `deleteSnsTrigger` to give users more context about where to look to resolve ResourceNotFound error when disabling or deleting a rule.

### Fixed

- **CUMULUS-2281**
  - Changed discover-granules task to write discovered granules directly to
    logger, instead of via environment variable. This fixes a problem where a
    large number of found granules prevents this lambda from running as an
    activity with an E2BIG error.

## [v7.2.0] 2021-03-23

### Added

- **CUMULUS-2346**
  - Added orca API endpoint to `@cumulus/api` to get recovery status
  - Add `CopyToGlacier` step to [example IngestAndPublishGranuleWithOrca workflow](https://github.com/nasa/cumulus/blob/master/example/cumulus-tf/ingest_and_publish_granule_with_orca_workflow.tf)

### Changed

- **HYRAX-357**
  - Format of NGAP OPeNDAP URL changed and by default now is referring to concept id and optionally can include short name and version of collection.
  - `addShortnameAndVersionIdToConceptId` field has been added to the config inputs of the `hyrax-metadata-updates` task

## [v7.1.0] 2021-03-12

### Notable changes

- `sync-granule` task will now properly handle syncing 0 byte files to S3
- SQS/Kinesis rules now support scheduling workflows to a custom queue via the `rule.queueUrl` property. If provided, this value should be the full URL for an SQS queue.

### Added

- `tf-modules/cumulus` module now supports a `cmr_custom_host` variable that can
  be used to set to an arbitray  host for making CMR requests (e.g.
  `https://custom-cmr-host.com`).
- Added `buckets` variable to `tf-modules/archive`
- **CUMULUS-2345**
  - Deploy ORCA with Cumulus, see `example/cumulus-tf/orca.tf` and `example/cumulus-tf/terraform.tfvars.example`
  - Add `CopyToGlacier` step to [example IngestAndPublishGranule workflow](https://github.com/nasa/cumulus/blob/master/example/cumulus-tf/ingest_and_publish_granule_workflow.asl.json)
- **CUMULUS-2424**
  - Added `childWorkflowMeta` to `queue-pdrs` config. An object passed to this config value will be merged into a child workflow message's `meta` object. For an example of how this can be used, see `example/cumulus-tf/discover_and_queue_pdrs_with_child_workflow_meta_workflow.asl.json`.
- **CUMULUS-2427**
  - Added support for using a custom queue with SQS and Kinesis rules. Whatever queue URL is set on the `rule.queueUrl` property will be used to schedule workflows for that rule. This change allows SQS/Kinesis rules to use [any throttled queues defined for a deployment](https://nasa.github.io/cumulus/docs/data-cookbooks/throttling-queued-executions).

### Fixed

- **CUMULUS-2394**
  - Updated PDR and Granule writes to check the step function `workflow_start_time` against
      the `createdAt` field  for each record to ensure old records do not
      overwrite newer ones

### Changed

- `<prefix>-lambda-api-gateway` IAM role used by API Gateway Lambda now
  supports accessing all buckets defined in your `buckets` variable except
  "internal" buckets
- Updated the default scroll duration used in ESScrollSearch and part of the
  reconcilation report functions as a result of testing and seeing timeouts
  at its current value of 2min.
- **CUMULUS-2355**
  - Added logic to disable `/s3Credentials` endpoint based upon value for
    environment variable `DISABLE_S3_CREDENTIALS`. If set to "true", the
    endpoint will not dispense S3 credentials and instead return a message
    indicating that the endpoint has been disabled.
- **CUMULUS-2397**
  - Updated `/elasticsearch` endpoint's `reindex` function to prevent
    reindexing when source and destination indices are the same.
- **CUMULUS-2420**
  - Updated test function `waitForAsyncOperationStatus` to take a retryObject
    and use exponential backoff.  Increased the total test duration for both
    AsycOperation specs and the ReconciliationReports tests.
  - Updated the default scroll duration used in ESScrollSearch and part of the
    reconcilation report functions as a result of testing and seeing timeouts
    at its current value of 2min.
- **CUMULUS-2427**
  - Removed `queueUrl` from the parameters object for `@cumulus/message/Build.buildQueueMessageFromTemplate`
  - Removed `queueUrl` from the parameters object for `@cumulus/message/Build.buildCumulusMeta`

### Fixed

- Fixed issue in `@cumulus/ingest/S3ProviderClient.sync()` preventing 0 byte files from being synced to S3.

### Removed

- Removed variables from `tf-modules/archive`:
  - `private_buckets`
  - `protected_buckets`
  - `public_buckets`

## [v7.0.0] 2021-02-22

### BREAKING CHANGES

- **CUMULUS-2362** - Endpoints for the logs (/logs) will now throw an error unless Metrics is set up

### Added

- **CUMULUS-2345**
  - Deploy ORCA with Cumulus, see `example/cumulus-tf/orca.tf` and `example/cumulus-tf/terraform.tfvars.example`
  - Add `CopyToGlacier` step to [example IngestAndPublishGranule workflow](https://github.com/nasa/cumulus/blob/master/example/cumulus-tf/ingest_and_publish_granule_workflow.asl.json)
- **CUMULUS-2376**
  - Added `cmrRevisionId` as an optional parameter to `post-to-cmr` that will be used when publishing metadata to CMR.
- **CUMULUS-2412**
  - Adds function `getCollectionsByShortNameAndVersion` to @cumulus/cmrjs that performs a compound query to CMR to retrieve collection information on a list of collections. This replaces a series of calls to the CMR for each collection with a single call on the `/collections` endpoint and should improve performance when CMR return times are increased.

### Changed

- **CUMULUS-2362**
  - Logs endpoints only work with Metrics set up
- **CUMULUS-2376**
  - Updated `publishUMMGJSON2CMR` to take in an optional `revisionId` parameter.
  - Updated `publishUMMGJSON2CMR` to throw an error if optional `revisionId` does not match resulting revision ID.
  - Updated `publishECHO10XML2CMR` to take in an optional `revisionId` parameter.
  - Updated `publishECHO10XML2CMR` to throw an error if optional `revisionId` does not match resulting revision ID.
  - Updated `publish2CMR` to take in optional `cmrRevisionId`.
  - Updated `getWriteHeaders` to take in an optional CMR Revision ID.
  - Updated `ingestGranule` to take in an optional CMR Revision ID to pass to `getWriteHeaders`.
  - Updated `ingestUMMGranule` to take in an optional CMR Revision ID to pass to `getWriteHeaders`.
- **CUMULUS-2350**
  - Updates the examples on the `/s3credentialsREADME`, to include Python and
    JavaScript code demonstrating how to refrsh  the s3credential for
    programatic access.
- **CUMULUS-2383**
  - PostToCMR task will return CMRInternalError when a `500` status is returned from CMR

## [v6.0.0] 2021-02-16

### MIGRATION NOTES

- **CUMULUS-2255** - Cumulus has upgraded its supported version of Terraform
  from **0.12.12** to **0.13.6**. Please see the [instructions to upgrade your
  deployments](https://github.com/nasa/cumulus/blob/master/docs/upgrade-notes/upgrading-tf-version-0.13.6.md).

- **CUMULUS-2350**
  - If the  `/s3credentialsREADME`, does not appear to be working after
    deploymnt, [manual redeployment](https://docs.aws.amazon.com/apigateway/latest/developerguide/how-to-deploy-api-with-console.html)
    of the API-gateway stage may be necessary to finish the deployment.

### BREAKING CHANGES

- **CUMULUS-2255** - Cumulus has upgraded its supported version of Terraform from **0.12.12** to **0.13.6**.

### Added

- **CUMULUS-2291**
  - Add provider filter to Granule Inventory Report
- **CUMULUS-2300**
  - Added `childWorkflowMeta` to `queue-granules` config. Object passed to this
    value will be merged into a child workflow message's  `meta` object. For an
    example of how this can be used, see
    `example/cumulus-tf/discover_granules_workflow.asl.json`.
- **CUMULUS-2350**
  - Adds an unprotected endpoint, `/s3credentialsREADME`, to the
    s3-credentials-endpoint that displays  information on how to use the
    `/s3credentials` endpoint
- **CUMULUS-2368**
  - Add QueueWorkflow task
- **CUMULUS-2391**
  - Add reportToEms to collections.files file schema
- **CUMULUS-2395**
  - Add Core module parameter `ecs_custom_sg_ids` to Cumulus module to allow for
    custom security group mappings
- **CUMULUS-2402**
  - Officially expose `sftp()` for use in `@cumulus/sftp-client`

### Changed

- **CUMULUS-2323**
  - The sync granules task when used with the s3 provider now uses the
    `source_bucket` key in `granule.files` objects.  If incoming payloads using
    this task have a `source_bucket` value for a file using the s3 provider, the
    task will attempt to sync from the bucket defined in the file's
    `source_bucket` key instead of the `provider`.
    - Updated `S3ProviderClient.sync` to allow for an optional bucket parameter
      in support of the changed behavior.
  - Removed `addBucketToFile` and related code from sync-granules task

- **CUMULUS-2255**
  - Updated Terraform deployment code syntax for compatibility with version 0.13.6
- **CUMULUS-2321**
  - Updated API endpoint GET `/reconciliationReports/{name}` to return the
    pre-signe s3 URL in addition to report data

### Fixed

- Updated `hyrax-metadata-updates` task so the opendap url has Type 'USE SERVICE API'

- **CUMULUS-2310**
  - Use valid filename for reconciliation report
- **CUMULUS-2351**
  - Inventory report no longer includes the File/Granule relation object in the
    okCountByGranules key of a report.  The information is only included when a
    'Granule Not Found' report is run.

### Removed

- **CUMULUS-2364**
  - Remove the internal Cumulus logging lambda (log2elasticsearch)

## [v5.0.1] 2021-01-27

### Changed

- **CUMULUS-2344**
  - Elasticsearch API now allows you to reindex to an index that already exists
  - If using the Change Index operation and the new index doesn't exist, it will be created
  - Regarding instructions for CUMULUS-2020, you can now do a change index
    operation before a reindex operation. This will
    ensure that new data will end up in the new index while Elasticsearch is reindexing.

- **CUMULUS-2351**
  - Inventory report no longer includes the File/Granule relation object in the okCountByGranules key of a report. The information is only included when a 'Granule Not Found' report is run.

### Removed

- **CUMULUS-2367**
  - Removed `execution_cumulus_id` column from granules RDS schema and data type

## [v5.0.0] 2021-01-12

### BREAKING CHANGES

- **CUMULUS-2020**
  - Elasticsearch data mappings have been updated to improve search and the API
    has been update to reflect those changes. See Migration notes on how to
    update the Elasticsearch mappings.

### Migration notes

- **CUMULUS-2020**
  - Elasticsearch data mappings have been updated to improve search. For
    example, case insensitive searching will now work (e.g. 'MOD' and 'mod' will
    return the same granule results). To use the improved Elasticsearch queries,
    [reindex](https://nasa.github.io/cumulus-api/#reindex) to create a new index
    with the correct types. Then perform a [change
    index](https://nasa.github.io/cumulus-api/#change-index) operation to use
    the new index.
- **CUMULUS-2258**
  - Because the `egress_lambda_log_group` and
    `egress_lambda_log_subscription_filter` resource were removed from the
    `cumulus` module, new definitions for these resources must be added to
    `cumulus-tf/main.tf`. For reference on how to define these resources, see
    [`example/cumulus-tf/thin_egress_app.tf`](https://github.com/nasa/cumulus/blob/master/example/cumulus-tf/thin_egress_app.tf).
  - The `tea_stack_name` variable being passed into the `cumulus` module should be removed
- **CUMULUS-2344**
  - Regarding instructions for CUMULUS-2020, you can now do a change index operation before a reindex operation. This will
    ensure that new data will end up in the new index while Elasticsearch is reindexing.

### BREAKING CHANGES

- **CUMULUS-2020**
  - Elasticsearch data mappings have been updated to improve search and the API has been updated to reflect those changes. See Migration notes on how to update the Elasticsearch mappings.

### Added

- **CUMULUS-2318**
  - Added`async_operation_image` as `cumulus` module variable to allow for override of the async_operation container image.  Users can optionally specify a non-default docker image for use with Core async operations.
- **CUMULUS-2219**
  - Added `lzards-backup` Core task to facilitate making LZARDS backup requests in Cumulus ingest workflows
- **CUMULUS-2092**
  - Add documentation for Granule Not Found Reports
- **HYRAX-320**
  - `@cumulus/hyrax-metadata-updates`Add component URI encoding for entry title id and granule ur to allow for values with special characters in them. For example, EntryTitleId 'Sentinel-6A MF/Jason-CS L2 Advanced Microwave Radiometer (AMR-C) NRT Geophysical Parameters' Now, URLs generated from such values will be encoded correctly and parsable by HyraxInTheCloud
- **CUMULUS-1370**
  - Add documentation for Getting Started section including FAQs
- **CUMULUS-2092**
  - Add documentation for Granule Not Found Reports
- **CUMULUS-2219**
  - Added `lzards-backup` Core task to facilitate making LZARDS backup requests in Cumulus ingest workflows
- **CUMULUS-2280**
  - In local api, retry to create tables if they fail to ensure localstack has had time to start fully.
- **CUMULUS-2290**
  - Add `queryFields` to granule schema, and this allows workflow tasks to add queryable data to granule record. For reference on how to add data to `queryFields` field, see [`example/cumulus-tf/kinesis_trigger_test_workflow.tf`](https://github.com/nasa/cumulus/blob/master/example/cumulus-tf/kinesis_trigger_test_workflow.tf).
- **CUMULUS-2318**
  - Added`async_operation_image` as `cumulus` module variable to allow for override of the async_operation container image.  Users can optionally specify a non-default docker image for use with Core async operations.

### Changed

- **CUMULUS-2020**
  - Updated Elasticsearch mappings to support case-insensitive search
- **CUMULUS-2124**
  - cumulus-rds-tf terraform module now takes engine_version as an input variable.
- **CUMULUS-2279**
  - Changed the formatting of granule CMR links: instead of a link to the `/search/granules.json` endpoint, now it is a direct link to `/search/concepts/conceptid.format`
- **CUMULUS-2296**
  - Improved PDR spec compliance of `parse-pdr` by updating `@cumulus/pvl` to parse fields in a manner more consistent with the PDR ICD, with respect to numbers and dates. Anything not matching the ICD expectations, or incompatible with Javascript parsing, will be parsed as a string instead.
- **CUMULUS-2344**
  - Elasticsearch API now allows you to reindex to an index that already exists
  - If using the Change Index operation and the new index doesn't exist, it will be created

### Removed

- **CUMULUS-2258**
  - Removed `tea_stack_name` variable from `tf-modules/distribution/variables.tf` and `tf-modules/cumulus/variables.tf`
  - Removed `egress_lambda_log_group` and `egress_lambda_log_subscription_filter` resources from `tf-modules/distribution/main.tf`

## [v4.0.0] 2020-11-20

### Migration notes

- Update the name of your `cumulus_message_adapter_lambda_layer_arn` variable for the `cumulus` module to `cumulus_message_adapter_lambda_layer_version_arn`. The value of the variable should remain the same (a layer version ARN of a Lambda layer for the [`cumulus-message-adapter`](https://github.com/nasa/cumulus-message-adapter/).
- **CUMULUS-2138** - Update all workflows using the `MoveGranules` step to add `UpdateGranulesCmrMetadataFileLinksStep`that runs after it. See the example [`IngestAndPublishWorkflow`](https://github.com/nasa/cumulus/blob/master/example/cumulus-tf/ingest_and_publish_granule_workflow.asl.json) for reference.
- **CUMULUS-2251**
  - Because it has been removed from the `cumulus` module, a new resource definition for `egress_api_gateway_log_subscription_filter` must be added to `cumulus-tf/main.tf`. For reference on how to define this resource, see [`example/cumulus-tf/main.tf`](https://github.com/nasa/cumulus/blob/master/example/cumulus-tf/main.tf).

### Added

- **CUMULUS-2248**
  - Updates Integration Tests README to point to new fake provider template.
- **CUMULUS-2239**
  - Add resource declaration to create a VPC endpoint in tea-map-cache module if `deploy_to_ngap` is false.
- **CUMULUS-2063**
  - Adds a new, optional query parameter to the `/collections[&getMMT=true]` and `/collections/active[&getMMT=true]` endpoints. When a user provides a value of `true` for `getMMT` in the query parameters, the endpoint will search CMR and update each collection's results with new key `MMTLink` containing a link to the MMT (Metadata Management Tool) if a CMR collection id is found.
- **CUMULUS-2170**
  - Adds ability to filter granule inventory reports
- **CUMULUS-2211**
  - Adds `granules/bulkReingest` endpoint to `@cumulus/api`
- **CUMULUS-2251**
  - Adds `log_api_gateway_to_cloudwatch` variable to `example/cumulus-tf/variables.tf`.
  - Adds `log_api_gateway_to_cloudwatch` variable to `thin_egress_app` module definition.

### Changed

- **CUMULUS-2216**
  - `/collection` and `/collection/active` endpoints now return collections without granule aggregate statistics by default. The original behavior is preserved and can be found by including a query param of `includeStats=true` on the request to the endpoint.
  - The `es/collections` Collection class takes a new parameter includeStats. It no longer appends granule aggregate statistics to the returned results by default. One must set the new parameter to any non-false value.
- **CUMULUS-2201**
  - Update `dbIndexer` lambda to process requests in serial
  - Fixes ingestPdrWithNodeNameSpec parsePdr provider error
- **CUMULUS-2251**
  - Moves Egress Api Gateway Log Group Filter from `tf-modules/distribution/main.tf` to `example/cumulus-tf/main.tf`

### Fixed

- **CUMULUS-2251**
  - This fixes a deployment error caused by depending on the `thin_egress_app` module output for a resource count.

### Removed

- **CUMULUS-2251**
  - Removes `tea_api_egress_log_group` variable from `tf-modules/distribution/variables.tf` and `tf-modules/cumulus/variables.tf`.

### BREAKING CHANGES

- **CUMULUS-2138** - CMR metadata update behavior has been removed from the `move-granules` task into a
new `update-granules-cmr-metadata-file-links` task.
- **CUMULUS-2216**
  - `/collection` and `/collection/active` endpoints now return collections without granule aggregate statistics by default. The original behavior is preserved and can be found by including a query param of `includeStats=true` on the request to the endpoint.  This is likely to affect the dashboard only but included here for the change of behavior.
- **[1956](https://github.com/nasa/cumulus/issues/1956)**
  - Update the name of the `cumulus_message_adapter_lambda_layer_arn` output from the `cumulus-message-adapter` module to `cumulus_message_adapter_lambda_layer_version_arn`. The output value has changed from being the ARN of the Lambda layer **without a version** to the ARN of the Lambda layer **with a version**.
  - Update the variable name in the `cumulus` and `ingest` modules from `cumulus_message_adapter_lambda_layer_arn` to `cumulus_message_adapter_lambda_layer_version_arn`

## [v3.0.1] 2020-10-21

- **CUMULUS-2203**
  - Update Core tasks to use
    [cumulus-message-adapter-js](https://github.com/nasa/cumulus-message-adapter-js)
    v2.0.0 to resolve memory leak/lambda ENOMEM constant failure issue.   This
    issue caused lambdas to slowly use all memory in the run environment and
    prevented AWS from halting/restarting warmed instances when task code was
    throwing consistent errors under load.

- **CUMULUS-2232**
  - Updated versions for `ajv`, `lodash`, `googleapis`, `archiver`, and
    `@cumulus/aws-client` to remediate vulnerabilities found in SNYK scan.

### Fixed

- **CUMULUS-2233**
  - Fixes /s3credentials bug where the expiration time on the cookie was set to a time that is always expired, so authentication was never being recognized as complete by the API. Consequently, the user would end up in a redirect loop and requests to /s3credentials would never complete successfully. The bug was caused by the fact that the code setting the expiration time for the cookie was expecting a time value in milliseconds, but was receiving the expirationTime from the EarthdataLoginClient in seconds. This bug has been fixed by converting seconds into milliseconds. Unit tests were added to test that the expiration time has been converted to milliseconds and checking that the cookie's expiration time is greater than the current time.

## [v3.0.0] 2020-10-7

### MIGRATION STEPS

- **CUMULUS-2099**
  - All references to `meta.queues` in workflow configuration must be replaced with references to queue URLs from Terraform resources. See the updated [data cookbooks](https://nasa.github.io/cumulus/docs/data-cookbooks/about-cookbooks) or example [Discover Granules workflow configuration](https://github.com/nasa/cumulus/blob/master/example/cumulus-tf/discover_granules_workflow.asl.json).
  - The steps for configuring queued execution throttling have changed. See the [updated documentation](https://nasa.github.io/cumulus/docs/data-cookbooks/throttling-queued-executions).
  - In addition to the configuration for execution throttling, the internal mechanism for tracking executions by queue has changed. As a result, you should **disable any rules or workflows scheduling executions via a throttled queue** before upgrading. Otherwise, you may be at risk of having **twice as many executions** as are configured for the queue while the updated tracking is deployed. You can re-enable these rules/workflows once the upgrade is complete.

- **CUMULUS-2111**
  - **Before you re-deploy your `cumulus-tf` module**, note that the [`thin-egress-app`][thin-egress-app] is no longer deployed by default as part of the `cumulus` module, so you must add the TEA module to your deployment and manually modify your Terraform state **to avoid losing your API gateway and impacting any Cloudfront endpoints pointing to those gateways**. If you don't care about losing your API gateway and impacting Cloudfront endpoints, you can ignore the instructions for manually modifying state.

    1. Add the [`thin-egress-app`][thin-egress-app] module to your `cumulus-tf` deployment as shown in the [Cumulus example deployment](https://github.com/nasa/cumulus/tree/master/example/cumulus-tf/main.tf).

         - Note that the values for `tea_stack_name` variable to the `cumulus` module and the `stack_name` variable to the `thin_egress_app` module **must match**
         - Also, if you are specifying the `stage_name` variable to the `thin_egress_app` module, **the value of the `tea_api_gateway_stage` variable to the `cumulus` module must match it**

    2. **If you want to preserve your existing `thin-egress-app` API gateway and avoid having to update your Cloudfront endpoint for distribution, then you must follow these instructions**: <https://nasa.github.io/cumulus/docs/upgrade-notes/migrate_tea_standalone>. Otherwise, you can re-deploy as usual.

  - If you provide your own custom bucket map to TEA as a standalone module, **you must ensure that your custom bucket map includes mappings for the `protected` and `public` buckets specified in your `cumulus-tf/terraform.tfvars`, otherwise Cumulus may not be able to determine the correct distribution URL for ingested files and you may encounter errors**

- **CUMULUS-2197**
  - EMS resources are now optional, and `ems_deploy` is set to `false` by default, which will delete your EMS resources.
  - If you would like to keep any deployed EMS resources, add the `ems_deploy` variable set to `true` in your `cumulus-tf/terraform.tfvars`

### BREAKING CHANGES

- **CUMULUS-2200**
  - Changes return from 303 redirect to 200 success for `Granule Inventory`'s
    `/reconciliationReport` returns.  The user (dashboard) must read the value
    of `url` from the return to get the s3SignedURL and then download the report.
- **CUMULUS-2099**
  - `meta.queues` has been removed from Cumulus core workflow messages.
  - `@cumulus/sf-sqs-report` workflow task no longer reads the reporting queue URL from `input.meta.queues.reporting` on the incoming event. Instead, it requires that the queue URL be set as the `reporting_queue_url` environment variable on the deployed Lambda.
- **CUMULUS-2111**
  - The deployment of the `thin-egress-app` module has be removed from `tf-modules/distribution`, which is a part of the `tf-modules/cumulus` module. Thus, the `thin-egress-app` module is no longer deployed for you by default. See the migration steps for details about how to add deployment for the `thin-egress-app`.
- **CUMULUS-2141**
  - The `parse-pdr` task has been updated to respect the `NODE_NAME` property in
    a PDR's `FILE_GROUP`. If a `NODE_NAME` is present, the task will query the
    Cumulus API for a provider with that host. If a provider is found, the
    output granule from the task will contain a `provider` property containing
    that provider. If `NODE_NAME` is set but a provider with that host cannot be
    found in the API, or if multiple providers are found with that same host,
    the task will fail.
  - The `queue-granules` task has been updated to expect an optional
    `granule.provider` property on each granule. If present, the granule will be
    enqueued using that provider. If not present, the task's `config.provider`
    will be used instead.
- **CUMULUS-2197**
  - EMS resources are now optional and will not be deployed by default. See migration steps for information
    about how to deploy EMS resources.

#### CODE CHANGES

- The `@cumulus/api-client.providers.getProviders` function now takes a
  `queryStringParameters` parameter which can be used to filter the providers
  which are returned
- The `@cumulus/aws-client/S3.getS3ObjectReadStreamAsync` function has been
  removed. It read the entire S3 object into memory before returning a read
  stream, which could cause Lambdas to run out of memory. Use
  `@cumulus/aws-client/S3.getObjectReadStream` instead.
- The `@cumulus/ingest/util.lookupMimeType` function now returns `undefined`
  rather than `null` if the mime type could not be found.
- The `@cumulus/ingest/lock.removeLock` function now returns `undefined`
- The `@cumulus/ingest/granule.generateMoveFileParams` function now returns
  `source: undefined` and `target :undefined` on the response object if either could not be
  determined. Previously, `null` had been returned.
- The `@cumulus/ingest/recursion.recursion` function must now be imported using
  `const { recursion } = require('@cumulus/ingest/recursion');`
- The `@cumulus/ingest/granule.getRenamedS3File` function has been renamed to
  `listVersionedObjects`
- `@cumulus/common.http` has been removed
- `@cumulus/common/http.download` has been removed

### Added

- **CUMULUS-1855**
  - Fixed SyncGranule task to return an empty granules list when given an empty
    (or absent) granules list on input, rather than throwing an exception
- **CUMULUS-1955**
  - Added `@cumulus/aws-client/S3.getObject` to get an AWS S3 object
  - Added `@cumulus/aws-client/S3.waitForObject` to get an AWS S3 object,
    retrying, if necessary
- **CUMULUS-1961**
  - Adds `startTimestamp` and `endTimestamp` parameters to endpoint
    `reconcilationReports`.  Setting these values will filter the returned
    report to cumulus data that falls within the timestamps. It also causes the
    report to be one directional, meaning cumulus is only reconciled with CMR,
    but not the other direction. The Granules will be filtered by their
    `updatedAt` values. Collections are filtered by the updatedAt time of their
    granules, i.e. Collections with granules that are updatedAt a time between
    the time parameters will be returned in the reconciliation reports.
  - Adds `startTimestamp` and `endTimestamp` parameters to create-reconciliation-reports
    lambda function. If either of these params is passed in with a value that can be
    converted to a date object, the inter-platform comparison between Cumulus and CMR will
    be one way.  That is, collections, granules, and files will be filtered by time for
    those found in Cumulus and only those compared to the CMR holdings. For the moment
    there is not enough information to change the internal consistency check, and S3 vs
    Cumulus comparisons are unchanged by the timestamps.
- **CUMULUS-1962**
  - Adds `location` as parameter to `/reconciliationReports` endpoint. Options are `S3`
    resulting in a S3 vs. Cumulus database search or `CMR` resulting in CMR vs. Cumulus database search.
- **CUMULUS-1963**
  - Adds `granuleId` as input parameter to `/reconcilationReports`
    endpoint. Limits inputs parameters to either `collectionId` or `granuleId`
    and will fail to create the report if both are provided.  Adding granuleId
    will find collections in Cumulus by granuleId and compare those one way
    with those in CMR.
  - `/reconciliationReports` now validates any input json before starting the
    async operation and the lambda handler no longer validates input
    parameters.
- **CUMULUS-1964**
  - Reports can now be filtered on provider
- **CUMULUS-1965**
  - Adds `collectionId` parameter to the `/reconcilationReports`
    endpoint. Setting this value will limit the scope of the reconcilation
    report to only the input collectionId when comparing Cumulus and
    CMR. `collectionId` is provided an array of strings e.g. `[shortname___version, shortname2___version2]`
- **CUMULUS-2107**
  - Added a new task, `update-cmr-access-constraints`, that will set access constraints in CMR Metadata.
    Currently supports UMMG-JSON and Echo10XML, where it will configure `AccessConstraints` and
    `RestrictionFlag/RestrictionComment`, respectively.
  - Added an operator doc on how to configure and run the access constraint update workflow, which will update the metadata using the new task, and then publish the updated metadata to CMR.
  - Added an operator doc on bulk operations.
- **CUMULUS-2111**
  - Added variables to `cumulus` module:
    - `tea_api_egress_log_group`
    - `tea_external_api_endpoint`
    - `tea_internal_api_endpoint`
    - `tea_rest_api_id`
    - `tea_rest_api_root_resource_id`
    - `tea_stack_name`
  - Added variables to `distribution` module:
    - `tea_api_egress_log_group`
    - `tea_external_api_endpoint`
    - `tea_internal_api_endpoint`
    - `tea_rest_api_id`
    - `tea_rest_api_root_resource_id`
    - `tea_stack_name`
- **CUMULUS-2112**
  - Added `@cumulus/api/lambdas/internal-reconciliation-report`, so create-reconciliation-report
    lambda can create `Internal` reconciliation report
- **CUMULUS-2116**
  - Added `@cumulus/api/models/granule.unpublishAndDeleteGranule` which
  unpublishes a granule from CMR and deletes it from Cumulus, but does not
  update the record to `published: false` before deletion
- **CUMULUS-2113**
  - Added Granule not found report to reports endpoint
  - Update reports to return breakdown by Granule of files both in DynamoDB and S3
- **CUMULUS-2123**
  - Added `cumulus-rds-tf` DB cluster module to `tf-modules` that adds a
    severless RDS Aurora/ PostgreSQL  database cluster to meet the PostgreSQL
    requirements for future releases.
  - Updated the default Cumulus module to take the following new required variables:
    - rds_user_access_secret_arn:
      AWS Secrets Manager secret ARN containing a JSON string of DB credentials
      (containing at least host, password, port as keys)
    - rds_security_group:
      RDS Security Group that provides connection access to the RDS cluster
  - Updated API lambdas and default ECS cluster to add them to the
    `rds_security_group` for database access
- **CUMULUS-2126**
  - The collections endpoint now writes to the RDS database
- **CUMULUS-2127**
  - Added migration to create collections relation for RDS database
- **CUMULUS-2129**
  - Added `data-migration1` Terraform module and Lambda to migrate data from Dynamo to RDS
    - Added support to Lambda for migrating collections data from Dynamo to RDS
- **CUMULUS-2155**
  - Added `rds_connection_heartbeat` to `cumulus` and `data-migration` tf
    modules.  If set to true, this diagnostic variable instructs Core's database
    code to fire off a connection 'heartbeat' query and log the timing/results
    for diagnostic purposes, and retry certain connection timeouts once.
    This option is disabled by default
- **CUMULUS-2156**
  - Support array inputs parameters for `Internal` reconciliation report
- **CUMULUS-2157**
  - Added support to `data-migration1` Lambda for migrating providers data from Dynamo to RDS
    - The migration process for providers will convert any credentials that are stored unencrypted or encrypted with an S3 keypair provider to be encrypted with a KMS key instead
- **CUMULUS-2161**
  - Rules now support an `executionNamePrefix` property. If set, any executions
    triggered as a result of that rule will use that prefix in the name of the
    execution.
  - The `QueueGranules` task now supports an `executionNamePrefix` property. Any
    executions queued by that task will use that prefix in the name of the
    execution. See the
    [example workflow](./example/cumulus-tf/discover_granules_with_execution_name_prefix_workflow.asl.json)
    for usage.
  - The `QueuePdrs` task now supports an `executionNamePrefix` config property.
    Any executions queued by that task will use that prefix in the name of the
    execution. See the
    [example workflow](./example/cumulus-tf/discover_and_queue_pdrs_with_execution_name_prefix_workflow.asl.json)
    for usage.
- **CUMULUS-2162**
  - Adds new report type to `/reconciliationReport` endpoint.  The new report
    is `Granule Inventory`. This report is a CSV file of all the granules in
    the Cumulus DB. This report will eventually replace the existing
    `granules-csv` endpoint which has been deprecated.
- **CUMULUS-2197**
  - Added `ems_deploy` variable to the `cumulus` module. This is set to false by default, except
    for our example deployment, where it is needed for integration tests.

### Changed

- Upgraded version of [TEA](https://github.com/asfadmin/thin-egress-app/) deployed with Cumulus to build 88.
- **CUMULUS-2107**
  - Updated the `applyWorkflow` functionality on the granules endpoint to take a `meta` property to pass into the workflow message.
  - Updated the `BULK_GRANULE` functionality on the granules endpoint to support the above `applyWorkflow` change.
- **CUMULUS-2111**
  - Changed `distribution_api_gateway_stage` variable for `cumulus` module to `tea_api_gateway_stage`
  - Changed `api_gateway_stage` variable for `distribution` module to `tea_api_gateway_stage`
- **CUMULUS-2224**
  - Updated `/reconciliationReport`'s file reconciliation to include `"EXTENDED METADATA"` as a valid CMR relatedUrls Type.

### Fixed

- **CUMULUS-2168**
  - Fixed issue where large number of documents (generally logs) in the
    `cumulus` elasticsearch index results in the collection granule stats
    queries failing for the collections list api endpoint
- **CUMULUS-1955**
  - Due to AWS's eventual consistency model, it was possible for PostToCMR to
    publish an earlier version of a CMR metadata file, rather than the latest
    version created in a workflow.  This fix guarantees that the latest version
    is published, as expected.
- **CUMULUS-1961**
  - Fixed `activeCollections` query only returning 10 results
- **CUMULUS-2201**
  - Fix Reconciliation Report integration test failures by waiting for collections appear
    in es list and ingesting a fake granule xml file to CMR
- **CUMULUS-2015**
  - Reduced concurrency of `QueueGranules` task. That task now has a
    `config.concurrency` option that defaults to `3`.
- **CUMULUS-2116**
  - Fixed a race condition with bulk granule delete causing deleted granules to still appear in Elasticsearch. Granules removed via bulk delete should now be removed from Elasticsearch.
- **CUMULUS-2163**
  - Remove the `public-read` ACL from the `move-granules` task
- **CUMULUS-2164**
  - Fix issue where `cumulus` index is recreated and attached to an alias if it has been previously deleted
- **CUMULUS-2195**
  - Fixed issue with redirect from `/token` not working when using a Cloudfront endpoint to access the Cumulus API with Launchpad authentication enabled. The redirect should now work properly whether you are using a plain API gateway URL or a Cloudfront endpoint pointing at an API gateway URL.
- **CUMULUS-2200**
  - Fixed issue where __in and __not queries were stripping spaces from values

### Deprecated

- **CUMULUS-1955**
  - `@cumulus/aws-client/S3.getS3Object()`
  - `@cumulus/message/Queue.getQueueNameByUrl()`
  - `@cumulus/message/Queue.getQueueName()`
- **CUMULUS-2162**
  - `@cumulus/api/endpoints/granules-csv/list()`

### Removed

- **CUMULUS-2111**
  - Removed `distribution_url` and `distribution_redirect_uri` outputs from the `cumulus` module
  - Removed variables from the `cumulus` module:
    - `distribution_url`
    - `log_api_gateway_to_cloudwatch`
    - `thin_egress_cookie_domain`
    - `thin_egress_domain_cert_arn`
    - `thin_egress_download_role_in_region_arn`
    - `thin_egress_jwt_algo`
    - `thin_egress_jwt_secret_name`
    - `thin_egress_lambda_code_dependency_archive_key`
    - `thin_egress_stack_name`
  - Removed outputs from the `distribution` module:
    - `distribution_url`
    - `internal_tea_api`
    - `rest_api_id`
    - `thin_egress_app_redirect_uri`
  - Removed variables from the `distribution` module:
    - `bucket_map_key`
    - `distribution_url`
    - `log_api_gateway_to_cloudwatch`
    - `thin_egress_cookie_domain`
    - `thin_egress_domain_cert_arn`
    - `thin_egress_download_role_in_region_arn`
    - `thin_egress_jwt_algo`
    - `thin_egress_jwt_secret_name`
    - `thin_egress_lambda_code_dependency_archive_key`
- **CUMULUS-2157**
  - Removed `providerSecretsMigration` and `verifyProviderSecretsMigration` lambdas
- Removed deprecated `@cumulus/sf-sns-report` task
- Removed code:
  - `@cumulus/aws-client/S3.calculateS3ObjectChecksum`
  - `@cumulus/aws-client/S3.getS3ObjectReadStream`
  - `@cumulus/cmrjs.getFullMetadata`
  - `@cumulus/cmrjs.getMetadata`
  - `@cumulus/common/util.isNil`
  - `@cumulus/common/util.isNull`
  - `@cumulus/common/util.isUndefined`
  - `@cumulus/common/util.lookupMimeType`
  - `@cumulus/common/util.mkdtempSync`
  - `@cumulus/common/util.negate`
  - `@cumulus/common/util.noop`
  - `@cumulus/common/util.omit`
  - `@cumulus/common/util.renameProperty`
  - `@cumulus/common/util.sleep`
  - `@cumulus/common/util.thread`
  - `@cumulus/ingest/granule.copyGranuleFile`
  - `@cumulus/ingest/granule.moveGranuleFile`
  - `@cumulus/integration-tests/api/rules.deleteRule`
  - `@cumulus/integration-tests/api/rules.getRule`
  - `@cumulus/integration-tests/api/rules.listRules`
  - `@cumulus/integration-tests/api/rules.postRule`
  - `@cumulus/integration-tests/api/rules.rerunRule`
  - `@cumulus/integration-tests/api/rules.updateRule`
  - `@cumulus/integration-tests/sfnStep.parseStepMessage`
  - `@cumulus/message/Queue.getQueueName`
  - `@cumulus/message/Queue.getQueueNameByUrl`

## v2.0.2+ Backport releases

Release v2.0.1 was the last release on the 2.0.x release series.

Changes after this version on the 2.0.x release series are limited
security/requested feature patches and will not be ported forward to future
releases unless there is a corresponding CHANGELOG entry.

For up-to-date CHANGELOG for the maintenance release branch see
[CHANGELOG.md](https://github.com/nasa/cumulus/blob/release-2.0.x/CHANGELOG.md)
from the 2.0.x branch.

For the most recent release information for the maintenance branch please see
the [release page](https://github.com/nasa/cumulus/releases)

## [v2.0.7] 2020-10-1 - [BACKPORT]

### Fixed

- CVE-2020-7720
  - Updated common `node-forge` dependency to 0.10.0 to address CVE finding

### [v2.0.6] 2020-09-25 - [BACKPORT]

### Fixed

- **CUMULUS-2168**
  - Fixed issue where large number of documents (generally logs) in the
    `cumulus` elasticsearch index results in the collection granule stats
    queries failing for the collections list api endpoint

### [v2.0.5] 2020-09-15 - [BACKPORT]

#### Added

- Added `thin_egress_stack_name` variable to `cumulus` and `distribution` Terraform modules to allow overriding the default Cloudformation stack name used for the `thin-egress-app`. **Please note that if you change/set this value for an existing deployment, it will destroy and re-create your API gateway for the `thin-egress-app`.**

#### Fixed

- Fix collection list queries. Removed fixes to collection stats, which break queries for a large number of granules.

### [v2.0.4] 2020-09-08 - [BACKPORT]

#### Changed

- Upgraded version of [TEA](https://github.com/asfadmin/thin-egress-app/) deployed with Cumulus to build 88.

### [v2.0.3] 2020-09-02 - [BACKPORT]

#### Fixed

- **CUMULUS-1961**
  - Fixed `activeCollections` query only returning 10 results

- **CUMULUS-2039**
  - Fix issue causing SyncGranules task to run out of memory on large granules

#### CODE CHANGES

- The `@cumulus/aws-client/S3.getS3ObjectReadStreamAsync` function has been
  removed. It read the entire S3 object into memory before returning a read
  stream, which could cause Lambdas to run out of memory. Use
  `@cumulus/aws-client/S3.getObjectReadStream` instead.

### [v2.0.2] 2020-08-17 - [BACKPORT]

#### CODE CHANGES

- The `@cumulus/ingest/util.lookupMimeType` function now returns `undefined`
  rather than `null` if the mime type could not be found.
- The `@cumulus/ingest/lock.removeLock` function now returns `undefined`

#### Added

- **CUMULUS-2116**
  - Added `@cumulus/api/models/granule.unpublishAndDeleteGranule` which
  unpublishes a granule from CMR and deletes it from Cumulus, but does not
  update the record to `published: false` before deletion

### Fixed

- **CUMULUS-2116**
  - Fixed a race condition with bulk granule delete causing deleted granules to still appear in Elasticsearch. Granules removed via bulk delete should now be removed from Elasticsearch.

## [v2.0.1] 2020-07-28

### Added

- **CUMULUS-1886**
  - Added `multiple sort keys` support to `@cumulus/api`
- **CUMULUS-2099**
  - `@cumulus/message/Queue.getQueueUrl` to get the queue URL specified in a Cumulus workflow message, if any.

### Fixed

- **[PR 1790](https://github.com/nasa/cumulus/pull/1790)**
  - Fixed bug with request headers in `@cumulus/launchpad-auth` causing Launchpad token requests to fail

## [v2.0.0] 2020-07-23

### BREAKING CHANGES

- Changes to the `@cumulus/api-client` package
  - The `CumulusApiClientError` class must now be imported using
    `const { CumulusApiClientError } = require('@cumulus/api-client/CumulusApiClientError')`
- The `@cumulus/sftp-client/SftpClient` class must now be imported using
  `const { SftpClient } = require('@cumulus/sftp-client');`
- Instances of `@cumulus/ingest/SftpProviderClient` no longer implicitly connect
  when `download`, `list`, or `sync` are called. You must call `connect` on the
  provider client before issuing one of those calls. Failure to do so will
  result in a "Client not connected" exception being thrown.
- Instances of `@cumulus/ingest/SftpProviderClient` no longer implicitly
  disconnect from the SFTP server when `list` is called.
- Instances of `@cumulus/sftp-client/SftpClient` must now be expclicitly closed
  by calling `.end()`
- Instances of `@cumulus/sftp-client/SftpClient` no longer implicitly connect to
  the server when `download`, `unlink`, `syncToS3`, `syncFromS3`, and `list` are
  called. You must explicitly call `connect` before calling one of those
  methods.
- Changes to the `@cumulus/common` package
  - `cloudwatch-event.getSfEventMessageObject()` now returns `undefined` if the
    message could not be found or could not be parsed. It previously returned
    `null`.
  - `S3KeyPairProvider.decrypt()` now throws an exception if the bucket
    containing the key cannot be determined.
  - `S3KeyPairProvider.decrypt()` now throws an exception if the stack cannot be
    determined.
  - `S3KeyPairProvider.encrypt()` now throws an exception if the bucket
    containing the key cannot be determined.
  - `S3KeyPairProvider.encrypt()` now throws an exception if the stack cannot be
    determined.
  - `sns-event.getSnsEventMessageObject()` now returns `undefined` if it could
    not be parsed. It previously returned `null`.
  - The `aws` module has been removed.
  - The `BucketsConfig.buckets` property is now read-only and private
  - The `test-utils.validateConfig()` function now resolves to `undefined`
    rather than `true`.
  - The `test-utils.validateInput()` function now resolves to `undefined` rather
    than `true`.
  - The `test-utils.validateOutput()` function now resolves to `undefined`
    rather than `true`.
  - The static `S3KeyPairProvider.retrieveKey()` function has been removed.
- Changes to the `@cumulus/cmrjs` package
  - `@cumulus/cmrjs.constructOnlineAccessUrl()` and
    `@cumulus/cmrjs/cmr-utils.constructOnlineAccessUrl()` previously took a
    `buckets` parameter, which was an instance of
    `@cumulus/common/BucketsConfig`. They now take a `bucketTypes` parameter,
    which is a simple object mapping bucket names to bucket types. Example:
    `{ 'private-1': 'private', 'public-1': 'public' }`
  - `@cumulus/cmrjs.reconcileCMRMetadata()` and
    `@cumulus/cmrjs/cmr-utils.reconcileCMRMetadata()` now take a **required**
    `bucketTypes` parameter, which is a simple object mapping bucket names to
    bucket types. Example: `{ 'private-1': 'private', 'public-1': 'public' }`
  - `@cumulus/cmrjs.updateCMRMetadata()` and
    `@cumulus/cmrjs/cmr-utils.updateCMRMetadata()` previously took an optional
    `inBuckets` parameter, which was an instance of
    `@cumulus/common/BucketsConfig`. They now take a **required** `bucketTypes`
    parameter, which is a simple object mapping bucket names to bucket types.
    Example: `{ 'private-1': 'private', 'public-1': 'public' }`
- The minimum supported version of all published Cumulus packages is now Node
  12.18.0
  - Tasks using the `cumuluss/cumulus-ecs-task` Docker image must be updated to
    `cumuluss/cumulus-ecs-task:1.7.0`. This can be done by updating the `image`
    property of any tasks defined using the `cumulus_ecs_service` Terraform
    module.
- Changes to `@cumulus/aws-client/S3`
  - The signature of the `getObjectSize` function has changed. It now takes a
    params object with three properties:
    - **s3**: an instance of an AWS.S3 object
    - **bucket**
    - **key**
  - The `getObjectSize` function will no longer retry if the object does not
    exist
- **CUMULUS-1861**
  - `@cumulus/message/Collections.getCollectionIdFromMessage` now throws a
    `CumulusMessageError` if `collectionName` and `collectionVersion` are missing
    from `meta.collection`.   Previously this method would return
    `'undefined___undefined'` instead
  - `@cumulus/integration-tests/addCollections` now returns an array of collections that
    were added rather than the count of added collections
- **CUMULUS-1930**
  - The `@cumulus/common/util.uuid()` function has been removed
- **CUMULUS-1955**
  - `@cumulus/aws-client/S3.multipartCopyObject` now returns an object with the
    AWS `etag` of the destination object
  - `@cumulus/ingest/S3ProviderClient.list` now sets a file object's `path`
    property to `undefined` instead of `null` when the file is at the top level
    of its bucket
  - The `sync` methods of the following classes in the `@cumulus/ingest` package
    now return an object with the AWS `s3uri` and `etag` of the destination file
    (they previously returned only a string representing the S3 URI)
    - `FtpProviderClient`
    - `HttpProviderClient`
    - `S3ProviderClient`
    - `SftpProviderClient`
- **CUMULUS-1958**
  - The following methods exported from `@cumulus/cmr-js/cmr-utils` were made
    async, and added distributionBucketMap as a parameter:
    - constructOnlineAccessUrl
    - generateFileUrl
    - reconcileCMRMetadata
    - updateCMRMetadata
- **CUMULUS-1969**
  - The `DiscoverPdrs` task now expects `provider_path` to be provided at
    `event.config.provider_path`, not `event.config.collection.provider_path`
  - `event.config.provider_path` is now a required parameter of the
    `DiscoverPdrs` task
  - `event.config.collection` is no longer a parameter to the `DiscoverPdrs`
    task
  - Collections no longer support the `provider_path` property. The tasks that
    relied on that property are now referencing `config.meta.provider_path`.
    Workflows should be updated accordingly.
- **CUMULUS-1977**
  - Moved bulk granule deletion endpoint from `/bulkDelete` to
    `/granules/bulkDelete`
- **CUMULUS-1991**
  - Updated CMR metadata generation to use "Download file.hdf" (where `file.hdf` is the filename of the given resource) as the resource description instead of "File to download"
  - CMR metadata updates now respect changes to resource descriptions (previously only changes to resource URLs were respected)

### MIGRATION STEPS

- Due to an issue with the AWS API Gateway and how the Thin Egress App Cloudformation template applies updates, you may need to redeploy your
  `thin-egress-app-EgressGateway` manually as a one time migration step.    If your deployment fails with an
  error similar to:

  ```bash
  Error: Lambda function (<stack>-tf-TeaCache) returned error: ({"errorType":"HTTPError","errorMessage":"Response code 404 (Not Found)"})
  ```

  Then follow the [AWS
  instructions](https://docs.aws.amazon.com/apigateway/latest/developerguide/how-to-deploy-api-with-console.html)
  to `Redeploy a REST API to a stage` for your egress API and re-run `terraform
  apply`.

### Added

- **CUMULUS-2081**
  - Add Integrator Guide section for onboarding
  - Add helpful tips documentation

- **CUMULUS-1902**
  - Add Common Use Cases section under Operator Docs

- **CUMULUS-2058**
  - Added `lambda_processing_role_name` as an output from the `cumulus` module
    to provide the processing role name
- **CUMULUS-1417**
  - Added a `checksumFor` property to collection `files` config. Set this
    property on a checksum file's definition matching the `regex` of the target
    file. More details in the ['Data Cookbooks
    Setup'](https://nasa.github.io/cumulus/docs/next/data-cookbooks/setup)
    documentation.
  - Added `checksumFor` validation to collections model.
- **CUMULUS-1956**
  - Added `@cumulus/earthata-login-client` package
  - The `/s3credentials` endpoint that is deployed as part of distribution now
    supports authentication using tokens created by a different application. If
    a request contains the `EDL-ClientId` and `EDL-Token` headers,
    authentication will be handled using that token rather than attempting to
    use OAuth.
  - `@cumulus/earthata-login-client.getTokenUsername()` now accepts an
    `xRequestId` argument, which will be included as the `X-Request-Id` header
    when calling Earthdata Login.
  - If the `s3Credentials` endpoint is invoked with an EDL token and an
    `X-Request-Id` header, that `X-Request-Id` header will be forwarded to
    Earthata Login.
- **CUMULUS-1957**
  - If EDL token authentication is being used, and the `EDL-Client-Name` header
    is set, `@the-client-name` will be appended to the end of the Earthdata
    Login username that is used as the `RoleSessionName` of the temporary IAM
    credentials. This value will show up in the AWS S3 server access logs.
- **CUMULUS-1958**
  - Add the ability for users to specify a `bucket_map_key` to the `cumulus`
    terraform module as an override for the default .yaml values that are passed
    to TEA by Core.    Using this option *requires* that each configured
    Cumulus 'distribution' bucket (e.g. public/protected buckets) have a single
    TEA mapping.  Multiple maps per bucket are not supported.
  - Updated Generating a distribution URL, the MoveGranules task and all CMR
    reconciliation functionality to utilize the TEA bucket map override.
  - Updated deploy process to utilize a bootstrap 'tea-map-cache' lambda that
    will, after deployment of Cumulus Core's TEA instance, query TEA for all
    protected/public buckets and generate a mapping configuration used
    internally by Core.  This object is also exposed as an output of the Cumulus
    module as `distribution_bucket_map`.
- **CUMULUS-1961**
  - Replaces DynamoDB for Elasticsearch for reconciliationReportForCumulusCMR
    comparisons between Cumulus and CMR.
- **CUMULUS-1970**
  - Created the `add-missing-file-checksums` workflow task
  - Added `@cumulus/aws-client/S3.calculateObjectHash()` function
  - Added `@cumulus/aws-client/S3.getObjectReadStream()` function
- **CUMULUS-1887**
  - Add additional fields to the granule CSV download file
- **CUMULUS-2019**
  - Add `infix` search to es query builder `@cumulus/api/es/es/queries` to
    support partial matching of the keywords

### Changed

- **CUMULUS-2032**
  - Updated @cumulus/ingest/HttpProviderClient to utilize a configuration key
    `httpListTimeout` to set the default timeout for discovery HTTP/HTTPS
    requests, and updates the default for the provider to 5 minutes (300 seconds).
  - Updated the DiscoverGranules and DiscoverPDRs tasks to utilize the updated
    configuration value if set via workflow config, and updates the default for
    these tasks to 5 minutes (300 seconds).

- **CUMULUS-176**
  - The API will now respond with a 400 status code when a request body contains
    invalid JSON. It had previously returned a 500 status code.
- **CUMULUS-1861**
  - Updates Rule objects to no longer require a collection.
  - Changes the DLQ behavior for `sfEventSqsToDbRecords` and
    `sfEventSqsToDbRecordsInputQueue`. Previously failure to write a database
    record would result in lambda success, and an error log in the CloudWatch
    logs.   The lambda has been updated to manually add a record to
    the `sfEventSqsToDbRecordsDeadLetterQueue` if the granule, execution, *or*
    pdr record fails to write, in addition to the previous error logging.
- **CUMULUS-1956**
  - The `/s3credentials` endpoint that is deployed as part of distribution now
    supports authentication using tokens created by a different application. If
    a request contains the `EDL-ClientId` and `EDL-Token` headers,
    authentication will be handled using that token rather than attempting to
    use OAuth.
- **CUMULUS-1977**
  - API endpoint POST `/granules/bulk` now returns a 202 status on a successful
    response instead of a 200 response
  - API endpoint DELETE `/granules/<granule-id>` now returns a 404 status if the
    granule record was already deleted
  - `@cumulus/api/models/Granule.update()` now returns the updated granule
    record
  - Implemented POST `/granules/bulkDelete` API endpoint to support deleting
    granules specified by ID or returned by the provided query in the request
    body. If the request is successful, the endpoint returns the async operation
    ID that has been started to remove the granules.
    - To use a query in the request body, your deployment must be
      [configured to access the Elasticsearch host for ESDIS metrics](https://nasa.github.io/cumulus/docs/additional-deployment-options/cloudwatch-logs-delivery#esdis-metrics)
      in your environment
  - Added `@cumulus/api/models/Granule.getRecord()` method to return raw record
    from DynamoDB
  - Added `@cumulus/api/models/Granule.delete()` method which handles deleting
    the granule record from DynamoDB and the granule files from S3
- **CUMULUS-1982**
  - The `globalConnectionLimit` property of providers is now optional and
    defaults to "unlimited"
- **CUMULUS-1997**
  - Added optional `launchpad` configuration to `@cumulus/hyrax-metadata-updates` task config schema.
- **CUMULUS-1991**
  - `@cumulus/cmrjs/src/cmr-utils/constructOnlineAccessUrls()` now throws an error if `cmrGranuleUrlType = "distribution"` and no distribution endpoint argument is provided
- **CUMULUS-2011**
  - Reconciliation reports are now generated within an AsyncOperation
- **CUMULUS-2016**
  - Upgrade TEA to version 79

### Fixed

- **CUMULUS-1991**
  - Added missing `DISTRIBUTION_ENDPOINT` environment variable for API lambdas. This environment variable is required for API requests to move granules.

- **CUMULUS-1961**
  - Fixed granules and executions query params not getting sent to API in granule list operation in `@cumulus/api-client`

### Deprecated

- `@cumulus/aws-client/S3.calculateS3ObjectChecksum()`
- `@cumulus/aws-client/S3.getS3ObjectReadStream()`
- `@cumulus/common/log.convertLogLevel()`
- `@cumulus/collection-config-store`
- `@cumulus/common/util.sleep()`

- **CUMULUS-1930**
  - `@cumulus/common/log.convertLogLevel()`
  - `@cumulus/common/util.isNull()`
  - `@cumulus/common/util.isUndefined()`
  - `@cumulus/common/util.negate()`
  - `@cumulus/common/util.noop()`
  - `@cumulus/common/util.isNil()`
  - `@cumulus/common/util.renameProperty()`
  - `@cumulus/common/util.lookupMimeType()`
  - `@cumulus/common/util.thread()`
  - `@cumulus/common/util.mkdtempSync()`

### Removed

- The deprecated `@cumulus/common.bucketsConfigJsonObject` function has been
  removed
- The deprecated `@cumulus/common.CollectionConfigStore` class has been removed
- The deprecated `@cumulus/common.concurrency` module has been removed
- The deprecated `@cumulus/common.constructCollectionId` function has been
  removed
- The deprecated `@cumulus/common.launchpad` module has been removed
- The deprecated `@cumulus/common.LaunchpadToken` class has been removed
- The deprecated `@cumulus/common.Semaphore` class has been removed
- The deprecated `@cumulus/common.stringUtils` module has been removed
- The deprecated `@cumulus/common/aws.cloudwatchlogs` function has been removed
- The deprecated `@cumulus/common/aws.deleteS3Files` function has been removed
- The deprecated `@cumulus/common/aws.deleteS3Object` function has been removed
- The deprecated `@cumulus/common/aws.dynamodb` function has been removed
- The deprecated `@cumulus/common/aws.dynamodbDocClient` function has been
  removed
- The deprecated `@cumulus/common/aws.getExecutionArn` function has been removed
- The deprecated `@cumulus/common/aws.headObject` function has been removed
- The deprecated `@cumulus/common/aws.listS3ObjectsV2` function has been removed
- The deprecated `@cumulus/common/aws.parseS3Uri` function has been removed
- The deprecated `@cumulus/common/aws.promiseS3Upload` function has been removed
- The deprecated `@cumulus/common/aws.recursivelyDeleteS3Bucket` function has
  been removed
- The deprecated `@cumulus/common/aws.s3CopyObject` function has been removed
- The deprecated `@cumulus/common/aws.s3ObjectExists` function has been removed
- The deprecated `@cumulus/common/aws.s3PutObject` function has been removed
- The deprecated `@cumulus/common/bucketsConfigJsonObject` function has been
  removed
- The deprecated `@cumulus/common/CloudWatchLogger` class has been removed
- The deprecated `@cumulus/common/collection-config-store.CollectionConfigStore`
  class has been removed
- The deprecated `@cumulus/common/collection-config-store.constructCollectionId`
  function has been removed
- The deprecated `@cumulus/common/concurrency.limit` function has been removed
- The deprecated `@cumulus/common/concurrency.mapTolerant` function has been
  removed
- The deprecated `@cumulus/common/concurrency.promiseUrl` function has been
  removed
- The deprecated `@cumulus/common/concurrency.toPromise` function has been
  removed
- The deprecated `@cumulus/common/concurrency.unless` function has been removed
- The deprecated `@cumulus/common/config.parseConfig` function has been removed
- The deprecated `@cumulus/common/config.resolveResource` function has been
  removed
- The deprecated `@cumulus/common/DynamoDb.get` function has been removed
- The deprecated `@cumulus/common/DynamoDb.scan` function has been removed
- The deprecated `@cumulus/common/FieldPattern` class has been removed
- The deprecated `@cumulus/common/launchpad.getLaunchpadToken` function has been
  removed
- The deprecated `@cumulus/common/launchpad.validateLaunchpadToken` function has
  been removed
- The deprecated `@cumulus/common/LaunchpadToken` class has been removed
- The deprecated `@cumulus/common/message.buildCumulusMeta` function has been
  removed
- The deprecated `@cumulus/common/message.buildQueueMessageFromTemplate`
  function has been removed
- The deprecated `@cumulus/common/message.getCollectionIdFromMessage` function
  has been removed
- The deprecated `@cumulus/common/message.getMaximumExecutions` function has
  been removed
- The deprecated `@cumulus/common/message.getMessageExecutionArn` function has
  been removed
- The deprecated `@cumulus/common/message.getMessageExecutionName` function has
  been removed
- The deprecated `@cumulus/common/message.getMessageFromTemplate` function has
  been removed
- The deprecated `@cumulus/common/message.getMessageGranules` function has been
  removed
- The deprecated `@cumulus/common/message.getMessageStateMachineArn` function
  has been removed
- The deprecated `@cumulus/common/message.getQueueName` function has been
  removed
- The deprecated `@cumulus/common/message.getQueueNameByUrl` function has been
  removed
- The deprecated `@cumulus/common/message.hasQueueAndExecutionLimit` function
  has been removed
- The deprecated `@cumulus/common/Semaphore` class has been removed
- The deprecated `@cumulus/common/string.globalReplace` functon has been removed
- The deprecated `@cumulus/common/string.isNonEmptyString` functon has been
  removed
- The deprecated `@cumulus/common/string.isValidHostname` functon has been
  removed
- The deprecated `@cumulus/common/string.match` functon has been removed
- The deprecated `@cumulus/common/string.matches` functon has been removed
- The deprecated `@cumulus/common/string.replace` functon has been removed
- The deprecated `@cumulus/common/string.toLower` functon has been removed
- The deprecated `@cumulus/common/string.toUpper` functon has been removed
- The deprecated `@cumulus/common/testUtils.getLocalstackEndpoint` function has been removed
- The deprecated `@cumulus/common/util.setErrorStack` function has been removed
- The `@cumulus/common/util.uuid` function has been removed
- The deprecated `@cumulus/common/workflows.getWorkflowArn` function has been
  removed
- The deprecated `@cumulus/common/workflows.getWorkflowFile` function has been
  removed
- The deprecated `@cumulus/common/workflows.getWorkflowList` function has been
  removed
- The deprecated `@cumulus/common/workflows.getWorkflowTemplate` function has
  been removed
- `@cumulus/aws-client/StepFunctions.toSfnExecutionName()`
- `@cumulus/aws-client/StepFunctions.fromSfnExecutionName()`
- `@cumulus/aws-client/StepFunctions.getExecutionArn()`
- `@cumulus/aws-client/StepFunctions.getExecutionUrl()`
- `@cumulus/aws-client/StepFunctions.getStateMachineArn()`
- `@cumulus/aws-client/StepFunctions.pullStepFunctionEvent()`
- `@cumulus/common/test-utils/throttleOnce()`
- `@cumulus/integration-tests/api/distribution.invokeApiDistributionLambda()`
- `@cumulus/integration-tests/api/distribution.getDistributionApiRedirect()`
- `@cumulus/integration-tests/api/distribution.getDistributionApiFileStream()`

## [v1.24.0] 2020-06-03

### BREAKING CHANGES

- **CUMULUS-1969**
  - The `DiscoverPdrs` task now expects `provider_path` to be provided at
    `event.config.provider_path`, not `event.config.collection.provider_path`
  - `event.config.provider_path` is now a required parameter of the
    `DiscoverPdrs` task
  - `event.config.collection` is no longer a parameter to the `DiscoverPdrs`
    task
  - Collections no longer support the `provider_path` property. The tasks that
    relied on that property are now referencing `config.meta.provider_path`.
    Workflows should be updated accordingly.

- **CUMULUS-1997**
  - `@cumulus/cmr-client/CMRSearchConceptQueue` parameters have been changed to take a `cmrSettings` object containing clientId, provider, and auth information. This can be generated using `@cumulus/cmrjs/cmr-utils/getCmrSettings`. The `cmrEnvironment` variable has been removed.

### Added

- **CUMULUS-1800**
  - Added task configuration setting named `syncChecksumFiles` to the
    SyncGranule task. This setting is `false` by default, but when set to
    `true`, all checksum files associated with data files that are downloaded
    will be downloaded as well.
- **CUMULUS-1952**
  - Updated HTTP(S) provider client to accept username/password for Basic authorization. This change adds support for Basic Authorization such as Earthdata login redirects to ingest (i.e. as implemented in SyncGranule), but not to discovery (i.e. as implemented in DiscoverGranules). Discovery still expects the provider's file system to be publicly accessible, but not the individual files and their contents.
  - **NOTE**: Using this in combination with the HTTP protocol may expose usernames and passwords to intermediary network entities. HTTPS is highly recommended.
- **CUMULUS-1997**
  - Added optional `launchpad` configuration to `@cumulus/hyrax-metadata-updates` task config schema.

### Fixed

- **CUMULUS-1997**
  - Updated all CMR operations to use configured authentication scheme
- **CUMULUS-2010**
  - Updated `@cumulus/api/launchpadSaml` to support multiple userGroup attributes from the SAML response

## [v1.23.2] 2020-05-22

### BREAKING CHANGES

- Updates to the Cumulus archive API:
  - All endpoints now return a `401` response instead of a `403` for any request where the JWT passed as a Bearer token is invalid.
  - POST `/refresh` and DELETE `/token/<token>` endpoints now return a `401` response for requests with expired tokens

- **CUMULUS-1894**
  - `@cumulus/ingest/granule.handleDuplicateFile()`
    - The `copyOptions` parameter has been removed
    - An `ACL` parameter has been added
  - `@cumulus/ingest/granule.renameS3FileWithTimestamp()`
    - Now returns `undefined`

- **CUMULUS-1896**
  Updated all Cumulus core lambdas to utilize the new message adapter streaming interface via [cumulus-message-adapter-js v1.2.0](https://github.com/nasa/cumulus-message-adapter-js/releases/tag/v1.2.0).   Users of this version of Cumulus (or later) must utilize version 1.3.0 or greater of the [cumulus-message-adapter](https://github.com/nasa/cumulus-message-adapter) to support core lambdas.

- **CUMULUS-1912**
  - `@cumulus/api` reconciliationReports list endpoint returns a list of reconciliationReport records instead of S3Uri.

- **CUMULUS-1969**
  - The `DiscoverGranules` task now expects `provider_path` to be provided at
    `event.config.provider_path`, not `event.config.collection.provider_path`
  - `config.provider_path` is now a required parameter of the `DiscoverGranules`
    task

### MIGRATION STEPS

- To take advantage of the new TTL-based access token expiration implemented in CUMULUS-1777 (see notes below) and clear out existing records in your access tokens table, do the following:
  1. Log out of any active dashboard sessions
  2. Use the AWS console or CLI to delete your `<prefix>-AccessTokensTable` DynamoDB table
  3. [Re-deploy your `data-persistence` module](https://nasa.github.io/cumulus/docs/deployment/upgrade-readme#update-data-persistence-resources), which should re-create the `<prefix>-AccessTokensTable` DynamoDB table
  4. Return to using the Cumulus API/dashboard as normal
- This release requires the Cumulus Message Adapter layer deployed with Cumulus Core to be at least 1.3.0, as the core lambdas have updated to [cumulus-message-adapter-js v1.2.0](https://github.com/nasa/cumulus-message-adapter-js/releases/tag/v1.2.0) and the new CMA interface.  As a result, users should:
  1. Follow the [Cumulus Message Adapter (CMA) deployment instructions](https://nasa.github.io/cumulus/docs/deployment/deployment-readme#deploy-the-cumulus-message-adapter-layer) and install a CMA layer version >=1.3.0
  2. If you are using any custom Node.js Lambdas in your workflows **and** the Cumulus CMA layer/`cumulus-message-adapter-js`, you must update your lambda to use [cumulus-message-adapter-js v1.2.0](https://github.com/nasa/cumulus-message-adapter-js/releases/tag/v1.2.0) and follow the migration instructions in the release notes. Prior versions of `cumulus-message-adapter-js` are not compatible with CMA >= 1.3.0.
- Migrate existing s3 reconciliation report records to database (CUMULUS-1911):
  - After update your `data persistence` module and Cumulus resources, run the command:

  ```bash
  ./node_modules/.bin/cumulus-api migrate --stack `<your-terraform-deployment-prefix>` --migrationVersion migration5
  ```

### Added

- Added a limit for concurrent Elasticsearch requests when doing an index from database operation
- Added the `es_request_concurrency` parameter to the archive and cumulus Terraform modules

- **CUMULUS-1995**
  - Added the `es_index_shards` parameter to the archive and cumulus Terraform modules to configure the number of shards for the ES index
    - If you have an existing ES index, you will need to [reindex](https://nasa.github.io/cumulus-api/#reindex) and then [change index](https://nasa.github.io/cumulus-api/#change-index) to take advantage of shard updates

- **CUMULUS-1894**
  - Added `@cumulus/aws-client/S3.moveObject()`

- **CUMULUS-1911**
  - Added ReconciliationReports table
  - Updated CreateReconciliationReport lambda to save Reconciliation Report records to database
  - Updated dbIndexer and IndexFromDatabase lambdas to index Reconciliation Report records to Elasticsearch
  - Added migration_5 to migrate existing s3 reconciliation report records to database and Elasticsearch
  - Updated `@cumulus/api` package, `tf-modules/archive` and `tf-modules/data-persistence` Terraform modules

- **CUMULUS-1916**
  - Added util function for seeding reconciliation reports when running API locally in dashboard

### Changed

- **CUMULUS-1777**
  - The `expirationTime` property is now a **required field** of the access tokens model.
  - Updated the `AccessTokens` table to set a [TTL](https://docs.aws.amazon.com/amazondynamodb/latest/developerguide/howitworks-ttl.html) on the `expirationTime` field in `tf-modules/data-persistence/dynamo.tf`. As a result, access token records in this table whose `expirationTime` has passed should be **automatically deleted by DynamoDB**.
  - Updated all code creating access token records in the Dynamo `AccessTokens` table to set the `expirationTime` field value in seconds from the epoch.
- **CUMULUS-1912**
  - Updated reconciliationReports endpoints to query against Elasticsearch, delete report from both database and s3
  - Added `@cumulus/api-client/reconciliationReports`
- **CUMULUS-1999**
  - Updated `@cumulus/common/util.deprecate()` so that only a single deprecation notice is printed for each name/version combination

### Fixed

- **CUMULUS-1894**
  - The `SyncGranule` task can now handle files larger than 5 GB
- **CUMULUS-1987**
  - `Remove granule from CMR` operation in `@cumulus/api` now passes token to CMR when fetching granule metadata, allowing removal of private granules
- **CUMULUS-1993**
  - For a given queue, the `sqs-message-consumer` Lambda will now only schedule workflows for rules matching the queue **and the collection information in each queue message (if any)**
    - The consumer also now only reads each queue message **once per Lambda invocation**, whereas previously each message was read **once per queue rule per Lambda invocation**
  - Fixed bug preventing the deletion of multiple SNS rules that share the same SNS topic

### Deprecated

- **CUMULUS-1894**
  - `@cumulus/ingest/granule.copyGranuleFile()`
  - `@cumulus/ingest/granule.moveGranuleFile()`

- **CUMULUS-1987** - Deprecated the following functions:
  - `@cumulus/cmrjs/getMetadata(cmrLink)` -> `@cumulus/cmr-client/CMR.getGranuleMetadata(cmrLink)`
  - `@cumulus/cmrjs/getFullMetadata(cmrLink)`

## [v1.22.1] 2020-05-04

**Note**: v1.22.0 was not released as a package due to npm/release concerns.  Users upgrading to 1.22.x should start with 1.22.1

### Added

- **CUMULUS-1894**
  - Added `@cumulus/aws-client/S3.multipartCopyObject()`
- **CUMULUS-408**
  - Added `certificateUri` field to provider schema. This optional field allows operators to specify an S3 uri to a CA bundle to use for HTTPS requests.
- **CUMULUS-1787**
  - Added `collections/active` endpoint for returning collections with active granules in `@cumulus/api`
- **CUMULUS-1799**
  - Added `@cumulus/common/stack.getBucketsConfigKey()` to return the S3 key for the buckets config object
  - Added `@cumulus/common/workflows.getWorkflowFileKey()` to return the S3 key for a workflow definition object
  - Added `@cumulus/common/workflows.getWorkflowsListKeyPrefix()` to return the S3 key prefix for objects containing workflow definitions
  - Added `@cumulus/message` package containing utilities for building and parsing Cumulus messages
- **CUMULUS-1850**
  - Added `@cumulus/aws-client/Kinesis.describeStream()` to get a Kinesis stream description
- **CUMULUS-1853**
  - Added `@cumulus/integration-tests/collections.createCollection()`
  - Added `@cumulus/integration-tests/executions.findExecutionArn()`
  - Added `@cumulus/integration-tests/executions.getExecutionWithStatus()`
  - Added `@cumulus/integration-tests/granules.getGranuleWithStatus()`
  - Added `@cumulus/integration-tests/providers.createProvider()`
  - Added `@cumulus/integration-tests/rules.createOneTimeRule()`

### Changed

- **CUMULUS-1682**
  - Moved all `@cumulus/ingest/parse-pdr` code into the `parse-pdr` task as it had become tightly coupled with that task's handler and was not used anywhere else. Unit tests also restored.
- **CUMULUS-1820**
  - Updated the Thin Egress App module used in `tf-modules/distribution/main.tf` to build 74. [See the release notes](https://github.com/asfadmin/thin-egress-app/releases/tag/tea-build.74).
- **CUMULUS-1852**
  - Updated POST endpoints for `/collections`, `/providers`, and `/rules` to log errors when returning a 500 response
  - Updated POST endpoint for `/collections`:
    - Return a 400 response when the `name` or `version` fields are missing
    - Return a 409 response if the collection already exists
    - Improved error messages to be more explicit
  - Updated POST endpoint for `/providers`:
    - Return a 400 response if the `host` field value is invalid
    - Return a 409 response if the provider already exists
  - Updated POST endpoint for `/rules`:
    - Return a 400 response if rule `name` is invalid
    - Return a 400 response if rule `type` is invalid
- **CUMULUS-1891**
  - Updated the following endpoints using async operations to return a 503 error if the ECS task  cannot be started and a 500 response for a non-specific error:
    - POST `/replays`
    - POST `/bulkDelete`
    - POST `/elasticsearch/index-from-database`
    - POST `/granules/bulk`

### Fixed

- **CUMULUS-408**
  - Fixed HTTPS discovery and ingest.

- **CUMULUS-1850**
  - Fixed a bug in Kinesis event processing where the message consumer would not properly filter available rules based on the collection information in the event and the Kinesis stream ARN

- **CUMULUS-1853**
  - Fixed a bug where attempting to create a rule containing a payload property
    would fail schema validation.

- **CUMULUS-1854**
  - Rule schema is validated before starting workflows or creating event source mappings

- **CUMULUS-1974**
  - Fixed @cumulus/api webpack config for missing underscore object due to underscore update

- **CUMULUS-2210**
  - Fixed `cmr_oauth_provider` variable not being propogated to reconciliation reports

### Deprecated

- **CUMULUS-1799** - Deprecated the following code. For cases where the code was moved into another package, the new code location is noted:
  - `@cumulus/aws-client/StepFunctions.fromSfnExecutionName()`
  - `@cumulus/aws-client/StepFunctions.toSfnExecutionName()`
  - `@cumulus/aws-client/StepFunctions.getExecutionArn()` -> `@cumulus/message/Executions.buildExecutionArn()`
  - `@cumulus/aws-client/StepFunctions.getExecutionUrl()` -> `@cumulus/message/Executions.getExecutionUrlFromArn()`
  - `@cumulus/aws-client/StepFunctions.getStateMachineArn()` -> `@cumulus/message/Executions.getStateMachineArnFromExecutionArn()`
  - `@cumulus/aws-client/StepFunctions.pullStepFunctionEvent()` -> `@cumulus/message/StepFunctions.pullStepFunctionEvent()`
  - `@cumulus/common/bucketsConfigJsonObject()`
  - `@cumulus/common/CloudWatchLogger`
  - `@cumulus/common/collection-config-store/CollectionConfigStore` -> `@cumulus/collection-config-store`
  - `@cumulus/common/collection-config-store.constructCollectionId()` -> `@cumulus/message/Collections.constructCollectionId`
  - `@cumulus/common/concurrency.limit()`
  - `@cumulus/common/concurrency.mapTolerant()`
  - `@cumulus/common/concurrency.promiseUrl()`
  - `@cumulus/common/concurrency.toPromise()`
  - `@cumulus/common/concurrency.unless()`
  - `@cumulus/common/config.buildSchema()`
  - `@cumulus/common/config.parseConfig()`
  - `@cumulus/common/config.resolveResource()`
  - `@cumulus/common/config.resourceToArn()`
  - `@cumulus/common/FieldPattern`
  - `@cumulus/common/launchpad.getLaunchpadToken()` -> `@cumulus/launchpad-auth/index.getLaunchpadToken()`
  - `@cumulus/common/LaunchpadToken` -> `@cumulus/launchpad-auth/LaunchpadToken`
  - `@cumulus/common/launchpad.validateLaunchpadToken()` -> `@cumulus/launchpad-auth/index.validateLaunchpadToken()`
  - `@cumulus/common/message.buildCumulusMeta()` -> `@cumulus/message/Build.buildCumulusMeta()`
  - `@cumulus/common/message.buildQueueMessageFromTemplate()` -> `@cumulus/message/Build.buildQueueMessageFromTemplate()`
  - `@cumulus/common/message.getCollectionIdFromMessage()` -> `@cumulus/message/Collections.getCollectionIdFromMessage()`
  - `@cumulus/common/message.getMessageExecutionArn()` -> `@cumulus/message/Executions.getMessageExecutionArn()`
  - `@cumulus/common/message.getMessageExecutionName()` -> `@cumulus/message/Executions.getMessageExecutionName()`
  - `@cumulus/common/message.getMaximumExecutions()` -> `@cumulus/message/Queue.getMaximumExecutions()`
  - `@cumulus/common/message.getMessageFromTemplate()`
  - `@cumulus/common/message.getMessageStateMachineArn()` -> `@cumulus/message/Executions.getMessageStateMachineArn()`)
  - `@cumulus/common/message.getMessageGranules()` -> `@cumulus/message/Granules.getMessageGranules()`
  - `@cumulus/common/message.getQueueNameByUrl()` -> `@cumulus/message/Queue.getQueueNameByUrl()`
  - `@cumulus/common/message.getQueueName()` -> `@cumulus/message/Queue.getQueueName()`)
  - `@cumulus/common/message.hasQueueAndExecutionLimit()` -> `@cumulus/message/Queue.hasQueueAndExecutionLimit()`
  - `@cumulus/common/Semaphore`
  - `@cumulus/common/test-utils.throttleOnce()`
  - `@cumulus/common/workflows.getWorkflowArn()`
  - `@cumulus/common/workflows.getWorkflowFile()`
  - `@cumulus/common/workflows.getWorkflowList()`
  - `@cumulus/common/workflows.getWorkflowTemplate()`
  - `@cumulus/integration-tests/sfnStep/SfnStep.parseStepMessage()` -> `@cumulus/message/StepFunctions.parseStepMessage()`
- **CUMULUS-1858** - Deprecated the following functions.
  - `@cumulus/common/string.globalReplace()`
  - `@cumulus/common/string.isNonEmptyString()`
  - `@cumulus/common/string.isValidHostname()`
  - `@cumulus/common/string.match()`
  - `@cumulus/common/string.matches()`
  - `@cumulus/common/string.replace()`
  - `@cumulus/common/string.toLower()`
  - `@cumulus/common/string.toUpper()`

### Removed

- **CUMULUS-1799**: Deprecated code removals:
  - Removed from `@cumulus/common/aws`:
    - `pullStepFunctionEvent()`
  - Removed `@cumulus/common/sfnStep`
  - Removed `@cumulus/common/StepFunctions`

## [v1.21.0] 2020-03-30

### PLEASE NOTE

- **CUMULUS-1762**: the `messageConsumer` for `sns` and `kinesis`-type rules now fetches
  the collection information from the message. You should ensure that your rule's collection
  name and version match what is in the message for these ingest messages to be processed.
  If no matching rule is found, an error will be thrown and logged in the
  `messageConsumer` Lambda function's log group.

### Added

- **CUMULUS-1629**`
  - Updates discover-granules task to respect/utilize duplicateHandling configuration such that
    - skip:               Duplicates will be filtered from the granule list
    - error:              Duplicates encountered will result in step failure
    - replace, version:   Duplicates will be ignored and handled as normal.
  - Adds a new copy of the API lambda `PrivateApiLambda()` which is configured to not require authentication. This Lambda is not connected to an API gateway
  - Adds `@cumulus/api-client` with functions for use by workflow lambdas to call the API when needed

- **CUMULUS-1732**
  - Added Python task/activity workflow and integration test (`PythonReferenceSpec`) to test `cumulus-message-adapter-python`and `cumulus-process-py` integration.
- **CUMULUS-1795**
  - Added an IAM policy on the Cumulus EC2 creation to enable SSM when the `deploy_to_ngap` flag is true

### Changed

- **CUMULUS-1762**
  - the `messageConsumer` for `sns` and `kinesis`-type rules now fetches the collection
    information from the message.

### Deprecated

- **CUMULUS-1629**
  - Deprecate `granulesApi`, `rulesApi`, `emsApi`, `executionsAPI` from `@cumulus/integration-test/api` in favor of code moved to `@cumulus/api-client`

### Removed

- **CUMULUS-1799**: Deprecated code removals
  - Removed deprecated method `@cumulus/api/models/Granule.createGranulesFromSns()`
  - Removed deprecated method `@cumulus/api/models/Granule.removeGranuleFromCmr()`
  - Removed from `@cumulus/common/aws`:
    - `apigateway()`
    - `buildS3Uri()`
    - `calculateS3ObjectChecksum()`
    - `cf()`
    - `cloudwatch()`
    - `cloudwatchevents()`
    - `cloudwatchlogs()`
    - `createAndWaitForDynamoDbTable()`
    - `createQueue()`
    - `deleteSQSMessage()`
    - `describeCfStackResources()`
    - `downloadS3File()`
    - `downloadS3Files()`
    - `DynamoDbSearchQueue` class
    - `dynamodbstreams()`
    - `ec2()`
    - `ecs()`
    - `fileExists()`
    - `findResourceArn()`
    - `fromSfnExecutionName()`
    - `getFileBucketAndKey()`
    - `getJsonS3Object()`
    - `getQueueUrl()`
    - `getObjectSize()`
    - `getS3ObjectReadStream()`
    - `getSecretString()`
    - `getStateMachineArn()`
    - `headObject()`
    - `isThrottlingException()`
    - `kinesis()`
    - `lambda()`
    - `listS3Objects()`
    - `promiseS3Upload()`
    - `publishSnsMessage()`
    - `putJsonS3Object()`
    - `receiveSQSMessages()`
    - `s3CopyObject()`
    - `s3GetObjectTagging()`
    - `s3Join()`
    - `S3ListObjectsV2Queue` class
    - `s3TagSetToQueryString()`
    - `s3PutObjectTagging()`
    - `secretsManager()`
    - `sendSQSMessage()`
    - `sfn()`
    - `sns()`
    - `sqs()`
    - `sqsQueueExists()`
    - `toSfnExecutionName()`
    - `uploadS3FileStream()`
    - `uploadS3Files()`
    - `validateS3ObjectChecksum()`
  - Removed `@cumulus/common/CloudFormationGateway` class
  - Removed `@cumulus/common/concurrency/Mutex` class
  - Removed `@cumulus/common/errors`
  - Removed `@cumulus/common/sftp`
  - Removed `@cumulus/common/string.unicodeEscape`
  - Removed `@cumulus/cmrjs/cmr-utils.getGranuleId()`
  - Removed `@cumulus/cmrjs/cmr-utils.getCmrFiles()`
  - Removed `@cumulus/cmrjs/cmr/CMR` class
  - Removed `@cumulus/cmrjs/cmr/CMRSearchConceptQueue` class
  - Removed `@cumulus/cmrjs/utils.getHost()`
  - Removed `@cumulus/cmrjs/utils.getIp()`
  - Removed `@cumulus/cmrjs/utils.hostId()`
  - Removed `@cumulus/cmrjs/utils/ummVersion()`
  - Removed `@cumulus/cmrjs/utils.updateToken()`
  - Removed `@cumulus/cmrjs/utils.validateUMMG()`
  - Removed `@cumulus/ingest/aws.getEndpoint()`
  - Removed `@cumulus/ingest/aws.getExecutionUrl()`
  - Removed `@cumulus/ingest/aws/invoke()`
  - Removed `@cumulus/ingest/aws/CloudWatch` class
  - Removed `@cumulus/ingest/aws/ECS` class
  - Removed `@cumulus/ingest/aws/Events` class
  - Removed `@cumulus/ingest/aws/SQS` class
  - Removed `@cumulus/ingest/aws/StepFunction` class
  - Removed `@cumulus/ingest/util.normalizeProviderPath()`
  - Removed `@cumulus/integration-tests/index.listCollections()`
  - Removed `@cumulus/integration-tests/index.listProviders()`
  - Removed `@cumulus/integration-tests/index.rulesList()`
  - Removed `@cumulus/integration-tests/api/api.addCollectionApi()`

## [v1.20.0] 2020-03-12

### BREAKING CHANGES

- **CUMULUS-1714**
  - Changed the format of the message sent to the granule SNS Topic. Message includes the granule record under `record` and the type of event under `event`. Messages with `deleted` events will have the record that was deleted with a `deletedAt` timestamp. Options for `event` are `Create | Update | Delete`
- **CUMULUS-1769** - `deploy_to_ngap` is now a **required** variable for the `tf-modules/cumulus` module. **For those deploying to NGAP environments, this variable should always be set to `true`.**

### Notable changes

- **CUMULUS-1739** - You can now exclude Elasticsearch from your `tf-modules/data-persistence` deployment (via `include_elasticsearch = false`) and your `tf-modules/cumulus` module will still deploy successfully.

- **CUMULUS-1769** - If you set `deploy_to_ngap = true` for the `tf-modules/archive` Terraform module, **you can only deploy your archive API gateway as `PRIVATE`**, not `EDGE`.

### Added

- Added `@cumulus/aws-client/S3.getS3ObjectReadStreamAsync()` to deal with S3 eventual consistency issues by checking for the existence an S3 object with retries before getting a readable stream for that object.
- **CUMULUS-1769**
  - Added `deploy_to_ngap` boolean variable for the `tf-modules/cumulus` and `tf-modules/archive` Terraform modules. This variable is required. **For those deploying to NGAP environments, this variable should always be set to `true`.**
- **HYRAX-70**
  - Add the hyrax-metadata-update task

### Changed

- [`AccessToken.get()`](https://github.com/nasa/cumulus/blob/master/packages/api/models/access-tokens.js) now enforces [strongly consistent reads from DynamoDB](https://docs.aws.amazon.com/amazondynamodb/latest/developerguide/HowItWorks.ReadConsistency.html)
- **CUMULUS-1739**
  - Updated `tf-modules/data-persistence` to make Elasticsearch alarm resources and outputs conditional on the `include_elasticsearch` variable
  - Updated `@cumulus/aws-client/S3.getObjectSize` to include automatic retries for any failures from `S3.headObject`
- **CUMULUS-1784**
  - Updated `@cumulus/api/lib/DistributionEvent.remoteIP()` to parse the IP address in an S3 access log from the `A-sourceip` query parameter if present, otherwise fallback to the original parsing behavior.
- **CUMULUS-1768**
  - The `stats/summary` endpoint reports the distinct collections for the number of granules reported

### Fixed

- **CUMULUS-1739** - Fixed the `tf-modules/cumulus` and `tf-modules/archive` modules to make these Elasticsearch variables truly optional:
  - `elasticsearch_domain_arn`
  - `elasticsearch_hostname`
  - `elasticsearch_security_group_id`

- **CUMULUS-1768**
  - Fixed the `stats/` endpoint so that data is correctly filtered by timestamp and `processingTime` is calculated correctly.

- **CUMULUS-1769**
  - In the `tf-modules/archive` Terraform module, the `lifecycle` block ignoring changes to the `policy` of the archive API gateway is now only enforced if `deploy_to_ngap = true`. This fixes a bug where users deploying outside of NGAP could not update their API gateway's resource policy when going from `PRIVATE` to `EDGE`, preventing their API from being accessed publicly.

- **CUMULUS-1775**
  - Fix/update api endpoint to use updated google auth endpoints such that it will work with new accounts

### Removed

- **CUMULUS-1768**
  - Removed API endpoints `stats/histogram` and `stats/average`. All advanced stats needs should be acquired from Cloud Metrics or similarly configured ELK stack.

## [v1.19.0] 2020-02-28

### BREAKING CHANGES

- **CUMULUS-1736**
  - The `@cumulus/discover-granules` task now sets the `dataType` of discovered
    granules based on the `name` of the configured collection, not the
    `dataType`.
  - The config schema of the `@cumulus/discover-granules` task now requires that
    collections contain a `version`.
  - The `@cumulus/sync-granule` task will set the `dataType` and `version` of a
    granule based on the configured collection if those fields are not already
    set on the granule. Previously it was using the `dataType` field of the
    configured collection, then falling back to the `name` field of the
    collection. This update will just use the `name` field of the collection to
    set the `dataType` field of the granule.

- **CUMULUS-1446**
  - Update the `@cumulus/integration-tests/api/executions.getExecution()`
    function to parse the response and return the execution, rather than return
    the full API response.

- **CUMULUS-1672**
  - The `cumulus` Terraform module in previous releases set a
    `Deployment = var.prefix` tag on all resources that it managed. In this
    release, a `tags` input variable has been added to the `cumulus` Terraform
    module to allow resource tagging to be customized. No default tags will be
    applied to Cumulus-managed resources. To replicate the previous behavior,
    set `tags = { Deployment: var.prefix }` as an input variable for the
    `cumulus` Terraform module.

- **CUMULUS-1684 Migration Instructions**
  - In previous releases, a provider's username and password were encrypted
    using a custom encryption library. That has now been updated to use KMS.
    This release includes a Lambda function named
    `<prefix>-ProviderSecretsMigration`, which will re-encrypt existing
    provider credentials to use KMS. After this release has been deployed, you
    will need to manually invoke that Lambda function using either the AWS CLI
    or AWS Console. It should only need to be successfully run once.
  - Future releases of Cumulus will invoke a
    `<prefix>-VerifyProviderSecretsMigration` Lambda function as part of the
    deployment, which will cause the deployment to fail if the migration
    Lambda has not been run.

- **CUMULUS-1718**
  - The `@cumulus/sf-sns-report` task for reporting mid-workflow updates has been retired.
  This task was used as the `PdrStatusReport` task in our ParsePdr example workflow.
  If you have a ParsePdr or other workflow using this task, use `@cumulus/sf-sqs-report` instead.
  Trying to deploy the old task will result in an error as the cumulus module no longer exports `sf_sns_report_task`.
  - Migration instruction: In your workflow definition, for each step using the old task change:
  `"Resource": "${module.cumulus.sf_sns_report_task.task_arn}"`
  to
  `"Resource": "${module.cumulus.sf_sqs_report_task.task_arn}"`

- **CUMULUS-1755**
  - The `thin_egress_jwt_secret_name` variable for the `tf-modules/cumulus` Terraform module is now **required**. This variable is passed on to the Thin Egress App in `tf-modules/distribution/main.tf`, which uses the keys stored in the secret to sign JWTs. See the [Thin Egress App documentation on how to create a value for this secret](https://github.com/asfadmin/thin-egress-app#setting-up-the-jwt-cookie-secrets).

### Added

- **CUMULUS-1446**
  - Add `@cumulus/common/FileUtils.readJsonFile()` function
  - Add `@cumulus/common/FileUtils.readTextFile()` function
  - Add `@cumulus/integration-tests/api/collections.createCollection()` function
  - Add `@cumulus/integration-tests/api/collections.deleteCollection()` function
  - Add `@cumulus/integration-tests/api/collections.getCollection()` function
  - Add `@cumulus/integration-tests/api/providers.getProvider()` function
  - Add `@cumulus/integration-tests/index.getExecutionOutput()` function
  - Add `@cumulus/integration-tests/index.loadCollection()` function
  - Add `@cumulus/integration-tests/index.loadProvider()` function
  - Add `@cumulus/integration-tests/index.readJsonFilesFromDir()` function

- **CUMULUS-1672**
  - Add a `tags` input variable to the `archive` Terraform module
  - Add a `tags` input variable to the `cumulus` Terraform module
  - Add a `tags` input variable to the `cumulus_ecs_service` Terraform module
  - Add a `tags` input variable to the `data-persistence` Terraform module
  - Add a `tags` input variable to the `distribution` Terraform module
  - Add a `tags` input variable to the `ingest` Terraform module
  - Add a `tags` input variable to the `s3-replicator` Terraform module

- **CUMULUS-1707**
  - Enable logrotate on ECS cluster

- **CUMULUS-1684**
  - Add a `@cumulus/aws-client/KMS` library of KMS-related functions
  - Add `@cumulus/aws-client/S3.getTextObject()`
  - Add `@cumulus/sftp-client` package
  - Create `ProviderSecretsMigration` Lambda function
  - Create `VerifyProviderSecretsMigration` Lambda function

- **CUMULUS-1548**
  - Add ability to put default Cumulus logs in Metrics' ELK stack
  - Add ability to add custom logs to Metrics' ELK Stack

- **CUMULUS-1702**
  - When logs are sent to Metrics' ELK stack, the logs endpoints will return results from there

- **CUMULUS-1459**
  - Async Operations are indexed in Elasticsearch
  - To index any existing async operations you'll need to perform an index from
    database function.

- **CUMULUS-1717**
  - Add `@cumulus/aws-client/deleteAndWaitForDynamoDbTableNotExists`, which
    deletes a DynamoDB table and waits to ensure the table no longer exists
  - Added `publishGranules` Lambda to handle publishing granule messages to SNS when granule records are written to DynamoDB
  - Added `@cumulus/api/models/Granule.storeGranulesFromCumulusMessage` to store granules from a Cumulus message to DynamoDB

- **CUMULUS-1718**
  - Added `@cumulus/sf-sqs-report` task to allow mid-workflow reporting updates.
  - Added `stepfunction_event_reporter_queue_url` and `sf_sqs_report_task` outputs to the `cumulus` module.
  - Added `publishPdrs` Lambda to handle publishing PDR messages to SNS when PDR records are written to DynamoDB.
  - Added `@cumulus/api/models/Pdr.storePdrFromCumulusMessage` to store PDRs from a Cumulus message to DynamoDB.
  - Added `@cumulus/aws-client/parseSQSMessageBody` to parse an SQS message body string into an object.

- **Ability to set custom backend API url in the archive module**
  - Add `api_url` definition in `tf-modules/cumulus/archive.tf`
  - Add `archive_api_url` variable in `tf-modules/cumulus/variables.tf`

- **CUMULUS-1741**
  - Added an optional `elasticsearch_security_group_ids` variable to the
    `data-persistence` Terraform module to allow additional security groups to
    be assigned to the Elasticsearch Domain.

- **CUMULUS-1752**
  - Added `@cumulus/integration-tests/api/distribution.invokeTEADistributionLambda` to simulate a request to the [Thin Egress App](https://github.com/asfadmin/thin-egress-app) by invoking the Lambda and getting a response payload.
  - Added `@cumulus/integration-tests/api/distribution.getTEARequestHeaders` to generate necessary request headers for a request to the Thin Egress App
  - Added `@cumulus/integration-tests/api/distribution.getTEADistributionApiFileStream` to get a response stream for a file served by Thin Egress App
  - Added `@cumulus/integration-tests/api/distribution.getTEADistributionApiRedirect` to get a redirect response from the Thin Egress App

- **CUMULUS-1755**
  - Added `@cumulus/aws-client/CloudFormation.describeCfStack()` to describe a Cloudformation stack
  - Added `@cumulus/aws-client/CloudFormation.getCfStackParameterValues()` to get multiple parameter values for a Cloudformation stack

### Changed

- **CUMULUS-1725**
  - Moved the logic that updates the granule files cache Dynamo table into its
    own Lambda function called `granuleFilesCacheUpdater`.

- **CUMULUS-1736**
  - The `collections` model in the API package now determines the name of a
    collection based on the `name` property, rather than using `dataType` and
    then falling back to `name`.
  - The `@cumulus/integration-tests.loadCollection()` function no longer appends
    the postfix to the end of the collection's `dataType`.
  - The `@cumulus/integration-tests.addCollections()` function no longer appends
    the postfix to the end of the collection's `dataType`.

- **CUMULUS-1672**
  - Add a `retryOptions` parameter to the `@cumulus/aws-client/S3.headObject`
     function, which will retry if the object being queried does not exist.

- **CUMULUS-1446**
  - Mark the `@cumulus/integration-tests/api.addCollectionApi()` function as
    deprecated
  - Mark the `@cumulus/integration-tests/index.listCollections()` function as
    deprecated
  - Mark the `@cumulus/integration-tests/index.listProviders()` function as
    deprecated
  - Mark the `@cumulus/integration-tests/index.rulesList()` function as
    deprecated

- **CUMULUS-1672**
  - Previously, the `cumulus` module defaulted to setting a
    `Deployment = var.prefix` tag on all resources that it managed. In this
    release, the `cumulus` module will now accept a `tags` input variable that
    defines the tags to be assigned to all resources that it manages.
  - Previously, the `data-persistence` module defaulted to setting a
    `Deployment = var.prefix` tag on all resources that it managed. In this
    release, the `data-persistence` module will now accept a `tags` input
    variable that defines the tags to be assigned to all resources that it
    manages.
  - Previously, the `distribution` module defaulted to setting a
    `Deployment = var.prefix` tag on all resources that it managed. In this
    release, the `distribution` module will now accept a `tags` input variable
    that defines the tags to be assigned to all resources that it manages.
  - Previously, the `ingest` module defaulted to setting a
    `Deployment = var.prefix` tag on all resources that it managed. In this
    release, the `ingest` module will now accept a `tags` input variable that
    defines the tags to be assigned to all resources that it manages.
  - Previously, the `s3-replicator` module defaulted to setting a
    `Deployment = var.prefix` tag on all resources that it managed. In this
    release, the `s3-replicator` module will now accept a `tags` input variable
    that defines the tags to be assigned to all resources that it manages.

- **CUMULUS-1684**
  - Update the API package to encrypt provider credentials using KMS instead of
    using RSA keys stored in S3

- **CUMULUS-1717**
  - Changed name of `cwSfExecutionEventToDb` Lambda to `cwSfEventToDbRecords`
  - Updated `cwSfEventToDbRecords` to write granule records to DynamoDB from the incoming Cumulus message

- **CUMULUS-1718**
  - Renamed `cwSfEventToDbRecords` to `sfEventSqsToDbRecords` due to architecture change to being a consumer of an SQS queue of Step Function Cloudwatch events.
  - Updated `sfEventSqsToDbRecords` to write PDR records to DynamoDB from the incoming Cumulus message
  - Moved `data-cookbooks/sns.md` to `data-cookbooks/ingest-notifications.md` and updated it to reflect recent changes.

- **CUMULUS-1748**
  - (S)FTP discovery tasks now use the provider-path as-is instead of forcing it to a relative path.
  - Improved error handling to catch permission denied FTP errors better and log them properly. Workflows will still fail encountering this error and we intend to consider that approach in a future ticket.

- **CUMULUS-1752**
  - Moved class for parsing distribution events to its own file: `@cumulus/api/lib/DistributionEvent.js`
    - Updated `DistributionEvent` to properly parse S3 access logs generated by requests from the [Thin Egress App](https://github.com/asfadmin/thin-egress-app)

- **CUMULUS-1753** - Changes to `@cumulus/ingest/HttpProviderClient.js`:
  - Removed regex filter in `HttpProviderClient.list()` that was used to return only files with an extension between 1 and 4 characters long. `HttpProviderClient.list()` will now return all files linked from the HTTP provider host.

- **CUMULUS-1755**
  - Updated the Thin Egress App module used in `tf-modules/distribution/main.tf` to build 61. [See the release notes](https://github.com/asfadmin/thin-egress-app/releases/tag/tea-build.61).

- **CUMULUS-1757**
  - Update @cumulus/cmr-client CMRSearchConceptQueue to take optional cmrEnvironment parameter

### Deprecated

- **CUMULUS-1684**
  - Deprecate `@cumulus/common/key-pair-provider/S3KeyPairProvider`
  - Deprecate `@cumulus/common/key-pair-provider/S3KeyPairProvider.encrypt()`
  - Deprecate `@cumulus/common/key-pair-provider/S3KeyPairProvider.decrypt()`
  - Deprecate `@cumulus/common/kms/KMS`
  - Deprecate `@cumulus/common/kms/KMS.encrypt()`
  - Deprecate `@cumulus/common/kms/KMS.decrypt()`
  - Deprecate `@cumulus/common/sftp.Sftp`

- **CUMULUS-1717**
  - Deprecate `@cumulus/api/models/Granule.createGranulesFromSns`

- **CUMULUS-1718**
  - Deprecate `@cumulus/sf-sns-report`.
    - This task has been updated to always throw an error directing the user to use `@cumulus/sf-sqs-report` instead. This was done because there is no longer an SNS topic to which to publish, and no consumers to listen to it.

- **CUMULUS-1748**
  - Deprecate `@cumulus/ingest/util.normalizeProviderPath`

- **CUMULUS-1752**
  - Deprecate `@cumulus/integration-tests/api/distribution.getDistributionApiFileStream`
  - Deprecate `@cumulus/integration-tests/api/distribution.getDistributionApiRedirect`
  - Deprecate `@cumulus/integration-tests/api/distribution.invokeApiDistributionLambda`

### Removed

- **CUMULUS-1684**
  - Remove the deployment script that creates encryption keys and stores them to
    S3

- **CUMULUS-1768**
  - Removed API endpoints `stats/histogram` and `stats/average`. All advanced stats needs should be acquired from Cloud Metrics or similarly configured ELK stack.

### Fixed

- **Fix default values for urs_url in variables.tf files**
  - Remove trailing `/` from default `urs_url` values.

- **CUMULUS-1610** - Add the Elasticsearch security group to the EC2 security groups

- **CUMULUS-1740** - `cumulus_meta.workflow_start_time` is now set in Cumulus
  messages

- **CUMULUS-1753** - Fixed `@cumulus/ingest/HttpProviderClient.js` to properly handle HTTP providers with:
  - Multiple link tags (e.g. `<a>`) per line of source code
  - Link tags in uppercase or lowercase (e.g. `<A>`)
  - Links with filepaths in the link target (e.g. `<a href="/path/to/file.txt">`). These files will be returned from HTTP file discovery **as the file name only** (e.g. `file.txt`).

- **CUMULUS-1768**
  - Fix an issue in the stats endpoints in `@cumulus/api` to send back stats for the correct type

## [v1.18.0] 2020-02-03

### BREAKING CHANGES

- **CUMULUS-1686**

  - `ecs_cluster_instance_image_id` is now a _required_ variable of the `cumulus` module, instead of optional.

- **CUMULUS-1698**

  - Change variable `saml_launchpad_metadata_path` to `saml_launchpad_metadata_url` in the `tf-modules/cumulus` Terraform module.

- **CUMULUS-1703**
  - Remove the unused `forceDownload` option from the `sync-granule` tasks's config
  - Remove the `@cumulus/ingest/granule.Discover` class
  - Remove the `@cumulus/ingest/granule.Granule` class
  - Remove the `@cumulus/ingest/pdr.Discover` class
  - Remove the `@cumulus/ingest/pdr.Granule` class
  - Remove the `@cumulus/ingest/parse-pdr.parsePdr` function

### Added

- **CUMULUS-1040**

  - Added `@cumulus/aws-client` package to provide utilities for working with AWS services and the Node.js AWS SDK
  - Added `@cumulus/errors` package which exports error classes for use in Cumulus workflow code
  - Added `@cumulus/integration-tests/sfnStep` to provide utilities for parsing step function execution histories

- **CUMULUS-1102**

  - Adds functionality to the @cumulus/api package for better local testing.
    - Adds data seeding for @cumulus/api's localAPI.
      - seed functions allow adding collections, executions, granules, pdrs, providers, and rules to a Localstack Elasticsearch and DynamoDB via `addCollections`, `addExecutions`, `addGranules`, `addPdrs`, `addProviders`, and `addRules`.
    - Adds `eraseDataStack` function to local API server code allowing resetting of local datastack for testing (ES and DynamoDB).
    - Adds optional parameters to the @cumulus/api bin serve to allow for launching the api without destroying the current data.

- **CUMULUS-1697**

  - Added the `@cumulus/tf-inventory` package that provides command line utilities for managing Terraform resources in your AWS account

- **CUMULUS-1703**

  - Add `@cumulus/aws-client/S3.createBucket` function
  - Add `@cumulus/aws-client/S3.putFile` function
  - Add `@cumulus/common/string.isNonEmptyString` function
  - Add `@cumulus/ingest/FtpProviderClient` class
  - Add `@cumulus/ingest/HttpProviderClient` class
  - Add `@cumulus/ingest/S3ProviderClient` class
  - Add `@cumulus/ingest/SftpProviderClient` class
  - Add `@cumulus/ingest/providerClientUtils.buildProviderClient` function
  - Add `@cumulus/ingest/providerClientUtils.fetchTextFile` function

- **CUMULUS-1731**

  - Add new optional input variables to the Cumulus Terraform module to support TEA upgrade:
    - `thin_egress_cookie_domain` - Valid domain for Thin Egress App cookie
    - `thin_egress_domain_cert_arn` - Certificate Manager SSL Cert ARN for Thin
      Egress App if deployed outside NGAP/CloudFront
    - `thin_egress_download_role_in_region_arn` - ARN for reading of Thin Egress
      App data buckets for in-region requests
    - `thin_egress_jwt_algo` - Algorithm with which to encode the Thin Egress
      App JWT cookie
    - `thin_egress_jwt_secret_name` - Name of AWS secret where keys for the Thin
      Egress App JWT encode/decode are stored
    - `thin_egress_lambda_code_dependency_archive_key` - Thin Egress App - S3
      Key of packaged python modules for lambda dependency layer

- **CUMULUS-1733**
  - Add `discovery-filtering` operator doc to document previously undocumented functionality.

- **CUMULUS-1737**
  - Added the `cumulus-test-cleanup` module to run a nightly cleanup on resources left over from the integration tests run from the `example/spec` directory.

### Changed

- **CUMULUS-1102**

  - Updates `@cumulus/api/auth/testAuth` to use JWT instead of random tokens.
  - Updates the default AMI for the ecs_cluster_instance_image_id.

- **CUMULUS-1622**

  - Mutex class has been deprecated in `@cumulus/common/concurrency` and will be removed in a future release.

- **CUMULUS-1686**

  - Changed `ecs_cluster_instance_image_id` to be a required variable of the `cumulus` module and removed the default value.
    The default was not available across accounts and regions, nor outside of NGAP and therefore not particularly useful.

- **CUMULUS-1688**

  - Updated `@cumulus/aws.receiveSQSMessages` not to replace `message.Body` with a parsed object. This behavior was undocumented and confusing as received messages appeared to contradict AWS docs that state `message.Body` is always a string.
  - Replaced `sf_watcher` CloudWatch rule from `cloudwatch-events.tf` with an EventSourceMapping on `sqs2sf` mapped to the `start_sf` SQS queue (in `event-sources.tf`).
  - Updated `sqs2sf` with an EventSourceMapping handler and unit test.

- **CUMULUS-1698**

  - Change variable `saml_launchpad_metadata_path` to `saml_launchpad_metadata_url` in the `tf-modules/cumulus` Terraform module.
  - Updated `@cumulus/api/launchpadSaml` to download launchpad IDP metadata from configured location when the metadata in s3 is not valid, and to work with updated IDP metadata and SAML response.

- **CUMULUS-1731**
  - Upgrade the version of the Thin Egress App deployed by Cumulus to v48
    - Note: New variables available, see the 'Added' section of this changelog.

### Fixed

- **CUMULUS-1664**

  - Updated `dbIndexer` Lambda to remove hardcoded references to DynamoDB table names.

- **CUMULUS-1733**
  - Fixed granule discovery recursion algorithm used in S/FTP protocols.

### Removed

- **CUMULUS-1481**
  - removed `process` config and output from PostToCmr as it was not required by the task nor downstream steps, and should still be in the output message's `meta` regardless.

### Deprecated

- **CUMULUS-1040**
  - Deprecated the following code. For cases where the code was moved into another package, the new code location is noted:
    - `@cumulus/common/CloudFormationGateway` -> `@cumulus/aws-client/CloudFormationGateway`
    - `@cumulus/common/DynamoDb` -> `@cumulus/aws-client/DynamoDb`
    - `@cumulus/common/errors` -> `@cumulus/errors`
    - `@cumulus/common/StepFunctions` -> `@cumulus/aws-client/StepFunctions`
    - All of the exported functions in `@cumulus/commmon/aws` (moved into `@cumulus/aws-client`), except:
      - `@cumulus/common/aws/isThrottlingException` -> `@cumulus/errors/isThrottlingException`
      - `@cumulus/common/aws/improveStackTrace` (not deprecated)
      - `@cumulus/common/aws/retryOnThrottlingException` (not deprecated)
    - `@cumulus/common/sfnStep/SfnStep.parseStepMessage` -> `@cumulus/integration-tests/sfnStep/SfnStep.parseStepMessage`
    - `@cumulus/common/sfnStep/ActivityStep` -> `@cumulus/integration-tests/sfnStep/ActivityStep`
    - `@cumulus/common/sfnStep/LambdaStep` -> `@cumulus/integration-tests/sfnStep/LambdaStep`
    - `@cumulus/common/string/unicodeEscape` -> `@cumulus/aws-client/StepFunctions.unicodeEscape`
    - `@cumulus/common/util/setErrorStack` -> `@cumulus/aws-client/util/setErrorStack`
    - `@cumulus/ingest/aws/invoke` -> `@cumulus/aws-client/Lambda/invoke`
    - `@cumulus/ingest/aws/CloudWatch.bucketSize`
    - `@cumulus/ingest/aws/CloudWatch.cw`
    - `@cumulus/ingest/aws/ECS.ecs`
    - `@cumulus/ingest/aws/ECS`
    - `@cumulus/ingest/aws/Events.putEvent` -> `@cumulus/aws-client/CloudwatchEvents.putEvent`
    - `@cumulus/ingest/aws/Events.deleteEvent` -> `@cumulus/aws-client/CloudwatchEvents.deleteEvent`
    - `@cumulus/ingest/aws/Events.deleteTarget` -> `@cumulus/aws-client/CloudwatchEvents.deleteTarget`
    - `@cumulus/ingest/aws/Events.putTarget` -> `@cumulus/aws-client/CloudwatchEvents.putTarget`
    - `@cumulus/ingest/aws/SQS.attributes` -> `@cumulus/aws-client/SQS.getQueueAttributes`
    - `@cumulus/ingest/aws/SQS.deleteMessage` -> `@cumulus/aws-client/SQS.deleteSQSMessage`
    - `@cumulus/ingest/aws/SQS.deleteQueue` -> `@cumulus/aws-client/SQS.deleteQueue`
    - `@cumulus/ingest/aws/SQS.getUrl` -> `@cumulus/aws-client/SQS.getQueueUrlByName`
    - `@cumulus/ingest/aws/SQS.receiveMessage` -> `@cumulus/aws-client/SQS.receiveSQSMessages`
    - `@cumulus/ingest/aws/SQS.sendMessage` -> `@cumulus/aws-client/SQS.sendSQSMessage`
    - `@cumulus/ingest/aws/StepFunction.getExecutionStatus` -> `@cumulus/aws-client/StepFunction.getExecutionStatus`
    - `@cumulus/ingest/aws/StepFunction.getExecutionUrl` -> `@cumulus/aws-client/StepFunction.getExecutionUrl`

## [v1.17.0] - 2019-12-31

### BREAKING CHANGES

- **CUMULUS-1498**
  - The `@cumulus/cmrjs.publish2CMR` function expects that the value of its
    `creds.password` parameter is a plaintext password.
  - Rather than using an encrypted password from the `cmr_password` environment
    variable, the `@cumulus/cmrjs.updateCMRMetadata` function now looks for an
    environment variable called `cmr_password_secret_name` and fetches the CMR
    password from that secret in AWS Secrets Manager.
  - The `@cumulus/post-to-cmr` task now expects a
    `config.cmr.passwordSecretName` value, rather than `config.cmr.password`.
    The CMR password will be fetched from that secret in AWS Secrets Manager.

### Added

- **CUMULUS-630**

  - Added support for replaying Kinesis records on a stream into the Cumulus Kinesis workflow triggering mechanism: either all the records, or some time slice delimited by start and end timestamps.
  - Added `/replays` endpoint to the operator API for triggering replays.
  - Added `Replay Kinesis Messages` documentation to Operator Docs.
  - Added `manualConsumer` lambda function to consume a Kinesis stream. Used by the replay AsyncOperation.

- **CUMULUS-1687**
  - Added new API endpoint for listing async operations at `/asyncOperations`
  - All asyncOperations now include the fields `description` and `operationType`. `operationType` can be one of the following. [`Bulk Delete`, `Bulk Granules`, `ES Index`, `Kinesis Replay`]

### Changed

- **CUMULUS-1626**

  - Updates Cumulus to use node10/CMA 1.1.2 for all of its internal lambdas in prep for AWS node 8 EOL

- **CUMULUS-1498**
  - Remove the DynamoDB Users table. The list of OAuth users who are allowed to
    use the API is now stored in S3.
  - The CMR password and Launchpad passphrase are now stored in Secrets Manager

## [v1.16.1] - 2019-12-6

**Please note**:

- The `region` argument to the `cumulus` Terraform module has been removed. You may see a warning or error if you have that variable populated.
- Your workflow tasks should use the following versions of the CMA libraries to utilize new granule, parentArn, asyncOperationId, and stackName fields on the logs:
  - `cumulus-message-adapter-js` version 1.0.10+
  - `cumulus-message-adapter-python` version 1.1.1+
  - `cumulus-message-adapter-java` version 1.2.11+
- The `data-persistence` module no longer manages the creation of an Elasticsearch service-linked role for deploying Elasticsearch to a VPC. Follow the [deployment instructions on preparing your VPC](https://nasa.github.io/cumulus/docs/deployment/deployment-readme#vpc-subnets-and-security-group) for guidance on how to create the Elasticsearch service-linked role manually.
- There is now a `distribution_api_gateway_stage` variable for the `tf-modules/cumulus` Terraform module that will be used as the API gateway stage name used for the distribution API (Thin Egress App)
- Default value for the `urs_url` variable is now `https://uat.urs.earthdata.nasa.gov/` in the `tf-modules/cumulus` and `tf-modules/archive` Terraform modules. So deploying the `cumulus` module without a `urs_url` variable set will integrate your Cumulus deployment with the UAT URS environment.

### Added

- **CUMULUS-1563**

  - Added `custom_domain_name` variable to `tf-modules/data-persistence` module

- **CUMULUS-1654**
  - Added new helpers to `@cumulus/common/execution-history`:
    - `getStepExitedEvent()` returns the `TaskStateExited` event in a workflow execution history after the given step completion/failure event
    - `getTaskExitedEventOutput()` returns the output message for a `TaskStateExited` event in a workflow execution history

### Changed

- **CUMULUS-1578**

  - Updates SAML launchpad configuration to authorize via configured userGroup.
    [See the NASA specific documentation (protected)](https://wiki.earthdata.nasa.gov/display/CUMULUS/Cumulus+SAML+Launchpad+Integration)

- **CUMULUS-1579**

  - Elasticsearch list queries use `match` instead of `term`. `term` had been analyzing the terms and not supporting `-` in the field values.

- **CUMULUS-1619**

  - Adds 4 new keys to `@cumulus/logger` to display granules, parentArn, asyncOperationId, and stackName.
  - Depends on `cumulus-message-adapter-js` version 1.0.10+. Cumulus tasks updated to use this version.

- **CUMULUS-1654**

  - Changed `@cumulus/common/SfnStep.parseStepMessage()` to a static class method

- **CUMULUS-1641**
  - Added `meta.retries` and `meta.visibilityTimeout` properties to sqs-type rule. To create sqs-type rule, you're required to configure a dead-letter queue on your queue.
  - Added `sqsMessageRemover` lambda which removes the message from SQS queue upon successful workflow execution.
  - Updated `sqsMessageConsumer` lambda to not delete message from SQS queue, and to retry the SQS message for configured number of times.

### Removed

- Removed `create_service_linked_role` variable from `tf-modules/data-persistence` module.

- **CUMULUS-1321**
  - The `region` argument to the `cumulus` Terraform module has been removed

### Fixed

- **CUMULUS-1668** - Fixed a race condition where executions may not have been
  added to the database correctly
- **CUMULUS-1654** - Fixed issue with `publishReports` Lambda not including workflow execution error information for failed workflows with a single step
- Fixed `tf-modules/cumulus` module so that the `urs_url` variable is passed on to its invocation of the `tf-modules/archive` module

## [v1.16.0] - 2019-11-15

### Added

- **CUMULUS-1321**

  - A `deploy_distribution_s3_credentials_endpoint` variable has been added to
    the `cumulus` Terraform module. If true, the NGAP-backed S3 credentials
    endpoint will be added to the Thin Egress App's API. Default: true

- **CUMULUS-1544**

  - Updated the `/granules/bulk` endpoint to correctly query Elasticsearch when
    granule ids are not provided.

- **CUMULUS-1580**
  - Added `/granules/bulk` endpoint to `@cumulus/api` to perform bulk actions on granules given either a list of granule ids or an Elasticsearch query and the workflow to perform.

### Changed

- **CUMULUS-1561**

  - Fix the way that we are handling Terraform provider version requirements
  - Pass provider configs into child modules using the method that the
    [Terraform documentation](https://www.terraform.io/docs/configuration/modules.html#providers-within-modules)
    suggests
  - Remove the `region` input variable from the `s3_access_test` Terraform module
  - Remove the `aws_profile` and `aws_region` input variables from the
    `s3-replicator` Terraform module

- **CUMULUS-1639**
  - Because of
    [S3's Data Consistency Model](https://docs.aws.amazon.com/AmazonS3/latest/dev/Introduction.html#BasicsObjects),
    there may be situations where a GET operation for an object can temporarily
    return a `NoSuchKey` response even if that object _has_ been created. The
    `@cumulus/common/aws.getS3Object()` function has been updated to support
    retries if a `NoSuchKey` response is returned by S3. This behavior can be
    enabled by passing a `retryOptions` object to that function. Supported
    values for that object can be found here:
    <https://github.com/tim-kos/node-retry#retryoperationoptions>

### Removed

- **CUMULUS-1559**
  - `logToSharedDestination` has been migrated to the Terraform deployment as `log_api_gateway_to_cloudwatch` and will ONLY apply to egress lambdas.
    Due to the differences in the Terraform deployment model, we cannot support a global log subscription toggle for a configurable subset of lambdas.
    However, setting up your own log forwarding for a Lambda with Terraform is fairly simple, as you will only need to add SubscriptionFilters to your Terraform configuration, one per log group.
    See [the Terraform documentation](https://www.terraform.io/docs/providers/aws/r/cloudwatch_log_subscription_filter.html) for details on how to do this.
    An empty FilterPattern ("") will capture all logs in a group.

## [v1.15.0] - 2019-11-04

### BREAKING CHANGES

- **CUMULUS-1644** - When a workflow execution begins or ends, the workflow
  payload is parsed and any new or updated PDRs or granules referenced in that
  workflow are stored to the Cumulus archive. The defined interface says that a
  PDR in `payload.pdr` will be added to the archive, and any granules in
  `payload.granules` will also be added to the archive. In previous releases,
  PDRs found in `meta.pdr` and granules found in `meta.input_granules` were also
  added to the archive. This caused unexpected behavior and has been removed.
  Only PDRs from `payload.pdr` and granules from `payload.granules` will now be
  added to the Cumulus archive.

- **CUMULUS-1449** - Cumulus now uses a universal workflow template when
  starting a workflow that contains general information specific to the
  deployment, but not specific to the workflow. Workflow task configs must be
  defined using AWS step function parameters. As part of this change,
  `CumulusConfig` has been retired and task configs must now be defined under
  the `cma.task_config` key in the Parameters section of a step function
  definition.

  **Migration instructions**:

  NOTE: These instructions require the use of Cumulus Message Adapter v1.1.x+.
  Please ensure you are using a compatible version before attempting to migrate
  workflow configurations. When defining workflow steps, remove any
  `CumulusConfig` section, as shown below:

  ```yaml
  ParsePdr:
    CumulusConfig:
      provider: "{$.meta.provider}"
      bucket: "{$.meta.buckets.internal.name}"
      stack: "{$.meta.stack}"
  ```

  Instead, use AWS Parameters to pass `task_config` for the task directly into
  the Cumulus Message Adapter:

  ```yaml
  ParsePdr:
    Parameters:
      cma:
        event.$: "$"
        task_config:
          provider: "{$.meta.provider}"
          bucket: "{$.meta.buckets.internal.name}"
          stack: "{$.meta.stack}"
  ```

  In this example, the `cma` key is used to pass parameters to the message
  adapter. Using `task_config` in combination with `event.$: '$'` allows the
  message adapter to process `task_config` as the `config` passed to the Cumulus
  task. See `example/workflows/sips.yml` in the core repository for further
  examples of how to set the Parameters.

  Additionally, workflow configurations for the `QueueGranules` and `QueuePdrs`
  tasks need to be updated:

  - `queue-pdrs` config changes:
    - `parsePdrMessageTemplateUri` replaced with `parsePdrWorkflow`, which is
      the workflow name (i.e. top-level name in `config.yml`, e.g. 'ParsePdr').
    - `internalBucket` and `stackName` configs now required to look up
      configuration from the deployment. Brings the task config in line with
      that of `queue-granules`.
  - `queue-granules` config change: `ingestGranuleMessageTemplateUri` replaced
    with `ingestGranuleWorkflow`, which is the workflow name (e.g.
    'IngestGranule').

- **CUMULUS-1396** - **Workflow steps at the beginning and end of a workflow
  using the `SfSnsReport` Lambda have now been deprecated (e.g. `StartStatus`,
  `StopStatus`) and should be removed from your workflow definitions**. These
  steps were used for publishing ingest notifications and have been replaced by
  an implementation using Cloudwatch events for Step Functions to trigger a
  Lambda that publishes ingest notifications. For further detail on how ingest
  notifications are published, see the notes below on **CUMULUS-1394**. For
  examples of how to update your workflow definitions, see our
  [example workflow definitions](https://github.com/nasa/cumulus/blob/master/example/workflows/).

- **CUMULUS-1470**
  - Remove Cumulus-defined ECS service autoscaling, allowing integrators to
    better customize autoscaling to meet their needs. In order to use
    autoscaling with ECS services, appropriate
    `AWS::ApplicationAutoScaling::ScalableTarget`,
    `AWS::ApplicationAutoScaling::ScalingPolicy`, and `AWS::CloudWatch::Alarm`
    resources should be defined in a kes overrides file. See
    [this example](https://github.com/nasa/cumulus/blob/release-1.15.x/example/overrides/app/cloudformation.template.yml)
    for an example.
  - The following config parameters are no longer used:
    - ecs.services.\<NAME\>.minTasks
    - ecs.services.\<NAME\>.maxTasks
    - ecs.services.\<NAME\>.scaleInActivityScheduleTime
    - ecs.services.\<NAME\>.scaleInAdjustmentPercent
    - ecs.services.\<NAME\>.scaleOutActivityScheduleTime
    - ecs.services.\<NAME\>.scaleOutAdjustmentPercent
    - ecs.services.\<NAME\>.activityName

### Added

- **CUMULUS-1100**

  - Added 30-day retention properties to all log groups that were missing those policies.

- **CUMULUS-1396**

  - Added `@cumulus/common/sfnStep`:
    - `LambdaStep` - A class for retrieving and parsing input and output to Lambda steps in AWS Step Functions
    - `ActivityStep` - A class for retrieving and parsing input and output to ECS activity steps in AWS Step Functions

- **CUMULUS-1574**

  - Added `GET /token` endpoint for SAML authorization when cumulus is protected by Launchpad.
    This lets a user retieve a token by hand that can be presented to the API.

- **CUMULUS-1625**

  - Added `sf_start_rate` variable to the `ingest` Terraform module, equivalent to `sqs_consumer_rate` in the old model, but will not be automatically applied to custom queues as that was.

- **CUMULUS-1513**
  - Added `sqs`-type rule support in the Cumulus API `@cumulus/api`
  - Added `sqsMessageConsumer` lambda which processes messages from the SQS queues configured in the `sqs` rules.

### Changed

- **CUMULUS-1639**

  - Because of
    [S3's Data Consistency Model](https://docs.aws.amazon.com/AmazonS3/latest/dev/Introduction.html#BasicsObjects),
    there may be situations where a GET operation for an object can temporarily
    return a `NoSuchKey` response even if that object _has_ been created. The
    `@cumulus/common/aws.getS3Object()` function will now retry up to 10 times
    if a `NoSuchKey` response is returned by S3. This can behavior can be
    overridden by passing `{ retries: 0 }` as the `retryOptions` argument.

- **CUMULUS-1449**

  - `queue-pdrs` & `queue-granules` config changes. Details in breaking changes section.
  - Cumulus now uses a universal workflow template when starting workflow that contains general information specific to the deployment, but not specific to the workflow.
  - Changed the way workflow configs are defined, from `CumulusConfig` to a `task_config` AWS Parameter.

- **CUMULUS-1452**

  - Changed the default ECS docker storage drive to `devicemapper`

- **CUMULUS-1453**
  - Removed config schema for `@cumulus/sf-sns-report` task
  - Updated `@cumulus/sf-sns-report` to always assume that it is running as an intermediate step in a workflow, not as the first or last step

### Removed

- **CUMULUS-1449**
  - Retired `CumulusConfig` as part of step function definitions, as this is an artifact of the way Kes parses workflow definitions that was not possible to migrate to Terraform. Use AWS Parameters and the `task_config` key instead. See change note above.
  - Removed individual workflow templates.

### Fixed

- **CUMULUS-1620** - Fixed bug where `message_adapter_version` does not correctly inject the CMA

- **CUMULUS-1396** - Updated `@cumulus/common/StepFunctions.getExecutionHistory()` to recursively fetch execution history when `nextToken` is returned in response

- **CUMULUS-1571** - Updated `@cumulus/common/DynamoDb.get()` to throw any errors encountered when trying to get a record and the record does exist

- **CUMULUS-1452**
  - Updated the EC2 initialization scripts to use full volume size for docker storage
  - Changed the default ECS docker storage drive to `devicemapper`

## [v1.14.5] - 2019-12-30 - [BACKPORT]

### Updated

- **CUMULUS-1626**
  - Updates Cumulus to use node10/CMA 1.1.2 for all of its internal lambdas in prep for AWS node 8 EOL

## [v1.14.4] - 2019-10-28

### Fixed

- **CUMULUS-1632** - Pinned `aws-elasticsearch-connector` package in `@cumulus/api` to version `8.1.3`, since `8.2.0` includes breaking changes

## [v1.14.3] - 2019-10-18

### Fixed

- **CUMULUS-1620** - Fixed bug where `message_adapter_version` does not correctly inject the CMA

- **CUMULUS-1572** - A granule is now included in discovery results even when
  none of its files has a matching file type in the associated collection
  configuration. Previously, if all files for a granule were unmatched by a file
  type configuration, the granule was excluded from the discovery results.
  Further, added support for a `boolean` property
  `ignoreFilesConfigForDiscovery`, which controls how a granule's files are
  filtered at discovery time.

## [v1.14.2] - 2019-10-08

### BREAKING CHANGES

Your Cumulus Message Adapter version should be pinned to `v1.0.13` or lower in your `app/config.yml` using `message_adapter_version: v1.0.13` OR you should use the workflow migration steps below to work with CMA v1.1.1+.

- **CUMULUS-1394** - The implementation of the `SfSnsReport` Lambda requires additional environment variables for integration with the new ingest notification SNS topics. Therefore, **you must update the definition of `SfSnsReport` in your `lambdas.yml` like so**:

```yaml
SfSnsReport:
  handler: index.handler
  timeout: 300
  source: node_modules/@cumulus/sf-sns-report/dist
  tables:
    - ExecutionsTable
  envs:
    execution_sns_topic_arn:
      function: Ref
      value: reportExecutionsSns
    granule_sns_topic_arn:
      function: Ref
      value: reportGranulesSns
    pdr_sns_topic_arn:
      function: Ref
      value: reportPdrsSns
```

- **CUMULUS-1447** -
  The newest release of the Cumulus Message Adapter (v1.1.1) requires that parameterized configuration be used for remote message functionality. Once released, Kes will automatically bring in CMA v1.1.1 without additional configuration.

  **Migration instructions**
  Oversized messages are no longer written to S3 automatically. In order to utilize remote messaging functionality, configure a `ReplaceConfig` AWS Step Function parameter on your CMA task:

  ```yaml
  ParsePdr:
    Parameters:
      cma:
        event.$: "$"
        ReplaceConfig:
          FullMessage: true
  ```

  Accepted fields in `ReplaceConfig` include `MaxSize`, `FullMessage`, `Path` and `TargetPath`.
  See https://github.com/nasa/cumulus-message-adapter/blob/master/CONTRACT.md#remote-message-configuration for full details.

  As this change is backward compatible in Cumulus Core, users wishing to utilize the previous version of the CMA may opt to transition to using a CMA lambda layer, or set `message_adapter_version` in their configuration to a version prior to v1.1.0.

### PLEASE NOTE

- **CUMULUS-1394** - Ingest notifications are now provided via 3 separate SNS topics for executions, granules, and PDRs, instead of a single `sftracker` SNS topic. Whereas the `sftracker` SNS topic received a full Cumulus execution message, the new topics all receive generated records for the given object. The new topics are only published to if the given object exists for the current execution. For a given execution/granule/PDR, **two messages will be received by each topic**: one message indicating that ingest is running and another message indicating that ingest has completed or failed. The new SNS topics are:

  - `reportExecutions` - Receives 1 message per execution
  - `reportGranules` - Receives 1 message per granule in an execution
  - `reportPdrs` - Receives 1 message per PDR

### Added

- **CUMULUS-639**

  - Adds SAML JWT and launchpad token authentication to Cumulus API (configurable)
    - **NOTE** to authenticate with Launchpad ensure your launchpad user_id is in the `<prefix>-UsersTable`
    - when Cumulus configured to protect API via Launchpad:
      - New endpoints
        - `GET /saml/login` - starting point for SAML SSO creates the login request url and redirects to the SAML Identity Provider Service (IDP)
        - `POST /saml/auth` - SAML Assertion Consumer Service. POST receiver from SAML IDP. Validates response, logs the user in, and returnes a SAML-based JWT.
    - Disabled endpoints
      - `POST /refresh`
      - Changes authorization worklow:
      - `ensureAuthorized` now presumes the bearer token is a JWT and tries to validate. If the token is malformed, it attempts to validate the token against Launchpad. This allows users to bring their own token as described here https://wiki.earthdata.nasa.gov/display/CUMULUS/Cumulus+API+with+Launchpad+Authentication. But it also allows dashboard users to manually authenticate via Launchpad SAML to receive a Launchpad-based JWT.

- **CUMULUS-1394**
  - Added `Granule.generateGranuleRecord()` method to granules model to generate a granule database record from a Cumulus execution message
  - Added `Pdr.generatePdrRecord()` method to PDRs model to generate a granule database record from a Cumulus execution message
  - Added helpers to `@cumulus/common/message`:
    - `getMessageExecutionName()` - Get the execution name from a Cumulus execution message
    - `getMessageStateMachineArn()` - Get the state machine ARN from a Cumulus execution message
    - `getMessageExecutionArn()` - Get the execution ARN for a Cumulus execution message
    - `getMessageGranules()` - Get the granules from a Cumulus execution message, if any.
  - Added `@cumulus/common/cloudwatch-event/isFailedSfStatus()` to determine if a Step Function status from a Cloudwatch event is a failed status

### Changed

- **CUMULUS-1308**

  - HTTP PUT of a Collection, Provider, or Rule via the Cumulus API now
    performs full replacement of the existing object with the object supplied
    in the request payload. Previous behavior was to perform a modification
    (partial update) by merging the existing object with the (possibly partial)
    object in the payload, but this did not conform to the HTTP standard, which
    specifies PATCH as the means for modifications rather than replacements.

- **CUMULUS-1375**

  - Migrate Cumulus from deprecated Elasticsearch JS client to new, supported one in `@cumulus/api`

- **CUMULUS-1485** Update `@cumulus/cmr-client` to return error message from CMR for validation failures.

- **CUMULUS-1394**

  - Renamed `Execution.generateDocFromPayload()` to `Execution.generateRecord()` on executions model. The method generates an execution database record from a Cumulus execution message.

- **CUMULUS-1432**

  - `logs` endpoint takes the level parameter as a string and not a number
  - Elasticsearch term query generation no longer converts numbers to boolean

- **CUMULUS-1447**

  - Consolidated all remote message handling code into @common/aws
  - Update remote message code to handle updated CMA remote message flags
  - Update example SIPS workflows to utilize Parameterized CMA configuration

- **CUMULUS-1448** Refactor workflows that are mutating cumulus_meta to utilize meta field

- **CUMULUS-1451**

  - Elasticsearch cluster setting `auto_create_index` will be set to false. This had been causing issues in the bootstrap lambda on deploy.

- **CUMULUS-1456**
  - `@cumulus/api` endpoints default error handler uses `boom` package to format errors, which is consistent with other API endpoint errors.

### Fixed

- **CUMULUS-1432** `logs` endpoint filter correctly filters logs by level
- **CUMULUS-1484** `useMessageAdapter` now does not set CUMULUS_MESSAGE_ADAPTER_DIR when `true`

### Removed

- **CUMULUS-1394**
  - Removed `sfTracker` SNS topic. Replaced by three new SNS topics for granule, execution, and PDR ingest notifications.
  - Removed unused functions from `@cumulus/common/aws`:
    - `getGranuleS3Params()`
    - `setGranuleStatus()`

## [v1.14.1] - 2019-08-29

### Fixed

- **CUMULUS-1455**

  - CMR token links updated to point to CMR legacy services rather than echo

- **CUMULUS-1211**
  - Errors thrown during granule discovery are no longer swallowed and ignored.
    Rather, errors are propagated to allow for proper error-handling and
    meaningful messaging.

## [v1.14.0] - 2019-08-22

### PLEASE NOTE

- We have encountered transient lambda service errors in our integration testing. Please handle transient service errors following [these guidelines](https://docs.aws.amazon.com/step-functions/latest/dg/bp-lambda-serviceexception.html). The workflows in the `example/workflows` folder have been updated with retries configured for these errors.

- **CUMULUS-799** added additional IAM permissions to support reading CloudWatch and API Gateway, so **you will have to redeploy your IAM stack.**

- **CUMULUS-800** Several items:

  - **Delete existing API Gateway stages**: To allow enabling of API Gateway logging, Cumulus now creates and manages a Stage resource during deployment. Before upgrading Cumulus, it is necessary to delete the API Gateway stages on both the Backend API and the Distribution API. Instructions are included in the documenation under [Delete API Gateway Stages](https://nasa.github.io/cumulus/docs/additional-deployment-options/delete-api-gateway-stages).

  - **Set up account permissions for API Gateway to write to CloudWatch**: In a one time operation for your AWS account, to enable CloudWatch Logs for API Gateway, you must first grant the API Gateway permission to read and write logs to CloudWatch for your account. The `AmazonAPIGatewayPushToCloudWatchLogs` managed policy (with an ARN of `arn:aws:iam::aws:policy/service-role/AmazonAPIGatewayPushToCloudWatchLogs`) has all the required permissions. You can find a simple how to in the documentation under [Enable API Gateway Logging.](https://nasa.github.io/cumulus/docs/additional-deployment-options/enable-gateway-logging-permissions)

  - **Configure API Gateway to write logs to CloudWatch** To enable execution logging for the distribution API set `config.yaml` `apiConfigs.distribution.logApigatewayToCloudwatch` value to `true`. More information [Enable API Gateway Logs](https://nasa.github.io/cumulus/docs/additional-deployment-options/enable-api-logs)

  - **Configure CloudWatch log delivery**: It is possible to deliver CloudWatch API execution and access logs to a cross-account shared AWS::Logs::Destination. An operator does this by adding the key `logToSharedDestination` to the `config.yml` at the default level with a value of a writable log destination. More information in the documenation under [Configure CloudWatch Logs Delivery.](https://nasa.github.io/cumulus/docs/additional-deployment-options/configure-cloudwatch-logs-delivery)

  - **Additional Lambda Logging**: It is now possible to configure any lambda to deliver logs to a shared subscriptions by setting `logToSharedDestination` to the ARN of a writable location (either an AWS::Logs::Destination or a Kinesis Stream) on any lambda config. Documentation for [Lambda Log Subscriptions](https://nasa.github.io/cumulus/docs/additional-deployment-options/additional-lambda-logging)

  - **Configure S3 Server Access Logs**: If you are running Cumulus in an NGAP environment you may [configure S3 Server Access Logs](https://nasa.github.io/cumulus/docs/next/deployment/server_access_logging) to be delivered to a shared bucket where the Metrics Team will ingest the logs into their ELK stack. Contact the Metrics team for permission and location.

- **CUMULUS-1368** The Cumulus distribution API has been deprecated and is being replaced by ASF's Thin Egress App. By default, the distribution API will not deploy. Please follow [the instructions for deploying and configuring Thin Egress](https://nasa.github.io/cumulus/docs/deployment/thin_egress_app).

To instead continue to deploy and use the legacy Cumulus distribution app, add the following to your `config.yml`:

```yaml
deployDistributionApi: true
```

If you deploy with no distribution app your deployment will succeed but you may encounter errors in your workflows, particularly in the `MoveGranule` task.

- **CUMULUS-1418** Users who are packaging the CMA in their Lambdas outside of Cumulus may need to update their Lambda configuration. Please see `BREAKING CHANGES` below for details.

### Added

- **CUMULUS-642**
  - Adds Launchpad as an authentication option for the Cumulus API.
  - Updated deployment documentation and added [instructions to setup Cumulus API Launchpad authentication](https://wiki.earthdata.nasa.gov/display/CUMULUS/Cumulus+API+with+Launchpad+Authentication)
- **CUMULUS-1418**
  - Adds usage docs/testing of lambda layers (introduced in PR1125), updates Core example tasks to use the updated `cumulus-ecs-task` and a CMA layer instead of kes CMA injection.
  - Added Terraform module to publish CMA as layer to user account.
- **PR1125** - Adds `layers` config option to support deploying Lambdas with layers
- **PR1128** - Added `useXRay` config option to enable AWS X-Ray for Lambdas.
- **CUMULUS-1345**
  - Adds new variables to the app deployment under `cmr`.
  - `cmrEnvironment` values are `SIT`, `UAT`, or `OPS` with `UAT` as the default.
  - `cmrLimit` and `cmrPageSize` have been added as configurable options.
- **CUMULUS-1273**
  - Added lambda function EmsProductMetadataReport to generate EMS Product Metadata report
- **CUMULUS-1226**
  - Added API endpoint `elasticsearch/index-from-database` to index to an Elasticsearch index from the database for recovery purposes and `elasticsearch/indices-status` to check the status of Elasticsearch indices via the API.
- **CUMULUS-824**
  - Added new Collection parameter `reportToEms` to configure whether the collection is reported to EMS
- **CUMULUS-1357**
  - Added new BackendApi endpoint `ems` that generates EMS reports.
- **CUMULUS-1241**
  - Added information about queues with maximum execution limits defined to default workflow templates (`meta.queueExecutionLimits`)
- **CUMULUS-1311**
  - Added `@cumulus/common/message` with various message parsing/preparation helpers
- **CUMULUS-812**

  - Added support for limiting the number of concurrent executions started from a queue. [See the data cookbook](https://nasa.github.io/cumulus/docs/data-cookbooks/throttling-queued-executions) for more information.

- **CUMULUS-1337**

  - Adds `cumulus.stackName` value to the `instanceMetadata` endpoint.

- **CUMULUS-1368**

  - Added `cmrGranuleUrlType` to the `@cumulus/move-granules` task. This determines what kind of links go in the CMR files. The options are `distribution`, `s3`, or `none`, with the default being distribution. If there is no distribution API being used with Cumulus, you must set the value to `s3` or `none`.

- Added `packages/s3-replicator` Terraform module to allow same-region s3 replication to metrics bucket.

- **CUMULUS-1392**

  - Added `tf-modules/report-granules` Terraform module which processes granule ingest notifications received via SNS and stores granule data to a database. The module includes:
    - SNS topic for publishing granule ingest notifications
    - Lambda to process granule notifications and store data
    - IAM permissions for the Lambda
    - Subscription for the Lambda to the SNS topic

- **CUMULUS-1393**

  - Added `tf-modules/report-pdrs` Terraform module which processes PDR ingest notifications received via SNS and stores PDR data to a database. The module includes:
    - SNS topic for publishing PDR ingest notifications
    - Lambda to process PDR notifications and store data
    - IAM permissions for the Lambda
    - Subscription for the Lambda to the SNS topic
  - Added unit tests for `@cumulus/api/models/pdrs.createPdrFromSns()`

- **CUMULUS-1400**

  - Added `tf-modules/report-executions` Terraform module which processes workflow execution information received via SNS and stores it to a database. The module includes:
    - SNS topic for publishing execution data
    - Lambda to process and store execution data
    - IAM permissions for the Lambda
    - Subscription for the Lambda to the SNS topic
  - Added `@cumulus/common/sns-event` which contains helpers for SNS events:
    - `isSnsEvent()` returns true if event is from SNS
    - `getSnsEventMessage()` extracts and parses the message from an SNS event
    - `getSnsEventMessageObject()` extracts and parses message object from an SNS event
  - Added `@cumulus/common/cloudwatch-event` which contains helpers for Cloudwatch events:
    - `isSfExecutionEvent()` returns true if event is from Step Functions
    - `isTerminalSfStatus()` determines if a Step Function status from a Cloudwatch event is a terminal status
    - `getSfEventStatus()` gets the Step Function status from a Cloudwatch event
    - `getSfEventDetailValue()` extracts a Step Function event detail field from a Cloudwatch event
    - `getSfEventMessageObject()` extracts and parses Step Function detail object from a Cloudwatch event

- **CUMULUS-1429**

  - Added `tf-modules/data-persistence` Terraform module which includes resources for data persistence in Cumulus:
    - DynamoDB tables
    - Elasticsearch with optional support for VPC
    - Cloudwatch alarm for number of Elasticsearch nodes

- **CUMULUS-1379** CMR Launchpad Authentication
  - Added `launchpad` configuration to `@cumulus/deployment/app/config.yml`, and cloudformation templates, workflow message, lambda configuration, api endpoint configuration
  - Added `@cumulus/common/LaunchpadToken` and `@cumulus/common/launchpad` to provide methods to get token and validate token
  - Updated lambdas to use Launchpad token for CMR actions (ingest and delete granules)
  - Updated deployment documentation and added [instructions to setup CMR client for Launchpad authentication](https://wiki.earthdata.nasa.gov/display/CUMULUS/CMR+Launchpad+Authentication)

## Changed

- **CUMULUS-1232**

  - Added retries to update `@cumulus/cmr-client` `updateToken()`

- **CUMULUS-1245 CUMULUS-795**

  - Added additional `ems` configuration parameters for sending the ingest reports to EMS
  - Added functionality to send daily ingest reports to EMS

- **CUMULUS-1241**

  - Removed the concept of "priority levels" and added ability to define a number of maximum concurrent executions per SQS queue
  - Changed mapping of Cumulus message properties for the `sqs2sfThrottle` lambda:
    - Queue name is read from `cumulus_meta.queueName`
    - Maximum executions for the queue is read from `meta.queueExecutionLimits[queueName]`, where `queueName` is `cumulus_meta.queueName`
  - Changed `sfSemaphoreDown` lambda to only attempt decrementing semaphores when:
    - the message is for a completed/failed/aborted/timed out workflow AND
    - `cumulus_meta.queueName` exists on the Cumulus message AND
    - An entry for the queue name (`cumulus_meta.queueName`) exists in the the object `meta.queueExecutionLimits` on the Cumulus message

- **CUMULUS-1338**

  - Updated `sfSemaphoreDown` lambda to be triggered via AWS Step Function Cloudwatch events instead of subscription to `sfTracker` SNS topic

- **CUMULUS-1311**

  - Updated `@cumulus/queue-granules` to set `cumulus_meta.queueName` for queued execution messages
  - Updated `@cumulus/queue-pdrs` to set `cumulus_meta.queueName` for queued execution messages
  - Updated `sqs2sfThrottle` lambda to immediately decrement queue semaphore value if dispatching Step Function execution throws an error

- **CUMULUS-1362**

  - Granule `processingStartTime` and `processingEndTime` will be set to the execution start time and end time respectively when there is no sync granule or post to cmr task present in the workflow

- **CUMULUS-1400**
  - Deprecated `@cumulus/ingest/aws/getExecutionArn`. Use `@cumulus/common/aws/getExecutionArn` instead.

### Fixed

- **CUMULUS-1439**

  - Fix bug with rule.logEventArn deletion on Kinesis rule update and fix unit test to verify

- **CUMULUS-796**

  - Added production information (collection ShortName and Version, granuleId) to EMS distribution report
  - Added functionality to send daily distribution reports to EMS

- **CUMULUS-1319**

  - Fixed a bug where granule ingest times were not being stored to the database

- **CUMULUS-1356**

  - The `Collection` model's `delete` method now _removes_ the specified item
    from the collection config store that was inserted by the `create` method.
    Previously, this behavior was missing.

- **CUMULUS-1374**
  - Addressed audit concerns (https://www.npmjs.com/advisories/782) in api package

### BREAKING CHANGES

### Changed

- **CUMULUS-1418**
  - Adding a default `cmaDir` key to configuration will cause `CUMULUS_MESSAGE_ADAPTER_DIR` to be set by default to `/opt` for any Lambda not setting `useCma` to true, or explicitly setting the CMA environment variable. In lambdas that package the CMA independently of the Cumulus packaging. Lambdas manually packaging the CMA should have their Lambda configuration updated to set the CMA path, or alternately if not using the CMA as a Lambda layer in this deployment set `cmaDir` to `./cumulus-message-adapter`.

### Removed

- **CUMULUS-1337**

  - Removes the S3 Access Metrics package added in CUMULUS-799

- **PR1130**
  - Removed code deprecated since v1.11.1:
    - Removed `@cumulus/common/step-functions`. Use `@cumulus/common/StepFunctions` instead.
    - Removed `@cumulus/api/lib/testUtils.fakeFilesFactory`. Use `@cumulus/api/lib/testUtils.fakeFileFactory` instead.
    - Removed `@cumulus/cmrjs/cmr` functions: `searchConcept`, `ingestConcept`, `deleteConcept`. Use the functions in `@cumulus/cmr-client` instead.
    - Removed `@cumulus/ingest/aws.getExecutionHistory`. Use `@cumulus/common/StepFunctions.getExecutionHistory` instead.

## [v1.13.5] - 2019-08-29 - [BACKPORT]

### Fixed

- **CUMULUS-1455** - CMR token links updated to point to CMR legacy services rather than echo

## [v1.13.4] - 2019-07-29

- **CUMULUS-1411** - Fix deployment issue when using a template override

## [v1.13.3] - 2019-07-26

- **CUMULUS-1345** Full backport of CUMULUS-1345 features - Adds new variables to the app deployment under `cmr`.
  - `cmrEnvironment` values are `SIT`, `UAT`, or `OPS` with `UAT` as the default.
  - `cmrLimit` and `cmrPageSize` have been added as configurable options.

## [v1.13.2] - 2019-07-25

- Re-release of v1.13.1 to fix broken npm packages.

## [v1.13.1] - 2019-07-22

- **CUMULUS-1374** - Resolve audit compliance with lodash version for api package subdependency
- **CUMULUS-1412** - Resolve audit compliance with googleapi package
- **CUMULUS-1345** - Backported CMR environment setting in getUrl to address immediate user need. CMR_ENVIRONMENT can now be used to set the CMR environment to OPS/SIT

## [v1.13.0] - 2019-5-20

### PLEASE NOTE

**CUMULUS-802** added some additional IAM permissions to support ECS autoscaling, so **you will have to redeploy your IAM stack.**
As a result of the changes for **CUMULUS-1193**, **CUMULUS-1264**, and **CUMULUS-1310**, **you must delete your existing stacks (except IAM) before deploying this version of Cumulus.**
If running Cumulus within a VPC and extended downtime is acceptable, we recommend doing this at the end of the day to allow AWS backend resources and network interfaces to be cleaned up overnight.

### BREAKING CHANGES

- **CUMULUS-1228**

  - The default AMI used by ECS instances is now an NGAP-compliant AMI. This
    will be a breaking change for non-NGAP deployments. If you do not deploy to
    NGAP, you will need to find the AMI ID of the
    [most recent Amazon ECS-optimized AMI](https://docs.aws.amazon.com/AmazonECS/latest/developerguide/ecs-optimized_AMI.html),
    and set the `ecs.amiid` property in your config. Instructions for finding
    the most recent NGAP AMI can be found using
    [these instructions](https://wiki.earthdata.nasa.gov/display/ESKB/Select+an+NGAP+Created+AMI).

- **CUMULUS-1310**

  - Database resources (DynamoDB, ElasticSearch) have been moved to an independent `db` stack.
    Migrations for this version will need to be user-managed. (e.g. [elasticsearch](https://docs.aws.amazon.com/elasticsearch-service/latest/developerguide/es-version-migration.html#snapshot-based-migration) and [dynamoDB](https://docs.aws.amazon.com/datapipeline/latest/DeveloperGuide/dp-template-exports3toddb.html)).
    Order of stack deployment is `iam` -> `db` -> `app`.
  - All stacks can now be deployed using a single `config.yml` file, i.e.: `kes cf deploy --kes-folder app --template node_modules/@cumulus/deployment/[iam|db|app] [...]`
    Backwards-compatible. For development, please re-run `npm run bootstrap` to build new `kes` overrides.
    Deployment docs have been updated to show how to deploy a single-config Cumulus instance.
  - `params` have been moved: Nest `params` fields under `app`, `db` or `iam` to override all Parameters for a particular stack's cloudformation template. Backwards-compatible with multi-config setups.
  - `stackName` and `stackNameNoDash` have been retired. Use `prefix` and `prefixNoDash` instead.
  - The `iams` section in `app/config.yml` IAM roles has been deprecated as a user-facing parameter,
    _unless_ your IAM role ARNs do not match the convention shown in `@cumulus/deployment/app/config.yml`
  - The `vpc.securityGroup` will need to be set with a pre-existing security group ID to use Cumulus in a VPC. Must allow inbound HTTP(S) (Port 443).

- **CUMULUS-1212**

  - `@cumulus/post-to-cmr` will now fail if any granules being processed are missing a metadata file. You can set the new config option `skipMetaCheck` to `true` to pass post-to-cmr without a metadata file.

- **CUMULUS-1232**

  - `@cumulus/sync-granule` will no longer silently pass if no checksum data is provided. It will use input
    from the granule object to:
    - Verify checksum if `checksumType` and `checksumValue` are in the file record OR a checksum file is provided
      (throws `InvalidChecksum` on fail), else log warning that no checksum is available.
    - Then, verify synced S3 file size if `file.size` is in the file record (throws `UnexpectedFileSize` on fail),
      else log warning that no file size is available.
    - Pass the step.

- **CUMULUS-1264**

  - The Cloudformation templating and deployment configuration has been substantially refactored.
    - `CumulusApiDefault` nested stack resource has been renamed to `CumulusApiDistribution`
    - `CumulusApiV1` nested stack resource has been renamed to `CumulusApiBackend`
  - The `urs: true` config option for when defining your lambdas (e.g. in `lambdas.yml`) has been deprecated. There are two new options to replace it:
    - `urs_redirect: 'token'`: This will expose a `TOKEN_REDIRECT_ENDPOINT` environment variable to your lambda that references the `/token` endpoint on the Cumulus backend API
    - `urs_redirect: 'distribution'`: This will expose a `DISTRIBUTION_REDIRECT_ENDPOINT` environment variable to your lambda that references the `/redirect` endpoint on the Cumulus distribution API

- **CUMULUS-1193**

  - The elasticsearch instance is moved behind the VPC.
  - Your account will need an Elasticsearch Service Linked role. This is a one-time setup for the account. You can follow the instructions to use the AWS console or AWS CLI [here](https://docs.aws.amazon.com/IAM/latest/UserGuide/using-service-linked-roles.html) or use the following AWS CLI command: `aws iam create-service-linked-role --aws-service-name es.amazonaws.com`

- **CUMULUS-802**

  - ECS `maxInstances` must be greater than `minInstances`. If you use defaults, no change is required.

- **CUMULUS-1269**
  - Brought Cumulus data models in line with CNM JSON schema:
    - Renamed file object `fileType` field to `type`
    - Renamed file object `fileSize` field to `size`
    - Renamed file object `checksumValue` field to `checksum` where not already done.
    - Added `ancillary` and `linkage` type support to file objects.

### Added

- **CUMULUS-799**

  - Added an S3 Access Metrics package which will take S3 Server Access Logs and
    write access metrics to CloudWatch

- **CUMULUS-1242** - Added `sqs2sfThrottle` lambda. The lambda reads SQS messages for queued executions and uses semaphores to only start new executions if the maximum number of executions defined for the priority key (`cumulus_meta.priorityKey`) has not been reached. Any SQS messages that are read but not used to start executions remain in the queue.

- **CUMULUS-1240**

  - Added `sfSemaphoreDown` lambda. This lambda receives SNS messages and for each message it decrements the semaphore used to track the number of running executions if:
    - the message is for a completed/failed workflow AND
    - the message contains a level of priority (`cumulus_meta.priorityKey`)
  - Added `sfSemaphoreDown` lambda as a subscriber to the `sfTracker` SNS topic

- **CUMULUS-1265**

  - Added `apiConfigs` configuration option to configure API Gateway to be private
  - All internal lambdas configured to run inside the VPC by default
  - Removed references to `NoVpc` lambdas from documentation and `example` folder.

- **CUMULUS-802**
  - Adds autoscaling of ECS clusters
  - Adds autoscaling of ECS services that are handling StepFunction activities

## Changed

- Updated `@cumulus/ingest/http/httpMixin.list()` to trim trailing spaces on discovered filenames

- **CUMULUS-1310**

  - Database resources (DynamoDB, ElasticSearch) have been moved to an independent `db` stack.
    This will enable future updates to avoid affecting database resources or requiring migrations.
    Migrations for this version will need to be user-managed.
    (e.g. [elasticsearch](https://docs.aws.amazon.com/elasticsearch-service/latest/developerguide/es-version-migration.html#snapshot-based-migration) and [dynamoDB](https://docs.aws.amazon.com/datapipeline/latest/DeveloperGuide/dp-template-exports3toddb.html)).
    Order of stack deployment is `iam` -> `db` -> `app`.
  - All stacks can now be deployed using a single `config.yml` file, i.e.: `kes cf deploy --kes-folder app --template node_modules/@cumulus/deployment/[iam|db|app] [...]`
    Backwards-compatible. Please re-run `npm run bootstrap` to build new `kes` overrides.
    Deployment docs have been updated to show how to deploy a single-config Cumulus instance.
  - `params` fields should now be nested under the stack key (i.e. `app`, `db` or `iam`) to provide Parameters for a particular stack's cloudformation template,
    for use with single-config instances. Keys _must_ match the name of the deployment package folder (`app`, `db`, or `iam`).
    Backwards-compatible with multi-config setups.
  - `stackName` and `stackNameNoDash` have been retired as user-facing config parameters. Use `prefix` and `prefixNoDash` instead.
    This will be used to create stack names for all stacks in a single-config use case.
    `stackName` may still be used as an override in multi-config usage, although this is discouraged.
    Warning: overriding the `db` stack's `stackName` will require you to set `dbStackName` in your `app/config.yml`.
    This parameter is required to fetch outputs from the `db` stack to reference in the `app` stack.
  - The `iams` section in `app/config.yml` IAM roles has been retired as a user-facing parameter,
    _unless_ your IAM role ARNs do not match the convention shown in `@cumulus/deployment/app/config.yml`
    In that case, overriding `iams` in your own config is recommended.
  - `iam` and `db` `cloudformation.yml` file names will have respective prefixes (e.g `iam.cloudformation.yml`).
  - Cumulus will now only attempt to create reconciliation reports for buckets of the `private`, `public` and `protected` types.
  - Cumulus will no longer set up its own security group.
    To pass a pre-existing security group for in-VPC deployments as a parameter to the Cumulus template, populate `vpc.securityGroup` in `config.yml`.
    This security group must allow inbound HTTP(S) traffic (Port 443). SSH traffic (Port 22) must be permitted for SSH access to ECS instances.
  - Deployment docs have been updated with examples for the new deployment model.

- **CUMULUS-1236**

  - Moves access to public files behind the distribution endpoint. Authentication is not required, but direct http access has been disallowed.

- **CUMULUS-1223**

  - Adds unauthenticated access for public bucket files to the Distribution API. Public files should be requested the same way as protected files, but for public files a redirect to a self-signed S3 URL will happen without requiring authentication with Earthdata login.

- **CUMULUS-1232**

  - Unifies duplicate handling in `ingest/granule.handleDuplicateFile` for maintainability.
  - Changed `ingest/granule.ingestFile` and `move-granules/index.moveFileRequest` to use new function.
  - Moved file versioning code to `ingest/granule.moveGranuleFileWithVersioning`
  - `ingest/granule.verifyFile` now also tests `file.size` for verification if it is in the file record and throws
    `UnexpectedFileSize` error for file size not matching input.
  - `ingest/granule.verifyFile` logs warnings if checksum and/or file size are not available.

- **CUMULUS-1193**

  - Moved reindex CLI functionality to an API endpoint. See [API docs](https://nasa.github.io/cumulus-api/#elasticsearch-1)

- **CUMULUS-1207**
  - No longer disable lambda event source mappings when disabling a rule

### Fixed

- Updated Lerna publish script so that published Cumulus packages will pin their dependencies on other Cumulus packages to exact versions (e.g. `1.12.1` instead of `^1.12.1`)

- **CUMULUS-1203**

  - Fixes IAM template's use of intrinsic functions such that IAM template overrides now work with kes

- **CUMULUS-1268**
  - Deployment will not fail if there are no ES alarms or ECS services

## [v1.12.1] - 2019-4-8

## [v1.12.0] - 2019-4-4

Note: There was an issue publishing 1.12.0. Upgrade to 1.12.1.

### BREAKING CHANGES

- **CUMULUS-1139**

  - `granule.applyWorkflow` uses the new-style granule record as input to workflows.

- **CUMULUS-1171**

  - Fixed provider handling in the API to make it consistent between protocols.
    NOTE: This is a breaking change. When applying this upgrade, users will need to:
    1. Disable all workflow rules
    2. Update any `http` or `https` providers so that the host field only
       contains a valid hostname or IP address, and the port field contains the
       provider port.
    3. Perform the deployment
    4. Re-enable workflow rules

- **CUMULUS-1176**:

  - `@cumulus/move-granules` input expectations have changed. `@cumulus/files-to-granules` is a new intermediate task to perform input translation in the old style.
    See the Added and Changed sections of this release changelog for more information.

- **CUMULUS-670**

  - The behavior of ParsePDR and related code has changed in this release. PDRs with FILE_TYPEs that do not conform to the PDR ICD (+ TGZ) (https://cdn.earthdata.nasa.gov/conduit/upload/6376/ESDS-RFC-030v1.0.pdf) will fail to parse.

- **CUMULUS-1208**
  - The granule object input to `@cumulus/queue-granules` will now be added to ingest workflow messages **as is**. In practice, this means that if you are using `@cumulus/queue-granules` to trigger ingest workflows and your granule objects input have invalid properties, then your ingest workflows will fail due to schema validation errors.

### Added

- **CUMULUS-777**
  - Added new cookbook entry on configuring Cumulus to track ancillary files.
- **CUMULUS-1183**
  - Kes overrides will now abort with a warning if a workflow step is configured without a corresponding
    lambda configuration
- **CUMULUS-1223**

  - Adds convenience function `@cumulus/common/bucketsConfigJsonObject` for fetching stack's bucket configuration as an object.

- **CUMULUS-853**
  - Updated FakeProcessing example lambda to include option to generate fake browse
  - Added feature documentation for ancillary metadata export, a new cookbook entry describing a workflow with ancillary metadata generation(browse), and related task definition documentation
- **CUMULUS-805**
  - Added a CloudWatch alarm to check running ElasticSearch instances, and a CloudWatch dashboard to view the health of ElasticSearch
  - Specify `AWS_REGION` in `.env` to be used by deployment script
- **CUMULUS-803**
  - Added CloudWatch alarms to check running tasks of each ECS service, and add the alarms to CloudWatch dashboard
- **CUMULUS-670**
  - Added Ancillary Metadata Export feature (see https://nasa.github.io/cumulus/docs/features/ancillary_metadata for more information)
  - Added new Collection file parameter "fileType" that allows configuration of workflow granule file fileType
- **CUMULUS-1184** - Added kes logging output to ensure we always see the state machine reference before failures due to configuration
- **CUMULUS-1105** - Added a dashboard endpoint to serve the dashboard from an S3 bucket
- **CUMULUS-1199** - Moves `s3credentials` endpoint from the backend to the distribution API.
- **CUMULUS-666**
  - Added `@api/endpoints/s3credentials` to allow EarthData Login authorized users to retrieve temporary security credentials for same-region direct S3 access.
- **CUMULUS-671**
  - Added `@packages/integration-tests/api/distribution/getDistributionApiS3SignedUrl()` to return the S3 signed URL for a file protected by the distribution API
- **CUMULUS-672**
  - Added `cmrMetadataFormat` and `cmrConceptId` to output for individual granules from `@cumulus/post-to-cmr`. `cmrMetadataFormat` will be read from the `cmrMetadataFormat` generated for each granule in `@cumulus/cmrjs/publish2CMR()`
  - Added helpers to `@packages/integration-tests/api/distribution`:
    - `getDistributionApiFileStream()` returns a stream to download files protected by the distribution API
    - `getDistributionFileUrl()` constructs URLs for requesting files from the distribution API
- **CUMULUS-1185** `@cumulus/api/models/Granule.removeGranuleFromCmrByGranule` to replace `@cumulus/api/models/Granule.removeGranuleFromCmr` and use the Granule UR from the CMR metadata to remove the granule from CMR

- **CUMULUS-1101**

  - Added new `@cumulus/checksum` package. This package provides functions to calculate and validate checksums.
  - Added new checksumming functions to `@cumulus/common/aws`: `calculateS3ObjectChecksum` and `validateS3ObjectChecksum`, which depend on the `checksum` package.

- CUMULUS-1171

  - Added `@cumulus/common` API documentation to `packages/common/docs/API.md`
  - Added an `npm run build-docs` task to `@cumulus/common`
  - Added `@cumulus/common/string#isValidHostname()`
  - Added `@cumulus/common/string#match()`
  - Added `@cumulus/common/string#matches()`
  - Added `@cumulus/common/string#toLower()`
  - Added `@cumulus/common/string#toUpper()`
  - Added `@cumulus/common/URLUtils#buildURL()`
  - Added `@cumulus/common/util#isNil()`
  - Added `@cumulus/common/util#isNull()`
  - Added `@cumulus/common/util#isUndefined()`
  - Added `@cumulus/common/util#negate()`

- **CUMULUS-1176**

  - Added new `@cumulus/files-to-granules` task to handle converting file array output from `cumulus-process` tasks into granule objects.
    Allows simplification of `@cumulus/move-granules` and `@cumulus/post-to-cmr`, see Changed section for more details.

- CUMULUS-1151 Compare the granule holdings in CMR with Cumulus' internal data store
- CUMULUS-1152 Compare the granule file holdings in CMR with Cumulus' internal data store

### Changed

- **CUMULUS-1216** - Updated `@cumulus/ingest/granule/ingestFile` to download files to expected staging location.
- **CUMULUS-1208** - Updated `@cumulus/ingest/queue/enqueueGranuleIngestMessage()` to not transform granule object passed to it when building an ingest message
- **CUMULUS-1198** - `@cumulus/ingest` no longer enforces any expectations about whether `provider_path` contains a leading slash or not.
- **CUMULUS-1170**
  - Update scripts and docs to use `npm` instead of `yarn`
  - Use `package-lock.json` files to ensure matching versions of npm packages
  - Update CI builds to use `npm ci` instead of `npm install`
- **CUMULUS-670**
  - Updated ParsePDR task to read standard PDR types+ (+ tgz as an external customer requirement) and add a fileType to granule-files on Granule discovery
  - Updated ParsePDR to fail if unrecognized type is used
  - Updated all relevant task schemas to include granule->files->filetype as a string value
  - Updated tests/test fixtures to include the fileType in the step function/task inputs and output validations as needed
  - Updated MoveGranules task to handle incoming configuration with new "fileType" values and to add them as appropriate to the lambda output.
  - Updated DiscoverGranules step/related workflows to read new Collection file parameter fileType that will map a discovered file to a workflow fileType
  - Updated CNM parser to add the fileType to the defined granule file fileType on ingest and updated integration tests to verify/validate that behavior
  - Updated generateEcho10XMLString in cmr-utils.js to use a map/related library to ensure order as CMR requires ordering for their online resources.
  - Updated post-to-cmr task to appropriately export CNM filetypes to CMR in echo10/UMM exports
- **CUMULUS-1139** - Granules stored in the API contain a `files` property. That schema has been greatly
  simplified and now better matches the CNM format.
  - The `name` property has been renamed to `fileName`.
  - The `filepath` property has been renamed to `key`.
  - The `checksumValue` property has been renamed to `checksum`.
  - The `path` property has been removed.
  - The `url_path` property has been removed.
  - The `filename` property (which contained an `s3://` URL) has been removed, and the `bucket`
    and `key` properties should be used instead. Any requests sent to the API containing a `granule.files[].filename`
    property will be rejected, and any responses coming back from the API will not contain that
    `filename` property.
  - A `source` property has been added, which is a URL indicating the original source of the file.
  - `@cumulus/ingest/granule.moveGranuleFiles()` no longer includes a `filename` field in its
    output. The `bucket` and `key` fields should be used instead.
- **CUMULUS-672**

  - Changed `@cumulus/integration-tests/api/EarthdataLogin.getEarthdataLoginRedirectResponse` to `@cumulus/integration-tests/api/EarthdataLogin.getEarthdataAccessToken`. The new function returns an access response from Earthdata login, if successful.
  - `@cumulus/integration-tests/cmr/getOnlineResources` now accepts an object of options, including `cmrMetadataFormat`. Based on the `cmrMetadataFormat`, the function will correctly retrieve the online resources for each metadata format (ECHO10, UMM-G)

- **CUMULUS-1101**

  - Moved `@cumulus/common/file/getFileChecksumFromStream` into `@cumulus/checksum`, and renamed it to `generateChecksumFromStream`.
    This is a breaking change for users relying on `@cumulus/common/file/getFileChecksumFromStream`.
  - Refactored `@cumulus/ingest/Granule` to depend on new `common/aws` checksum functions and remove significantly present checksumming code.
    - Deprecated `@cumulus/ingest/granule.validateChecksum`. Replaced with `@cumulus/ingest/granule.verifyFile`.
    - Renamed `granule.getChecksumFromFile` to `granule.retrieveSuppliedFileChecksumInformation` to be more accurate.
  - Deprecated `@cumulus/common/aws.checksumS3Objects`. Use `@cumulus/common/aws.calculateS3ObjectChecksum` instead.

- CUMULUS-1171

  - Fixed provider handling in the API to make it consistent between protocols.
    Before this change, FTP providers were configured using the `host` and
    `port` properties. HTTP providers ignored `port` and `protocol`, and stored
    an entire URL in the `host` property. Updated the API to only accept valid
    hostnames or IP addresses in the `provider.host` field. Updated ingest code
    to properly build HTTP and HTTPS URLs from `provider.protocol`,
    `provider.host`, and `provider.port`.
  - The default provider port was being set to 21, no matter what protocol was
    being used. Removed that default.

- **CUMULUS-1176**

  - `@cumulus/move-granules` breaking change:
    Input to `move-granules` is now expected to be in the form of a granules object (i.e. `{ granules: [ { ... }, { ... } ] }`);
    For backwards compatibility with array-of-files outputs from processing steps, use the new `@cumulus/files-to-granules` task as an intermediate step.
    This task will perform the input translation. This change allows `move-granules` to be simpler and behave more predictably.
    `config.granuleIdExtraction` and `config.input_granules` are no longer needed/used by `move-granules`.
  - `@cumulus/post-to-cmr`: `config.granuleIdExtraction` is no longer needed/used by `post-to-cmr`.

- CUMULUS-1174
  - Better error message and stacktrace for S3KeyPairProvider error reporting.

### Fixed

- **CUMULUS-1218** Reconciliation report will now scan only completed granules.
- `@cumulus/api` files and granules were not getting indexed correctly because files indexing was failing in `db-indexer`
- `@cumulus/deployment` A bug in the Cloudformation template was preventing the API from being able to be launched in a VPC, updated the IAM template to give the permissions to be able to run the API in a VPC

### Deprecated

- `@cumulus/api/models/Granule.removeGranuleFromCmr`, instead use `@cumulus/api/models/Granule.removeGranuleFromCmrByGranule`
- `@cumulus/ingest/granule.validateChecksum`, instead use `@cumulus/ingest/granule.verifyFile`
- `@cumulus/common/aws.checksumS3Objects`, instead use `@cumulus/common/aws.calculateS3ObjectChecksum`
- `@cumulus/cmrjs`: `getGranuleId` and `getCmrFiles` are deprecated due to changes in input handling.

## [v1.11.3] - 2019-3-5

### Added

- **CUMULUS-1187** - Added `@cumulus/ingest/granule/duplicateHandlingType()` to determine how duplicate files should be handled in an ingest workflow

### Fixed

- **CUMULUS-1187** - workflows not respecting the duplicate handling value specified in the collection
- Removed refreshToken schema requirement for OAuth

## [v1.11.2] - 2019-2-15

### Added

- CUMULUS-1169
  - Added a `@cumulus/common/StepFunctions` module. It contains functions for querying the AWS
    StepFunctions API. These functions have the ability to retry when a ThrottlingException occurs.
  - Added `@cumulus/common/aws.retryOnThrottlingException()`, which will wrap a function in code to
    retry on ThrottlingExceptions.
  - Added `@cumulus/common/test-utils.throttleOnce()`, which will cause a function to return a
    ThrottlingException the first time it is called, then return its normal result after that.
- CUMULUS-1103 Compare the collection holdings in CMR with Cumulus' internal data store
- CUMULUS-1099 Add support for UMMG JSON metadata versions > 1.4.
  - If a version is found in the metadata object, that version is used for processing and publishing to CMR otherwise, version 1.4 is assumed.
- CUMULUS-678
  - Added support for UMMG json v1.4 metadata files.
    `reconcileCMRMetadata` added to `@cumulus/cmrjs` to update metadata record with new file locations.
    `@cumulus/common/errors` adds two new error types `CMRMetaFileNotFound` and `InvalidArgument`.
    `@cumulus/common/test-utils` adds new function `randomId` to create a random string with id to help in debugging.
    `@cumulus/common/BucketsConfig` adds a new helper class `BucketsConfig` for working with bucket stack configuration and bucket names.
    `@cumulus/common/aws` adds new function `s3PutObjectTagging` as a convenience for the aws [s3().putObjectTagging](https://docs.aws.amazon.com/AWSJavaScriptSDK/latest/AWS/S3.html#putObjectTagging-property) function.
    `@cumulus/cmrjs` Adds: - `isCMRFile` - Identify an echo10(xml) or UMMG(json) metadata file. - `metadataObjectFromCMRFile` Read and parse CMR XML file from s3. - `updateCMRMetadata` Modify a cmr metadata (xml/json) file with updated information. - `publish2CMR` Posts XML or UMMG CMR data to CMR service. - `reconcileCMRMetadata` Reconciles cmr metadata file after a file moves.
- Adds some ECS and other permissions to StepRole to enable running ECS tasks from a workflow
- Added Apache logs to cumulus api and distribution lambdas
- **CUMULUS-1119** - Added `@cumulus/integration-tests/api/EarthdataLogin.getEarthdataLoginRedirectResponse` helper for integration tests to handle login with Earthdata and to return response from redirect to Cumulus API
- **CUMULUS-673** Added `@cumulus/common/file/getFileChecksumFromStream` to get file checksum from a readable stream

### Fixed

- CUMULUS-1123
  - Cloudformation template overrides now work as expected

### Changed

- CUMULUS-1169
  - Deprecated the `@cumulus/common/step-functions` module.
  - Updated code that queries the StepFunctions API to use the retry-enabled functions from
    `@cumulus/common/StepFunctions`
- CUMULUS-1121
  - Schema validation is now strongly enforced when writing to the database.
    Additional properties are not allowed and will result in a validation error.
- CUMULUS-678
  `tasks/move-granules` simplified and refactored to use functionality from cmrjs.
  `ingest/granules.moveGranuleFiles` now just moves granule files and returns a list of the updated files. Updating metadata now handled by `@cumulus/cmrjs/reconcileCMRMetadata`.
  `move-granules.updateGranuleMetadata` refactored and bugs fixed in the case of a file matching multiple collection.files.regexps.
  `getCmrXmlFiles` simplified and now only returns an object with the cmrfilename and the granuleId.
  `@cumulus/test-processing` - test processing task updated to generate UMM-G metadata

- CUMULUS-1043

  - `@cumulus/api` now uses [express](http://expressjs.com/) as the API engine.
  - All `@cumulus/api` endpoints on ApiGateway are consolidated to a single endpoint the uses `{proxy+}` definition.
  - All files under `packages/api/endpoints` along with associated tests are updated to support express's request and response objects.
  - Replaced environment variables `internal`, `bucket` and `systemBucket` with `system_bucket`.
  - Update `@cumulus/integration-tests` to work with updated cumulus-api express endpoints

- `@cumulus/integration-tests` - `buildAndExecuteWorkflow` and `buildWorkflow` updated to take a `meta` param to allow for additional fields to be added to the workflow `meta`

- **CUMULUS-1049** Updated `Retrieve Execution Status API` in `@cumulus/api`: If the execution doesn't exist in Step Function API, Cumulus API returns the execution status information from the database.

- **CUMULUS-1119**
  - Renamed `DISTRIBUTION_URL` environment variable to `DISTRIBUTION_ENDPOINT`
  - Renamed `DEPLOYMENT_ENDPOINT` environment variable to `DISTRIBUTION_REDIRECT_ENDPOINT`
  - Renamed `API_ENDPOINT` environment variable to `TOKEN_REDIRECT_ENDPOINT`

### Removed

- Functions deprecated before 1.11.0:
  - @cumulus/api/models/base: static Manager.createTable() and static Manager.deleteTable()
  - @cumulus/ingest/aws/S3
  - @cumulus/ingest/aws/StepFunction.getExecution()
  - @cumulus/ingest/aws/StepFunction.pullEvent()
  - @cumulus/ingest/consumer.Consume
  - @cumulus/ingest/granule/Ingest.getBucket()

### Deprecated

`@cmrjs/ingestConcept`, instead use the CMR object methods. `@cmrjs/CMR.ingestGranule` or `@cmrjs/CMR.ingestCollection`
`@cmrjs/searchConcept`, instead use the CMR object methods. `@cmrjs/CMR.searchGranules` or `@cmrjs/CMR.searchCollections`
`@cmrjs/deleteConcept`, instead use the CMR object methods. `@cmrjs/CMR.deleteGranule` or `@cmrjs/CMR.deleteCollection`

## [v1.11.1] - 2018-12-18

**Please Note**

- Ensure your `app/config.yml` has a `clientId` specified in the `cmr` section. This will allow CMR to identify your requests for better support and metrics.
  - For an example, please see [the example config](https://github.com/nasa/cumulus/blob/1c7e2bf41b75da9f87004c4e40fbcf0f39f56794/example/app/config.yml#L128).

### Added

- Added a `/tokenDelete` endpoint in `@cumulus/api` to delete access token records

### Changed

- CUMULUS-678
  `@cumulus/ingest/crypto` moved and renamed to `@cumulus/common/key-pair-provider`
  `@cumulus/ingest/aws` function: `KMSDecryptionFailed` and class: `KMS` extracted and moved to `@cumulus/common` and `KMS` is exported as `KMSProvider` from `@cumulus/common/key-pair-provider`
  `@cumulus/ingest/granule` functions: `publish`, `getGranuleId`, `getXMLMetadataAsString`, `getMetadataBodyAndTags`, `parseXmlString`, `getCmrXMLFiles`, `postS3Object`, `contructOnlineAccessUrls`, `updateMetadata`, extracted and moved to `@cumulus/cmrjs`
  `getGranuleId`, `getCmrXMLFiles`, `publish`, `updateMetadata` removed from `@cumulus/ingest/granule` and added to `@cumulus/cmrjs`;
  `updateMetadata` renamed `updateCMRMetadata`.
  `@cumulus/ingest` test files renamed.
- **CUMULUS-1070**
  - Add `'Client-Id'` header to all `@cumulus/cmrjs` requests (made via `searchConcept`, `ingestConcept`, and `deleteConcept`).
  - Updated `cumulus/example/app/config.yml` entry for `cmr.clientId` to use stackName for easier CMR-side identification.

## [v1.11.0] - 2018-11-30

**Please Note**

- Redeploy IAM roles:
  - CUMULUS-817 includes a migration that requires reconfiguration/redeployment of IAM roles. Please see the [upgrade instructions](https://nasa.github.io/cumulus/docs/upgrade/1.11.0) for more information.
  - CUMULUS-977 includes a few new SNS-related permissions added to the IAM roles that will require redeployment of IAM roles.
- `cumulus-message-adapter` v1.0.13+ is required for `@cumulus/api` granule reingest API to work properly. The latest version should be downloaded automatically by kes.
- A `TOKEN_SECRET` value (preferably 256-bit for security) must be added to `.env` to securely sign JWTs used for authorization in `@cumulus/api`

### Changed

- **CUUMULUS-1000** - Distribution endpoint now persists logins, instead of
  redirecting to Earthdata Login on every request
- **CUMULUS-783 CUMULUS-790** - Updated `@cumulus/sync-granule` and `@cumulus/move-granules` tasks to always overwrite existing files for manually-triggered reingest.
- **CUMULUS-906** - Updated `@cumulus/api` granule reingest API to
  - add `reingestGranule: true` and `forceDuplicateOverwrite: true` to Cumulus message `cumulus_meta.cumulus_context` field to indicate that the workflow is a manually triggered re-ingest.
  - return warning message to operator when duplicateHandling is not `replace`
  - `cumulus-message-adapter` v1.0.13+ is required.
- **CUMULUS-793** - Updated the granule move PUT request in `@cumulus/api` to reject the move with a 409 status code if one or more of the files already exist at the destination location
- Updated `@cumulus/helloworld` to use S3 to store state for pass on retry tests
- Updated `@cumulus/ingest`:
  - [Required for MAAP] `http.js#list` will now find links with a trailing whitespace
  - Removed code from `granule.js` which looked for files in S3 using `{ Bucket: discoveredFile.bucket, Key: discoveredFile.name }`. This is obsolete since `@cumulus/ingest` uses a `file-staging` and `constructCollectionId()` directory prefixes by default.
- **CUMULUS-989**
  - Updated `@cumulus/api` to use [JWT (JSON Web Token)](https://jwt.io/introduction/) as the transport format for API authorization tokens and to use JWT verification in the request authorization
  - Updated `/token` endpoint in `@cumulus/api` to return tokens as JWTs
  - Added a `/refresh` endpoint in `@cumulus/api` to request new access tokens from the OAuth provider using the refresh token
  - Added `refreshAccessToken` to `@cumulus/api/lib/EarthdataLogin` to manage refresh token requests with the Earthdata OAuth provider

### Added

- **CUMULUS-1050**
  - Separated configuration flags for originalPayload/finalPayload cleanup such that they can be set to different retention times
- **CUMULUS-798**
  - Added daily Executions cleanup CloudWatch event that triggers cleanExecutions lambda
  - Added cleanExecutions lambda that removes finalPayload/originalPayload field entries for records older than configured timeout value (execution_payload_retention_period), with a default of 30 days
- **CUMULUS-815/816**
  - Added 'originalPayload' and 'finalPayload' fields to Executions table
  - Updated Execution model to populate originalPayload with the execution payload on record creation
  - Updated Execution model code to populate finalPayload field with the execution payload on execution completion
  - Execution API now exposes the above fields
- **CUMULUS-977**
  - Rename `kinesisConsumer` to `messageConsumer` as it handles both Kinesis streams and SNS topics as of this version.
  - Add `sns`-type rule support. These rules create a subscription between an SNS topic and the `messageConsumer`.
    When a message is received, `messageConsumer` is triggered and passes the SNS message (JSON format expected) in
    its entirety to the workflow in the `payload` field of the Cumulus message. For more information on sns-type rules,
    see the [documentation](https://nasa.github.io/cumulus/docs/data-cookbooks/setup#rules).
- **CUMULUS-975**
  - Add `KinesisInboundEventLogger` and `KinesisOutboundEventLogger` API lambdas. These lambdas
    are utilized to dump incoming and outgoing ingest workflow kinesis streams
    to cloudwatch for analytics in case of AWS/stream failure.
  - Update rules model to allow tracking of log_event ARNs related to
    Rule event logging. Kinesis rule types will now automatically log
    incoming events via a Kinesis event triggered lambda.
    CUMULUS-975-migration-4
  - Update migration code to require explicit migration names per run
  - Added migration_4 to migrate/update exisitng Kinesis rules to have a log event mapping
  - Added new IAM policy for migration lambda
- **CUMULUS-775**
  - Adds a instance metadata endpoint to the `@cumulus/api` package.
  - Adds a new convenience function `hostId` to the `@cumulus/cmrjs` to help build environment specific cmr urls.
  - Fixed `@cumulus/cmrjs.searchConcept` to search and return CMR results.
  - Modified `@cumulus/cmrjs.CMR.searchGranule` and `@cumulus/cmrjs.CMR.searchCollection` to include CMR's provider as a default parameter to searches.
- **CUMULUS-965**
  - Add `@cumulus/test-data.loadJSONTestData()`,
    `@cumulus/test-data.loadTestData()`, and
    `@cumulus/test-data.streamTestData()` to safely load test data. These
    functions should be used instead of using `require()` to load test data,
    which could lead to tests interferring with each other.
  - Add a `@cumulus/common/util/deprecate()` function to mark a piece of code as
    deprecated
- **CUMULUS-986**
  - Added `waitForTestExecutionStart` to `@cumulus/integration-tests`
- **CUMULUS-919**
  - In `@cumulus/deployment`, added support for NGAP permissions boundaries for IAM roles with `useNgapPermissionBoundary` flag in `iam/config.yml`. Defaults to false.

### Fixed

- Fixed a bug where FTP sockets were not closed after an error, keeping the Lambda function active until it timed out [CUMULUS-972]
- **CUMULUS-656**
  - The API will no longer allow the deletion of a provider if that provider is
    referenced by a rule
  - The API will no longer allow the deletion of a collection if that collection
    is referenced by a rule
- Fixed a bug where `@cumulus/sf-sns-report` was not pulling large messages from S3 correctly.

### Deprecated

- `@cumulus/ingest/aws/StepFunction.pullEvent()`. Use `@cumulus/common/aws.pullStepFunctionEvent()`.
- `@cumulus/ingest/consumer.Consume` due to unpredictable implementation. Use `@cumulus/ingest/consumer.Consumer`.
  Call `Consumer.consume()` instead of `Consume.read()`.

## [v1.10.4] - 2018-11-28

### Added

- **CUMULUS-1008**
  - New `config.yml` parameter for SQS consumers: `sqs_consumer_rate: (default 500)`, which is the maximum number of
    messages the consumer will attempt to process per execution. Currently this is only used by the sf-starter consumer,
    which runs every minute by default, making this a messages-per-minute upper bound. SQS does not guarantee the number
    of messages returned per call, so this is not a fixed rate of consumption, only attempted number of messages received.

### Deprecated

- `@cumulus/ingest/consumer.Consume` due to unpredictable implementation. Use `@cumulus/ingest/consumer.Consumer`.

### Changed

- Backported update of `packages/api` dependency `@mapbox/dyno` to `1.4.2` to mitigate `event-stream` vulnerability.

## [v1.10.3] - 2018-10-31

### Added

- **CUMULUS-817**
  - Added AWS Dead Letter Queues for lambdas that are scheduled asynchronously/such that failures show up only in cloudwatch logs.
- **CUMULUS-956**
  - Migrated developer documentation and data-cookbooks to Docusaurus
    - supports versioning of documentation
  - Added `docs/docs-how-to.md` to outline how to do things like add new docs or locally install for testing.
  - Deployment/CI scripts have been updated to work with the new format
- **CUMULUS-811**
  - Added new S3 functions to `@cumulus/common/aws`:
    - `aws.s3TagSetToQueryString`: converts S3 TagSet array to querystring (for use with upload()).
    - `aws.s3PutObject`: Returns promise of S3 `putObject`, which puts an object on S3
    - `aws.s3CopyObject`: Returns promise of S3 `copyObject`, which copies an object in S3 to a new S3 location
    - `aws.s3GetObjectTagging`: Returns promise of S3 `getObjectTagging`, which returns an object containing an S3 TagSet.
  - `@/cumulus/common/aws.s3PutObject` defaults to an explicit `ACL` of 'private' if not overridden.
  - `@/cumulus/common/aws.s3CopyObject` defaults to an explicit `TaggingDirective` of 'COPY' if not overridden.

### Deprecated

- **CUMULUS-811**
  - Deprecated `@cumulus/ingest/aws.S3`. Member functions of this class will now
    log warnings pointing to similar functionality in `@cumulus/common/aws`.

## [v1.10.2] - 2018-10-24

### Added

- **CUMULUS-965**
  - Added a `@cumulus/logger` package
- **CUMULUS-885**
  - Added 'human readable' version identifiers to Lambda Versioning lambda aliases
- **CUMULUS-705**
  - Note: Make sure to update the IAM stack when deploying this update.
  - Adds an AsyncOperations model and associated DynamoDB table to the
    `@cumulus/api` package
  - Adds an /asyncOperations endpoint to the `@cumulus/api` package, which can
    be used to fetch the status of an AsyncOperation.
  - Adds a /bulkDelete endpoint to the `@cumulus/api` package, which performs an
    asynchronous bulk-delete operation. This is a stub right now which is only
    intended to demonstration how AsyncOperations work.
  - Adds an AsyncOperation ECS task to the `@cumulus/api` package, which will
    fetch an Lambda function, run it in ECS, and then store the result to the
    AsyncOperations table in DynamoDB.
- **CUMULUS-851** - Added workflow lambda versioning feature to allow in-flight workflows to use lambda versions that were in place when a workflow was initiated

  - Updated Kes custom code to remove logic that used the CMA file key to determine template compilation logic. Instead, utilize a `customCompilation` template configuration flag to indicate a template should use Cumulus's kes customized methods instead of 'core'.
  - Added `useWorkflowLambdaVersions` configuration option to enable the lambdaVersioning feature set. **This option is set to true by default** and should be set to false to disable the feature.
  - Added uniqueIdentifier configuration key to S3 sourced lambdas to optionally support S3 lambda resource versioning within this scheme. This key must be unique for each modified version of the lambda package and must be updated in configuration each time the source changes.
  - Added a new nested stack template that will create a `LambdaVersions` stack that will take lambda parameters from the base template, generate lambda versions/aliases and return outputs with references to the most 'current' lambda alias reference, and updated 'core' template to utilize these outputs (if `useWorkflowLambdaVersions` is enabled).

- Created a `@cumulus/api/lib/OAuth2` interface, which is implemented by the
  `@cumulus/api/lib/EarthdataLogin` and `@cumulus/api/lib/GoogleOAuth2` classes.
  Endpoints that need to handle authentication will determine which class to use
  based on environment variables. This also greatly simplifies testing.
- Added `@cumulus/api/lib/assertions`, containing more complex AVA test assertions
- Added PublishGranule workflow to publish a granule to CMR without full reingest. (ingest-in-place capability)

- `@cumulus/integration-tests` new functionality:
  - `listCollections` to list collections from a provided data directory
  - `deleteCollection` to delete list of collections from a deployed stack
  - `cleanUpCollections` combines the above in one function.
  - `listProviders` to list providers from a provided data directory
  - `deleteProviders` to delete list of providers from a deployed stack
  - `cleanUpProviders` combines the above in one function.
  - `@cumulus/integrations-tests/api.js`: `deleteGranule` and `deletePdr` functions to make `DELETE` requests to Cumulus API
  - `rules` API functionality for posting and deleting a rule and listing all rules
  - `wait-for-deploy` lambda for use in the redeployment tests
- `@cumulus/ingest/granule.js`: `ingestFile` inserts new `duplicate_found: true` field in the file's record if a duplicate file already exists on S3.
- `@cumulus/api`: `/execution-status` endpoint requests and returns complete execution output if execution output is stored in S3 due to size.
- Added option to use environment variable to set CMR host in `@cumulus/cmrjs`.
- **CUMULUS-781** - Added integration tests for `@cumulus/sync-granule` when `duplicateHandling` is set to `replace` or `skip`
- **CUMULUS-791** - `@cumulus/move-granules`: `moveFileRequest` inserts new `duplicate_found: true` field in the file's record if a duplicate file already exists on S3. Updated output schema to document new `duplicate_found` field.

### Removed

- Removed `@cumulus/common/fake-earthdata-login-server`. Tests can now create a
  service stub based on `@cumulus/api/lib/OAuth2` if testing requires handling
  authentication.

### Changed

- **CUMULUS-940** - modified `@cumulus/common/aws` `receiveSQSMessages` to take a parameter object instead of positional parameters. All defaults remain the same, but now access to long polling is available through `options.waitTimeSeconds`.
- **CUMULUS-948** - Update lambda functions `CNMToCMA` and `CnmResponse` in the `cumulus-data-shared` bucket and point the default stack to them.
- **CUMULUS-782** - Updated `@cumulus/sync-granule` task and `Granule.ingestFile` in `@cumulus/ingest` to keep both old and new data when a destination file with different checksum already exists and `duplicateHandling` is `version`
- Updated the config schema in `@cumulus/move-granules` to include the `moveStagedFiles` param.
- **CUMULUS-778** - Updated config schema and documentation in `@cumulus/sync-granule` to include `duplicateHandling` parameter for specifying how duplicate filenames should be handled
- **CUMULUS-779** - Updated `@cumulus/sync-granule` to throw `DuplicateFile` error when destination files already exist and `duplicateHandling` is `error`
- **CUMULUS-780** - Updated `@cumulus/sync-granule` to use `error` as the default for `duplicateHandling` when it is not specified
- **CUMULUS-780** - Updated `@cumulus/api` to use `error` as the default value for `duplicateHandling` in the `Collection` model
- **CUMULUS-785** - Updated the config schema and documentation in `@cumulus/move-granules` to include `duplicateHandling` parameter for specifying how duplicate filenames should be handled
- **CUMULUS-786, CUMULUS-787** - Updated `@cumulus/move-granules` to throw `DuplicateFile` error when destination files already exist and `duplicateHandling` is `error` or not specified
- **CUMULUS-789** - Updated `@cumulus/move-granules` to keep both old and new data when a destination file with different checksum already exists and `duplicateHandling` is `version`

### Fixed

- `getGranuleId` in `@cumulus/ingest` bug: `getGranuleId` was constructing an error using `filename` which was undefined. The fix replaces `filename` with the `uri` argument.
- Fixes to `del` in `@cumulus/api/endpoints/granules.js` to not error/fail when not all files exist in S3 (e.g. delete granule which has only 2 of 3 files ingested).
- `@cumulus/deployment/lib/crypto.js` now checks for private key existence properly.

## [v1.10.1] - 2018-09-4

### Fixed

- Fixed cloudformation template errors in `@cumulus/deployment/`
  - Replaced references to Fn::Ref: with Ref:
  - Moved long form template references to a newline

## [v1.10.0] - 2018-08-31

### Removed

- Removed unused and broken code from `@cumulus/common`
  - Removed `@cumulus/common/test-helpers`
  - Removed `@cumulus/common/task`
  - Removed `@cumulus/common/message-source`
  - Removed the `getPossiblyRemote` function from `@cumulus/common/aws`
  - Removed the `startPromisedSfnExecution` function from `@cumulus/common/aws`
  - Removed the `getCurrentSfnTask` function from `@cumulus/common/aws`

### Changed

- **CUMULUS-839** - In `@cumulus/sync-granule`, 'collection' is now an optional config parameter

### Fixed

- **CUMULUS-859** Moved duplicate code in `@cumulus/move-granules` and `@cumulus/post-to-cmr` to `@cumulus/ingest`. Fixed imports making assumptions about directory structure.
- `@cumulus/ingest/consumer` correctly limits the number of messages being received and processed from SQS. Details:
  - **Background:** `@cumulus/api` includes a lambda `<stack-name>-sqs2sf` which processes messages from the `<stack-name>-startSF` SQS queue every minute. The `sqs2sf` lambda uses `@cumulus/ingest/consumer` to receive and process messages from SQS.
  - **Bug:** More than `messageLimit` number of messages were being consumed and processed from the `<stack-name>-startSF` SQS queue. Many step functions were being triggered simultaneously by the lambda `<stack-name>-sqs2sf` (which consumes every minute from the `startSF` queue) and resulting in step function failure with the error: `An error occurred (ThrottlingException) when calling the GetExecutionHistory`.
  - **Fix:** `@cumulus/ingest/consumer#processMessages` now processes messages until `timeLimit` has passed _OR_ once it receives up to `messageLimit` messages. `sqs2sf` is deployed with a [default `messageLimit` of 10](https://github.com/nasa/cumulus/blob/670000c8a821ff37ae162385f921c40956e293f7/packages/deployment/app/config.yml#L147).
  - **IMPORTANT NOTE:** `consumer` will actually process up to `messageLimit * 2 - 1` messages. This is because sometimes `receiveSQSMessages` will return less than `messageLimit` messages and thus the consumer will continue to make calls to `receiveSQSMessages`. For example, given a `messageLimit` of 10 and subsequent calls to `receiveSQSMessages` returns up to 9 messages, the loop will continue and a final call could return up to 10 messages.

## [v1.9.1] - 2018-08-22

**Please Note** To take advantage of the added granule tracking API functionality, updates are required for the message adapter and its libraries. You should be on the following versions:

- `cumulus-message-adapter` 1.0.9+
- `cumulus-message-adapter-js` 1.0.4+
- `cumulus-message-adapter-java` 1.2.7+
- `cumulus-message-adapter-python` 1.0.5+

### Added

- **CUMULUS-687** Added logs endpoint to search for logs from a specific workflow execution in `@cumulus/api`. Added integration test.
- **CUMULUS-836** - `@cumulus/deployment` supports a configurable docker storage driver for ECS. ECS can be configured with either `devicemapper` (the default storage driver for AWS ECS-optimized AMIs) or `overlay2` (the storage driver used by the NGAP 2.0 AMI). The storage driver can be configured in `app/config.yml` with `ecs.docker.storageDriver: overlay2 | devicemapper`. The default is `overlay2`.
  - To support this configuration, a [Handlebars](https://handlebarsjs.com/) helper `ifEquals` was added to `packages/deployment/lib/kes.js`.
- **CUMULUS-836** - `@cumulus/api` added IAM roles required by the NGAP 2.0 AMI. The NGAP 2.0 AMI runs a script `register_instances_with_ssm.py` which requires the ECS IAM role to include `ec2:DescribeInstances` and `ssm:GetParameter` permissions.

### Fixed

- **CUMULUS-836** - `@cumulus/deployment` uses `overlay2` driver by default and does not attempt to write `--storage-opt dm.basesize` to fix [this error](https://github.com/moby/moby/issues/37039).
- **CUMULUS-413** Kinesis processing now captures all errrors.
  - Added kinesis fallback mechanism when errors occur during record processing.
  - Adds FallbackTopicArn to `@cumulus/api/lambdas.yml`
  - Adds fallbackConsumer lambda to `@cumulus/api`
  - Adds fallbackqueue option to lambda definitions capture lambda failures after three retries.
  - Adds kinesisFallback SNS topic to signal incoming errors from kinesis stream.
  - Adds kinesisFailureSQS to capture fully failed events from all retries.
- **CUMULUS-855** Adds integration test for kinesis' error path.
- **CUMULUS-686** Added workflow task name and version tracking via `@cumulus/api` executions endpoint under new `tasks` property, and under `workflow_tasks` in step input/output.
  - Depends on `cumulus-message-adapter` 1.0.9+, `cumulus-message-adapter-js` 1.0.4+, `cumulus-message-adapter-java` 1.2.7+ and `cumulus-message-adapter-python` 1.0.5+
- **CUMULUS-771**
  - Updated sync-granule to stream the remote file to s3
  - Added integration test for ingesting granules from ftp provider
  - Updated http/https integration tests for ingesting granules from http/https providers
- **CUMULUS-862** Updated `@cumulus/integration-tests` to handle remote lambda output
- **CUMULUS-856** Set the rule `state` to have default value `ENABLED`

### Changed

- In `@cumulus/deployment`, changed the example app config.yml to have additional IAM roles

## [v1.9.0] - 2018-08-06

**Please note** additional information and upgrade instructions [here](https://nasa.github.io/cumulus/docs/upgrade/1.9.0)

### Added

- **CUMULUS-712** - Added integration tests verifying expected behavior in workflows
- **GITC-776-2** - Add support for versioned collections

### Fixed

- **CUMULUS-832**
  - Fixed indentation in example config.yml in `@cumulus/deployment`
  - Fixed issue with new deployment using the default distribution endpoint in `@cumulus/deployment` and `@cumulus/api`

## [v1.8.1] - 2018-08-01

**Note** IAM roles should be re-deployed with this release.

- **Cumulus-726**
  - Added function to `@cumulus/integration-tests`: `sfnStep` includes `getStepInput` which returns the input to the schedule event of a given step function step.
  - Added IAM policy `@cumulus/deployment`: Lambda processing IAM role includes `kinesis::PutRecord` so step function lambdas can write to kinesis streams.
- **Cumulus Community Edition**
  - Added Google OAuth authentication token logic to `@cumulus/api`. Refactored token endpoint to use environment variable flag `OAUTH_PROVIDER` when determining with authentication method to use.
  - Added API Lambda memory configuration variable `api_lambda_memory` to `@cumulus/api` and `@cumulus/deployment`.

### Changed

- **Cumulus-726**
  - Changed function in `@cumulus/api`: `models/rules.js#addKinesisEventSource` was modified to call to `deleteKinesisEventSource` with all required parameters (rule's name, arn and type).
  - Changed function in `@cumulus/integration-tests`: `getStepOutput` can now be used to return output of failed steps. If users of this function want the output of a failed event, they can pass a third parameter `eventType` as `'failure'`. This function will work as always for steps which completed successfully.

### Removed

- **Cumulus-726**

  - Configuration change to `@cumulus/deployment`: Removed default auto scaling configuration for Granules and Files DynamoDB tables.

- **CUMULUS-688**
  - Add integration test for ExecutionStatus
  - Function addition to `@cumulus/integration-tests`: `api` includes `getExecutionStatus` which returns the execution status from the Cumulus API

## [v1.8.0] - 2018-07-23

### Added

- **CUMULUS-718** Adds integration test for Kinesis triggering a workflow.

- **GITC-776-3** Added more flexibility for rules. You can now edit all fields on the rule's record
  We may need to update the api documentation to reflect this.

- **CUMULUS-681** - Add ingest-in-place action to granules endpoint

  - new applyWorkflow action at PUT /granules/{granuleid} Applying a workflow starts an execution of the provided workflow and passes the granule record as payload.
    Parameter(s):
    - workflow - the workflow name

- **CUMULUS-685** - Add parent exeuction arn to the execution which is triggered from a parent step function

### Changed

- **CUMULUS-768** - Integration tests get S3 provider data from shared data folder

### Fixed

- **CUMULUS-746** - Move granule API correctly updates record in dynamo DB and cmr xml file
- **CUMULUS-766** - Populate database fileSize field from S3 if value not present in Ingest payload

## [v1.7.1] - 2018-07-27 - [BACKPORT]

### Fixed

- **CUMULUS-766** - Backport from 1.8.0 - Populate database fileSize field from S3 if value not present in Ingest payload

## [v1.7.0] - 2018-07-02

### Please note: [Upgrade Instructions](https://nasa.github.io/cumulus/docs/upgrade/1.7.0)

### Added

- **GITC-776-2** - Add support for versioned collectons
- **CUMULUS-491** - Add granule reconciliation API endpoints.
- **CUMULUS-480** Add suport for backup and recovery:
  - Add DynamoDB tables for granules, executions and pdrs
  - Add ability to write all records to S3
  - Add ability to download all DynamoDB records in form json files
  - Add ability to upload records to DynamoDB
  - Add migration scripts for copying granule, pdr and execution records from ElasticSearch to DynamoDB
  - Add IAM support for batchWrite on dynamoDB
-
- **CUMULUS-508** - `@cumulus/deployment` cloudformation template allows for lambdas and ECS clusters to have multiple AZ availability.
  - `@cumulus/deployment` also ensures docker uses `devicemapper` storage driver.
- **CUMULUS-755** - `@cumulus/deployment` Add DynamoDB autoscaling support.
  - Application developers can add autoscaling and override default values in their deployment's `app/config.yml` file using a `{TableName}Table:` key.

### Fixed

- **CUMULUS-747** - Delete granule API doesn't delete granule files in s3 and granule in elasticsearch
  - update the StreamSpecification DynamoDB tables to have StreamViewType: "NEW_AND_OLD_IMAGES"
  - delete granule files in s3
- **CUMULUS-398** - Fix not able to filter executions by workflow
- **CUMULUS-748** - Fix invalid lambda .zip files being validated/uploaded to AWS
- **CUMULUS-544** - Post to CMR task has UAT URL hard-coded
  - Made configurable: PostToCmr now requires CMR_ENVIRONMENT env to be set to 'SIT' or 'OPS' for those CMR environments. Default is UAT.

### Changed

- **GITC-776-4** - Changed Discover-pdrs to not rely on collection but use provider_path in config. It also has an optional filterPdrs regex configuration parameter

- **CUMULUS-710** - In the integration test suite, `getStepOutput` returns the output of the first successful step execution or last failed, if none exists

## [v1.6.0] - 2018-06-06

### Please note: [Upgrade Instructions](https://nasa.github.io/cumulus/docs/upgrade/1.6.0)

### Fixed

- **CUMULUS-602** - Format all logs sent to Elastic Search.
  - Extract cumulus log message and index it to Elastic Search.

### Added

- **CUMULUS-556** - add a mechanism for creating and running migration scripts on deployment.
- **CUMULUS-461** Support use of metadata date and other components in `url_path` property

### Changed

- **CUMULUS-477** Update bucket configuration to support multiple buckets of the same type:
  - Change the structure of the buckets to allow for more than one bucket of each type. The bucket structure is now:
    bucket-key:
    name: <bucket-name>
    type: <type> i.e. internal, public, etc.
  - Change IAM and app deployment configuration to support new bucket structure
  - Update tasks and workflows to support new bucket structure
  - Replace instances where buckets.internal is relied upon to either use the system bucket or a configured bucket
  - Move IAM template to the deployment package. NOTE: You now have to specify '--template node_modules/@cumulus/deployment/iam' in your IAM deployment
  - Add IAM cloudformation template support to filter buckets by type

## [v1.5.5] - 2018-05-30

### Added

- **CUMULUS-530** - PDR tracking through Queue-granules
  - Add optional `pdr` property to the sync-granule task's input config and output payload.
- **CUMULUS-548** - Create a Lambda task that generates EMS distribution reports
  - In order to supply EMS Distribution Reports, you must enable S3 Server
    Access Logging on any S3 buckets used for distribution. See [How Do I Enable Server Access Logging for an S3 Bucket?](https://docs.aws.amazon.com/AmazonS3/latest/user-guide/server-access-logging.html)
    The "Target bucket" setting should point at the Cumulus internal bucket.
    The "Target prefix" should be
    "<STACK_NAME>/ems-distribution/s3-server-access-logs/", where "STACK_NAME"
    is replaced with the name of your Cumulus stack.

### Fixed

- **CUMULUS-546 - Kinesis Consumer should catch and log invalid JSON**
  - Kinesis Consumer lambda catches and logs errors so that consumer doesn't get stuck in a loop re-processing bad json records.
- EMS report filenames are now based on their start time instead of the time
  instead of the time that the report was generated
- **CUMULUS-552 - Cumulus API returns different results for the same collection depending on query**
  - The collection, provider and rule records in elasticsearch are now replaced with records from dynamo db when the dynamo db records are updated.

### Added

- `@cumulus/deployment`'s default cloudformation template now configures storage for Docker to match the configured ECS Volume. The template defines Docker's devicemapper basesize (`dm.basesize`) using `ecs.volumeSize`. This addresses ECS default of limiting Docker containers to 10GB of storage ([Read more](https://aws.amazon.com/premiumsupport/knowledge-center/increase-default-ecs-docker-limit/)).

## [v1.5.4] - 2018-05-21

### Added

- **CUMULUS-535** - EMS Ingest, Archive, Archive Delete reports
  - Add lambda EmsReport to create daily EMS Ingest, Archive, Archive Delete reports
  - ems.provider property added to `@cumulus/deployment/app/config.yml`.
    To change the provider name, please add `ems: provider` property to `app/config.yml`.
- **CUMULUS-480** Use DynamoDB to store granules, pdrs and execution records
  - Activate PointInTime feature on DynamoDB tables
  - Increase test coverage on api package
  - Add ability to restore metadata records from json files to DynamoDB
- **CUMULUS-459** provide API endpoint for moving granules from one location on s3 to another

## [v1.5.3] - 2018-05-18

### Fixed

- **CUMULUS-557 - "Add dataType to DiscoverGranules output"**
  - Granules discovered by the DiscoverGranules task now include dataType
  - dataType is now a required property for granules used as input to the
    QueueGranules task
- **CUMULUS-550** Update deployment app/config.yml to force elasticsearch updates for deleted granules

## [v1.5.2] - 2018-05-15

### Fixed

- **CUMULUS-514 - "Unable to Delete the Granules"**
  - updated cmrjs.deleteConcept to return success if the record is not found
    in CMR.

### Added

- **CUMULUS-547** - The distribution API now includes an
  "earthdataLoginUsername" query parameter when it returns a signed S3 URL
- **CUMULUS-527 - "parse-pdr queues up all granules and ignores regex"**
  - Add an optional config property to the ParsePdr task called
    "granuleIdFilter". This property is a regular expression that is applied
    against the filename of the first file of each granule contained in the
    PDR. If the regular expression matches, then the granule is included in
    the output. Defaults to '.', which will match all granules in the PDR.
- File checksums in PDRs now support MD5
- Deployment support to subscribe to an SNS topic that already exists
- **CUMULUS-470, CUMULUS-471** In-region S3 Policy lambda added to API to update bucket policy for in-region access.
- **CUMULUS-533** Added fields to granule indexer to support EMS ingest and archive record creation
- **CUMULUS-534** Track deleted granules
  - added `deletedgranule` type to `cumulus` index.
  - **Important Note:** Force custom bootstrap to re-run by adding this to
    app/config.yml `es: elasticSearchMapping: 7`
- You can now deploy cumulus without ElasticSearch. Just add `es: null` to your `app/config.yml` file. This is only useful for debugging purposes. Cumulus still requires ElasticSearch to properly operate.
- `@cumulus/integration-tests` includes and exports the `addRules` function, which seeds rules into the DynamoDB table.
- Added capability to support EFS in cloud formation template. Also added
  optional capability to ssh to your instance and privileged lambda functions.
- Added support to force discovery of PDRs that have already been processed
  and filtering of selected data types
- `@cumulus/cmrjs` uses an environment variable `USER_IP_ADDRESS` or fallback
  IP address of `10.0.0.0` when a public IP address is not available. This
  supports lambda functions deployed into a VPC's private subnet, where no
  public IP address is available.

### Changed

- **CUMULUS-550** Custom bootstrap automatically adds new types to index on
  deployment

## [v1.5.1] - 2018-04-23

### Fixed

- add the missing dist folder to the hello-world task
- disable uglifyjs on the built version of the pdr-status-check (read: https://github.com/webpack-contrib/uglifyjs-webpack-plugin/issues/264)

## [v1.5.0] - 2018-04-23

### Changed

- Removed babel from all tasks and packages and increased minimum node requirements to version 8.10
- Lambda functions created by @cumulus/deployment will use node8.10 by default
- Moved [cumulus-integration-tests](https://github.com/nasa/cumulus-integration-tests) to the `example` folder CUMULUS-512
- Streamlined all packages dependencies (e.g. remove redundant dependencies and make sure versions are the same across packages)
- **CUMULUS-352:** Update Cumulus Elasticsearch indices to use [index aliases](https://www.elastic.co/guide/en/elasticsearch/reference/current/indices-aliases.html).
- **CUMULUS-519:** ECS tasks are no longer restarted after each CF deployment unless `ecs.restartTasksOnDeploy` is set to true
- **CUMULUS-298:** Updated log filterPattern to include all CloudWatch logs in ElasticSearch
- **CUMULUS-518:** Updates to the SyncGranule config schema
  - `granuleIdExtraction` is no longer a property
  - `process` is now an optional property
  - `provider_path` is no longer a property

### Fixed

- **CUMULUS-455 "Kes deployments using only an updated message adapter do not get automatically deployed"**
  - prepended the hash value of cumulus-message-adapter.zip file to the zip file name of lambda which uses message adapter.
  - the lambda function will be redeployed when message adapter or lambda function are updated
- Fixed a bug in the bootstrap lambda function where it stuck during update process
- Fixed a bug where the sf-sns-report task did not return the payload of the incoming message as the output of the task [CUMULUS-441]

### Added

- **CUMULUS-352:** Add reindex CLI to the API package.
- **CUMULUS-465:** Added mock http/ftp/sftp servers to the integration tests
- Added a `delete` method to the `@common/CollectionConfigStore` class
- **CUMULUS-467 "@cumulus/integration-tests or cumulus-integration-tests should seed provider and collection in deployed DynamoDB"**
  - `example` integration-tests populates providers and collections to database
  - `example` workflow messages are populated from workflow templates in s3, provider and collection information in database, and input payloads. Input templates are removed.
  - added `https` protocol to provider schema

## [v1.4.1] - 2018-04-11

### Fixed

- Sync-granule install

## [v1.4.0] - 2018-04-09

### Fixed

- **CUMULUS-392 "queue-granules not returning the sfn-execution-arns queued"**
  - updated queue-granules to return the sfn-execution-arns queued and pdr if exists.
  - added pdr to ingest message meta.pdr instead of payload, so the pdr information doesn't get lost in the ingest workflow, and ingested granule in elasticsearch has pdr name.
  - fixed sf-sns-report schema, remove the invalid part
  - fixed pdr-status-check schema, the failed execution contains arn and reason
- **CUMULUS-206** make sure homepage and repository urls exist in package.json files of tasks and packages

### Added

- Example folder with a cumulus deployment example

### Changed

- [CUMULUS-450](https://bugs.earthdata.nasa.gov/browse/CUMULUS-450) - Updated
  the config schema of the **queue-granules** task
  - The config no longer takes a "collection" property
  - The config now takes an "internalBucket" property
  - The config now takes a "stackName" property
- [CUMULUS-450](https://bugs.earthdata.nasa.gov/browse/CUMULUS-450) - Updated
  the config schema of the **parse-pdr** task
  - The config no longer takes a "collection" property
  - The "stack", "provider", and "bucket" config properties are now
    required
- **CUMULUS-469** Added a lambda to the API package to prototype creating an S3 bucket policy for direct, in-region S3 access for the prototype bucket

### Removed

- Removed the `findTmpTestDataDirectory()` function from
  `@cumulus/common/test-utils`

### Fixed

- [CUMULUS-450](https://bugs.earthdata.nasa.gov/browse/CUMULUS-450)
  - The **queue-granules** task now enqueues a **sync-granule** task with the
    correct collection config for that granule based on the granule's
    data-type. It had previously been using the collection config from the
    config of the **queue-granules** task, which was a problem if the granules
    being queued belonged to different data-types.
  - The **parse-pdr** task now handles the case where a PDR contains granules
    with different data types, and uses the correct granuleIdExtraction for
    each granule.

### Added

- **CUMULUS-448** Add code coverage checking using [nyc](https://github.com/istanbuljs/nyc).

## [v1.3.0] - 2018-03-29

### Deprecated

- discover-s3-granules is deprecated. The functionality is provided by the discover-granules task

### Fixed

- **CUMULUS-331:** Fix aws.downloadS3File to handle non-existent key
- Using test ftp provider for discover-granules testing [CUMULUS-427]
- **CUMULUS-304: "Add AWS API throttling to pdr-status-check task"** Added concurrency limit on SFN API calls. The default concurrency is 10 and is configurable through Lambda environment variable CONCURRENCY.
- **CUMULUS-414: "Schema validation not being performed on many tasks"** revised npm build scripts of tasks that use cumulus-message-adapter to place schema directories into dist directories.
- **CUMULUS-301:** Update all tests to use test-data package for testing data.
- **CUMULUS-271: "Empty response body from rules PUT endpoint"** Added the updated rule to response body.
- Increased memory allotment for `CustomBootstrap` lambda function. Resolves failed deployments where `CustomBootstrap` lambda function was failing with error `Process exited before completing request`. This was causing deployments to stall, fail to update and fail to rollback. This error is thrown when the lambda function tries to use more memory than it is allotted.
- Cumulus repository folders structure updated:
  - removed the `cumulus` folder altogether
  - moved `cumulus/tasks` to `tasks` folder at the root level
  - moved the tasks that are not converted to use CMA to `tasks/.not_CMA_compliant`
  - updated paths where necessary

### Added

- `@cumulus/integration-tests` - Added support for testing the output of an ECS activity as well as a Lambda function.

## [v1.2.0] - 2018-03-20

### Fixed

- Update vulnerable npm packages [CUMULUS-425]
- `@cumulus/api`: `kinesis-consumer.js` uses `sf-scheduler.js#schedule` instead of placing a message directly on the `startSF` SQS queue. This is a fix for [CUMULUS-359](https://bugs.earthdata.nasa.gov/browse/CUMULUS-359) because `sf-scheduler.js#schedule` looks up the provider and collection data in DynamoDB and adds it to the `meta` object of the enqueued message payload.
- `@cumulus/api`: `kinesis-consumer.js` catches and logs errors instead of doing an error callback. Before this change, `kinesis-consumer` was failing to process new records when an existing record caused an error because it would call back with an error and stop processing additional records. It keeps trying to process the record causing the error because it's "position" in the stream is unchanged. Catching and logging the errors is part 1 of the fix. Proposed part 2 is to enqueue the error and the message on a "dead-letter" queue so it can be processed later ([CUMULUS-413](https://bugs.earthdata.nasa.gov/browse/CUMULUS-413)).
- **CUMULUS-260: "PDR page on dashboard only shows zeros."** The PDR stats in LPDAAC are all 0s, even if the dashboard has been fixed to retrieve the correct fields. The current version of pdr-status-check has a few issues.
  - pdr is not included in the input/output schema. It's available from the input event. So the pdr status and stats are not updated when the ParsePdr workflow is complete. Adding the pdr to the input/output of the task will fix this.
  - pdr-status-check doesn't update pdr stats which prevent the real time pdr progress from showing up in the dashboard. To solve this, added lambda function sf-sns-report which is copied from @cumulus/api/lambdas/sf-sns-broadcast with modification, sf-sns-report can be used to report step function status anywhere inside a step function. So add step sf-sns-report after each pdr-status-check, we will get the PDR status progress at real time.
  - It's possible an execution is still in the queue and doesn't exist in sfn yet. Added code to handle 'ExecutionDoesNotExist' error when checking the execution status.
- Fixed `aws.cloudwatchevents()` typo in `packages/ingest/aws.js`. This typo was the root cause of the error: `Error: Could not process scheduled_ingest, Error: : aws.cloudwatchevents is not a constructor` seen when trying to update a rule.

### Removed

- `@cumulus/ingest/aws`: Remove queueWorkflowMessage which is no longer being used by `@cumulus/api`'s `kinesis-consumer.js`.

## [v1.1.4] - 2018-03-15

### Added

- added flag `useList` to parse-pdr [CUMULUS-404]

### Fixed

- Pass encrypted password to the ApiGranule Lambda function [CUMULUS-424]

## [v1.1.3] - 2018-03-14

### Fixed

- Changed @cumulus/deployment package install behavior. The build process will happen after installation

## [v1.1.2] - 2018-03-14

### Added

- added tools to @cumulus/integration-tests for local integration testing
- added end to end testing for discovering and parsing of PDRs
- `yarn e2e` command is available for end to end testing

### Fixed

- **CUMULUS-326: "Occasionally encounter "Too Many Requests" on deployment"** The api gateway calls will handle throttling errors
- **CUMULUS-175: "Dashboard providers not in sync with AWS providers."** The root cause of this bug - DynamoDB operations not showing up in Elasticsearch - was shared by collections and rules. The fix was to update providers', collections' and rules; POST, PUT and DELETE endpoints to operate on DynamoDB and using DynamoDB streams to update Elasticsearch. The following packages were made:
  - `@cumulus/deployment` deploys DynamoDB streams for the Collections, Providers and Rules tables as well as a new lambda function called `dbIndexer`. The `dbIndexer` lambda has an event source mapping which listens to each of the DynamoDB streams. The dbIndexer lambda receives events referencing operations on the DynamoDB table and updates the elasticsearch cluster accordingly.
  - The `@cumulus/api` endpoints for collections, providers and rules _only_ query DynamoDB, with the exception of LIST endpoints and the collections' GET endpoint.

### Updated

- Broke up `kes.override.js` of @cumulus/deployment to multiple modules and moved to a new location
- Expanded @cumulus/deployment test coverage
- all tasks were updated to use cumulus-message-adapter-js 1.0.1
- added build process to integration-tests package to babelify it before publication
- Update @cumulus/integration-tests lambda.js `getLambdaOutput` to return the entire lambda output. Previously `getLambdaOutput` returned only the payload.

## [v1.1.1] - 2018-03-08

### Removed

- Unused queue lambda in api/lambdas [CUMULUS-359]

### Fixed

- Kinesis message content is passed to the triggered workflow [CUMULUS-359]
- Kinesis message queues a workflow message and does not write to rules table [CUMULUS-359]

## [v1.1.0] - 2018-03-05

### Added

- Added a `jlog` function to `common/test-utils` to aid in test debugging
- Integration test package with command line tool [CUMULUS-200] by @laurenfrederick
- Test for FTP `useList` flag [CUMULUS-334] by @kkelly51

### Updated

- The `queue-pdrs` task now uses the [cumulus-message-adapter-js](https://github.com/nasa/cumulus-message-adapter-js)
  library
- Updated the `queue-pdrs` JSON schemas
- The test-utils schema validation functions now throw an error if validation
  fails
- The `queue-granules` task now uses the [cumulus-message-adapter-js](https://github.com/nasa/cumulus-message-adapter-js)
  library
- Updated the `queue-granules` JSON schemas

### Removed

- Removed the `getSfnExecutionByName` function from `common/aws`
- Removed the `getGranuleStatus` function from `common/aws`

## [v1.0.1] - 2018-02-27

### Added

- More tests for discover-pdrs, dicover-granules by @yjpa7145
- Schema validation utility for tests by @yjpa7145

### Changed

- Fix an FTP listing bug for servers that do not support STAT [CUMULUS-334] by @kkelly51

## [v1.0.0] - 2018-02-23

[unreleased]: https://github.com/nasa/cumulus/compare/v9.0.1...HEAD
[v9.0.1]: https://github.com/nasa/cumulus/compare/v9.0.0...v9.0.1
[v9.0.0]: https://github.com/nasa/cumulus/compare/v8.1.0...v9.0.0
[v8.1.0]: https://github.com/nasa/cumulus/compare/v8.0.0...v8.1.0
[v8.0.0]: https://github.com/nasa/cumulus/compare/v7.2.0...v8.0.0
[v7.2.0]: https://github.com/nasa/cumulus/compare/v7.1.0...v7.2.0
[v7.1.0]: https://github.com/nasa/cumulus/compare/v7.0.0...v7.1.0
[v7.0.0]: https://github.com/nasa/cumulus/compare/v6.0.0...v7.0.0
[v6.0.0]: https://github.com/nasa/cumulus/compare/v5.0.1...v6.0.0
[v5.0.1]: https://github.com/nasa/cumulus/compare/v5.0.0...v5.0.1
[v5.0.0]: https://github.com/nasa/cumulus/compare/v4.0.0...v5.0.0
[v4.0.0]: https://github.com/nasa/cumulus/compare/v3.0.1...v4.0.0
[v3.0.1]: https://github.com/nasa/cumulus/compare/v3.0.0...v3.0.1
[v3.0.0]: https://github.com/nasa/cumulus/compare/v2.0.1...v3.0.0
[v2.0.7]: https://github.com/nasa/cumulus/compare/v2.0.6...v2.0.7
[v2.0.6]: https://github.com/nasa/cumulus/compare/v2.0.5...v2.0.6
[v2.0.5]: https://github.com/nasa/cumulus/compare/v2.0.4...v2.0.5
[v2.0.4]: https://github.com/nasa/cumulus/compare/v2.0.3...v2.0.4
[v2.0.3]: https://github.com/nasa/cumulus/compare/v2.0.2...v2.0.3
[v2.0.2]: https://github.com/nasa/cumulus/compare/v2.0.1...v2.0.2
[v2.0.1]: https://github.com/nasa/cumulus/compare/v1.24.0...v2.0.1
[v2.0.0]: https://github.com/nasa/cumulus/compare/v1.24.0...v2.0.0
[v1.24.0]: https://github.com/nasa/cumulus/compare/v1.23.2...v1.24.0
[v1.23.2]: https://github.com/nasa/cumulus/compare/v1.22.1...v1.23.2
[v1.22.1]: https://github.com/nasa/cumulus/compare/v1.21.0...v1.22.1
[v1.21.0]: https://github.com/nasa/cumulus/compare/v1.20.0...v1.21.0
[v1.20.0]: https://github.com/nasa/cumulus/compare/v1.19.0...v1.20.0
[v1.19.0]: https://github.com/nasa/cumulus/compare/v1.18.0...v1.19.0
[v1.18.0]: https://github.com/nasa/cumulus/compare/v1.17.0...v1.18.0
[v1.17.0]: https://github.com/nasa/cumulus/compare/v1.16.1...v1.17.0
[v1.16.1]: https://github.com/nasa/cumulus/compare/v1.16.0...v1.16.1
[v1.16.0]: https://github.com/nasa/cumulus/compare/v1.15.0...v1.16.0
[v1.15.0]: https://github.com/nasa/cumulus/compare/v1.14.5...v1.15.0
[v1.14.5]: https://github.com/nasa/cumulus/compare/v1.14.4...v1.14.5
[v1.14.4]: https://github.com/nasa/cumulus/compare/v1.14.3...v1.14.4
[v1.14.3]: https://github.com/nasa/cumulus/compare/v1.14.2...v1.14.3
[v1.14.2]: https://github.com/nasa/cumulus/compare/v1.14.1...v1.14.2
[v1.14.1]: https://github.com/nasa/cumulus/compare/v1.14.0...v1.14.1
[v1.14.0]: https://github.com/nasa/cumulus/compare/v1.13.5...v1.14.0
[v1.13.5]: https://github.com/nasa/cumulus/compare/v1.13.4...v1.13.5
[v1.13.4]: https://github.com/nasa/cumulus/compare/v1.13.3...v1.13.4
[v1.13.3]: https://github.com/nasa/cumulus/compare/v1.13.2...v1.13.3
[v1.13.2]: https://github.com/nasa/cumulus/compare/v1.13.1...v1.13.2
[v1.13.1]: https://github.com/nasa/cumulus/compare/v1.13.0...v1.13.1
[v1.13.0]: https://github.com/nasa/cumulus/compare/v1.12.1...v1.13.0
[v1.12.1]: https://github.com/nasa/cumulus/compare/v1.12.0...v1.12.1
[v1.12.0]: https://github.com/nasa/cumulus/compare/v1.11.3...v1.12.0
[v1.11.3]: https://github.com/nasa/cumulus/compare/v1.11.2...v1.11.3
[v1.11.2]: https://github.com/nasa/cumulus/compare/v1.11.1...v1.11.2
[v1.11.1]: https://github.com/nasa/cumulus/compare/v1.11.0...v1.11.1
[v1.11.0]: https://github.com/nasa/cumulus/compare/v1.10.4...v1.11.0
[v1.10.4]: https://github.com/nasa/cumulus/compare/v1.10.3...v1.10.4
[v1.10.3]: https://github.com/nasa/cumulus/compare/v1.10.2...v1.10.3
[v1.10.2]: https://github.com/nasa/cumulus/compare/v1.10.1...v1.10.2
[v1.10.1]: https://github.com/nasa/cumulus/compare/v1.10.0...v1.10.1
[v1.10.0]: https://github.com/nasa/cumulus/compare/v1.9.1...v1.10.0
[v1.9.1]: https://github.com/nasa/cumulus/compare/v1.9.0...v1.9.1
[v1.9.0]: https://github.com/nasa/cumulus/compare/v1.8.1...v1.9.0
[v1.8.1]: https://github.com/nasa/cumulus/compare/v1.8.0...v1.8.1
[v1.8.0]: https://github.com/nasa/cumulus/compare/v1.7.0...v1.8.0
[v1.7.0]: https://github.com/nasa/cumulus/compare/v1.6.0...v1.7.0
[v1.6.0]: https://github.com/nasa/cumulus/compare/v1.5.5...v1.6.0
[v1.5.5]: https://github.com/nasa/cumulus/compare/v1.5.4...v1.5.5
[v1.5.4]: https://github.com/nasa/cumulus/compare/v1.5.3...v1.5.4
[v1.5.3]: https://github.com/nasa/cumulus/compare/v1.5.2...v1.5.3
[v1.5.2]: https://github.com/nasa/cumulus/compare/v1.5.1...v1.5.2
[v1.5.1]: https://github.com/nasa/cumulus/compare/v1.5.0...v1.5.1
[v1.5.0]: https://github.com/nasa/cumulus/compare/v1.4.1...v1.5.0
[v1.4.1]: https://github.com/nasa/cumulus/compare/v1.4.0...v1.4.1
[v1.4.0]: https://github.com/nasa/cumulus/compare/v1.3.0...v1.4.0
[v1.3.0]: https://github.com/nasa/cumulus/compare/v1.2.0...v1.3.0
[v1.2.0]: https://github.com/nasa/cumulus/compare/v1.1.4...v1.2.0
[v1.1.4]: https://github.com/nasa/cumulus/compare/v1.1.3...v1.1.4
[v1.1.3]: https://github.com/nasa/cumulus/compare/v1.1.2...v1.1.3
[v1.1.2]: https://github.com/nasa/cumulus/compare/v1.1.1...v1.1.2
[v1.1.1]: https://github.com/nasa/cumulus/compare/v1.0.1...v1.1.1
[v1.1.0]: https://github.com/nasa/cumulus/compare/v1.0.1...v1.1.0
[v1.0.1]: https://github.com/nasa/cumulus/compare/v1.0.0...v1.0.1
[v1.0.0]: https://github.com/nasa/cumulus/compare/pre-v1-release...v1.0.0

[thin-egress-app]: <https://github.com/asfadmin/thin-egress-app> "Thin Egress App"<|MERGE_RESOLUTION|>--- conflicted
+++ resolved
@@ -23,15 +23,7 @@
 - **CUMULUS-2434**
   - Updated `@cumulus/cmrjs` `updateCMRMetadata` and related functions to add both HTTPS URLS and S3 URIs to CMR metadata.
   - Updated `update-granules-cmr-metadata-file-links` task to add both HTTPS URLs and S3 URIs to the OnlineAccessURLs field of CMR metadata. The task configuration parameter `cmrGranuleUrlType` now has default value `both`.
-<<<<<<< HEAD
   - With the updated `update-granules-cmr-metadata-file-links` task, only the granule UMM-G metadata with version 1.6.2 or later will have the s3 link with type 'GET DATA VIA DIRECT ACCESS' for its science file. CMR s3 link type 'GET DATA VIA DIRECT ACCESS' is not valid until UMM-G version [1.6.2](https://cdn.earthdata.nasa.gov/umm/granule/v1.6.2/umm-g-json-schema.json)
-=======
-  - To use the updated `update-granules-cmr-metadata-file-links` task, the
-    granule UMM-G metadata should have version 1.6.2 or later, since CMR s3 link
-    type 'GET DATA VIA DIRECT ACCESS' is not valid until UMM-G version
-    [1.6.2](https://cdn.earthdata.nasa.gov/umm/granule/v1.6.2/umm-g-json-schema.json)
-
->>>>>>> 1baf1ffd
 
 ## [v9.0.1] 2021-05-07
 
