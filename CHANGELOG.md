--- conflicted
+++ resolved
@@ -6,12 +6,18 @@
 
 ## [Unreleased]
 
-<<<<<<< HEAD
 ### BREAKING CHANGES
 
 - **CUMULUS-2434**
   - - To use the updated `update-granules-cmr-metadata-file-links` task, the granule UMM-G metadata should have version 1.6.2 or later, since CMR s3 link type 'GET DATA VIA DIRECT ACCESS' is not valid until UMM-G version [1.6.2](https://cdn.earthdata.nasa.gov/umm/granule/v1.6.2/umm-g-json-schema.json)
-=======
+
+### Changed
+- **CUMULUS-2434**
+  - Updated `@cumulus/cmrjs` `updateCMRMetadata` and related functions to add both HTTPS URLS and S3 URIs to CMR metadata.
+  - Updated `update-granules-cmr-metadata-file-links` task to add both HTTPS URLs and S3 URIs to the OnlineAccessURLs field of CMR metadata. The task configureation parameter `cmrGranuleUrlType` now has default value `both`.
+  - To use the updated `update-granules-cmr-metadata-file-links` task, the granule UMM-G metadata should have version 1.6.2 or later, since CMR s3 link type 'GET DATA VIA DIRECT ACCESS' is not valid until UMM-G version [1.6.2](https://cdn.earthdata.nasa.gov/umm/granule/v1.6.2/umm-g-json-schema.json)
+
+## [Unreleased]
 ### Migration steps
 
 - This release of Cumulus enables integration with a PostgreSQL database for archiving Cumulus data. There are several upgrade steps involved, **some of which need to be done before redeploying Cumulus**. See the [documentation on upgrading to the RDS release](https://nasa.github.io/cumulus/docs/upgrade-notes/upgrade-rds).
@@ -271,7 +277,6 @@
     - `@cumulus/ingest/moveGranuleFiles`
 
 ## [v8.1.0] 2021-04-29
->>>>>>> 49f2d8d7
 
 ### Added
 
@@ -283,12 +288,6 @@
   - Published `@cumulus/api@7.2.1-alpha.0` for dashboard testing
 - **CUMULUS-2469**
   - Added `tf-modules/cumulus_distribution` module to standup a skeleton distribution api
-
-### Changed
-- **CUMULUS-2434**
-  - Updated `@cumulus/cmrjs` `updateCMRMetadata` and related functions to add both HTTPS URLS and S3 URIs to CMR metadata.
-  - Updated `update-granules-cmr-metadata-file-links` task to add both HTTPS URLs and S3 URIs to the OnlineAccessURLs field of CMR metadata. The task configureation parameter `cmrGranuleUrlType` now has default value `both`.
-  - To use the updated `update-granules-cmr-metadata-file-links` task, the granule UMM-G metadata should have version 1.6.2 or later, since CMR s3 link type 'GET DATA VIA DIRECT ACCESS' is not valid until UMM-G version [1.6.2](https://cdn.earthdata.nasa.gov/umm/granule/v1.6.2/umm-g-json-schema.json)
 
 ## [v8.0.0] 2021-04-08
 
