# Changelog

All notable changes to this project will be documented in this file.

The format is based on [Keep a Changelog](http://keepachangelog.com/en/1.0.0/).

## [Unreleased]

### BREAKING CHANGES

- **CUMULUS-2434**
  - To use the updated `update-granules-cmr-metadata-file-links` task, the
    granule  UMM-G metadata should have version 1.6.2 or later, since CMR s3
    link type 'GET DATA VIA DIRECT ACCESS' is not valid until UMM-G version
    [1.6.2](https://cdn.earthdata.nasa.gov/umm/granule/v1.6.2/umm-g-json-schema.json)
- **CUMULUS-2488**
  - Removed all EMS reporting including lambdas, endpoints, params, etc as all
    reporting is now handled through Cloud Metrics
- **CUMULUS-2472**
  - Moved existing `EarthdataLoginClient` to `@cumulus/oauth-client/EarthdataLoginClient` and updated all references in Cumulus Core.
  - Rename `EarthdataLoginClient` property from `earthdataLoginUrl` to `loginUrl` for consistency with new OAuth clients. See example in [oauth-client README](https://github.com/nasa/cumulus/blob/master/packages/oauth-client/README.md)

### Added

- **CUMULUS-2311** - RDS Migration Epic Phase 2
  - **CUMULUS-2306**
    - Updated API execution GET endpoint to read individual execution records
      from PostgreSQL database instead of DynamoDB
    - Updated API execution-status endpoint to read execution records from
      PostgreSQL database instead of DynamoDB
- **HYRAX-439** - Corrected README.md according to a new Hyrax URL format.
- **CUMULUS-2354**
  - Adds configuration options to allow `/s3credentials` endpoint to distribute
    same-region read-only tokens based on a user's CMR ACLs.
  - Configures the example deployment to enable this feature.
- **CUMULUS-2442**
  - Adds option to generate cloudfront URL to lzards-backup task. This will require a few new task config options that have been documented in the [task README](https://github.com/nasa/cumulus/blob/master/tasks/lzards-backup/README.md).
- **CUMULUS-2471**
  - Add `/s3credentialsREADME` endpoint to distribution API
- **CUMULUS-2473**
  - Updated `tf-modules/cumulus_distribution` module to take earthdata or cognito credentials
  - Configured `example/cumulus-tf/cumulus_distribution.tf` to use CSDAP credentials
- **CUMULUS-2474**
  - Add `S3ObjectStore` to `aws-client`. This class allows for interaction with the S3 object store.
  - Add `object-store` package which contains abstracted object store functions for working with various cloud providers
- **CUMULUS-2470**
  - Added `/s3credentials` endpoint for distribution API
- **CUMULUS-2477**
  - Added `/`, `/login` and `/logout` endpoints to cumulus distribution api
- **CUMULUS-2479**
  - Adds /version endpoint to distribution API
- **CUMULUS-2497**
  - Created `isISOFile()` to check if a CMR file is a CMR ISO file.

### Changed

<<<<<<< HEAD
=======
- **CUMULUS-2311** - RDS Migration Epic Phase 2
  - **CUMULUS-2306**
    - Updated API local serve (`api/bin/serve.js`) setup code to add cleanup/executions
    related records
    - Updated @cumulus/db/models/granules-executions to add a delete method in
      support of local cleanup
- **[PR2224](https://github.com/nasa/cumulus/pull/2244)**
  - Changed timeout on `sfEventSqsToDbRecords` Lambda to 60 seconds to match timeout for Knex library to acquire database connections
>>>>>>> 8457b72f
- **CUMULUS-2208**
  - Moved all `@cumulus/api/es/*` code to new `@cumulus/es-client` package
  - Updated logic for collections API POST/PUT/DELETE to create/update/delete records directly in Elasticsearch in parallel with updates to DynamoDb/PostgreSQL
  - Updated logic for rules API POST/PUT/DELETE to create/update/delete records directly in Elasticsearch in parallel with updates to DynamoDb/PostgreSQL
  - Updated logic for providers API POST/PUT/DELETE to create/update/delete records directly in Elasticsearch in parallel with updates to DynamoDb/PostgreSQL
  - Updated logic for PDRs API DELETE to delete records directly in Elasticsearch in parallel with deletes to DynamoDB/PostgreSQL
- **[PR2224](https://github.com/nasa/cumulus/pull/2244)**
  - Changed timeout on `sfEventSqsToDbRecords` Lambda to 60 seconds to match timeout for Knex library to acquire database connections
- Changed timeout on `sfEventSqsToDbRecords` Lambda to 60 seconds to match timeout for Knex library to acquire database connections
- **CUMULUS-2517**
  - Updated postgres-migration-count-tool default concurrency to '1'

- **CUMULUS-2489**
  - Updated docs for Terraform references in FAQs, glossary, and in Deployment sections

- **CUMULUS-2434**
  - Updated `@cumulus/cmrjs` `updateCMRMetadata` and related functions to add
    both HTTPS URLS and S3 URIs to CMR metadata.
  - Updated `update-granules-cmr-metadata-file-links` task to add both HTTPS
    URLs and S3 URIs to the OnlineAccessURLs field of CMR metadata. The task
    configuration parameter `cmrGranuleUrlType` now has default value `both`.
  - To use the updated `update-granules-cmr-metadata-file-links` task, the
    granule UMM-G metadata should have version 1.6.2 or later, since CMR s3 link
    type 'GET DATA VIA DIRECT ACCESS' is not valid until UMM-G version
    [1.6.2](https://cdn.earthdata.nasa.gov/umm/granule/v1.6.2/umm-g-json-schema.json)
- **CUMULUS-2472**
  - Renamed `@cumulus/earthdata-login-client` to more generic `@cumulus/oauth-client` as a parent class for new OAuth clients.
  - Added `@cumulus/oauth-client/CognitoClient` to interface with AWS cognito login service.
- **CUMULUS-2497**
  - Changed the `@cumulus/cmrjs` package:
    - Updated `@cumulus/cmrjs/cmr-utils.getGranuleTemporalInfo()` so it now
      returns temporal info for CMR ISO 19115 SMAP XML files.
    - Updated `@cumulus/cmrjs/cmr-utils.isCmrFilename()` to include
      `isISOFile()`.

### Fixed

- **CUMULUS-2519**
  - Update @cumulus/integration-tests.buildWorkflow to fail if provider/collection API response is not successful
- **CUMULUS-2518**
  - Update sf-event-sqs-to-db-records to not throw if a collection is not
    defined on a payload that has no granules/an empty granule payload object
- **CUMULUS-2512**
  - Updated ingest package S3 provider client to take additional parameter
    `remoteAltBucket` on `download` method to allow for per-file override of
    provider bucket for checksum
  - Updated @cumulus/ingest.fetchTextFile's signature to be parameterized and
    added `remoteAltBucket`to allow for an override of the passed in provider
    bucket for the source file
  - Update "eslint-plugin-import" to be pinned to 2.22.1
- **[2231](https://github.com/nasa/cumulus/issues/2231)**
  - Fixes broken relative path links in `docs/README.md`

### Fixed

- **CUMULUS-2520**
  - Fixed error that prevented `/elasticsearch/index-from-database` from starting.

### Removed

- **CUMULUS-2208**
  - Removed trigger for `dbIndexer` Lambda for DynamoDB tables:
    - `<prefix>-CollectionsTable`
    - `<prefix>-PdrsTable`
    - `<prefix>-ProvidersTable`
    - `<prefix>-RulesTable`
- **CUMULUS-2502**
  - Removed outdated documenation regarding Kibana index patterns for metrics.

## [v9.0.1] 2021-05-07

### Migration Steps

Please review the migration steps for 9.0.0 as this release is only a patch to
correct a failure in our build script and push out corrected release artifacts. The previous migration steps still apply.

### Changed

- Corrected `@cumulus/db` configuration to correctly build package.

## [v9.0.0] 2021-05-03

### Migration steps

- This release of Cumulus enables integration with a PostgreSQL database for archiving Cumulus data. There are several upgrade steps involved, **some of which need to be done before redeploying Cumulus**. See the [documentation on upgrading to the RDS release](https://nasa.github.io/cumulus/docs/upgrade-notes/upgrade-rds).

### BREAKING CHANGES

- **CUMULUS-2185** - RDS Migration Epic
  - **CUMULUS-2191**
    - Removed the following from the `@cumulus/api/models.asyncOperation` class in
      favor of the added `@cumulus/async-operations` module:
      - `start`
      - `startAsyncOperations`
  - **CUMULUS-2187**
    - The `async-operations` endpoint will now omit `output` instead of
      returning `none` when the operation did not return output.
  - **CUMULUS-2309**
    - Removed `@cumulus/api/models/granule.unpublishAndDeleteGranule` in favor
      of `@cumulus/api/lib/granule-remove-from-cmr.unpublishGranule` and
      `@cumulus/api/lib/granule-delete.deleteGranuleAndFiles`.
  - **CUMULUS-2385**
    - Updated `sf-event-sqs-to-db-records` to write a granule's files to
      PostgreSQL only after the workflow has exited the `Running` status.
      Please note that any workflow that uses `sf_sqs_report_task` for
      mid-workflow updates will be impacted.
    - Changed PostgreSQL `file` schema and TypeScript type definition to require
      `bucket` and `key` fields.
    - Updated granule/file write logic to mark a granule's status as "failed"
  - **CUMULUS-2455**
    - API `move granule` endpoint now moves granule files on a per-file basis
    - API `move granule` endpoint on granule file move failure will retain the
      file at it's original location, but continue to move any other granule
      files.
    - Removed the `move` method from the `@cumulus/api/models.granule` class.
      logic is now handled in `@cumulus/api/endpoints/granules` and is
      accessible via the Core API.

### Added

- **CUMULUS-2371**
  - Added helpers to `@cumulus/ingest/sqs`:
    - `archiveSqsMessageToS3` - archives an incoming SQS message to S3
    - `deleteArchivedMessageFromS3` - deletes a processed SQS message from S3
  - Added call to `archiveSqsMessageToS3` to `sqs-message-consumer` which
    archives all incoming SQS messages to S3.
  - Added call to `deleteArchivedMessageFrom` to `sqs-message-remover` which
    deletes archived SQS message from S3 once it has been processed.

- **CUMULUS-2185** - RDS Migration Epic
  - **CUMULUS-2130**
    - Added postgres-migration-count-tool lambda/ECS task to allow for
      evaluation of database state
    - Added /migrationCounts api endpoint that allows running of the
      postgres-migration-count-tool as an asyncOperation
  - **CUMULUS-2394**
    - Updated PDR and Granule writes to check the step function
      workflow_start_time against the createdAt field for each record to ensure
      old records do not overwrite newer ones for legacy Dynamo and PostgreSQL
      writes
  - **CUMULUS-2188**
    - Added `data-migration2` Lambda to be run after `data-migration1`
    - Added logic to `data-migration2` Lambda for migrating execution records
      from DynamoDB to PostgreSQL
  - **CUMULUS-2191**
    - Added `@cumulus/async-operations` to core packages, exposing
      `startAsyncOperation` which will handle starting an async operation and
      adding an entry to both PostgreSQL and DynamoDb
  - **CUMULUS-2127**
    - Add schema migration for `collections` table
  - **CUMULUS-2129**
    - Added logic to `data-migration1` Lambda for migrating collection records
      from Dynamo to PostgreSQL
  - **CUMULUS-2157**
    - Add schema migration for `providers` table
    - Added logic to `data-migration1` Lambda for migrating provider records
      from Dynamo to PostgreSQL
  - **CUMULUS-2187**
    - Added logic to `data-migration1` Lambda for migrating async operation
      records from Dynamo to PostgreSQL
  - **CUMULUS-2198**
    - Added logic to `data-migration1` Lambda for migrating rule records from
      DynamoDB to PostgreSQL
  - **CUMULUS-2182**
    - Add schema migration for PDRs table
  - **CUMULUS-2230**
    - Add schema migration for `rules` table
  - **CUMULUS-2183**
    - Add schema migration for `asyncOperations` table
  - **CUMULUS-2184**
    - Add schema migration for `executions` table
  - **CUMULUS-2257**
    - Updated PostgreSQL table and column names to snake_case
    - Added `translateApiAsyncOperationToPostgresAsyncOperation` function to `@cumulus/db`
  - **CUMULUS-2186**
    - Added logic to `data-migration2` Lambda for migrating PDR records from
      DynamoDB to PostgreSQL
  - **CUMULUS-2235**
    - Added initial ingest load spec test/utility
  - **CUMULUS-2167**
    - Added logic to `data-migration2` Lambda for migrating Granule records from
      DynamoDB to PostgreSQL and parse Granule records to store File records in
      RDS.
  - **CUMULUS-2367**
    - Added `granules_executions` table to PostgreSQL schema to allow for a
      many-to-many relationship between granules and executions
      - The table refers to granule and execution records using foreign keys
        defined with ON CASCADE DELETE, which means that any time a granule or
        execution record is deleted, all of the records in the
        `granules_executions` table referring to that record will also be
        deleted.
    - Added `upsertGranuleWithExecutionJoinRecord` helper to `@cumulus/db` to
      allow for upserting a granule record and its corresponding
      `granules_execution` record
  - **CUMULUS-2128**
    - Added helper functions:
      - `@cumulus/db/translate/file/translateApiFiletoPostgresFile`
      - `@cumulus/db/translate/file/translateApiGranuletoPostgresGranule`
      - `@cumulus/message/Providers/getMessageProvider`
  - **CUMULUS-2190**
    - Added helper functions:
      - `@cumulus/message/Executions/getMessageExecutionOriginalPayload`
      - `@cumulus/message/Executions/getMessageExecutionFinalPayload`
      - `@cumulus/message/workflows/getMessageWorkflowTasks`
      - `@cumulus/message/workflows/getMessageWorkflowStartTime`
      - `@cumulus/message/workflows/getMessageWorkflowStopTime`
      - `@cumulus/message/workflows/getMessageWorkflowName`
  - **CUMULUS-2192**
    - Added helper functions:
      - `@cumulus/message/PDRs/getMessagePdrRunningExecutions`
      - `@cumulus/message/PDRs/getMessagePdrCompletedExecutions`
      - `@cumulus/message/PDRs/getMessagePdrFailedExecutions`
      - `@cumulus/message/PDRs/getMessagePdrStats`
      - `@cumulus/message/PDRs/getPdrPercentCompletion`
      - `@cumulus/message/workflows/getWorkflowDuration`
  - **CUMULUS-2199**
    - Added `translateApiRuleToPostgresRule` to `@cumulus/db` to translate API
      Rule to conform to Postgres Rule definition.
  - **CUMUlUS-2128**
    - Added "upsert" logic to the `sfEventSqsToDbRecords` Lambda for granule and
      file writes to the core PostgreSQL database
  - **CUMULUS-2199**
    - Updated Rules endpoint to write rules to core PostgreSQL database in
      addition to DynamoDB and to delete rules from the PostgreSQL database in
      addition to DynamoDB.
    - Updated `create` in Rules Model to take in optional `createdAt` parameter
      which sets the value of createdAt if not specified during function call.
  - **CUMULUS-2189**
    - Updated Provider endpoint logic to write providers in parallel to Core
      PostgreSQL database
    - Update integration tests to utilize API calls instead of direct
      api/model/Provider calls
  - **CUMULUS-2191**
    - Updated cumuluss/async-operation task to write async-operations to the
      PostgreSQL database.
  - **CUMULUS-2228**
    - Added logic to the `sfEventSqsToDbRecords` Lambda to write execution, PDR,
      and granule records to the core PostgreSQL database in parallel with
      writes to DynamoDB
  - **CUMUlUS-2190**
    - Added "upsert" logic to the `sfEventSqsToDbRecords` Lambda for PDR writes
      to the core PostgreSQL database
  - **CUMUlUS-2192**
    - Added "upsert" logic to the `sfEventSqsToDbRecords` Lambda for execution
      writes to the core PostgreSQL database
  - **CUMULUS-2187**
    - The `async-operations` endpoint will now omit `output` instead of
      returning `none` when the operation did not return output.
  - **CUMULUS-2167**
    - Change PostgreSQL schema definition for `files` to remove `filename` and
      `name` and only support `file_name`.
    - Change PostgreSQL schema definition for `files` to remove `size` to only
      support `file_size`.
    - Change `PostgresFile` to remove duplicate fields `filename` and `name` and
      rename `size` to `file_size`.
  - **CUMULUS-2266**
    - Change `sf-event-sqs-to-db-records` behavior to discard and not throw an
      error on an out-of-order/delayed message so as not to have it be sent to
      the DLQ.
  - **CUMULUS-2305**
    - Changed `DELETE /pdrs/{pdrname}` API behavior to also delete record from
      PostgreSQL database.
  - **CUMULUS-2309**
    - Changed `DELETE /granules/{granuleName}` API behavior to also delete
      record from PostgreSQL database.
    - Changed `Bulk operation BULK_GRANULE_DELETE` API behavior to also delete
      records from PostgreSQL database.
  - **CUMULUS-2367**
    - Updated `granule_cumulus_id` foreign key to granule in PostgreSQL `files`
      table to use a CASCADE delete, so records in the files table are
      automatically deleted by the database when the corresponding granule is
      deleted.
  - **CUMULUS-2407**
    - Updated data-migration1 and data-migration2 Lambdas to use UPSERT instead
      of UPDATE when migrating dynamoDB records to PostgreSQL.
    - Changed data-migration1 and data-migration2 logic to only update already
      migrated records if the incoming record update has a newer timestamp
  - **CUMULUS-2329**
    - Add `write-db-dlq-records-to-s3` lambda.
    - Add terraform config to automatically write db records DLQ messages to an
      s3 archive on the system bucket.
    - Add unit tests and a component spec test for the above.
  - **CUMULUS-2380**
    - Add `process-dead-letter-archive` lambda to pick up and process dead letters in the S3 system bucket dead letter archive.
    - Add `/deadLetterArchive/recoverCumulusMessages` endpoint to trigger an async operation to leverage this capability on demand.
    - Add unit tests and integration test for all of the above.
  - **CUMULUS-2406**
    - Updated parallel write logic to ensure that updatedAt/updated_at
      timestamps are the same in Dynamo/PG on record write for the following
      data types:
      - async operations
      - granules
      - executions
      - PDRs
  - **CUMULUS-2446**
    - Remove schema validation check against DynamoDB table for collections when
      migrating records from DynamoDB to core PostgreSQL database.
  - **CUMULUS-2447**
    - Changed `translateApiAsyncOperationToPostgresAsyncOperation` to call
      `JSON.stringify` and then `JSON.parse` on output.
  - **CUMULUS-2313**
    - Added `postgres-migration-async-operation` lambda to start an ECS task to
      run a the `data-migration2` lambda.
    - Updated `async_operations` table to include `Data Migration 2` as a new
      `operation_type`.
    - Updated `cumulus-tf/variables.tf` to include `optional_dynamo_tables` that
      will be merged with `dynamo_tables`.
  - **CUMULUS-2451**
    - Added summary type file `packages/db/src/types/summary.ts` with
      `MigrationSummary` and `DataMigration1` and `DataMigration2` types.
    - Updated `data-migration1` and `data-migration2` lambdas to return
      `MigrationSummary` objects.
    - Added logging for every batch of 100 records processed for executions,
      granules and files, and PDRs.
    - Removed `RecordAlreadyMigrated` logs in `data-migration1` and
      `data-migration2`
  - **CUMULUS-2452**
    - Added support for only migrating certain granules by specifying the
      `granuleSearchParams.granuleId` or `granuleSearchParams.collectionId`
      properties in the payload for the
      `<prefix>-postgres-migration-async-operation` Lambda
    - Added support for only running certain migrations for data-migration2 by
      specifying the `migrationsList` property in the payload for the
      `<prefix>-postgres-migration-async-operation` Lambda
  - **CUMULUS-2453**
    - Created `storeErrors` function which stores errors in system bucket.
    - Updated `executions` and `granulesAndFiles` data migrations to call `storeErrors` to store migration errors.
    - Added `system_bucket` variable to `data-migration2`.
  - **CUMULUS-2455**
    - Move granules API endpoint records move updates for migrated granule files
      if writing any of the granule files fails.
  - **CUMULUS-2468**
    - Added support for doing [DynamoDB parallel scanning](https://docs.aws.amazon.com/amazondynamodb/latest/developerguide/Scan.html#Scan.ParallelScan) for `executions` and `granules` migrations to improve performance. The behavior of the parallel scanning and writes can be controlled via the following properties on the event input to the `<prefix>-postgres-migration-async-operation` Lambda:
      - `granuleMigrationParams.parallelScanSegments`: How many segments to divide your granules DynamoDB table into for parallel scanning
      - `granuleMigrationParams.parallelScanLimit`: The maximum number of granule records to evaluate for each parallel scanning segment of the DynamoDB table
      - `granuleMigrationParams.writeConcurrency`: The maximum number of concurrent granule/file writes to perform to the PostgreSQL database across all DynamoDB segments
      - `executionMigrationParams.parallelScanSegments`: How many segments to divide your executions DynamoDB table into for parallel scanning
      - `executionMigrationParams.parallelScanLimit`: The maximum number of execution records to evaluate for each parallel scanning segment of the DynamoDB table
      - `executionMigrationParams.writeConcurrency`: The maximum number of concurrent execution writes to perform to the PostgreSQL database across all DynamoDB segments
  - **CUMULUS-2468** - Added `@cumulus/aws-client/DynamoDb.parallelScan` helper to perform [parallel scanning on DynamoDb tables](https://docs.aws.amazon.com/amazondynamodb/latest/developerguide/Scan.html#Scan.ParallelScan)
  - **CUMULUS-2507**
    - Updated granule record write logic to set granule status to `failed` in both Postgres and DynamoDB if any/all of its files fail to write to the database.

### Deprecated

- **CUMULUS-2185** - RDS Migration Epic
  - **CUMULUS-2455**
    - `@cumulus/ingest/moveGranuleFiles`

## [v8.1.0] 2021-04-29

### Added

- **CUMULUS-2348**
  - The `@cumulus/api` `/granules` and `/granules/{granuleId}` endpoints now take `getRecoveryStatus` parameter
  to include recoveryStatus in result granule(s)
  - The `@cumulus/api-client.granules.getGranule` function takes a `query` parameter which can be used to
  request additional granule information.
  - Published `@cumulus/api@7.2.1-alpha.0` for dashboard testing
- **CUMULUS-2469**
  - Added `tf-modules/cumulus_distribution` module to standup a skeleton
    distribution api

## [v8.0.0] 2021-04-08

### BREAKING CHANGES

- **CUMULUS-2428**
  - Changed `/granules/bulk` to use `queueUrl` property instead of a `queueName` property for setting the queue to use for scheduling bulk granule workflows

### Notable changes

- Bulk granule operations endpoint now supports setting a custom queue for scheduling workflows via the `queueUrl` property in the request body. If provided, this value should be the full URL for an SQS queue.

### Added

- **CUMULUS-2374**
  - Add cookbok entry for queueing PostToCmr step
  - Add example workflow to go with cookbook
- **CUMULUS-2421**
  - Added **experimental** `ecs_include_docker_cleanup_cronjob` boolean variable to the Cumulus module to enable cron job to clean up docker root storage blocks in ECS cluster template for non-`device-mapper` storage drivers. Default value is `false`. This fulfills a specific user support request. This feature is otherwise untested and will remain so until we can iterate with a better, more general-purpose solution. Use of this feature is **NOT** recommended unless you are certain you need it.

- **CUMULUS-1808**
  - Add additional error messaging in `deleteSnsTrigger` to give users more context about where to look to resolve ResourceNotFound error when disabling or deleting a rule.

### Fixed

- **CUMULUS-2281**
  - Changed discover-granules task to write discovered granules directly to
    logger, instead of via environment variable. This fixes a problem where a
    large number of found granules prevents this lambda from running as an
    activity with an E2BIG error.

## [v7.2.0] 2021-03-23

### Added

- **CUMULUS-2346**
  - Added orca API endpoint to `@cumulus/api` to get recovery status
  - Add `CopyToGlacier` step to [example IngestAndPublishGranuleWithOrca workflow](https://github.com/nasa/cumulus/blob/master/example/cumulus-tf/ingest_and_publish_granule_with_orca_workflow.tf)

### Changed

- **HYRAX-357**
  - Format of NGAP OPeNDAP URL changed and by default now is referring to concept id and optionally can include short name and version of collection.
  - `addShortnameAndVersionIdToConceptId` field has been added to the config inputs of the `hyrax-metadata-updates` task

## [v7.1.0] 2021-03-12

### Notable changes

- `sync-granule` task will now properly handle syncing 0 byte files to S3
- SQS/Kinesis rules now support scheduling workflows to a custom queue via the `rule.queueUrl` property. If provided, this value should be the full URL for an SQS queue.

### Added

- `tf-modules/cumulus` module now supports a `cmr_custom_host` variable that can
  be used to set to an arbitray  host for making CMR requests (e.g.
  `https://custom-cmr-host.com`).
- Added `buckets` variable to `tf-modules/archive`
- **CUMULUS-2345**
  - Deploy ORCA with Cumulus, see `example/cumulus-tf/orca.tf` and `example/cumulus-tf/terraform.tfvars.example`
  - Add `CopyToGlacier` step to [example IngestAndPublishGranule workflow](https://github.com/nasa/cumulus/blob/master/example/cumulus-tf/ingest_and_publish_granule_workflow.asl.json)
- **CUMULUS-2424**
  - Added `childWorkflowMeta` to `queue-pdrs` config. An object passed to this config value will be merged into a child workflow message's `meta` object. For an example of how this can be used, see `example/cumulus-tf/discover_and_queue_pdrs_with_child_workflow_meta_workflow.asl.json`.
- **CUMULUS-2427**
  - Added support for using a custom queue with SQS and Kinesis rules. Whatever queue URL is set on the `rule.queueUrl` property will be used to schedule workflows for that rule. This change allows SQS/Kinesis rules to use [any throttled queues defined for a deployment](https://nasa.github.io/cumulus/docs/data-cookbooks/throttling-queued-executions).

### Fixed

- **CUMULUS-2394**
  - Updated PDR and Granule writes to check the step function `workflow_start_time` against
      the `createdAt` field  for each record to ensure old records do not
      overwrite newer ones

### Changed

- `<prefix>-lambda-api-gateway` IAM role used by API Gateway Lambda now
  supports accessing all buckets defined in your `buckets` variable except
  "internal" buckets
- Updated the default scroll duration used in ESScrollSearch and part of the
  reconcilation report functions as a result of testing and seeing timeouts
  at its current value of 2min.
- **CUMULUS-2355**
  - Added logic to disable `/s3Credentials` endpoint based upon value for
    environment variable `DISABLE_S3_CREDENTIALS`. If set to "true", the
    endpoint will not dispense S3 credentials and instead return a message
    indicating that the endpoint has been disabled.
- **CUMULUS-2397**
  - Updated `/elasticsearch` endpoint's `reindex` function to prevent
    reindexing when source and destination indices are the same.
- **CUMULUS-2420**
  - Updated test function `waitForAsyncOperationStatus` to take a retryObject
    and use exponential backoff.  Increased the total test duration for both
    AsycOperation specs and the ReconciliationReports tests.
  - Updated the default scroll duration used in ESScrollSearch and part of the
    reconcilation report functions as a result of testing and seeing timeouts
    at its current value of 2min.
- **CUMULUS-2427**
  - Removed `queueUrl` from the parameters object for `@cumulus/message/Build.buildQueueMessageFromTemplate`
  - Removed `queueUrl` from the parameters object for `@cumulus/message/Build.buildCumulusMeta`

### Fixed

- Fixed issue in `@cumulus/ingest/S3ProviderClient.sync()` preventing 0 byte files from being synced to S3.

### Removed

- Removed variables from `tf-modules/archive`:
  - `private_buckets`
  - `protected_buckets`
  - `public_buckets`

## [v7.0.0] 2021-02-22

### BREAKING CHANGES

- **CUMULUS-2362** - Endpoints for the logs (/logs) will now throw an error unless Metrics is set up

### Added

- **CUMULUS-2345**
  - Deploy ORCA with Cumulus, see `example/cumulus-tf/orca.tf` and `example/cumulus-tf/terraform.tfvars.example`
  - Add `CopyToGlacier` step to [example IngestAndPublishGranule workflow](https://github.com/nasa/cumulus/blob/master/example/cumulus-tf/ingest_and_publish_granule_workflow.asl.json)
- **CUMULUS-2376**
  - Added `cmrRevisionId` as an optional parameter to `post-to-cmr` that will be used when publishing metadata to CMR.
- **CUMULUS-2412**
  - Adds function `getCollectionsByShortNameAndVersion` to @cumulus/cmrjs that performs a compound query to CMR to retrieve collection information on a list of collections. This replaces a series of calls to the CMR for each collection with a single call on the `/collections` endpoint and should improve performance when CMR return times are increased.

### Changed

- **CUMULUS-2362**
  - Logs endpoints only work with Metrics set up
- **CUMULUS-2376**
  - Updated `publishUMMGJSON2CMR` to take in an optional `revisionId` parameter.
  - Updated `publishUMMGJSON2CMR` to throw an error if optional `revisionId` does not match resulting revision ID.
  - Updated `publishECHO10XML2CMR` to take in an optional `revisionId` parameter.
  - Updated `publishECHO10XML2CMR` to throw an error if optional `revisionId` does not match resulting revision ID.
  - Updated `publish2CMR` to take in optional `cmrRevisionId`.
  - Updated `getWriteHeaders` to take in an optional CMR Revision ID.
  - Updated `ingestGranule` to take in an optional CMR Revision ID to pass to `getWriteHeaders`.
  - Updated `ingestUMMGranule` to take in an optional CMR Revision ID to pass to `getWriteHeaders`.
- **CUMULUS-2350**
  - Updates the examples on the `/s3credentialsREADME`, to include Python and
    JavaScript code demonstrating how to refrsh  the s3credential for
    programatic access.
- **CUMULUS-2383**
  - PostToCMR task will return CMRInternalError when a `500` status is returned from CMR

## [v6.0.0] 2021-02-16

### MIGRATION NOTES

- **CUMULUS-2255** - Cumulus has upgraded its supported version of Terraform
  from **0.12.12** to **0.13.6**. Please see the [instructions to upgrade your
  deployments](https://github.com/nasa/cumulus/blob/master/docs/upgrade-notes/upgrading-tf-version-0.13.6.md).

- **CUMULUS-2350**
  - If the  `/s3credentialsREADME`, does not appear to be working after
    deploymnt, [manual redeployment](https://docs.aws.amazon.com/apigateway/latest/developerguide/how-to-deploy-api-with-console.html)
    of the API-gateway stage may be necessary to finish the deployment.

### BREAKING CHANGES

- **CUMULUS-2255** - Cumulus has upgraded its supported version of Terraform from **0.12.12** to **0.13.6**.

### Added

- **CUMULUS-2291**
  - Add provider filter to Granule Inventory Report
- **CUMULUS-2300**
  - Added `childWorkflowMeta` to `queue-granules` config. Object passed to this
    value will be merged into a child workflow message's  `meta` object. For an
    example of how this can be used, see
    `example/cumulus-tf/discover_granules_workflow.asl.json`.
- **CUMULUS-2350**
  - Adds an unprotected endpoint, `/s3credentialsREADME`, to the
    s3-credentials-endpoint that displays  information on how to use the
    `/s3credentials` endpoint
- **CUMULUS-2368**
  - Add QueueWorkflow task
- **CUMULUS-2391**
  - Add reportToEms to collections.files file schema
- **CUMULUS-2395**
  - Add Core module parameter `ecs_custom_sg_ids` to Cumulus module to allow for
    custom security group mappings
- **CUMULUS-2402**
  - Officially expose `sftp()` for use in `@cumulus/sftp-client`

### Changed

- **CUMULUS-2323**
  - The sync granules task when used with the s3 provider now uses the
    `source_bucket` key in `granule.files` objects.  If incoming payloads using
    this task have a `source_bucket` value for a file using the s3 provider, the
    task will attempt to sync from the bucket defined in the file's
    `source_bucket` key instead of the `provider`.
    - Updated `S3ProviderClient.sync` to allow for an optional bucket parameter
      in support of the changed behavior.
  - Removed `addBucketToFile` and related code from sync-granules task

- **CUMULUS-2255**
  - Updated Terraform deployment code syntax for compatibility with version 0.13.6
- **CUMULUS-2321**
  - Updated API endpoint GET `/reconciliationReports/{name}` to return the
    pre-signe s3 URL in addition to report data

### Fixed

- Updated `hyrax-metadata-updates` task so the opendap url has Type 'USE SERVICE API'

- **CUMULUS-2310**
  - Use valid filename for reconciliation report
- **CUMULUS-2351**
  - Inventory report no longer includes the File/Granule relation object in the
    okCountByGranules key of a report.  The information is only included when a
    'Granule Not Found' report is run.

### Removed

- **CUMULUS-2364**
  - Remove the internal Cumulus logging lambda (log2elasticsearch)

## [v5.0.1] 2021-01-27

### Changed

- **CUMULUS-2344**
  - Elasticsearch API now allows you to reindex to an index that already exists
  - If using the Change Index operation and the new index doesn't exist, it will be created
  - Regarding instructions for CUMULUS-2020, you can now do a change index
    operation before a reindex operation. This will
    ensure that new data will end up in the new index while Elasticsearch is reindexing.

- **CUMULUS-2351**
  - Inventory report no longer includes the File/Granule relation object in the okCountByGranules key of a report. The information is only included when a 'Granule Not Found' report is run.

### Removed

- **CUMULUS-2367**
  - Removed `execution_cumulus_id` column from granules RDS schema and data type

## [v5.0.0] 2021-01-12

### BREAKING CHANGES

- **CUMULUS-2020**
  - Elasticsearch data mappings have been updated to improve search and the API
    has been update to reflect those changes. See Migration notes on how to
    update the Elasticsearch mappings.

### Migration notes

- **CUMULUS-2020**
  - Elasticsearch data mappings have been updated to improve search. For
    example, case insensitive searching will now work (e.g. 'MOD' and 'mod' will
    return the same granule results). To use the improved Elasticsearch queries,
    [reindex](https://nasa.github.io/cumulus-api/#reindex) to create a new index
    with the correct types. Then perform a [change
    index](https://nasa.github.io/cumulus-api/#change-index) operation to use
    the new index.
- **CUMULUS-2258**
  - Because the `egress_lambda_log_group` and
    `egress_lambda_log_subscription_filter` resource were removed from the
    `cumulus` module, new definitions for these resources must be added to
    `cumulus-tf/main.tf`. For reference on how to define these resources, see
    [`example/cumulus-tf/thin_egress_app.tf`](https://github.com/nasa/cumulus/blob/master/example/cumulus-tf/thin_egress_app.tf).
  - The `tea_stack_name` variable being passed into the `cumulus` module should be removed
- **CUMULUS-2344**
  - Regarding instructions for CUMULUS-2020, you can now do a change index operation before a reindex operation. This will
    ensure that new data will end up in the new index while Elasticsearch is reindexing.

### BREAKING CHANGES

- **CUMULUS-2020**
  - Elasticsearch data mappings have been updated to improve search and the API has been updated to reflect those changes. See Migration notes on how to update the Elasticsearch mappings.

### Added

- **CUMULUS-2318**
  - Added`async_operation_image` as `cumulus` module variable to allow for override of the async_operation container image.  Users can optionally specify a non-default docker image for use with Core async operations.
- **CUMULUS-2219**
  - Added `lzards-backup` Core task to facilitate making LZARDS backup requests in Cumulus ingest workflows
- **CUMULUS-2092**
  - Add documentation for Granule Not Found Reports
- **HYRAX-320**
  - `@cumulus/hyrax-metadata-updates`Add component URI encoding for entry title id and granule ur to allow for values with special characters in them. For example, EntryTitleId 'Sentinel-6A MF/Jason-CS L2 Advanced Microwave Radiometer (AMR-C) NRT Geophysical Parameters' Now, URLs generated from such values will be encoded correctly and parsable by HyraxInTheCloud
- **CUMULUS-1370**
  - Add documentation for Getting Started section including FAQs
- **CUMULUS-2092**
  - Add documentation for Granule Not Found Reports
- **CUMULUS-2219**
  - Added `lzards-backup` Core task to facilitate making LZARDS backup requests in Cumulus ingest workflows
- **CUMULUS-2280**
  - In local api, retry to create tables if they fail to ensure localstack has had time to start fully.
- **CUMULUS-2290**
  - Add `queryFields` to granule schema, and this allows workflow tasks to add queryable data to granule record. For reference on how to add data to `queryFields` field, see [`example/cumulus-tf/kinesis_trigger_test_workflow.tf`](https://github.com/nasa/cumulus/blob/master/example/cumulus-tf/kinesis_trigger_test_workflow.tf).
- **CUMULUS-2318**
  - Added`async_operation_image` as `cumulus` module variable to allow for override of the async_operation container image.  Users can optionally specify a non-default docker image for use with Core async operations.

### Changed

- **CUMULUS-2020**
  - Updated Elasticsearch mappings to support case-insensitive search
- **CUMULUS-2124**
  - cumulus-rds-tf terraform module now takes engine_version as an input variable.
- **CUMULUS-2279**
  - Changed the formatting of granule CMR links: instead of a link to the `/search/granules.json` endpoint, now it is a direct link to `/search/concepts/conceptid.format`
- **CUMULUS-2296**
  - Improved PDR spec compliance of `parse-pdr` by updating `@cumulus/pvl` to parse fields in a manner more consistent with the PDR ICD, with respect to numbers and dates. Anything not matching the ICD expectations, or incompatible with Javascript parsing, will be parsed as a string instead.
- **CUMULUS-2344**
  - Elasticsearch API now allows you to reindex to an index that already exists
  - If using the Change Index operation and the new index doesn't exist, it will be created

### Removed

- **CUMULUS-2258**
  - Removed `tea_stack_name` variable from `tf-modules/distribution/variables.tf` and `tf-modules/cumulus/variables.tf`
  - Removed `egress_lambda_log_group` and `egress_lambda_log_subscription_filter` resources from `tf-modules/distribution/main.tf`

## [v4.0.0] 2020-11-20

### Migration notes

- Update the name of your `cumulus_message_adapter_lambda_layer_arn` variable for the `cumulus` module to `cumulus_message_adapter_lambda_layer_version_arn`. The value of the variable should remain the same (a layer version ARN of a Lambda layer for the [`cumulus-message-adapter`](https://github.com/nasa/cumulus-message-adapter/).
- **CUMULUS-2138** - Update all workflows using the `MoveGranules` step to add `UpdateGranulesCmrMetadataFileLinksStep`that runs after it. See the example [`IngestAndPublishWorkflow`](https://github.com/nasa/cumulus/blob/master/example/cumulus-tf/ingest_and_publish_granule_workflow.asl.json) for reference.
- **CUMULUS-2251**
  - Because it has been removed from the `cumulus` module, a new resource definition for `egress_api_gateway_log_subscription_filter` must be added to `cumulus-tf/main.tf`. For reference on how to define this resource, see [`example/cumulus-tf/main.tf`](https://github.com/nasa/cumulus/blob/master/example/cumulus-tf/main.tf).

### Added

- **CUMULUS-2248**
  - Updates Integration Tests README to point to new fake provider template.
- **CUMULUS-2239**
  - Add resource declaration to create a VPC endpoint in tea-map-cache module if `deploy_to_ngap` is false.
- **CUMULUS-2063**
  - Adds a new, optional query parameter to the `/collections[&getMMT=true]` and `/collections/active[&getMMT=true]` endpoints. When a user provides a value of `true` for `getMMT` in the query parameters, the endpoint will search CMR and update each collection's results with new key `MMTLink` containing a link to the MMT (Metadata Management Tool) if a CMR collection id is found.
- **CUMULUS-2170**
  - Adds ability to filter granule inventory reports
- **CUMULUS-2211**
  - Adds `granules/bulkReingest` endpoint to `@cumulus/api`
- **CUMULUS-2251**
  - Adds `log_api_gateway_to_cloudwatch` variable to `example/cumulus-tf/variables.tf`.
  - Adds `log_api_gateway_to_cloudwatch` variable to `thin_egress_app` module definition.

### Changed

- **CUMULUS-2216**
  - `/collection` and `/collection/active` endpoints now return collections without granule aggregate statistics by default. The original behavior is preserved and can be found by including a query param of `includeStats=true` on the request to the endpoint.
  - The `es/collections` Collection class takes a new parameter includeStats. It no longer appends granule aggregate statistics to the returned results by default. One must set the new parameter to any non-false value.
- **CUMULUS-2201**
  - Update `dbIndexer` lambda to process requests in serial
  - Fixes ingestPdrWithNodeNameSpec parsePdr provider error
- **CUMULUS-2251**
  - Moves Egress Api Gateway Log Group Filter from `tf-modules/distribution/main.tf` to `example/cumulus-tf/main.tf`

### Fixed

- **CUMULUS-2251**
  - This fixes a deployment error caused by depending on the `thin_egress_app` module output for a resource count.

### Removed

- **CUMULUS-2251**
  - Removes `tea_api_egress_log_group` variable from `tf-modules/distribution/variables.tf` and `tf-modules/cumulus/variables.tf`.

### BREAKING CHANGES

- **CUMULUS-2138** - CMR metadata update behavior has been removed from the `move-granules` task into a
new `update-granules-cmr-metadata-file-links` task.
- **CUMULUS-2216**
  - `/collection` and `/collection/active` endpoints now return collections without granule aggregate statistics by default. The original behavior is preserved and can be found by including a query param of `includeStats=true` on the request to the endpoint.  This is likely to affect the dashboard only but included here for the change of behavior.
- **[1956](https://github.com/nasa/cumulus/issues/1956)**
  - Update the name of the `cumulus_message_adapter_lambda_layer_arn` output from the `cumulus-message-adapter` module to `cumulus_message_adapter_lambda_layer_version_arn`. The output value has changed from being the ARN of the Lambda layer **without a version** to the ARN of the Lambda layer **with a version**.
  - Update the variable name in the `cumulus` and `ingest` modules from `cumulus_message_adapter_lambda_layer_arn` to `cumulus_message_adapter_lambda_layer_version_arn`

## [v3.0.1] 2020-10-21

- **CUMULUS-2203**
  - Update Core tasks to use
    [cumulus-message-adapter-js](https://github.com/nasa/cumulus-message-adapter-js)
    v2.0.0 to resolve memory leak/lambda ENOMEM constant failure issue.   This
    issue caused lambdas to slowly use all memory in the run environment and
    prevented AWS from halting/restarting warmed instances when task code was
    throwing consistent errors under load.

- **CUMULUS-2232**
  - Updated versions for `ajv`, `lodash`, `googleapis`, `archiver`, and
    `@cumulus/aws-client` to remediate vulnerabilities found in SNYK scan.

### Fixed

- **CUMULUS-2233**
  - Fixes /s3credentials bug where the expiration time on the cookie was set to a time that is always expired, so authentication was never being recognized as complete by the API. Consequently, the user would end up in a redirect loop and requests to /s3credentials would never complete successfully. The bug was caused by the fact that the code setting the expiration time for the cookie was expecting a time value in milliseconds, but was receiving the expirationTime from the EarthdataLoginClient in seconds. This bug has been fixed by converting seconds into milliseconds. Unit tests were added to test that the expiration time has been converted to milliseconds and checking that the cookie's expiration time is greater than the current time.

## [v3.0.0] 2020-10-7

### MIGRATION STEPS

- **CUMULUS-2099**
  - All references to `meta.queues` in workflow configuration must be replaced with references to queue URLs from Terraform resources. See the updated [data cookbooks](https://nasa.github.io/cumulus/docs/data-cookbooks/about-cookbooks) or example [Discover Granules workflow configuration](https://github.com/nasa/cumulus/blob/master/example/cumulus-tf/discover_granules_workflow.asl.json).
  - The steps for configuring queued execution throttling have changed. See the [updated documentation](https://nasa.github.io/cumulus/docs/data-cookbooks/throttling-queued-executions).
  - In addition to the configuration for execution throttling, the internal mechanism for tracking executions by queue has changed. As a result, you should **disable any rules or workflows scheduling executions via a throttled queue** before upgrading. Otherwise, you may be at risk of having **twice as many executions** as are configured for the queue while the updated tracking is deployed. You can re-enable these rules/workflows once the upgrade is complete.

- **CUMULUS-2111**
  - **Before you re-deploy your `cumulus-tf` module**, note that the [`thin-egress-app`][thin-egress-app] is no longer deployed by default as part of the `cumulus` module, so you must add the TEA module to your deployment and manually modify your Terraform state **to avoid losing your API gateway and impacting any Cloudfront endpoints pointing to those gateways**. If you don't care about losing your API gateway and impacting Cloudfront endpoints, you can ignore the instructions for manually modifying state.

    1. Add the [`thin-egress-app`][thin-egress-app] module to your `cumulus-tf` deployment as shown in the [Cumulus example deployment](https://github.com/nasa/cumulus/tree/master/example/cumulus-tf/main.tf).

         - Note that the values for `tea_stack_name` variable to the `cumulus` module and the `stack_name` variable to the `thin_egress_app` module **must match**
         - Also, if you are specifying the `stage_name` variable to the `thin_egress_app` module, **the value of the `tea_api_gateway_stage` variable to the `cumulus` module must match it**

    2. **If you want to preserve your existing `thin-egress-app` API gateway and avoid having to update your Cloudfront endpoint for distribution, then you must follow these instructions**: <https://nasa.github.io/cumulus/docs/upgrade-notes/migrate_tea_standalone>. Otherwise, you can re-deploy as usual.

  - If you provide your own custom bucket map to TEA as a standalone module, **you must ensure that your custom bucket map includes mappings for the `protected` and `public` buckets specified in your `cumulus-tf/terraform.tfvars`, otherwise Cumulus may not be able to determine the correct distribution URL for ingested files and you may encounter errors**

- **CUMULUS-2197**
  - EMS resources are now optional, and `ems_deploy` is set to `false` by default, which will delete your EMS resources.
  - If you would like to keep any deployed EMS resources, add the `ems_deploy` variable set to `true` in your `cumulus-tf/terraform.tfvars`

### BREAKING CHANGES

- **CUMULUS-2200**
  - Changes return from 303 redirect to 200 success for `Granule Inventory`'s
    `/reconciliationReport` returns.  The user (dashboard) must read the value
    of `url` from the return to get the s3SignedURL and then download the report.
- **CUMULUS-2099**
  - `meta.queues` has been removed from Cumulus core workflow messages.
  - `@cumulus/sf-sqs-report` workflow task no longer reads the reporting queue URL from `input.meta.queues.reporting` on the incoming event. Instead, it requires that the queue URL be set as the `reporting_queue_url` environment variable on the deployed Lambda.
- **CUMULUS-2111**
  - The deployment of the `thin-egress-app` module has be removed from `tf-modules/distribution`, which is a part of the `tf-modules/cumulus` module. Thus, the `thin-egress-app` module is no longer deployed for you by default. See the migration steps for details about how to add deployment for the `thin-egress-app`.
- **CUMULUS-2141**
  - The `parse-pdr` task has been updated to respect the `NODE_NAME` property in
    a PDR's `FILE_GROUP`. If a `NODE_NAME` is present, the task will query the
    Cumulus API for a provider with that host. If a provider is found, the
    output granule from the task will contain a `provider` property containing
    that provider. If `NODE_NAME` is set but a provider with that host cannot be
    found in the API, or if multiple providers are found with that same host,
    the task will fail.
  - The `queue-granules` task has been updated to expect an optional
    `granule.provider` property on each granule. If present, the granule will be
    enqueued using that provider. If not present, the task's `config.provider`
    will be used instead.
- **CUMULUS-2197**
  - EMS resources are now optional and will not be deployed by default. See migration steps for information
    about how to deploy EMS resources.

#### CODE CHANGES

- The `@cumulus/api-client.providers.getProviders` function now takes a
  `queryStringParameters` parameter which can be used to filter the providers
  which are returned
- The `@cumulus/aws-client/S3.getS3ObjectReadStreamAsync` function has been
  removed. It read the entire S3 object into memory before returning a read
  stream, which could cause Lambdas to run out of memory. Use
  `@cumulus/aws-client/S3.getObjectReadStream` instead.
- The `@cumulus/ingest/util.lookupMimeType` function now returns `undefined`
  rather than `null` if the mime type could not be found.
- The `@cumulus/ingest/lock.removeLock` function now returns `undefined`
- The `@cumulus/ingest/granule.generateMoveFileParams` function now returns
  `source: undefined` and `target :undefined` on the response object if either could not be
  determined. Previously, `null` had been returned.
- The `@cumulus/ingest/recursion.recursion` function must now be imported using
  `const { recursion } = require('@cumulus/ingest/recursion');`
- The `@cumulus/ingest/granule.getRenamedS3File` function has been renamed to
  `listVersionedObjects`
- `@cumulus/common.http` has been removed
- `@cumulus/common/http.download` has been removed

### Added

- **CUMULUS-1855**
  - Fixed SyncGranule task to return an empty granules list when given an empty
    (or absent) granules list on input, rather than throwing an exception
- **CUMULUS-1955**
  - Added `@cumulus/aws-client/S3.getObject` to get an AWS S3 object
  - Added `@cumulus/aws-client/S3.waitForObject` to get an AWS S3 object,
    retrying, if necessary
- **CUMULUS-1961**
  - Adds `startTimestamp` and `endTimestamp` parameters to endpoint
    `reconcilationReports`.  Setting these values will filter the returned
    report to cumulus data that falls within the timestamps. It also causes the
    report to be one directional, meaning cumulus is only reconciled with CMR,
    but not the other direction. The Granules will be filtered by their
    `updatedAt` values. Collections are filtered by the updatedAt time of their
    granules, i.e. Collections with granules that are updatedAt a time between
    the time parameters will be returned in the reconciliation reports.
  - Adds `startTimestamp` and `endTimestamp` parameters to create-reconciliation-reports
    lambda function. If either of these params is passed in with a value that can be
    converted to a date object, the inter-platform comparison between Cumulus and CMR will
    be one way.  That is, collections, granules, and files will be filtered by time for
    those found in Cumulus and only those compared to the CMR holdings. For the moment
    there is not enough information to change the internal consistency check, and S3 vs
    Cumulus comparisons are unchanged by the timestamps.
- **CUMULUS-1962**
  - Adds `location` as parameter to `/reconciliationReports` endpoint. Options are `S3`
    resulting in a S3 vs. Cumulus database search or `CMR` resulting in CMR vs. Cumulus database search.
- **CUMULUS-1963**
  - Adds `granuleId` as input parameter to `/reconcilationReports`
    endpoint. Limits inputs parameters to either `collectionId` or `granuleId`
    and will fail to create the report if both are provided.  Adding granuleId
    will find collections in Cumulus by granuleId and compare those one way
    with those in CMR.
  - `/reconciliationReports` now validates any input json before starting the
    async operation and the lambda handler no longer validates input
    parameters.
- **CUMULUS-1964**
  - Reports can now be filtered on provider
- **CUMULUS-1965**
  - Adds `collectionId` parameter to the `/reconcilationReports`
    endpoint. Setting this value will limit the scope of the reconcilation
    report to only the input collectionId when comparing Cumulus and
    CMR. `collectionId` is provided an array of strings e.g. `[shortname___version, shortname2___version2]`
- **CUMULUS-2107**
  - Added a new task, `update-cmr-access-constraints`, that will set access constraints in CMR Metadata.
    Currently supports UMMG-JSON and Echo10XML, where it will configure `AccessConstraints` and
    `RestrictionFlag/RestrictionComment`, respectively.
  - Added an operator doc on how to configure and run the access constraint update workflow, which will update the metadata using the new task, and then publish the updated metadata to CMR.
  - Added an operator doc on bulk operations.
- **CUMULUS-2111**
  - Added variables to `cumulus` module:
    - `tea_api_egress_log_group`
    - `tea_external_api_endpoint`
    - `tea_internal_api_endpoint`
    - `tea_rest_api_id`
    - `tea_rest_api_root_resource_id`
    - `tea_stack_name`
  - Added variables to `distribution` module:
    - `tea_api_egress_log_group`
    - `tea_external_api_endpoint`
    - `tea_internal_api_endpoint`
    - `tea_rest_api_id`
    - `tea_rest_api_root_resource_id`
    - `tea_stack_name`
- **CUMULUS-2112**
  - Added `@cumulus/api/lambdas/internal-reconciliation-report`, so create-reconciliation-report
    lambda can create `Internal` reconciliation report
- **CUMULUS-2116**
  - Added `@cumulus/api/models/granule.unpublishAndDeleteGranule` which
  unpublishes a granule from CMR and deletes it from Cumulus, but does not
  update the record to `published: false` before deletion
- **CUMULUS-2113**
  - Added Granule not found report to reports endpoint
  - Update reports to return breakdown by Granule of files both in DynamoDB and S3
- **CUMULUS-2123**
  - Added `cumulus-rds-tf` DB cluster module to `tf-modules` that adds a
    severless RDS Aurora/ PostgreSQL  database cluster to meet the PostgreSQL
    requirements for future releases.
  - Updated the default Cumulus module to take the following new required variables:
    - rds_user_access_secret_arn:
      AWS Secrets Manager secret ARN containing a JSON string of DB credentials
      (containing at least host, password, port as keys)
    - rds_security_group:
      RDS Security Group that provides connection access to the RDS cluster
  - Updated API lambdas and default ECS cluster to add them to the
    `rds_security_group` for database access
- **CUMULUS-2126**
  - The collections endpoint now writes to the RDS database
- **CUMULUS-2127**
  - Added migration to create collections relation for RDS database
- **CUMULUS-2129**
  - Added `data-migration1` Terraform module and Lambda to migrate data from Dynamo to RDS
    - Added support to Lambda for migrating collections data from Dynamo to RDS
- **CUMULUS-2155**
  - Added `rds_connection_heartbeat` to `cumulus` and `data-migration` tf
    modules.  If set to true, this diagnostic variable instructs Core's database
    code to fire off a connection 'heartbeat' query and log the timing/results
    for diagnostic purposes, and retry certain connection timeouts once.
    This option is disabled by default
- **CUMULUS-2156**
  - Support array inputs parameters for `Internal` reconciliation report
- **CUMULUS-2157**
  - Added support to `data-migration1` Lambda for migrating providers data from Dynamo to RDS
    - The migration process for providers will convert any credentials that are stored unencrypted or encrypted with an S3 keypair provider to be encrypted with a KMS key instead
- **CUMULUS-2161**
  - Rules now support an `executionNamePrefix` property. If set, any executions
    triggered as a result of that rule will use that prefix in the name of the
    execution.
  - The `QueueGranules` task now supports an `executionNamePrefix` property. Any
    executions queued by that task will use that prefix in the name of the
    execution. See the
    [example workflow](./example/cumulus-tf/discover_granules_with_execution_name_prefix_workflow.asl.json)
    for usage.
  - The `QueuePdrs` task now supports an `executionNamePrefix` config property.
    Any executions queued by that task will use that prefix in the name of the
    execution. See the
    [example workflow](./example/cumulus-tf/discover_and_queue_pdrs_with_execution_name_prefix_workflow.asl.json)
    for usage.
- **CUMULUS-2162**
  - Adds new report type to `/reconciliationReport` endpoint.  The new report
    is `Granule Inventory`. This report is a CSV file of all the granules in
    the Cumulus DB. This report will eventually replace the existing
    `granules-csv` endpoint which has been deprecated.
- **CUMULUS-2197**
  - Added `ems_deploy` variable to the `cumulus` module. This is set to false by default, except
    for our example deployment, where it is needed for integration tests.

### Changed

- Upgraded version of [TEA](https://github.com/asfadmin/thin-egress-app/) deployed with Cumulus to build 88.
- **CUMULUS-2107**
  - Updated the `applyWorkflow` functionality on the granules endpoint to take a `meta` property to pass into the workflow message.
  - Updated the `BULK_GRANULE` functionality on the granules endpoint to support the above `applyWorkflow` change.
- **CUMULUS-2111**
  - Changed `distribution_api_gateway_stage` variable for `cumulus` module to `tea_api_gateway_stage`
  - Changed `api_gateway_stage` variable for `distribution` module to `tea_api_gateway_stage`
- **CUMULUS-2224**
  - Updated `/reconciliationReport`'s file reconciliation to include `"EXTENDED METADATA"` as a valid CMR relatedUrls Type.

### Fixed

- **CUMULUS-2168**
  - Fixed issue where large number of documents (generally logs) in the
    `cumulus` elasticsearch index results in the collection granule stats
    queries failing for the collections list api endpoint
- **CUMULUS-1955**
  - Due to AWS's eventual consistency model, it was possible for PostToCMR to
    publish an earlier version of a CMR metadata file, rather than the latest
    version created in a workflow.  This fix guarantees that the latest version
    is published, as expected.
- **CUMULUS-1961**
  - Fixed `activeCollections` query only returning 10 results
- **CUMULUS-2201**
  - Fix Reconciliation Report integration test failures by waiting for collections appear
    in es list and ingesting a fake granule xml file to CMR
- **CUMULUS-2015**
  - Reduced concurrency of `QueueGranules` task. That task now has a
    `config.concurrency` option that defaults to `3`.
- **CUMULUS-2116**
  - Fixed a race condition with bulk granule delete causing deleted granules to still appear in Elasticsearch. Granules removed via bulk delete should now be removed from Elasticsearch.
- **CUMULUS-2163**
  - Remove the `public-read` ACL from the `move-granules` task
- **CUMULUS-2164**
  - Fix issue where `cumulus` index is recreated and attached to an alias if it has been previously deleted
- **CUMULUS-2195**
  - Fixed issue with redirect from `/token` not working when using a Cloudfront endpoint to access the Cumulus API with Launchpad authentication enabled. The redirect should now work properly whether you are using a plain API gateway URL or a Cloudfront endpoint pointing at an API gateway URL.
- **CUMULUS-2200**
  - Fixed issue where __in and __not queries were stripping spaces from values

### Deprecated

- **CUMULUS-1955**
  - `@cumulus/aws-client/S3.getS3Object()`
  - `@cumulus/message/Queue.getQueueNameByUrl()`
  - `@cumulus/message/Queue.getQueueName()`
- **CUMULUS-2162**
  - `@cumulus/api/endpoints/granules-csv/list()`

### Removed

- **CUMULUS-2111**
  - Removed `distribution_url` and `distribution_redirect_uri` outputs from the `cumulus` module
  - Removed variables from the `cumulus` module:
    - `distribution_url`
    - `log_api_gateway_to_cloudwatch`
    - `thin_egress_cookie_domain`
    - `thin_egress_domain_cert_arn`
    - `thin_egress_download_role_in_region_arn`
    - `thin_egress_jwt_algo`
    - `thin_egress_jwt_secret_name`
    - `thin_egress_lambda_code_dependency_archive_key`
    - `thin_egress_stack_name`
  - Removed outputs from the `distribution` module:
    - `distribution_url`
    - `internal_tea_api`
    - `rest_api_id`
    - `thin_egress_app_redirect_uri`
  - Removed variables from the `distribution` module:
    - `bucket_map_key`
    - `distribution_url`
    - `log_api_gateway_to_cloudwatch`
    - `thin_egress_cookie_domain`
    - `thin_egress_domain_cert_arn`
    - `thin_egress_download_role_in_region_arn`
    - `thin_egress_jwt_algo`
    - `thin_egress_jwt_secret_name`
    - `thin_egress_lambda_code_dependency_archive_key`
- **CUMULUS-2157**
  - Removed `providerSecretsMigration` and `verifyProviderSecretsMigration` lambdas
- Removed deprecated `@cumulus/sf-sns-report` task
- Removed code:
  - `@cumulus/aws-client/S3.calculateS3ObjectChecksum`
  - `@cumulus/aws-client/S3.getS3ObjectReadStream`
  - `@cumulus/cmrjs.getFullMetadata`
  - `@cumulus/cmrjs.getMetadata`
  - `@cumulus/common/util.isNil`
  - `@cumulus/common/util.isNull`
  - `@cumulus/common/util.isUndefined`
  - `@cumulus/common/util.lookupMimeType`
  - `@cumulus/common/util.mkdtempSync`
  - `@cumulus/common/util.negate`
  - `@cumulus/common/util.noop`
  - `@cumulus/common/util.omit`
  - `@cumulus/common/util.renameProperty`
  - `@cumulus/common/util.sleep`
  - `@cumulus/common/util.thread`
  - `@cumulus/ingest/granule.copyGranuleFile`
  - `@cumulus/ingest/granule.moveGranuleFile`
  - `@cumulus/integration-tests/api/rules.deleteRule`
  - `@cumulus/integration-tests/api/rules.getRule`
  - `@cumulus/integration-tests/api/rules.listRules`
  - `@cumulus/integration-tests/api/rules.postRule`
  - `@cumulus/integration-tests/api/rules.rerunRule`
  - `@cumulus/integration-tests/api/rules.updateRule`
  - `@cumulus/integration-tests/sfnStep.parseStepMessage`
  - `@cumulus/message/Queue.getQueueName`
  - `@cumulus/message/Queue.getQueueNameByUrl`

## v2.0.2+ Backport releases

Release v2.0.1 was the last release on the 2.0.x release series.

Changes after this version on the 2.0.x release series are limited
security/requested feature patches and will not be ported forward to future
releases unless there is a corresponding CHANGELOG entry.

For up-to-date CHANGELOG for the maintenance release branch see
[CHANGELOG.md](https://github.com/nasa/cumulus/blob/release-2.0.x/CHANGELOG.md)
from the 2.0.x branch.

For the most recent release information for the maintenance branch please see
the [release page](https://github.com/nasa/cumulus/releases)

## [v2.0.7] 2020-10-1 - [BACKPORT]

### Fixed

- CVE-2020-7720
  - Updated common `node-forge` dependency to 0.10.0 to address CVE finding

### [v2.0.6] 2020-09-25 - [BACKPORT]

### Fixed

- **CUMULUS-2168**
  - Fixed issue where large number of documents (generally logs) in the
    `cumulus` elasticsearch index results in the collection granule stats
    queries failing for the collections list api endpoint

### [v2.0.5] 2020-09-15 - [BACKPORT]

#### Added

- Added `thin_egress_stack_name` variable to `cumulus` and `distribution` Terraform modules to allow overriding the default Cloudformation stack name used for the `thin-egress-app`. **Please note that if you change/set this value for an existing deployment, it will destroy and re-create your API gateway for the `thin-egress-app`.**

#### Fixed

- Fix collection list queries. Removed fixes to collection stats, which break queries for a large number of granules.

### [v2.0.4] 2020-09-08 - [BACKPORT]

#### Changed

- Upgraded version of [TEA](https://github.com/asfadmin/thin-egress-app/) deployed with Cumulus to build 88.

### [v2.0.3] 2020-09-02 - [BACKPORT]

#### Fixed

- **CUMULUS-1961**
  - Fixed `activeCollections` query only returning 10 results

- **CUMULUS-2039**
  - Fix issue causing SyncGranules task to run out of memory on large granules

#### CODE CHANGES

- The `@cumulus/aws-client/S3.getS3ObjectReadStreamAsync` function has been
  removed. It read the entire S3 object into memory before returning a read
  stream, which could cause Lambdas to run out of memory. Use
  `@cumulus/aws-client/S3.getObjectReadStream` instead.

### [v2.0.2] 2020-08-17 - [BACKPORT]

#### CODE CHANGES

- The `@cumulus/ingest/util.lookupMimeType` function now returns `undefined`
  rather than `null` if the mime type could not be found.
- The `@cumulus/ingest/lock.removeLock` function now returns `undefined`

#### Added

- **CUMULUS-2116**
  - Added `@cumulus/api/models/granule.unpublishAndDeleteGranule` which
  unpublishes a granule from CMR and deletes it from Cumulus, but does not
  update the record to `published: false` before deletion

### Fixed

- **CUMULUS-2116**
  - Fixed a race condition with bulk granule delete causing deleted granules to still appear in Elasticsearch. Granules removed via bulk delete should now be removed from Elasticsearch.

## [v2.0.1] 2020-07-28

### Added

- **CUMULUS-1886**
  - Added `multiple sort keys` support to `@cumulus/api`
- **CUMULUS-2099**
  - `@cumulus/message/Queue.getQueueUrl` to get the queue URL specified in a Cumulus workflow message, if any.

### Fixed

- **[PR 1790](https://github.com/nasa/cumulus/pull/1790)**
  - Fixed bug with request headers in `@cumulus/launchpad-auth` causing Launchpad token requests to fail

## [v2.0.0] 2020-07-23

### BREAKING CHANGES

- Changes to the `@cumulus/api-client` package
  - The `CumulusApiClientError` class must now be imported using
    `const { CumulusApiClientError } = require('@cumulus/api-client/CumulusApiClientError')`
- The `@cumulus/sftp-client/SftpClient` class must now be imported using
  `const { SftpClient } = require('@cumulus/sftp-client');`
- Instances of `@cumulus/ingest/SftpProviderClient` no longer implicitly connect
  when `download`, `list`, or `sync` are called. You must call `connect` on the
  provider client before issuing one of those calls. Failure to do so will
  result in a "Client not connected" exception being thrown.
- Instances of `@cumulus/ingest/SftpProviderClient` no longer implicitly
  disconnect from the SFTP server when `list` is called.
- Instances of `@cumulus/sftp-client/SftpClient` must now be expclicitly closed
  by calling `.end()`
- Instances of `@cumulus/sftp-client/SftpClient` no longer implicitly connect to
  the server when `download`, `unlink`, `syncToS3`, `syncFromS3`, and `list` are
  called. You must explicitly call `connect` before calling one of those
  methods.
- Changes to the `@cumulus/common` package
  - `cloudwatch-event.getSfEventMessageObject()` now returns `undefined` if the
    message could not be found or could not be parsed. It previously returned
    `null`.
  - `S3KeyPairProvider.decrypt()` now throws an exception if the bucket
    containing the key cannot be determined.
  - `S3KeyPairProvider.decrypt()` now throws an exception if the stack cannot be
    determined.
  - `S3KeyPairProvider.encrypt()` now throws an exception if the bucket
    containing the key cannot be determined.
  - `S3KeyPairProvider.encrypt()` now throws an exception if the stack cannot be
    determined.
  - `sns-event.getSnsEventMessageObject()` now returns `undefined` if it could
    not be parsed. It previously returned `null`.
  - The `aws` module has been removed.
  - The `BucketsConfig.buckets` property is now read-only and private
  - The `test-utils.validateConfig()` function now resolves to `undefined`
    rather than `true`.
  - The `test-utils.validateInput()` function now resolves to `undefined` rather
    than `true`.
  - The `test-utils.validateOutput()` function now resolves to `undefined`
    rather than `true`.
  - The static `S3KeyPairProvider.retrieveKey()` function has been removed.
- Changes to the `@cumulus/cmrjs` package
  - `@cumulus/cmrjs.constructOnlineAccessUrl()` and
    `@cumulus/cmrjs/cmr-utils.constructOnlineAccessUrl()` previously took a
    `buckets` parameter, which was an instance of
    `@cumulus/common/BucketsConfig`. They now take a `bucketTypes` parameter,
    which is a simple object mapping bucket names to bucket types. Example:
    `{ 'private-1': 'private', 'public-1': 'public' }`
  - `@cumulus/cmrjs.reconcileCMRMetadata()` and
    `@cumulus/cmrjs/cmr-utils.reconcileCMRMetadata()` now take a **required**
    `bucketTypes` parameter, which is a simple object mapping bucket names to
    bucket types. Example: `{ 'private-1': 'private', 'public-1': 'public' }`
  - `@cumulus/cmrjs.updateCMRMetadata()` and
    `@cumulus/cmrjs/cmr-utils.updateCMRMetadata()` previously took an optional
    `inBuckets` parameter, which was an instance of
    `@cumulus/common/BucketsConfig`. They now take a **required** `bucketTypes`
    parameter, which is a simple object mapping bucket names to bucket types.
    Example: `{ 'private-1': 'private', 'public-1': 'public' }`
- The minimum supported version of all published Cumulus packages is now Node
  12.18.0
  - Tasks using the `cumuluss/cumulus-ecs-task` Docker image must be updated to
    `cumuluss/cumulus-ecs-task:1.7.0`. This can be done by updating the `image`
    property of any tasks defined using the `cumulus_ecs_service` Terraform
    module.
- Changes to `@cumulus/aws-client/S3`
  - The signature of the `getObjectSize` function has changed. It now takes a
    params object with three properties:
    - **s3**: an instance of an AWS.S3 object
    - **bucket**
    - **key**
  - The `getObjectSize` function will no longer retry if the object does not
    exist
- **CUMULUS-1861**
  - `@cumulus/message/Collections.getCollectionIdFromMessage` now throws a
    `CumulusMessageError` if `collectionName` and `collectionVersion` are missing
    from `meta.collection`.   Previously this method would return
    `'undefined___undefined'` instead
  - `@cumulus/integration-tests/addCollections` now returns an array of collections that
    were added rather than the count of added collections
- **CUMULUS-1930**
  - The `@cumulus/common/util.uuid()` function has been removed
- **CUMULUS-1955**
  - `@cumulus/aws-client/S3.multipartCopyObject` now returns an object with the
    AWS `etag` of the destination object
  - `@cumulus/ingest/S3ProviderClient.list` now sets a file object's `path`
    property to `undefined` instead of `null` when the file is at the top level
    of its bucket
  - The `sync` methods of the following classes in the `@cumulus/ingest` package
    now return an object with the AWS `s3uri` and `etag` of the destination file
    (they previously returned only a string representing the S3 URI)
    - `FtpProviderClient`
    - `HttpProviderClient`
    - `S3ProviderClient`
    - `SftpProviderClient`
- **CUMULUS-1958**
  - The following methods exported from `@cumulus/cmr-js/cmr-utils` were made
    async, and added distributionBucketMap as a parameter:
    - constructOnlineAccessUrl
    - generateFileUrl
    - reconcileCMRMetadata
    - updateCMRMetadata
- **CUMULUS-1969**
  - The `DiscoverPdrs` task now expects `provider_path` to be provided at
    `event.config.provider_path`, not `event.config.collection.provider_path`
  - `event.config.provider_path` is now a required parameter of the
    `DiscoverPdrs` task
  - `event.config.collection` is no longer a parameter to the `DiscoverPdrs`
    task
  - Collections no longer support the `provider_path` property. The tasks that
    relied on that property are now referencing `config.meta.provider_path`.
    Workflows should be updated accordingly.
- **CUMULUS-1977**
  - Moved bulk granule deletion endpoint from `/bulkDelete` to
    `/granules/bulkDelete`
- **CUMULUS-1991**
  - Updated CMR metadata generation to use "Download file.hdf" (where `file.hdf` is the filename of the given resource) as the resource description instead of "File to download"
  - CMR metadata updates now respect changes to resource descriptions (previously only changes to resource URLs were respected)

### MIGRATION STEPS

- Due to an issue with the AWS API Gateway and how the Thin Egress App Cloudformation template applies updates, you may need to redeploy your
  `thin-egress-app-EgressGateway` manually as a one time migration step.    If your deployment fails with an
  error similar to:

  ```bash
  Error: Lambda function (<stack>-tf-TeaCache) returned error: ({"errorType":"HTTPError","errorMessage":"Response code 404 (Not Found)"})
  ```

  Then follow the [AWS
  instructions](https://docs.aws.amazon.com/apigateway/latest/developerguide/how-to-deploy-api-with-console.html)
  to `Redeploy a REST API to a stage` for your egress API and re-run `terraform
  apply`.

### Added

- **CUMULUS-2081**
  - Add Integrator Guide section for onboarding
  - Add helpful tips documentation

- **CUMULUS-1902**
  - Add Common Use Cases section under Operator Docs

- **CUMULUS-2058**
  - Added `lambda_processing_role_name` as an output from the `cumulus` module
    to provide the processing role name
- **CUMULUS-1417**
  - Added a `checksumFor` property to collection `files` config. Set this
    property on a checksum file's definition matching the `regex` of the target
    file. More details in the ['Data Cookbooks
    Setup'](https://nasa.github.io/cumulus/docs/next/data-cookbooks/setup)
    documentation.
  - Added `checksumFor` validation to collections model.
- **CUMULUS-1956**
  - Added `@cumulus/earthata-login-client` package
  - The `/s3credentials` endpoint that is deployed as part of distribution now
    supports authentication using tokens created by a different application. If
    a request contains the `EDL-ClientId` and `EDL-Token` headers,
    authentication will be handled using that token rather than attempting to
    use OAuth.
  - `@cumulus/earthata-login-client.getTokenUsername()` now accepts an
    `xRequestId` argument, which will be included as the `X-Request-Id` header
    when calling Earthdata Login.
  - If the `s3Credentials` endpoint is invoked with an EDL token and an
    `X-Request-Id` header, that `X-Request-Id` header will be forwarded to
    Earthata Login.
- **CUMULUS-1957**
  - If EDL token authentication is being used, and the `EDL-Client-Name` header
    is set, `@the-client-name` will be appended to the end of the Earthdata
    Login username that is used as the `RoleSessionName` of the temporary IAM
    credentials. This value will show up in the AWS S3 server access logs.
- **CUMULUS-1958**
  - Add the ability for users to specify a `bucket_map_key` to the `cumulus`
    terraform module as an override for the default .yaml values that are passed
    to TEA by Core.    Using this option *requires* that each configured
    Cumulus 'distribution' bucket (e.g. public/protected buckets) have a single
    TEA mapping.  Multiple maps per bucket are not supported.
  - Updated Generating a distribution URL, the MoveGranules task and all CMR
    reconciliation functionality to utilize the TEA bucket map override.
  - Updated deploy process to utilize a bootstrap 'tea-map-cache' lambda that
    will, after deployment of Cumulus Core's TEA instance, query TEA for all
    protected/public buckets and generate a mapping configuration used
    internally by Core.  This object is also exposed as an output of the Cumulus
    module as `distribution_bucket_map`.
- **CUMULUS-1961**
  - Replaces DynamoDB for Elasticsearch for reconciliationReportForCumulusCMR
    comparisons between Cumulus and CMR.
- **CUMULUS-1970**
  - Created the `add-missing-file-checksums` workflow task
  - Added `@cumulus/aws-client/S3.calculateObjectHash()` function
  - Added `@cumulus/aws-client/S3.getObjectReadStream()` function
- **CUMULUS-1887**
  - Add additional fields to the granule CSV download file
- **CUMULUS-2019**
  - Add `infix` search to es query builder `@cumulus/api/es/es/queries` to
    support partial matching of the keywords

### Changed

- **CUMULUS-2032**
  - Updated @cumulus/ingest/HttpProviderClient to utilize a configuration key
    `httpListTimeout` to set the default timeout for discovery HTTP/HTTPS
    requests, and updates the default for the provider to 5 minutes (300 seconds).
  - Updated the DiscoverGranules and DiscoverPDRs tasks to utilize the updated
    configuration value if set via workflow config, and updates the default for
    these tasks to 5 minutes (300 seconds).

- **CUMULUS-176**
  - The API will now respond with a 400 status code when a request body contains
    invalid JSON. It had previously returned a 500 status code.
- **CUMULUS-1861**
  - Updates Rule objects to no longer require a collection.
  - Changes the DLQ behavior for `sfEventSqsToDbRecords` and
    `sfEventSqsToDbRecordsInputQueue`. Previously failure to write a database
    record would result in lambda success, and an error log in the CloudWatch
    logs.   The lambda has been updated to manually add a record to
    the `sfEventSqsToDbRecordsDeadLetterQueue` if the granule, execution, *or*
    pdr record fails to write, in addition to the previous error logging.
- **CUMULUS-1956**
  - The `/s3credentials` endpoint that is deployed as part of distribution now
    supports authentication using tokens created by a different application. If
    a request contains the `EDL-ClientId` and `EDL-Token` headers,
    authentication will be handled using that token rather than attempting to
    use OAuth.
- **CUMULUS-1977**
  - API endpoint POST `/granules/bulk` now returns a 202 status on a successful
    response instead of a 200 response
  - API endpoint DELETE `/granules/<granule-id>` now returns a 404 status if the
    granule record was already deleted
  - `@cumulus/api/models/Granule.update()` now returns the updated granule
    record
  - Implemented POST `/granules/bulkDelete` API endpoint to support deleting
    granules specified by ID or returned by the provided query in the request
    body. If the request is successful, the endpoint returns the async operation
    ID that has been started to remove the granules.
    - To use a query in the request body, your deployment must be
      [configured to access the Elasticsearch host for ESDIS metrics](https://nasa.github.io/cumulus/docs/additional-deployment-options/cloudwatch-logs-delivery#esdis-metrics)
      in your environment
  - Added `@cumulus/api/models/Granule.getRecord()` method to return raw record
    from DynamoDB
  - Added `@cumulus/api/models/Granule.delete()` method which handles deleting
    the granule record from DynamoDB and the granule files from S3
- **CUMULUS-1982**
  - The `globalConnectionLimit` property of providers is now optional and
    defaults to "unlimited"
- **CUMULUS-1997**
  - Added optional `launchpad` configuration to `@cumulus/hyrax-metadata-updates` task config schema.
- **CUMULUS-1991**
  - `@cumulus/cmrjs/src/cmr-utils/constructOnlineAccessUrls()` now throws an error if `cmrGranuleUrlType = "distribution"` and no distribution endpoint argument is provided
- **CUMULUS-2011**
  - Reconciliation reports are now generated within an AsyncOperation
- **CUMULUS-2016**
  - Upgrade TEA to version 79

### Fixed

- **CUMULUS-1991**
  - Added missing `DISTRIBUTION_ENDPOINT` environment variable for API lambdas. This environment variable is required for API requests to move granules.

- **CUMULUS-1961**
  - Fixed granules and executions query params not getting sent to API in granule list operation in `@cumulus/api-client`

### Deprecated

- `@cumulus/aws-client/S3.calculateS3ObjectChecksum()`
- `@cumulus/aws-client/S3.getS3ObjectReadStream()`
- `@cumulus/common/log.convertLogLevel()`
- `@cumulus/collection-config-store`
- `@cumulus/common/util.sleep()`

- **CUMULUS-1930**
  - `@cumulus/common/log.convertLogLevel()`
  - `@cumulus/common/util.isNull()`
  - `@cumulus/common/util.isUndefined()`
  - `@cumulus/common/util.negate()`
  - `@cumulus/common/util.noop()`
  - `@cumulus/common/util.isNil()`
  - `@cumulus/common/util.renameProperty()`
  - `@cumulus/common/util.lookupMimeType()`
  - `@cumulus/common/util.thread()`
  - `@cumulus/common/util.mkdtempSync()`

### Removed

- The deprecated `@cumulus/common.bucketsConfigJsonObject` function has been
  removed
- The deprecated `@cumulus/common.CollectionConfigStore` class has been removed
- The deprecated `@cumulus/common.concurrency` module has been removed
- The deprecated `@cumulus/common.constructCollectionId` function has been
  removed
- The deprecated `@cumulus/common.launchpad` module has been removed
- The deprecated `@cumulus/common.LaunchpadToken` class has been removed
- The deprecated `@cumulus/common.Semaphore` class has been removed
- The deprecated `@cumulus/common.stringUtils` module has been removed
- The deprecated `@cumulus/common/aws.cloudwatchlogs` function has been removed
- The deprecated `@cumulus/common/aws.deleteS3Files` function has been removed
- The deprecated `@cumulus/common/aws.deleteS3Object` function has been removed
- The deprecated `@cumulus/common/aws.dynamodb` function has been removed
- The deprecated `@cumulus/common/aws.dynamodbDocClient` function has been
  removed
- The deprecated `@cumulus/common/aws.getExecutionArn` function has been removed
- The deprecated `@cumulus/common/aws.headObject` function has been removed
- The deprecated `@cumulus/common/aws.listS3ObjectsV2` function has been removed
- The deprecated `@cumulus/common/aws.parseS3Uri` function has been removed
- The deprecated `@cumulus/common/aws.promiseS3Upload` function has been removed
- The deprecated `@cumulus/common/aws.recursivelyDeleteS3Bucket` function has
  been removed
- The deprecated `@cumulus/common/aws.s3CopyObject` function has been removed
- The deprecated `@cumulus/common/aws.s3ObjectExists` function has been removed
- The deprecated `@cumulus/common/aws.s3PutObject` function has been removed
- The deprecated `@cumulus/common/bucketsConfigJsonObject` function has been
  removed
- The deprecated `@cumulus/common/CloudWatchLogger` class has been removed
- The deprecated `@cumulus/common/collection-config-store.CollectionConfigStore`
  class has been removed
- The deprecated `@cumulus/common/collection-config-store.constructCollectionId`
  function has been removed
- The deprecated `@cumulus/common/concurrency.limit` function has been removed
- The deprecated `@cumulus/common/concurrency.mapTolerant` function has been
  removed
- The deprecated `@cumulus/common/concurrency.promiseUrl` function has been
  removed
- The deprecated `@cumulus/common/concurrency.toPromise` function has been
  removed
- The deprecated `@cumulus/common/concurrency.unless` function has been removed
- The deprecated `@cumulus/common/config.parseConfig` function has been removed
- The deprecated `@cumulus/common/config.resolveResource` function has been
  removed
- The deprecated `@cumulus/common/DynamoDb.get` function has been removed
- The deprecated `@cumulus/common/DynamoDb.scan` function has been removed
- The deprecated `@cumulus/common/FieldPattern` class has been removed
- The deprecated `@cumulus/common/launchpad.getLaunchpadToken` function has been
  removed
- The deprecated `@cumulus/common/launchpad.validateLaunchpadToken` function has
  been removed
- The deprecated `@cumulus/common/LaunchpadToken` class has been removed
- The deprecated `@cumulus/common/message.buildCumulusMeta` function has been
  removed
- The deprecated `@cumulus/common/message.buildQueueMessageFromTemplate`
  function has been removed
- The deprecated `@cumulus/common/message.getCollectionIdFromMessage` function
  has been removed
- The deprecated `@cumulus/common/message.getMaximumExecutions` function has
  been removed
- The deprecated `@cumulus/common/message.getMessageExecutionArn` function has
  been removed
- The deprecated `@cumulus/common/message.getMessageExecutionName` function has
  been removed
- The deprecated `@cumulus/common/message.getMessageFromTemplate` function has
  been removed
- The deprecated `@cumulus/common/message.getMessageGranules` function has been
  removed
- The deprecated `@cumulus/common/message.getMessageStateMachineArn` function
  has been removed
- The deprecated `@cumulus/common/message.getQueueName` function has been
  removed
- The deprecated `@cumulus/common/message.getQueueNameByUrl` function has been
  removed
- The deprecated `@cumulus/common/message.hasQueueAndExecutionLimit` function
  has been removed
- The deprecated `@cumulus/common/Semaphore` class has been removed
- The deprecated `@cumulus/common/string.globalReplace` functon has been removed
- The deprecated `@cumulus/common/string.isNonEmptyString` functon has been
  removed
- The deprecated `@cumulus/common/string.isValidHostname` functon has been
  removed
- The deprecated `@cumulus/common/string.match` functon has been removed
- The deprecated `@cumulus/common/string.matches` functon has been removed
- The deprecated `@cumulus/common/string.replace` functon has been removed
- The deprecated `@cumulus/common/string.toLower` functon has been removed
- The deprecated `@cumulus/common/string.toUpper` functon has been removed
- The deprecated `@cumulus/common/testUtils.getLocalstackEndpoint` function has been removed
- The deprecated `@cumulus/common/util.setErrorStack` function has been removed
- The `@cumulus/common/util.uuid` function has been removed
- The deprecated `@cumulus/common/workflows.getWorkflowArn` function has been
  removed
- The deprecated `@cumulus/common/workflows.getWorkflowFile` function has been
  removed
- The deprecated `@cumulus/common/workflows.getWorkflowList` function has been
  removed
- The deprecated `@cumulus/common/workflows.getWorkflowTemplate` function has
  been removed
- `@cumulus/aws-client/StepFunctions.toSfnExecutionName()`
- `@cumulus/aws-client/StepFunctions.fromSfnExecutionName()`
- `@cumulus/aws-client/StepFunctions.getExecutionArn()`
- `@cumulus/aws-client/StepFunctions.getExecutionUrl()`
- `@cumulus/aws-client/StepFunctions.getStateMachineArn()`
- `@cumulus/aws-client/StepFunctions.pullStepFunctionEvent()`
- `@cumulus/common/test-utils/throttleOnce()`
- `@cumulus/integration-tests/api/distribution.invokeApiDistributionLambda()`
- `@cumulus/integration-tests/api/distribution.getDistributionApiRedirect()`
- `@cumulus/integration-tests/api/distribution.getDistributionApiFileStream()`

## [v1.24.0] 2020-06-03

### BREAKING CHANGES

- **CUMULUS-1969**
  - The `DiscoverPdrs` task now expects `provider_path` to be provided at
    `event.config.provider_path`, not `event.config.collection.provider_path`
  - `event.config.provider_path` is now a required parameter of the
    `DiscoverPdrs` task
  - `event.config.collection` is no longer a parameter to the `DiscoverPdrs`
    task
  - Collections no longer support the `provider_path` property. The tasks that
    relied on that property are now referencing `config.meta.provider_path`.
    Workflows should be updated accordingly.

- **CUMULUS-1997**
  - `@cumulus/cmr-client/CMRSearchConceptQueue` parameters have been changed to take a `cmrSettings` object containing clientId, provider, and auth information. This can be generated using `@cumulus/cmrjs/cmr-utils/getCmrSettings`. The `cmrEnvironment` variable has been removed.

### Added

- **CUMULUS-1800**
  - Added task configuration setting named `syncChecksumFiles` to the
    SyncGranule task. This setting is `false` by default, but when set to
    `true`, all checksum files associated with data files that are downloaded
    will be downloaded as well.
- **CUMULUS-1952**
  - Updated HTTP(S) provider client to accept username/password for Basic authorization. This change adds support for Basic Authorization such as Earthdata login redirects to ingest (i.e. as implemented in SyncGranule), but not to discovery (i.e. as implemented in DiscoverGranules). Discovery still expects the provider's file system to be publicly accessible, but not the individual files and their contents.
  - **NOTE**: Using this in combination with the HTTP protocol may expose usernames and passwords to intermediary network entities. HTTPS is highly recommended.
- **CUMULUS-1997**
  - Added optional `launchpad` configuration to `@cumulus/hyrax-metadata-updates` task config schema.

### Fixed

- **CUMULUS-1997**
  - Updated all CMR operations to use configured authentication scheme
- **CUMULUS-2010**
  - Updated `@cumulus/api/launchpadSaml` to support multiple userGroup attributes from the SAML response

## [v1.23.2] 2020-05-22

### BREAKING CHANGES

- Updates to the Cumulus archive API:
  - All endpoints now return a `401` response instead of a `403` for any request where the JWT passed as a Bearer token is invalid.
  - POST `/refresh` and DELETE `/token/<token>` endpoints now return a `401` response for requests with expired tokens

- **CUMULUS-1894**
  - `@cumulus/ingest/granule.handleDuplicateFile()`
    - The `copyOptions` parameter has been removed
    - An `ACL` parameter has been added
  - `@cumulus/ingest/granule.renameS3FileWithTimestamp()`
    - Now returns `undefined`

- **CUMULUS-1896**
  Updated all Cumulus core lambdas to utilize the new message adapter streaming interface via [cumulus-message-adapter-js v1.2.0](https://github.com/nasa/cumulus-message-adapter-js/releases/tag/v1.2.0).   Users of this version of Cumulus (or later) must utilize version 1.3.0 or greater of the [cumulus-message-adapter](https://github.com/nasa/cumulus-message-adapter) to support core lambdas.

- **CUMULUS-1912**
  - `@cumulus/api` reconciliationReports list endpoint returns a list of reconciliationReport records instead of S3Uri.

- **CUMULUS-1969**
  - The `DiscoverGranules` task now expects `provider_path` to be provided at
    `event.config.provider_path`, not `event.config.collection.provider_path`
  - `config.provider_path` is now a required parameter of the `DiscoverGranules`
    task

### MIGRATION STEPS

- To take advantage of the new TTL-based access token expiration implemented in CUMULUS-1777 (see notes below) and clear out existing records in your access tokens table, do the following:
  1. Log out of any active dashboard sessions
  2. Use the AWS console or CLI to delete your `<prefix>-AccessTokensTable` DynamoDB table
  3. [Re-deploy your `data-persistence` module](https://nasa.github.io/cumulus/docs/deployment/upgrade-readme#update-data-persistence-resources), which should re-create the `<prefix>-AccessTokensTable` DynamoDB table
  4. Return to using the Cumulus API/dashboard as normal
- This release requires the Cumulus Message Adapter layer deployed with Cumulus Core to be at least 1.3.0, as the core lambdas have updated to [cumulus-message-adapter-js v1.2.0](https://github.com/nasa/cumulus-message-adapter-js/releases/tag/v1.2.0) and the new CMA interface.  As a result, users should:
  1. Follow the [Cumulus Message Adapter (CMA) deployment instructions](https://nasa.github.io/cumulus/docs/deployment/deployment-readme#deploy-the-cumulus-message-adapter-layer) and install a CMA layer version >=1.3.0
  2. If you are using any custom Node.js Lambdas in your workflows **and** the Cumulus CMA layer/`cumulus-message-adapter-js`, you must update your lambda to use [cumulus-message-adapter-js v1.2.0](https://github.com/nasa/cumulus-message-adapter-js/releases/tag/v1.2.0) and follow the migration instructions in the release notes. Prior versions of `cumulus-message-adapter-js` are not compatible with CMA >= 1.3.0.
- Migrate existing s3 reconciliation report records to database (CUMULUS-1911):
  - After update your `data persistence` module and Cumulus resources, run the command:

  ```bash
  ./node_modules/.bin/cumulus-api migrate --stack `<your-terraform-deployment-prefix>` --migrationVersion migration5
  ```

### Added

- Added a limit for concurrent Elasticsearch requests when doing an index from database operation
- Added the `es_request_concurrency` parameter to the archive and cumulus Terraform modules

- **CUMULUS-1995**
  - Added the `es_index_shards` parameter to the archive and cumulus Terraform modules to configure the number of shards for the ES index
    - If you have an existing ES index, you will need to [reindex](https://nasa.github.io/cumulus-api/#reindex) and then [change index](https://nasa.github.io/cumulus-api/#change-index) to take advantage of shard updates

- **CUMULUS-1894**
  - Added `@cumulus/aws-client/S3.moveObject()`

- **CUMULUS-1911**
  - Added ReconciliationReports table
  - Updated CreateReconciliationReport lambda to save Reconciliation Report records to database
  - Updated dbIndexer and IndexFromDatabase lambdas to index Reconciliation Report records to Elasticsearch
  - Added migration_5 to migrate existing s3 reconciliation report records to database and Elasticsearch
  - Updated `@cumulus/api` package, `tf-modules/archive` and `tf-modules/data-persistence` Terraform modules

- **CUMULUS-1916**
  - Added util function for seeding reconciliation reports when running API locally in dashboard

### Changed

- **CUMULUS-1777**
  - The `expirationTime` property is now a **required field** of the access tokens model.
  - Updated the `AccessTokens` table to set a [TTL](https://docs.aws.amazon.com/amazondynamodb/latest/developerguide/howitworks-ttl.html) on the `expirationTime` field in `tf-modules/data-persistence/dynamo.tf`. As a result, access token records in this table whose `expirationTime` has passed should be **automatically deleted by DynamoDB**.
  - Updated all code creating access token records in the Dynamo `AccessTokens` table to set the `expirationTime` field value in seconds from the epoch.
- **CUMULUS-1912**
  - Updated reconciliationReports endpoints to query against Elasticsearch, delete report from both database and s3
  - Added `@cumulus/api-client/reconciliationReports`
- **CUMULUS-1999**
  - Updated `@cumulus/common/util.deprecate()` so that only a single deprecation notice is printed for each name/version combination

### Fixed

- **CUMULUS-1894**
  - The `SyncGranule` task can now handle files larger than 5 GB
- **CUMULUS-1987**
  - `Remove granule from CMR` operation in `@cumulus/api` now passes token to CMR when fetching granule metadata, allowing removal of private granules
- **CUMULUS-1993**
  - For a given queue, the `sqs-message-consumer` Lambda will now only schedule workflows for rules matching the queue **and the collection information in each queue message (if any)**
    - The consumer also now only reads each queue message **once per Lambda invocation**, whereas previously each message was read **once per queue rule per Lambda invocation**
  - Fixed bug preventing the deletion of multiple SNS rules that share the same SNS topic

### Deprecated

- **CUMULUS-1894**
  - `@cumulus/ingest/granule.copyGranuleFile()`
  - `@cumulus/ingest/granule.moveGranuleFile()`

- **CUMULUS-1987** - Deprecated the following functions:
  - `@cumulus/cmrjs/getMetadata(cmrLink)` -> `@cumulus/cmr-client/CMR.getGranuleMetadata(cmrLink)`
  - `@cumulus/cmrjs/getFullMetadata(cmrLink)`

## [v1.22.1] 2020-05-04

**Note**: v1.22.0 was not released as a package due to npm/release concerns.  Users upgrading to 1.22.x should start with 1.22.1

### Added

- **CUMULUS-1894**
  - Added `@cumulus/aws-client/S3.multipartCopyObject()`
- **CUMULUS-408**
  - Added `certificateUri` field to provider schema. This optional field allows operators to specify an S3 uri to a CA bundle to use for HTTPS requests.
- **CUMULUS-1787**
  - Added `collections/active` endpoint for returning collections with active granules in `@cumulus/api`
- **CUMULUS-1799**
  - Added `@cumulus/common/stack.getBucketsConfigKey()` to return the S3 key for the buckets config object
  - Added `@cumulus/common/workflows.getWorkflowFileKey()` to return the S3 key for a workflow definition object
  - Added `@cumulus/common/workflows.getWorkflowsListKeyPrefix()` to return the S3 key prefix for objects containing workflow definitions
  - Added `@cumulus/message` package containing utilities for building and parsing Cumulus messages
- **CUMULUS-1850**
  - Added `@cumulus/aws-client/Kinesis.describeStream()` to get a Kinesis stream description
- **CUMULUS-1853**
  - Added `@cumulus/integration-tests/collections.createCollection()`
  - Added `@cumulus/integration-tests/executions.findExecutionArn()`
  - Added `@cumulus/integration-tests/executions.getExecutionWithStatus()`
  - Added `@cumulus/integration-tests/granules.getGranuleWithStatus()`
  - Added `@cumulus/integration-tests/providers.createProvider()`
  - Added `@cumulus/integration-tests/rules.createOneTimeRule()`

### Changed

- **CUMULUS-1682**
  - Moved all `@cumulus/ingest/parse-pdr` code into the `parse-pdr` task as it had become tightly coupled with that task's handler and was not used anywhere else. Unit tests also restored.
- **CUMULUS-1820**
  - Updated the Thin Egress App module used in `tf-modules/distribution/main.tf` to build 74. [See the release notes](https://github.com/asfadmin/thin-egress-app/releases/tag/tea-build.74).
- **CUMULUS-1852**
  - Updated POST endpoints for `/collections`, `/providers`, and `/rules` to log errors when returning a 500 response
  - Updated POST endpoint for `/collections`:
    - Return a 400 response when the `name` or `version` fields are missing
    - Return a 409 response if the collection already exists
    - Improved error messages to be more explicit
  - Updated POST endpoint for `/providers`:
    - Return a 400 response if the `host` field value is invalid
    - Return a 409 response if the provider already exists
  - Updated POST endpoint for `/rules`:
    - Return a 400 response if rule `name` is invalid
    - Return a 400 response if rule `type` is invalid
- **CUMULUS-1891**
  - Updated the following endpoints using async operations to return a 503 error if the ECS task  cannot be started and a 500 response for a non-specific error:
    - POST `/replays`
    - POST `/bulkDelete`
    - POST `/elasticsearch/index-from-database`
    - POST `/granules/bulk`

### Fixed

- **CUMULUS-408**
  - Fixed HTTPS discovery and ingest.

- **CUMULUS-1850**
  - Fixed a bug in Kinesis event processing where the message consumer would not properly filter available rules based on the collection information in the event and the Kinesis stream ARN

- **CUMULUS-1853**
  - Fixed a bug where attempting to create a rule containing a payload property
    would fail schema validation.

- **CUMULUS-1854**
  - Rule schema is validated before starting workflows or creating event source mappings

- **CUMULUS-1974**
  - Fixed @cumulus/api webpack config for missing underscore object due to underscore update

- **CUMULUS-2210**
  - Fixed `cmr_oauth_provider` variable not being propogated to reconciliation reports

### Deprecated

- **CUMULUS-1799** - Deprecated the following code. For cases where the code was moved into another package, the new code location is noted:
  - `@cumulus/aws-client/StepFunctions.fromSfnExecutionName()`
  - `@cumulus/aws-client/StepFunctions.toSfnExecutionName()`
  - `@cumulus/aws-client/StepFunctions.getExecutionArn()` -> `@cumulus/message/Executions.buildExecutionArn()`
  - `@cumulus/aws-client/StepFunctions.getExecutionUrl()` -> `@cumulus/message/Executions.getExecutionUrlFromArn()`
  - `@cumulus/aws-client/StepFunctions.getStateMachineArn()` -> `@cumulus/message/Executions.getStateMachineArnFromExecutionArn()`
  - `@cumulus/aws-client/StepFunctions.pullStepFunctionEvent()` -> `@cumulus/message/StepFunctions.pullStepFunctionEvent()`
  - `@cumulus/common/bucketsConfigJsonObject()`
  - `@cumulus/common/CloudWatchLogger`
  - `@cumulus/common/collection-config-store/CollectionConfigStore` -> `@cumulus/collection-config-store`
  - `@cumulus/common/collection-config-store.constructCollectionId()` -> `@cumulus/message/Collections.constructCollectionId`
  - `@cumulus/common/concurrency.limit()`
  - `@cumulus/common/concurrency.mapTolerant()`
  - `@cumulus/common/concurrency.promiseUrl()`
  - `@cumulus/common/concurrency.toPromise()`
  - `@cumulus/common/concurrency.unless()`
  - `@cumulus/common/config.buildSchema()`
  - `@cumulus/common/config.parseConfig()`
  - `@cumulus/common/config.resolveResource()`
  - `@cumulus/common/config.resourceToArn()`
  - `@cumulus/common/FieldPattern`
  - `@cumulus/common/launchpad.getLaunchpadToken()` -> `@cumulus/launchpad-auth/index.getLaunchpadToken()`
  - `@cumulus/common/LaunchpadToken` -> `@cumulus/launchpad-auth/LaunchpadToken`
  - `@cumulus/common/launchpad.validateLaunchpadToken()` -> `@cumulus/launchpad-auth/index.validateLaunchpadToken()`
  - `@cumulus/common/message.buildCumulusMeta()` -> `@cumulus/message/Build.buildCumulusMeta()`
  - `@cumulus/common/message.buildQueueMessageFromTemplate()` -> `@cumulus/message/Build.buildQueueMessageFromTemplate()`
  - `@cumulus/common/message.getCollectionIdFromMessage()` -> `@cumulus/message/Collections.getCollectionIdFromMessage()`
  - `@cumulus/common/message.getMessageExecutionArn()` -> `@cumulus/message/Executions.getMessageExecutionArn()`
  - `@cumulus/common/message.getMessageExecutionName()` -> `@cumulus/message/Executions.getMessageExecutionName()`
  - `@cumulus/common/message.getMaximumExecutions()` -> `@cumulus/message/Queue.getMaximumExecutions()`
  - `@cumulus/common/message.getMessageFromTemplate()`
  - `@cumulus/common/message.getMessageStateMachineArn()` -> `@cumulus/message/Executions.getMessageStateMachineArn()`)
  - `@cumulus/common/message.getMessageGranules()` -> `@cumulus/message/Granules.getMessageGranules()`
  - `@cumulus/common/message.getQueueNameByUrl()` -> `@cumulus/message/Queue.getQueueNameByUrl()`
  - `@cumulus/common/message.getQueueName()` -> `@cumulus/message/Queue.getQueueName()`)
  - `@cumulus/common/message.hasQueueAndExecutionLimit()` -> `@cumulus/message/Queue.hasQueueAndExecutionLimit()`
  - `@cumulus/common/Semaphore`
  - `@cumulus/common/test-utils.throttleOnce()`
  - `@cumulus/common/workflows.getWorkflowArn()`
  - `@cumulus/common/workflows.getWorkflowFile()`
  - `@cumulus/common/workflows.getWorkflowList()`
  - `@cumulus/common/workflows.getWorkflowTemplate()`
  - `@cumulus/integration-tests/sfnStep/SfnStep.parseStepMessage()` -> `@cumulus/message/StepFunctions.parseStepMessage()`
- **CUMULUS-1858** - Deprecated the following functions.
  - `@cumulus/common/string.globalReplace()`
  - `@cumulus/common/string.isNonEmptyString()`
  - `@cumulus/common/string.isValidHostname()`
  - `@cumulus/common/string.match()`
  - `@cumulus/common/string.matches()`
  - `@cumulus/common/string.replace()`
  - `@cumulus/common/string.toLower()`
  - `@cumulus/common/string.toUpper()`

### Removed

- **CUMULUS-1799**: Deprecated code removals:
  - Removed from `@cumulus/common/aws`:
    - `pullStepFunctionEvent()`
  - Removed `@cumulus/common/sfnStep`
  - Removed `@cumulus/common/StepFunctions`

## [v1.21.0] 2020-03-30

### PLEASE NOTE

- **CUMULUS-1762**: the `messageConsumer` for `sns` and `kinesis`-type rules now fetches
  the collection information from the message. You should ensure that your rule's collection
  name and version match what is in the message for these ingest messages to be processed.
  If no matching rule is found, an error will be thrown and logged in the
  `messageConsumer` Lambda function's log group.

### Added

- **CUMULUS-1629**`
  - Updates discover-granules task to respect/utilize duplicateHandling configuration such that
    - skip:               Duplicates will be filtered from the granule list
    - error:              Duplicates encountered will result in step failure
    - replace, version:   Duplicates will be ignored and handled as normal.
  - Adds a new copy of the API lambda `PrivateApiLambda()` which is configured to not require authentication. This Lambda is not connected to an API gateway
  - Adds `@cumulus/api-client` with functions for use by workflow lambdas to call the API when needed

- **CUMULUS-1732**
  - Added Python task/activity workflow and integration test (`PythonReferenceSpec`) to test `cumulus-message-adapter-python`and `cumulus-process-py` integration.
- **CUMULUS-1795**
  - Added an IAM policy on the Cumulus EC2 creation to enable SSM when the `deploy_to_ngap` flag is true

### Changed

- **CUMULUS-1762**
  - the `messageConsumer` for `sns` and `kinesis`-type rules now fetches the collection
    information from the message.

### Deprecated

- **CUMULUS-1629**
  - Deprecate `granulesApi`, `rulesApi`, `emsApi`, `executionsAPI` from `@cumulus/integration-test/api` in favor of code moved to `@cumulus/api-client`

### Removed

- **CUMULUS-1799**: Deprecated code removals
  - Removed deprecated method `@cumulus/api/models/Granule.createGranulesFromSns()`
  - Removed deprecated method `@cumulus/api/models/Granule.removeGranuleFromCmr()`
  - Removed from `@cumulus/common/aws`:
    - `apigateway()`
    - `buildS3Uri()`
    - `calculateS3ObjectChecksum()`
    - `cf()`
    - `cloudwatch()`
    - `cloudwatchevents()`
    - `cloudwatchlogs()`
    - `createAndWaitForDynamoDbTable()`
    - `createQueue()`
    - `deleteSQSMessage()`
    - `describeCfStackResources()`
    - `downloadS3File()`
    - `downloadS3Files()`
    - `DynamoDbSearchQueue` class
    - `dynamodbstreams()`
    - `ec2()`
    - `ecs()`
    - `fileExists()`
    - `findResourceArn()`
    - `fromSfnExecutionName()`
    - `getFileBucketAndKey()`
    - `getJsonS3Object()`
    - `getQueueUrl()`
    - `getObjectSize()`
    - `getS3ObjectReadStream()`
    - `getSecretString()`
    - `getStateMachineArn()`
    - `headObject()`
    - `isThrottlingException()`
    - `kinesis()`
    - `lambda()`
    - `listS3Objects()`
    - `promiseS3Upload()`
    - `publishSnsMessage()`
    - `putJsonS3Object()`
    - `receiveSQSMessages()`
    - `s3CopyObject()`
    - `s3GetObjectTagging()`
    - `s3Join()`
    - `S3ListObjectsV2Queue` class
    - `s3TagSetToQueryString()`
    - `s3PutObjectTagging()`
    - `secretsManager()`
    - `sendSQSMessage()`
    - `sfn()`
    - `sns()`
    - `sqs()`
    - `sqsQueueExists()`
    - `toSfnExecutionName()`
    - `uploadS3FileStream()`
    - `uploadS3Files()`
    - `validateS3ObjectChecksum()`
  - Removed `@cumulus/common/CloudFormationGateway` class
  - Removed `@cumulus/common/concurrency/Mutex` class
  - Removed `@cumulus/common/errors`
  - Removed `@cumulus/common/sftp`
  - Removed `@cumulus/common/string.unicodeEscape`
  - Removed `@cumulus/cmrjs/cmr-utils.getGranuleId()`
  - Removed `@cumulus/cmrjs/cmr-utils.getCmrFiles()`
  - Removed `@cumulus/cmrjs/cmr/CMR` class
  - Removed `@cumulus/cmrjs/cmr/CMRSearchConceptQueue` class
  - Removed `@cumulus/cmrjs/utils.getHost()`
  - Removed `@cumulus/cmrjs/utils.getIp()`
  - Removed `@cumulus/cmrjs/utils.hostId()`
  - Removed `@cumulus/cmrjs/utils/ummVersion()`
  - Removed `@cumulus/cmrjs/utils.updateToken()`
  - Removed `@cumulus/cmrjs/utils.validateUMMG()`
  - Removed `@cumulus/ingest/aws.getEndpoint()`
  - Removed `@cumulus/ingest/aws.getExecutionUrl()`
  - Removed `@cumulus/ingest/aws/invoke()`
  - Removed `@cumulus/ingest/aws/CloudWatch` class
  - Removed `@cumulus/ingest/aws/ECS` class
  - Removed `@cumulus/ingest/aws/Events` class
  - Removed `@cumulus/ingest/aws/SQS` class
  - Removed `@cumulus/ingest/aws/StepFunction` class
  - Removed `@cumulus/ingest/util.normalizeProviderPath()`
  - Removed `@cumulus/integration-tests/index.listCollections()`
  - Removed `@cumulus/integration-tests/index.listProviders()`
  - Removed `@cumulus/integration-tests/index.rulesList()`
  - Removed `@cumulus/integration-tests/api/api.addCollectionApi()`

## [v1.20.0] 2020-03-12

### BREAKING CHANGES

- **CUMULUS-1714**
  - Changed the format of the message sent to the granule SNS Topic. Message includes the granule record under `record` and the type of event under `event`. Messages with `deleted` events will have the record that was deleted with a `deletedAt` timestamp. Options for `event` are `Create | Update | Delete`
- **CUMULUS-1769** - `deploy_to_ngap` is now a **required** variable for the `tf-modules/cumulus` module. **For those deploying to NGAP environments, this variable should always be set to `true`.**

### Notable changes

- **CUMULUS-1739** - You can now exclude Elasticsearch from your `tf-modules/data-persistence` deployment (via `include_elasticsearch = false`) and your `tf-modules/cumulus` module will still deploy successfully.

- **CUMULUS-1769** - If you set `deploy_to_ngap = true` for the `tf-modules/archive` Terraform module, **you can only deploy your archive API gateway as `PRIVATE`**, not `EDGE`.

### Added

- Added `@cumulus/aws-client/S3.getS3ObjectReadStreamAsync()` to deal with S3 eventual consistency issues by checking for the existence an S3 object with retries before getting a readable stream for that object.
- **CUMULUS-1769**
  - Added `deploy_to_ngap` boolean variable for the `tf-modules/cumulus` and `tf-modules/archive` Terraform modules. This variable is required. **For those deploying to NGAP environments, this variable should always be set to `true`.**
- **HYRAX-70**
  - Add the hyrax-metadata-update task

### Changed

- [`AccessToken.get()`](https://github.com/nasa/cumulus/blob/master/packages/api/models/access-tokens.js) now enforces [strongly consistent reads from DynamoDB](https://docs.aws.amazon.com/amazondynamodb/latest/developerguide/HowItWorks.ReadConsistency.html)
- **CUMULUS-1739**
  - Updated `tf-modules/data-persistence` to make Elasticsearch alarm resources and outputs conditional on the `include_elasticsearch` variable
  - Updated `@cumulus/aws-client/S3.getObjectSize` to include automatic retries for any failures from `S3.headObject`
- **CUMULUS-1784**
  - Updated `@cumulus/api/lib/DistributionEvent.remoteIP()` to parse the IP address in an S3 access log from the `A-sourceip` query parameter if present, otherwise fallback to the original parsing behavior.
- **CUMULUS-1768**
  - The `stats/summary` endpoint reports the distinct collections for the number of granules reported

### Fixed

- **CUMULUS-1739** - Fixed the `tf-modules/cumulus` and `tf-modules/archive` modules to make these Elasticsearch variables truly optional:
  - `elasticsearch_domain_arn`
  - `elasticsearch_hostname`
  - `elasticsearch_security_group_id`

- **CUMULUS-1768**
  - Fixed the `stats/` endpoint so that data is correctly filtered by timestamp and `processingTime` is calculated correctly.

- **CUMULUS-1769**
  - In the `tf-modules/archive` Terraform module, the `lifecycle` block ignoring changes to the `policy` of the archive API gateway is now only enforced if `deploy_to_ngap = true`. This fixes a bug where users deploying outside of NGAP could not update their API gateway's resource policy when going from `PRIVATE` to `EDGE`, preventing their API from being accessed publicly.

- **CUMULUS-1775**
  - Fix/update api endpoint to use updated google auth endpoints such that it will work with new accounts

### Removed

- **CUMULUS-1768**
  - Removed API endpoints `stats/histogram` and `stats/average`. All advanced stats needs should be acquired from Cloud Metrics or similarly configured ELK stack.

## [v1.19.0] 2020-02-28

### BREAKING CHANGES

- **CUMULUS-1736**
  - The `@cumulus/discover-granules` task now sets the `dataType` of discovered
    granules based on the `name` of the configured collection, not the
    `dataType`.
  - The config schema of the `@cumulus/discover-granules` task now requires that
    collections contain a `version`.
  - The `@cumulus/sync-granule` task will set the `dataType` and `version` of a
    granule based on the configured collection if those fields are not already
    set on the granule. Previously it was using the `dataType` field of the
    configured collection, then falling back to the `name` field of the
    collection. This update will just use the `name` field of the collection to
    set the `dataType` field of the granule.

- **CUMULUS-1446**
  - Update the `@cumulus/integration-tests/api/executions.getExecution()`
    function to parse the response and return the execution, rather than return
    the full API response.

- **CUMULUS-1672**
  - The `cumulus` Terraform module in previous releases set a
    `Deployment = var.prefix` tag on all resources that it managed. In this
    release, a `tags` input variable has been added to the `cumulus` Terraform
    module to allow resource tagging to be customized. No default tags will be
    applied to Cumulus-managed resources. To replicate the previous behavior,
    set `tags = { Deployment: var.prefix }` as an input variable for the
    `cumulus` Terraform module.

- **CUMULUS-1684 Migration Instructions**
  - In previous releases, a provider's username and password were encrypted
    using a custom encryption library. That has now been updated to use KMS.
    This release includes a Lambda function named
    `<prefix>-ProviderSecretsMigration`, which will re-encrypt existing
    provider credentials to use KMS. After this release has been deployed, you
    will need to manually invoke that Lambda function using either the AWS CLI
    or AWS Console. It should only need to be successfully run once.
  - Future releases of Cumulus will invoke a
    `<prefix>-VerifyProviderSecretsMigration` Lambda function as part of the
    deployment, which will cause the deployment to fail if the migration
    Lambda has not been run.

- **CUMULUS-1718**
  - The `@cumulus/sf-sns-report` task for reporting mid-workflow updates has been retired.
  This task was used as the `PdrStatusReport` task in our ParsePdr example workflow.
  If you have a ParsePdr or other workflow using this task, use `@cumulus/sf-sqs-report` instead.
  Trying to deploy the old task will result in an error as the cumulus module no longer exports `sf_sns_report_task`.
  - Migration instruction: In your workflow definition, for each step using the old task change:
  `"Resource": "${module.cumulus.sf_sns_report_task.task_arn}"`
  to
  `"Resource": "${module.cumulus.sf_sqs_report_task.task_arn}"`

- **CUMULUS-1755**
  - The `thin_egress_jwt_secret_name` variable for the `tf-modules/cumulus` Terraform module is now **required**. This variable is passed on to the Thin Egress App in `tf-modules/distribution/main.tf`, which uses the keys stored in the secret to sign JWTs. See the [Thin Egress App documentation on how to create a value for this secret](https://github.com/asfadmin/thin-egress-app#setting-up-the-jwt-cookie-secrets).

### Added

- **CUMULUS-1446**
  - Add `@cumulus/common/FileUtils.readJsonFile()` function
  - Add `@cumulus/common/FileUtils.readTextFile()` function
  - Add `@cumulus/integration-tests/api/collections.createCollection()` function
  - Add `@cumulus/integration-tests/api/collections.deleteCollection()` function
  - Add `@cumulus/integration-tests/api/collections.getCollection()` function
  - Add `@cumulus/integration-tests/api/providers.getProvider()` function
  - Add `@cumulus/integration-tests/index.getExecutionOutput()` function
  - Add `@cumulus/integration-tests/index.loadCollection()` function
  - Add `@cumulus/integration-tests/index.loadProvider()` function
  - Add `@cumulus/integration-tests/index.readJsonFilesFromDir()` function

- **CUMULUS-1672**
  - Add a `tags` input variable to the `archive` Terraform module
  - Add a `tags` input variable to the `cumulus` Terraform module
  - Add a `tags` input variable to the `cumulus_ecs_service` Terraform module
  - Add a `tags` input variable to the `data-persistence` Terraform module
  - Add a `tags` input variable to the `distribution` Terraform module
  - Add a `tags` input variable to the `ingest` Terraform module
  - Add a `tags` input variable to the `s3-replicator` Terraform module

- **CUMULUS-1707**
  - Enable logrotate on ECS cluster

- **CUMULUS-1684**
  - Add a `@cumulus/aws-client/KMS` library of KMS-related functions
  - Add `@cumulus/aws-client/S3.getTextObject()`
  - Add `@cumulus/sftp-client` package
  - Create `ProviderSecretsMigration` Lambda function
  - Create `VerifyProviderSecretsMigration` Lambda function

- **CUMULUS-1548**
  - Add ability to put default Cumulus logs in Metrics' ELK stack
  - Add ability to add custom logs to Metrics' ELK Stack

- **CUMULUS-1702**
  - When logs are sent to Metrics' ELK stack, the logs endpoints will return results from there

- **CUMULUS-1459**
  - Async Operations are indexed in Elasticsearch
  - To index any existing async operations you'll need to perform an index from
    database function.

- **CUMULUS-1717**
  - Add `@cumulus/aws-client/deleteAndWaitForDynamoDbTableNotExists`, which
    deletes a DynamoDB table and waits to ensure the table no longer exists
  - Added `publishGranules` Lambda to handle publishing granule messages to SNS when granule records are written to DynamoDB
  - Added `@cumulus/api/models/Granule.storeGranulesFromCumulusMessage` to store granules from a Cumulus message to DynamoDB

- **CUMULUS-1718**
  - Added `@cumulus/sf-sqs-report` task to allow mid-workflow reporting updates.
  - Added `stepfunction_event_reporter_queue_url` and `sf_sqs_report_task` outputs to the `cumulus` module.
  - Added `publishPdrs` Lambda to handle publishing PDR messages to SNS when PDR records are written to DynamoDB.
  - Added `@cumulus/api/models/Pdr.storePdrFromCumulusMessage` to store PDRs from a Cumulus message to DynamoDB.
  - Added `@cumulus/aws-client/parseSQSMessageBody` to parse an SQS message body string into an object.

- **Ability to set custom backend API url in the archive module**
  - Add `api_url` definition in `tf-modules/cumulus/archive.tf`
  - Add `archive_api_url` variable in `tf-modules/cumulus/variables.tf`

- **CUMULUS-1741**
  - Added an optional `elasticsearch_security_group_ids` variable to the
    `data-persistence` Terraform module to allow additional security groups to
    be assigned to the Elasticsearch Domain.

- **CUMULUS-1752**
  - Added `@cumulus/integration-tests/api/distribution.invokeTEADistributionLambda` to simulate a request to the [Thin Egress App](https://github.com/asfadmin/thin-egress-app) by invoking the Lambda and getting a response payload.
  - Added `@cumulus/integration-tests/api/distribution.getTEARequestHeaders` to generate necessary request headers for a request to the Thin Egress App
  - Added `@cumulus/integration-tests/api/distribution.getTEADistributionApiFileStream` to get a response stream for a file served by Thin Egress App
  - Added `@cumulus/integration-tests/api/distribution.getTEADistributionApiRedirect` to get a redirect response from the Thin Egress App

- **CUMULUS-1755**
  - Added `@cumulus/aws-client/CloudFormation.describeCfStack()` to describe a Cloudformation stack
  - Added `@cumulus/aws-client/CloudFormation.getCfStackParameterValues()` to get multiple parameter values for a Cloudformation stack

### Changed

- **CUMULUS-1725**
  - Moved the logic that updates the granule files cache Dynamo table into its
    own Lambda function called `granuleFilesCacheUpdater`.

- **CUMULUS-1736**
  - The `collections` model in the API package now determines the name of a
    collection based on the `name` property, rather than using `dataType` and
    then falling back to `name`.
  - The `@cumulus/integration-tests.loadCollection()` function no longer appends
    the postfix to the end of the collection's `dataType`.
  - The `@cumulus/integration-tests.addCollections()` function no longer appends
    the postfix to the end of the collection's `dataType`.

- **CUMULUS-1672**
  - Add a `retryOptions` parameter to the `@cumulus/aws-client/S3.headObject`
     function, which will retry if the object being queried does not exist.

- **CUMULUS-1446**
  - Mark the `@cumulus/integration-tests/api.addCollectionApi()` function as
    deprecated
  - Mark the `@cumulus/integration-tests/index.listCollections()` function as
    deprecated
  - Mark the `@cumulus/integration-tests/index.listProviders()` function as
    deprecated
  - Mark the `@cumulus/integration-tests/index.rulesList()` function as
    deprecated

- **CUMULUS-1672**
  - Previously, the `cumulus` module defaulted to setting a
    `Deployment = var.prefix` tag on all resources that it managed. In this
    release, the `cumulus` module will now accept a `tags` input variable that
    defines the tags to be assigned to all resources that it manages.
  - Previously, the `data-persistence` module defaulted to setting a
    `Deployment = var.prefix` tag on all resources that it managed. In this
    release, the `data-persistence` module will now accept a `tags` input
    variable that defines the tags to be assigned to all resources that it
    manages.
  - Previously, the `distribution` module defaulted to setting a
    `Deployment = var.prefix` tag on all resources that it managed. In this
    release, the `distribution` module will now accept a `tags` input variable
    that defines the tags to be assigned to all resources that it manages.
  - Previously, the `ingest` module defaulted to setting a
    `Deployment = var.prefix` tag on all resources that it managed. In this
    release, the `ingest` module will now accept a `tags` input variable that
    defines the tags to be assigned to all resources that it manages.
  - Previously, the `s3-replicator` module defaulted to setting a
    `Deployment = var.prefix` tag on all resources that it managed. In this
    release, the `s3-replicator` module will now accept a `tags` input variable
    that defines the tags to be assigned to all resources that it manages.

- **CUMULUS-1684**
  - Update the API package to encrypt provider credentials using KMS instead of
    using RSA keys stored in S3

- **CUMULUS-1717**
  - Changed name of `cwSfExecutionEventToDb` Lambda to `cwSfEventToDbRecords`
  - Updated `cwSfEventToDbRecords` to write granule records to DynamoDB from the incoming Cumulus message

- **CUMULUS-1718**
  - Renamed `cwSfEventToDbRecords` to `sfEventSqsToDbRecords` due to architecture change to being a consumer of an SQS queue of Step Function Cloudwatch events.
  - Updated `sfEventSqsToDbRecords` to write PDR records to DynamoDB from the incoming Cumulus message
  - Moved `data-cookbooks/sns.md` to `data-cookbooks/ingest-notifications.md` and updated it to reflect recent changes.

- **CUMULUS-1748**
  - (S)FTP discovery tasks now use the provider-path as-is instead of forcing it to a relative path.
  - Improved error handling to catch permission denied FTP errors better and log them properly. Workflows will still fail encountering this error and we intend to consider that approach in a future ticket.

- **CUMULUS-1752**
  - Moved class for parsing distribution events to its own file: `@cumulus/api/lib/DistributionEvent.js`
    - Updated `DistributionEvent` to properly parse S3 access logs generated by requests from the [Thin Egress App](https://github.com/asfadmin/thin-egress-app)

- **CUMULUS-1753** - Changes to `@cumulus/ingest/HttpProviderClient.js`:
  - Removed regex filter in `HttpProviderClient.list()` that was used to return only files with an extension between 1 and 4 characters long. `HttpProviderClient.list()` will now return all files linked from the HTTP provider host.

- **CUMULUS-1755**
  - Updated the Thin Egress App module used in `tf-modules/distribution/main.tf` to build 61. [See the release notes](https://github.com/asfadmin/thin-egress-app/releases/tag/tea-build.61).

- **CUMULUS-1757**
  - Update @cumulus/cmr-client CMRSearchConceptQueue to take optional cmrEnvironment parameter

### Deprecated

- **CUMULUS-1684**
  - Deprecate `@cumulus/common/key-pair-provider/S3KeyPairProvider`
  - Deprecate `@cumulus/common/key-pair-provider/S3KeyPairProvider.encrypt()`
  - Deprecate `@cumulus/common/key-pair-provider/S3KeyPairProvider.decrypt()`
  - Deprecate `@cumulus/common/kms/KMS`
  - Deprecate `@cumulus/common/kms/KMS.encrypt()`
  - Deprecate `@cumulus/common/kms/KMS.decrypt()`
  - Deprecate `@cumulus/common/sftp.Sftp`

- **CUMULUS-1717**
  - Deprecate `@cumulus/api/models/Granule.createGranulesFromSns`

- **CUMULUS-1718**
  - Deprecate `@cumulus/sf-sns-report`.
    - This task has been updated to always throw an error directing the user to use `@cumulus/sf-sqs-report` instead. This was done because there is no longer an SNS topic to which to publish, and no consumers to listen to it.

- **CUMULUS-1748**
  - Deprecate `@cumulus/ingest/util.normalizeProviderPath`

- **CUMULUS-1752**
  - Deprecate `@cumulus/integration-tests/api/distribution.getDistributionApiFileStream`
  - Deprecate `@cumulus/integration-tests/api/distribution.getDistributionApiRedirect`
  - Deprecate `@cumulus/integration-tests/api/distribution.invokeApiDistributionLambda`

### Removed

- **CUMULUS-1684**
  - Remove the deployment script that creates encryption keys and stores them to
    S3

- **CUMULUS-1768**
  - Removed API endpoints `stats/histogram` and `stats/average`. All advanced stats needs should be acquired from Cloud Metrics or similarly configured ELK stack.

### Fixed

- **Fix default values for urs_url in variables.tf files**
  - Remove trailing `/` from default `urs_url` values.

- **CUMULUS-1610** - Add the Elasticsearch security group to the EC2 security groups

- **CUMULUS-1740** - `cumulus_meta.workflow_start_time` is now set in Cumulus
  messages

- **CUMULUS-1753** - Fixed `@cumulus/ingest/HttpProviderClient.js` to properly handle HTTP providers with:
  - Multiple link tags (e.g. `<a>`) per line of source code
  - Link tags in uppercase or lowercase (e.g. `<A>`)
  - Links with filepaths in the link target (e.g. `<a href="/path/to/file.txt">`). These files will be returned from HTTP file discovery **as the file name only** (e.g. `file.txt`).

- **CUMULUS-1768**
  - Fix an issue in the stats endpoints in `@cumulus/api` to send back stats for the correct type

## [v1.18.0] 2020-02-03

### BREAKING CHANGES

- **CUMULUS-1686**

  - `ecs_cluster_instance_image_id` is now a _required_ variable of the `cumulus` module, instead of optional.

- **CUMULUS-1698**

  - Change variable `saml_launchpad_metadata_path` to `saml_launchpad_metadata_url` in the `tf-modules/cumulus` Terraform module.

- **CUMULUS-1703**
  - Remove the unused `forceDownload` option from the `sync-granule` tasks's config
  - Remove the `@cumulus/ingest/granule.Discover` class
  - Remove the `@cumulus/ingest/granule.Granule` class
  - Remove the `@cumulus/ingest/pdr.Discover` class
  - Remove the `@cumulus/ingest/pdr.Granule` class
  - Remove the `@cumulus/ingest/parse-pdr.parsePdr` function

### Added

- **CUMULUS-1040**

  - Added `@cumulus/aws-client` package to provide utilities for working with AWS services and the Node.js AWS SDK
  - Added `@cumulus/errors` package which exports error classes for use in Cumulus workflow code
  - Added `@cumulus/integration-tests/sfnStep` to provide utilities for parsing step function execution histories

- **CUMULUS-1102**

  - Adds functionality to the @cumulus/api package for better local testing.
    - Adds data seeding for @cumulus/api's localAPI.
      - seed functions allow adding collections, executions, granules, pdrs, providers, and rules to a Localstack Elasticsearch and DynamoDB via `addCollections`, `addExecutions`, `addGranules`, `addPdrs`, `addProviders`, and `addRules`.
    - Adds `eraseDataStack` function to local API server code allowing resetting of local datastack for testing (ES and DynamoDB).
    - Adds optional parameters to the @cumulus/api bin serve to allow for launching the api without destroying the current data.

- **CUMULUS-1697**

  - Added the `@cumulus/tf-inventory` package that provides command line utilities for managing Terraform resources in your AWS account

- **CUMULUS-1703**

  - Add `@cumulus/aws-client/S3.createBucket` function
  - Add `@cumulus/aws-client/S3.putFile` function
  - Add `@cumulus/common/string.isNonEmptyString` function
  - Add `@cumulus/ingest/FtpProviderClient` class
  - Add `@cumulus/ingest/HttpProviderClient` class
  - Add `@cumulus/ingest/S3ProviderClient` class
  - Add `@cumulus/ingest/SftpProviderClient` class
  - Add `@cumulus/ingest/providerClientUtils.buildProviderClient` function
  - Add `@cumulus/ingest/providerClientUtils.fetchTextFile` function

- **CUMULUS-1731**

  - Add new optional input variables to the Cumulus Terraform module to support TEA upgrade:
    - `thin_egress_cookie_domain` - Valid domain for Thin Egress App cookie
    - `thin_egress_domain_cert_arn` - Certificate Manager SSL Cert ARN for Thin
      Egress App if deployed outside NGAP/CloudFront
    - `thin_egress_download_role_in_region_arn` - ARN for reading of Thin Egress
      App data buckets for in-region requests
    - `thin_egress_jwt_algo` - Algorithm with which to encode the Thin Egress
      App JWT cookie
    - `thin_egress_jwt_secret_name` - Name of AWS secret where keys for the Thin
      Egress App JWT encode/decode are stored
    - `thin_egress_lambda_code_dependency_archive_key` - Thin Egress App - S3
      Key of packaged python modules for lambda dependency layer

- **CUMULUS-1733**
  - Add `discovery-filtering` operator doc to document previously undocumented functionality.

- **CUMULUS-1737**
  - Added the `cumulus-test-cleanup` module to run a nightly cleanup on resources left over from the integration tests run from the `example/spec` directory.

### Changed

- **CUMULUS-1102**

  - Updates `@cumulus/api/auth/testAuth` to use JWT instead of random tokens.
  - Updates the default AMI for the ecs_cluster_instance_image_id.

- **CUMULUS-1622**

  - Mutex class has been deprecated in `@cumulus/common/concurrency` and will be removed in a future release.

- **CUMULUS-1686**

  - Changed `ecs_cluster_instance_image_id` to be a required variable of the `cumulus` module and removed the default value.
    The default was not available across accounts and regions, nor outside of NGAP and therefore not particularly useful.

- **CUMULUS-1688**

  - Updated `@cumulus/aws.receiveSQSMessages` not to replace `message.Body` with a parsed object. This behavior was undocumented and confusing as received messages appeared to contradict AWS docs that state `message.Body` is always a string.
  - Replaced `sf_watcher` CloudWatch rule from `cloudwatch-events.tf` with an EventSourceMapping on `sqs2sf` mapped to the `start_sf` SQS queue (in `event-sources.tf`).
  - Updated `sqs2sf` with an EventSourceMapping handler and unit test.

- **CUMULUS-1698**

  - Change variable `saml_launchpad_metadata_path` to `saml_launchpad_metadata_url` in the `tf-modules/cumulus` Terraform module.
  - Updated `@cumulus/api/launchpadSaml` to download launchpad IDP metadata from configured location when the metadata in s3 is not valid, and to work with updated IDP metadata and SAML response.

- **CUMULUS-1731**
  - Upgrade the version of the Thin Egress App deployed by Cumulus to v48
    - Note: New variables available, see the 'Added' section of this changelog.

### Fixed

- **CUMULUS-1664**

  - Updated `dbIndexer` Lambda to remove hardcoded references to DynamoDB table names.

- **CUMULUS-1733**
  - Fixed granule discovery recursion algorithm used in S/FTP protocols.

### Removed

- **CUMULUS-1481**
  - removed `process` config and output from PostToCmr as it was not required by the task nor downstream steps, and should still be in the output message's `meta` regardless.

### Deprecated

- **CUMULUS-1040**
  - Deprecated the following code. For cases where the code was moved into another package, the new code location is noted:
    - `@cumulus/common/CloudFormationGateway` -> `@cumulus/aws-client/CloudFormationGateway`
    - `@cumulus/common/DynamoDb` -> `@cumulus/aws-client/DynamoDb`
    - `@cumulus/common/errors` -> `@cumulus/errors`
    - `@cumulus/common/StepFunctions` -> `@cumulus/aws-client/StepFunctions`
    - All of the exported functions in `@cumulus/commmon/aws` (moved into `@cumulus/aws-client`), except:
      - `@cumulus/common/aws/isThrottlingException` -> `@cumulus/errors/isThrottlingException`
      - `@cumulus/common/aws/improveStackTrace` (not deprecated)
      - `@cumulus/common/aws/retryOnThrottlingException` (not deprecated)
    - `@cumulus/common/sfnStep/SfnStep.parseStepMessage` -> `@cumulus/integration-tests/sfnStep/SfnStep.parseStepMessage`
    - `@cumulus/common/sfnStep/ActivityStep` -> `@cumulus/integration-tests/sfnStep/ActivityStep`
    - `@cumulus/common/sfnStep/LambdaStep` -> `@cumulus/integration-tests/sfnStep/LambdaStep`
    - `@cumulus/common/string/unicodeEscape` -> `@cumulus/aws-client/StepFunctions.unicodeEscape`
    - `@cumulus/common/util/setErrorStack` -> `@cumulus/aws-client/util/setErrorStack`
    - `@cumulus/ingest/aws/invoke` -> `@cumulus/aws-client/Lambda/invoke`
    - `@cumulus/ingest/aws/CloudWatch.bucketSize`
    - `@cumulus/ingest/aws/CloudWatch.cw`
    - `@cumulus/ingest/aws/ECS.ecs`
    - `@cumulus/ingest/aws/ECS`
    - `@cumulus/ingest/aws/Events.putEvent` -> `@cumulus/aws-client/CloudwatchEvents.putEvent`
    - `@cumulus/ingest/aws/Events.deleteEvent` -> `@cumulus/aws-client/CloudwatchEvents.deleteEvent`
    - `@cumulus/ingest/aws/Events.deleteTarget` -> `@cumulus/aws-client/CloudwatchEvents.deleteTarget`
    - `@cumulus/ingest/aws/Events.putTarget` -> `@cumulus/aws-client/CloudwatchEvents.putTarget`
    - `@cumulus/ingest/aws/SQS.attributes` -> `@cumulus/aws-client/SQS.getQueueAttributes`
    - `@cumulus/ingest/aws/SQS.deleteMessage` -> `@cumulus/aws-client/SQS.deleteSQSMessage`
    - `@cumulus/ingest/aws/SQS.deleteQueue` -> `@cumulus/aws-client/SQS.deleteQueue`
    - `@cumulus/ingest/aws/SQS.getUrl` -> `@cumulus/aws-client/SQS.getQueueUrlByName`
    - `@cumulus/ingest/aws/SQS.receiveMessage` -> `@cumulus/aws-client/SQS.receiveSQSMessages`
    - `@cumulus/ingest/aws/SQS.sendMessage` -> `@cumulus/aws-client/SQS.sendSQSMessage`
    - `@cumulus/ingest/aws/StepFunction.getExecutionStatus` -> `@cumulus/aws-client/StepFunction.getExecutionStatus`
    - `@cumulus/ingest/aws/StepFunction.getExecutionUrl` -> `@cumulus/aws-client/StepFunction.getExecutionUrl`

## [v1.17.0] - 2019-12-31

### BREAKING CHANGES

- **CUMULUS-1498**
  - The `@cumulus/cmrjs.publish2CMR` function expects that the value of its
    `creds.password` parameter is a plaintext password.
  - Rather than using an encrypted password from the `cmr_password` environment
    variable, the `@cumulus/cmrjs.updateCMRMetadata` function now looks for an
    environment variable called `cmr_password_secret_name` and fetches the CMR
    password from that secret in AWS Secrets Manager.
  - The `@cumulus/post-to-cmr` task now expects a
    `config.cmr.passwordSecretName` value, rather than `config.cmr.password`.
    The CMR password will be fetched from that secret in AWS Secrets Manager.

### Added

- **CUMULUS-630**

  - Added support for replaying Kinesis records on a stream into the Cumulus Kinesis workflow triggering mechanism: either all the records, or some time slice delimited by start and end timestamps.
  - Added `/replays` endpoint to the operator API for triggering replays.
  - Added `Replay Kinesis Messages` documentation to Operator Docs.
  - Added `manualConsumer` lambda function to consume a Kinesis stream. Used by the replay AsyncOperation.

- **CUMULUS-1687**
  - Added new API endpoint for listing async operations at `/asyncOperations`
  - All asyncOperations now include the fields `description` and `operationType`. `operationType` can be one of the following. [`Bulk Delete`, `Bulk Granules`, `ES Index`, `Kinesis Replay`]

### Changed

- **CUMULUS-1626**

  - Updates Cumulus to use node10/CMA 1.1.2 for all of its internal lambdas in prep for AWS node 8 EOL

- **CUMULUS-1498**
  - Remove the DynamoDB Users table. The list of OAuth users who are allowed to
    use the API is now stored in S3.
  - The CMR password and Launchpad passphrase are now stored in Secrets Manager

## [v1.16.1] - 2019-12-6

**Please note**:

- The `region` argument to the `cumulus` Terraform module has been removed. You may see a warning or error if you have that variable populated.
- Your workflow tasks should use the following versions of the CMA libraries to utilize new granule, parentArn, asyncOperationId, and stackName fields on the logs:
  - `cumulus-message-adapter-js` version 1.0.10+
  - `cumulus-message-adapter-python` version 1.1.1+
  - `cumulus-message-adapter-java` version 1.2.11+
- The `data-persistence` module no longer manages the creation of an Elasticsearch service-linked role for deploying Elasticsearch to a VPC. Follow the [deployment instructions on preparing your VPC](https://nasa.github.io/cumulus/docs/deployment/deployment-readme#vpc-subnets-and-security-group) for guidance on how to create the Elasticsearch service-linked role manually.
- There is now a `distribution_api_gateway_stage` variable for the `tf-modules/cumulus` Terraform module that will be used as the API gateway stage name used for the distribution API (Thin Egress App)
- Default value for the `urs_url` variable is now `https://uat.urs.earthdata.nasa.gov/` in the `tf-modules/cumulus` and `tf-modules/archive` Terraform modules. So deploying the `cumulus` module without a `urs_url` variable set will integrate your Cumulus deployment with the UAT URS environment.

### Added

- **CUMULUS-1563**

  - Added `custom_domain_name` variable to `tf-modules/data-persistence` module

- **CUMULUS-1654**
  - Added new helpers to `@cumulus/common/execution-history`:
    - `getStepExitedEvent()` returns the `TaskStateExited` event in a workflow execution history after the given step completion/failure event
    - `getTaskExitedEventOutput()` returns the output message for a `TaskStateExited` event in a workflow execution history

### Changed

- **CUMULUS-1578**

  - Updates SAML launchpad configuration to authorize via configured userGroup.
    [See the NASA specific documentation (protected)](https://wiki.earthdata.nasa.gov/display/CUMULUS/Cumulus+SAML+Launchpad+Integration)

- **CUMULUS-1579**

  - Elasticsearch list queries use `match` instead of `term`. `term` had been analyzing the terms and not supporting `-` in the field values.

- **CUMULUS-1619**

  - Adds 4 new keys to `@cumulus/logger` to display granules, parentArn, asyncOperationId, and stackName.
  - Depends on `cumulus-message-adapter-js` version 1.0.10+. Cumulus tasks updated to use this version.

- **CUMULUS-1654**

  - Changed `@cumulus/common/SfnStep.parseStepMessage()` to a static class method

- **CUMULUS-1641**
  - Added `meta.retries` and `meta.visibilityTimeout` properties to sqs-type rule. To create sqs-type rule, you're required to configure a dead-letter queue on your queue.
  - Added `sqsMessageRemover` lambda which removes the message from SQS queue upon successful workflow execution.
  - Updated `sqsMessageConsumer` lambda to not delete message from SQS queue, and to retry the SQS message for configured number of times.

### Removed

- Removed `create_service_linked_role` variable from `tf-modules/data-persistence` module.

- **CUMULUS-1321**
  - The `region` argument to the `cumulus` Terraform module has been removed

### Fixed

- **CUMULUS-1668** - Fixed a race condition where executions may not have been
  added to the database correctly
- **CUMULUS-1654** - Fixed issue with `publishReports` Lambda not including workflow execution error information for failed workflows with a single step
- Fixed `tf-modules/cumulus` module so that the `urs_url` variable is passed on to its invocation of the `tf-modules/archive` module

## [v1.16.0] - 2019-11-15

### Added

- **CUMULUS-1321**

  - A `deploy_distribution_s3_credentials_endpoint` variable has been added to
    the `cumulus` Terraform module. If true, the NGAP-backed S3 credentials
    endpoint will be added to the Thin Egress App's API. Default: true

- **CUMULUS-1544**

  - Updated the `/granules/bulk` endpoint to correctly query Elasticsearch when
    granule ids are not provided.

- **CUMULUS-1580**
  - Added `/granules/bulk` endpoint to `@cumulus/api` to perform bulk actions on granules given either a list of granule ids or an Elasticsearch query and the workflow to perform.

### Changed

- **CUMULUS-1561**

  - Fix the way that we are handling Terraform provider version requirements
  - Pass provider configs into child modules using the method that the
    [Terraform documentation](https://www.terraform.io/docs/configuration/modules.html#providers-within-modules)
    suggests
  - Remove the `region` input variable from the `s3_access_test` Terraform module
  - Remove the `aws_profile` and `aws_region` input variables from the
    `s3-replicator` Terraform module

- **CUMULUS-1639**
  - Because of
    [S3's Data Consistency Model](https://docs.aws.amazon.com/AmazonS3/latest/dev/Introduction.html#BasicsObjects),
    there may be situations where a GET operation for an object can temporarily
    return a `NoSuchKey` response even if that object _has_ been created. The
    `@cumulus/common/aws.getS3Object()` function has been updated to support
    retries if a `NoSuchKey` response is returned by S3. This behavior can be
    enabled by passing a `retryOptions` object to that function. Supported
    values for that object can be found here:
    <https://github.com/tim-kos/node-retry#retryoperationoptions>

### Removed

- **CUMULUS-1559**
  - `logToSharedDestination` has been migrated to the Terraform deployment as `log_api_gateway_to_cloudwatch` and will ONLY apply to egress lambdas.
    Due to the differences in the Terraform deployment model, we cannot support a global log subscription toggle for a configurable subset of lambdas.
    However, setting up your own log forwarding for a Lambda with Terraform is fairly simple, as you will only need to add SubscriptionFilters to your Terraform configuration, one per log group.
    See [the Terraform documentation](https://www.terraform.io/docs/providers/aws/r/cloudwatch_log_subscription_filter.html) for details on how to do this.
    An empty FilterPattern ("") will capture all logs in a group.

## [v1.15.0] - 2019-11-04

### BREAKING CHANGES

- **CUMULUS-1644** - When a workflow execution begins or ends, the workflow
  payload is parsed and any new or updated PDRs or granules referenced in that
  workflow are stored to the Cumulus archive. The defined interface says that a
  PDR in `payload.pdr` will be added to the archive, and any granules in
  `payload.granules` will also be added to the archive. In previous releases,
  PDRs found in `meta.pdr` and granules found in `meta.input_granules` were also
  added to the archive. This caused unexpected behavior and has been removed.
  Only PDRs from `payload.pdr` and granules from `payload.granules` will now be
  added to the Cumulus archive.

- **CUMULUS-1449** - Cumulus now uses a universal workflow template when
  starting a workflow that contains general information specific to the
  deployment, but not specific to the workflow. Workflow task configs must be
  defined using AWS step function parameters. As part of this change,
  `CumulusConfig` has been retired and task configs must now be defined under
  the `cma.task_config` key in the Parameters section of a step function
  definition.

  **Migration instructions**:

  NOTE: These instructions require the use of Cumulus Message Adapter v1.1.x+.
  Please ensure you are using a compatible version before attempting to migrate
  workflow configurations. When defining workflow steps, remove any
  `CumulusConfig` section, as shown below:

  ```yaml
  ParsePdr:
    CumulusConfig:
      provider: "{$.meta.provider}"
      bucket: "{$.meta.buckets.internal.name}"
      stack: "{$.meta.stack}"
  ```

  Instead, use AWS Parameters to pass `task_config` for the task directly into
  the Cumulus Message Adapter:

  ```yaml
  ParsePdr:
    Parameters:
      cma:
        event.$: "$"
        task_config:
          provider: "{$.meta.provider}"
          bucket: "{$.meta.buckets.internal.name}"
          stack: "{$.meta.stack}"
  ```

  In this example, the `cma` key is used to pass parameters to the message
  adapter. Using `task_config` in combination with `event.$: '$'` allows the
  message adapter to process `task_config` as the `config` passed to the Cumulus
  task. See `example/workflows/sips.yml` in the core repository for further
  examples of how to set the Parameters.

  Additionally, workflow configurations for the `QueueGranules` and `QueuePdrs`
  tasks need to be updated:

  - `queue-pdrs` config changes:
    - `parsePdrMessageTemplateUri` replaced with `parsePdrWorkflow`, which is
      the workflow name (i.e. top-level name in `config.yml`, e.g. 'ParsePdr').
    - `internalBucket` and `stackName` configs now required to look up
      configuration from the deployment. Brings the task config in line with
      that of `queue-granules`.
  - `queue-granules` config change: `ingestGranuleMessageTemplateUri` replaced
    with `ingestGranuleWorkflow`, which is the workflow name (e.g.
    'IngestGranule').

- **CUMULUS-1396** - **Workflow steps at the beginning and end of a workflow
  using the `SfSnsReport` Lambda have now been deprecated (e.g. `StartStatus`,
  `StopStatus`) and should be removed from your workflow definitions**. These
  steps were used for publishing ingest notifications and have been replaced by
  an implementation using Cloudwatch events for Step Functions to trigger a
  Lambda that publishes ingest notifications. For further detail on how ingest
  notifications are published, see the notes below on **CUMULUS-1394**. For
  examples of how to update your workflow definitions, see our
  [example workflow definitions](https://github.com/nasa/cumulus/blob/master/example/workflows/).

- **CUMULUS-1470**
  - Remove Cumulus-defined ECS service autoscaling, allowing integrators to
    better customize autoscaling to meet their needs. In order to use
    autoscaling with ECS services, appropriate
    `AWS::ApplicationAutoScaling::ScalableTarget`,
    `AWS::ApplicationAutoScaling::ScalingPolicy`, and `AWS::CloudWatch::Alarm`
    resources should be defined in a kes overrides file. See
    [this example](https://github.com/nasa/cumulus/blob/release-1.15.x/example/overrides/app/cloudformation.template.yml)
    for an example.
  - The following config parameters are no longer used:
    - ecs.services.\<NAME\>.minTasks
    - ecs.services.\<NAME\>.maxTasks
    - ecs.services.\<NAME\>.scaleInActivityScheduleTime
    - ecs.services.\<NAME\>.scaleInAdjustmentPercent
    - ecs.services.\<NAME\>.scaleOutActivityScheduleTime
    - ecs.services.\<NAME\>.scaleOutAdjustmentPercent
    - ecs.services.\<NAME\>.activityName

### Added

- **CUMULUS-1100**

  - Added 30-day retention properties to all log groups that were missing those policies.

- **CUMULUS-1396**

  - Added `@cumulus/common/sfnStep`:
    - `LambdaStep` - A class for retrieving and parsing input and output to Lambda steps in AWS Step Functions
    - `ActivityStep` - A class for retrieving and parsing input and output to ECS activity steps in AWS Step Functions

- **CUMULUS-1574**

  - Added `GET /token` endpoint for SAML authorization when cumulus is protected by Launchpad.
    This lets a user retieve a token by hand that can be presented to the API.

- **CUMULUS-1625**

  - Added `sf_start_rate` variable to the `ingest` Terraform module, equivalent to `sqs_consumer_rate` in the old model, but will not be automatically applied to custom queues as that was.

- **CUMULUS-1513**
  - Added `sqs`-type rule support in the Cumulus API `@cumulus/api`
  - Added `sqsMessageConsumer` lambda which processes messages from the SQS queues configured in the `sqs` rules.

### Changed

- **CUMULUS-1639**

  - Because of
    [S3's Data Consistency Model](https://docs.aws.amazon.com/AmazonS3/latest/dev/Introduction.html#BasicsObjects),
    there may be situations where a GET operation for an object can temporarily
    return a `NoSuchKey` response even if that object _has_ been created. The
    `@cumulus/common/aws.getS3Object()` function will now retry up to 10 times
    if a `NoSuchKey` response is returned by S3. This can behavior can be
    overridden by passing `{ retries: 0 }` as the `retryOptions` argument.

- **CUMULUS-1449**

  - `queue-pdrs` & `queue-granules` config changes. Details in breaking changes section.
  - Cumulus now uses a universal workflow template when starting workflow that contains general information specific to the deployment, but not specific to the workflow.
  - Changed the way workflow configs are defined, from `CumulusConfig` to a `task_config` AWS Parameter.

- **CUMULUS-1452**

  - Changed the default ECS docker storage drive to `devicemapper`

- **CUMULUS-1453**
  - Removed config schema for `@cumulus/sf-sns-report` task
  - Updated `@cumulus/sf-sns-report` to always assume that it is running as an intermediate step in a workflow, not as the first or last step

### Removed

- **CUMULUS-1449**
  - Retired `CumulusConfig` as part of step function definitions, as this is an artifact of the way Kes parses workflow definitions that was not possible to migrate to Terraform. Use AWS Parameters and the `task_config` key instead. See change note above.
  - Removed individual workflow templates.

### Fixed

- **CUMULUS-1620** - Fixed bug where `message_adapter_version` does not correctly inject the CMA

- **CUMULUS-1396** - Updated `@cumulus/common/StepFunctions.getExecutionHistory()` to recursively fetch execution history when `nextToken` is returned in response

- **CUMULUS-1571** - Updated `@cumulus/common/DynamoDb.get()` to throw any errors encountered when trying to get a record and the record does exist

- **CUMULUS-1452**
  - Updated the EC2 initialization scripts to use full volume size for docker storage
  - Changed the default ECS docker storage drive to `devicemapper`

## [v1.14.5] - 2019-12-30 - [BACKPORT]

### Updated

- **CUMULUS-1626**
  - Updates Cumulus to use node10/CMA 1.1.2 for all of its internal lambdas in prep for AWS node 8 EOL

## [v1.14.4] - 2019-10-28

### Fixed

- **CUMULUS-1632** - Pinned `aws-elasticsearch-connector` package in `@cumulus/api` to version `8.1.3`, since `8.2.0` includes breaking changes

## [v1.14.3] - 2019-10-18

### Fixed

- **CUMULUS-1620** - Fixed bug where `message_adapter_version` does not correctly inject the CMA

- **CUMULUS-1572** - A granule is now included in discovery results even when
  none of its files has a matching file type in the associated collection
  configuration. Previously, if all files for a granule were unmatched by a file
  type configuration, the granule was excluded from the discovery results.
  Further, added support for a `boolean` property
  `ignoreFilesConfigForDiscovery`, which controls how a granule's files are
  filtered at discovery time.

## [v1.14.2] - 2019-10-08

### BREAKING CHANGES

Your Cumulus Message Adapter version should be pinned to `v1.0.13` or lower in your `app/config.yml` using `message_adapter_version: v1.0.13` OR you should use the workflow migration steps below to work with CMA v1.1.1+.

- **CUMULUS-1394** - The implementation of the `SfSnsReport` Lambda requires additional environment variables for integration with the new ingest notification SNS topics. Therefore, **you must update the definition of `SfSnsReport` in your `lambdas.yml` like so**:

```yaml
SfSnsReport:
  handler: index.handler
  timeout: 300
  source: node_modules/@cumulus/sf-sns-report/dist
  tables:
    - ExecutionsTable
  envs:
    execution_sns_topic_arn:
      function: Ref
      value: reportExecutionsSns
    granule_sns_topic_arn:
      function: Ref
      value: reportGranulesSns
    pdr_sns_topic_arn:
      function: Ref
      value: reportPdrsSns
```

- **CUMULUS-1447** -
  The newest release of the Cumulus Message Adapter (v1.1.1) requires that parameterized configuration be used for remote message functionality. Once released, Kes will automatically bring in CMA v1.1.1 without additional configuration.

  **Migration instructions**
  Oversized messages are no longer written to S3 automatically. In order to utilize remote messaging functionality, configure a `ReplaceConfig` AWS Step Function parameter on your CMA task:

  ```yaml
  ParsePdr:
    Parameters:
      cma:
        event.$: "$"
        ReplaceConfig:
          FullMessage: true
  ```

  Accepted fields in `ReplaceConfig` include `MaxSize`, `FullMessage`, `Path` and `TargetPath`.
  See https://github.com/nasa/cumulus-message-adapter/blob/master/CONTRACT.md#remote-message-configuration for full details.

  As this change is backward compatible in Cumulus Core, users wishing to utilize the previous version of the CMA may opt to transition to using a CMA lambda layer, or set `message_adapter_version` in their configuration to a version prior to v1.1.0.

### PLEASE NOTE

- **CUMULUS-1394** - Ingest notifications are now provided via 3 separate SNS topics for executions, granules, and PDRs, instead of a single `sftracker` SNS topic. Whereas the `sftracker` SNS topic received a full Cumulus execution message, the new topics all receive generated records for the given object. The new topics are only published to if the given object exists for the current execution. For a given execution/granule/PDR, **two messages will be received by each topic**: one message indicating that ingest is running and another message indicating that ingest has completed or failed. The new SNS topics are:

  - `reportExecutions` - Receives 1 message per execution
  - `reportGranules` - Receives 1 message per granule in an execution
  - `reportPdrs` - Receives 1 message per PDR

### Added

- **CUMULUS-639**

  - Adds SAML JWT and launchpad token authentication to Cumulus API (configurable)
    - **NOTE** to authenticate with Launchpad ensure your launchpad user_id is in the `<prefix>-UsersTable`
    - when Cumulus configured to protect API via Launchpad:
      - New endpoints
        - `GET /saml/login` - starting point for SAML SSO creates the login request url and redirects to the SAML Identity Provider Service (IDP)
        - `POST /saml/auth` - SAML Assertion Consumer Service. POST receiver from SAML IDP. Validates response, logs the user in, and returnes a SAML-based JWT.
    - Disabled endpoints
      - `POST /refresh`
      - Changes authorization worklow:
      - `ensureAuthorized` now presumes the bearer token is a JWT and tries to validate. If the token is malformed, it attempts to validate the token against Launchpad. This allows users to bring their own token as described here https://wiki.earthdata.nasa.gov/display/CUMULUS/Cumulus+API+with+Launchpad+Authentication. But it also allows dashboard users to manually authenticate via Launchpad SAML to receive a Launchpad-based JWT.

- **CUMULUS-1394**
  - Added `Granule.generateGranuleRecord()` method to granules model to generate a granule database record from a Cumulus execution message
  - Added `Pdr.generatePdrRecord()` method to PDRs model to generate a granule database record from a Cumulus execution message
  - Added helpers to `@cumulus/common/message`:
    - `getMessageExecutionName()` - Get the execution name from a Cumulus execution message
    - `getMessageStateMachineArn()` - Get the state machine ARN from a Cumulus execution message
    - `getMessageExecutionArn()` - Get the execution ARN for a Cumulus execution message
    - `getMessageGranules()` - Get the granules from a Cumulus execution message, if any.
  - Added `@cumulus/common/cloudwatch-event/isFailedSfStatus()` to determine if a Step Function status from a Cloudwatch event is a failed status

### Changed

- **CUMULUS-1308**

  - HTTP PUT of a Collection, Provider, or Rule via the Cumulus API now
    performs full replacement of the existing object with the object supplied
    in the request payload. Previous behavior was to perform a modification
    (partial update) by merging the existing object with the (possibly partial)
    object in the payload, but this did not conform to the HTTP standard, which
    specifies PATCH as the means for modifications rather than replacements.

- **CUMULUS-1375**

  - Migrate Cumulus from deprecated Elasticsearch JS client to new, supported one in `@cumulus/api`

- **CUMULUS-1485** Update `@cumulus/cmr-client` to return error message from CMR for validation failures.

- **CUMULUS-1394**

  - Renamed `Execution.generateDocFromPayload()` to `Execution.generateRecord()` on executions model. The method generates an execution database record from a Cumulus execution message.

- **CUMULUS-1432**

  - `logs` endpoint takes the level parameter as a string and not a number
  - Elasticsearch term query generation no longer converts numbers to boolean

- **CUMULUS-1447**

  - Consolidated all remote message handling code into @common/aws
  - Update remote message code to handle updated CMA remote message flags
  - Update example SIPS workflows to utilize Parameterized CMA configuration

- **CUMULUS-1448** Refactor workflows that are mutating cumulus_meta to utilize meta field

- **CUMULUS-1451**

  - Elasticsearch cluster setting `auto_create_index` will be set to false. This had been causing issues in the bootstrap lambda on deploy.

- **CUMULUS-1456**
  - `@cumulus/api` endpoints default error handler uses `boom` package to format errors, which is consistent with other API endpoint errors.

### Fixed

- **CUMULUS-1432** `logs` endpoint filter correctly filters logs by level
- **CUMULUS-1484** `useMessageAdapter` now does not set CUMULUS_MESSAGE_ADAPTER_DIR when `true`

### Removed

- **CUMULUS-1394**
  - Removed `sfTracker` SNS topic. Replaced by three new SNS topics for granule, execution, and PDR ingest notifications.
  - Removed unused functions from `@cumulus/common/aws`:
    - `getGranuleS3Params()`
    - `setGranuleStatus()`

## [v1.14.1] - 2019-08-29

### Fixed

- **CUMULUS-1455**

  - CMR token links updated to point to CMR legacy services rather than echo

- **CUMULUS-1211**
  - Errors thrown during granule discovery are no longer swallowed and ignored.
    Rather, errors are propagated to allow for proper error-handling and
    meaningful messaging.

## [v1.14.0] - 2019-08-22

### PLEASE NOTE

- We have encountered transient lambda service errors in our integration testing. Please handle transient service errors following [these guidelines](https://docs.aws.amazon.com/step-functions/latest/dg/bp-lambda-serviceexception.html). The workflows in the `example/workflows` folder have been updated with retries configured for these errors.

- **CUMULUS-799** added additional IAM permissions to support reading CloudWatch and API Gateway, so **you will have to redeploy your IAM stack.**

- **CUMULUS-800** Several items:

  - **Delete existing API Gateway stages**: To allow enabling of API Gateway logging, Cumulus now creates and manages a Stage resource during deployment. Before upgrading Cumulus, it is necessary to delete the API Gateway stages on both the Backend API and the Distribution API. Instructions are included in the documenation under [Delete API Gateway Stages](https://nasa.github.io/cumulus/docs/additional-deployment-options/delete-api-gateway-stages).

  - **Set up account permissions for API Gateway to write to CloudWatch**: In a one time operation for your AWS account, to enable CloudWatch Logs for API Gateway, you must first grant the API Gateway permission to read and write logs to CloudWatch for your account. The `AmazonAPIGatewayPushToCloudWatchLogs` managed policy (with an ARN of `arn:aws:iam::aws:policy/service-role/AmazonAPIGatewayPushToCloudWatchLogs`) has all the required permissions. You can find a simple how to in the documentation under [Enable API Gateway Logging.](https://nasa.github.io/cumulus/docs/additional-deployment-options/enable-gateway-logging-permissions)

  - **Configure API Gateway to write logs to CloudWatch** To enable execution logging for the distribution API set `config.yaml` `apiConfigs.distribution.logApigatewayToCloudwatch` value to `true`. More information [Enable API Gateway Logs](https://nasa.github.io/cumulus/docs/additional-deployment-options/enable-api-logs)

  - **Configure CloudWatch log delivery**: It is possible to deliver CloudWatch API execution and access logs to a cross-account shared AWS::Logs::Destination. An operator does this by adding the key `logToSharedDestination` to the `config.yml` at the default level with a value of a writable log destination. More information in the documenation under [Configure CloudWatch Logs Delivery.](https://nasa.github.io/cumulus/docs/additional-deployment-options/configure-cloudwatch-logs-delivery)

  - **Additional Lambda Logging**: It is now possible to configure any lambda to deliver logs to a shared subscriptions by setting `logToSharedDestination` to the ARN of a writable location (either an AWS::Logs::Destination or a Kinesis Stream) on any lambda config. Documentation for [Lambda Log Subscriptions](https://nasa.github.io/cumulus/docs/additional-deployment-options/additional-lambda-logging)

  - **Configure S3 Server Access Logs**: If you are running Cumulus in an NGAP environment you may [configure S3 Server Access Logs](https://nasa.github.io/cumulus/docs/next/deployment/server_access_logging) to be delivered to a shared bucket where the Metrics Team will ingest the logs into their ELK stack. Contact the Metrics team for permission and location.

- **CUMULUS-1368** The Cumulus distribution API has been deprecated and is being replaced by ASF's Thin Egress App. By default, the distribution API will not deploy. Please follow [the instructions for deploying and configuring Thin Egress](https://nasa.github.io/cumulus/docs/deployment/thin_egress_app).

To instead continue to deploy and use the legacy Cumulus distribution app, add the following to your `config.yml`:

```yaml
deployDistributionApi: true
```

If you deploy with no distribution app your deployment will succeed but you may encounter errors in your workflows, particularly in the `MoveGranule` task.

- **CUMULUS-1418** Users who are packaging the CMA in their Lambdas outside of Cumulus may need to update their Lambda configuration. Please see `BREAKING CHANGES` below for details.

### Added

- **CUMULUS-642**
  - Adds Launchpad as an authentication option for the Cumulus API.
  - Updated deployment documentation and added [instructions to setup Cumulus API Launchpad authentication](https://wiki.earthdata.nasa.gov/display/CUMULUS/Cumulus+API+with+Launchpad+Authentication)
- **CUMULUS-1418**
  - Adds usage docs/testing of lambda layers (introduced in PR1125), updates Core example tasks to use the updated `cumulus-ecs-task` and a CMA layer instead of kes CMA injection.
  - Added Terraform module to publish CMA as layer to user account.
- **PR1125** - Adds `layers` config option to support deploying Lambdas with layers
- **PR1128** - Added `useXRay` config option to enable AWS X-Ray for Lambdas.
- **CUMULUS-1345**
  - Adds new variables to the app deployment under `cmr`.
  - `cmrEnvironment` values are `SIT`, `UAT`, or `OPS` with `UAT` as the default.
  - `cmrLimit` and `cmrPageSize` have been added as configurable options.
- **CUMULUS-1273**
  - Added lambda function EmsProductMetadataReport to generate EMS Product Metadata report
- **CUMULUS-1226**
  - Added API endpoint `elasticsearch/index-from-database` to index to an Elasticsearch index from the database for recovery purposes and `elasticsearch/indices-status` to check the status of Elasticsearch indices via the API.
- **CUMULUS-824**
  - Added new Collection parameter `reportToEms` to configure whether the collection is reported to EMS
- **CUMULUS-1357**
  - Added new BackendApi endpoint `ems` that generates EMS reports.
- **CUMULUS-1241**
  - Added information about queues with maximum execution limits defined to default workflow templates (`meta.queueExecutionLimits`)
- **CUMULUS-1311**
  - Added `@cumulus/common/message` with various message parsing/preparation helpers
- **CUMULUS-812**

  - Added support for limiting the number of concurrent executions started from a queue. [See the data cookbook](https://nasa.github.io/cumulus/docs/data-cookbooks/throttling-queued-executions) for more information.

- **CUMULUS-1337**

  - Adds `cumulus.stackName` value to the `instanceMetadata` endpoint.

- **CUMULUS-1368**

  - Added `cmrGranuleUrlType` to the `@cumulus/move-granules` task. This determines what kind of links go in the CMR files. The options are `distribution`, `s3`, or `none`, with the default being distribution. If there is no distribution API being used with Cumulus, you must set the value to `s3` or `none`.

- Added `packages/s3-replicator` Terraform module to allow same-region s3 replication to metrics bucket.

- **CUMULUS-1392**

  - Added `tf-modules/report-granules` Terraform module which processes granule ingest notifications received via SNS and stores granule data to a database. The module includes:
    - SNS topic for publishing granule ingest notifications
    - Lambda to process granule notifications and store data
    - IAM permissions for the Lambda
    - Subscription for the Lambda to the SNS topic

- **CUMULUS-1393**

  - Added `tf-modules/report-pdrs` Terraform module which processes PDR ingest notifications received via SNS and stores PDR data to a database. The module includes:
    - SNS topic for publishing PDR ingest notifications
    - Lambda to process PDR notifications and store data
    - IAM permissions for the Lambda
    - Subscription for the Lambda to the SNS topic
  - Added unit tests for `@cumulus/api/models/pdrs.createPdrFromSns()`

- **CUMULUS-1400**

  - Added `tf-modules/report-executions` Terraform module which processes workflow execution information received via SNS and stores it to a database. The module includes:
    - SNS topic for publishing execution data
    - Lambda to process and store execution data
    - IAM permissions for the Lambda
    - Subscription for the Lambda to the SNS topic
  - Added `@cumulus/common/sns-event` which contains helpers for SNS events:
    - `isSnsEvent()` returns true if event is from SNS
    - `getSnsEventMessage()` extracts and parses the message from an SNS event
    - `getSnsEventMessageObject()` extracts and parses message object from an SNS event
  - Added `@cumulus/common/cloudwatch-event` which contains helpers for Cloudwatch events:
    - `isSfExecutionEvent()` returns true if event is from Step Functions
    - `isTerminalSfStatus()` determines if a Step Function status from a Cloudwatch event is a terminal status
    - `getSfEventStatus()` gets the Step Function status from a Cloudwatch event
    - `getSfEventDetailValue()` extracts a Step Function event detail field from a Cloudwatch event
    - `getSfEventMessageObject()` extracts and parses Step Function detail object from a Cloudwatch event

- **CUMULUS-1429**

  - Added `tf-modules/data-persistence` Terraform module which includes resources for data persistence in Cumulus:
    - DynamoDB tables
    - Elasticsearch with optional support for VPC
    - Cloudwatch alarm for number of Elasticsearch nodes

- **CUMULUS-1379** CMR Launchpad Authentication
  - Added `launchpad` configuration to `@cumulus/deployment/app/config.yml`, and cloudformation templates, workflow message, lambda configuration, api endpoint configuration
  - Added `@cumulus/common/LaunchpadToken` and `@cumulus/common/launchpad` to provide methods to get token and validate token
  - Updated lambdas to use Launchpad token for CMR actions (ingest and delete granules)
  - Updated deployment documentation and added [instructions to setup CMR client for Launchpad authentication](https://wiki.earthdata.nasa.gov/display/CUMULUS/CMR+Launchpad+Authentication)

## Changed

- **CUMULUS-1232**

  - Added retries to update `@cumulus/cmr-client` `updateToken()`

- **CUMULUS-1245 CUMULUS-795**

  - Added additional `ems` configuration parameters for sending the ingest reports to EMS
  - Added functionality to send daily ingest reports to EMS

- **CUMULUS-1241**

  - Removed the concept of "priority levels" and added ability to define a number of maximum concurrent executions per SQS queue
  - Changed mapping of Cumulus message properties for the `sqs2sfThrottle` lambda:
    - Queue name is read from `cumulus_meta.queueName`
    - Maximum executions for the queue is read from `meta.queueExecutionLimits[queueName]`, where `queueName` is `cumulus_meta.queueName`
  - Changed `sfSemaphoreDown` lambda to only attempt decrementing semaphores when:
    - the message is for a completed/failed/aborted/timed out workflow AND
    - `cumulus_meta.queueName` exists on the Cumulus message AND
    - An entry for the queue name (`cumulus_meta.queueName`) exists in the the object `meta.queueExecutionLimits` on the Cumulus message

- **CUMULUS-1338**

  - Updated `sfSemaphoreDown` lambda to be triggered via AWS Step Function Cloudwatch events instead of subscription to `sfTracker` SNS topic

- **CUMULUS-1311**

  - Updated `@cumulus/queue-granules` to set `cumulus_meta.queueName` for queued execution messages
  - Updated `@cumulus/queue-pdrs` to set `cumulus_meta.queueName` for queued execution messages
  - Updated `sqs2sfThrottle` lambda to immediately decrement queue semaphore value if dispatching Step Function execution throws an error

- **CUMULUS-1362**

  - Granule `processingStartTime` and `processingEndTime` will be set to the execution start time and end time respectively when there is no sync granule or post to cmr task present in the workflow

- **CUMULUS-1400**
  - Deprecated `@cumulus/ingest/aws/getExecutionArn`. Use `@cumulus/common/aws/getExecutionArn` instead.

### Fixed

- **CUMULUS-1439**

  - Fix bug with rule.logEventArn deletion on Kinesis rule update and fix unit test to verify

- **CUMULUS-796**

  - Added production information (collection ShortName and Version, granuleId) to EMS distribution report
  - Added functionality to send daily distribution reports to EMS

- **CUMULUS-1319**

  - Fixed a bug where granule ingest times were not being stored to the database

- **CUMULUS-1356**

  - The `Collection` model's `delete` method now _removes_ the specified item
    from the collection config store that was inserted by the `create` method.
    Previously, this behavior was missing.

- **CUMULUS-1374**
  - Addressed audit concerns (https://www.npmjs.com/advisories/782) in api package

### BREAKING CHANGES

### Changed

- **CUMULUS-1418**
  - Adding a default `cmaDir` key to configuration will cause `CUMULUS_MESSAGE_ADAPTER_DIR` to be set by default to `/opt` for any Lambda not setting `useCma` to true, or explicitly setting the CMA environment variable. In lambdas that package the CMA independently of the Cumulus packaging. Lambdas manually packaging the CMA should have their Lambda configuration updated to set the CMA path, or alternately if not using the CMA as a Lambda layer in this deployment set `cmaDir` to `./cumulus-message-adapter`.

### Removed

- **CUMULUS-1337**

  - Removes the S3 Access Metrics package added in CUMULUS-799

- **PR1130**
  - Removed code deprecated since v1.11.1:
    - Removed `@cumulus/common/step-functions`. Use `@cumulus/common/StepFunctions` instead.
    - Removed `@cumulus/api/lib/testUtils.fakeFilesFactory`. Use `@cumulus/api/lib/testUtils.fakeFileFactory` instead.
    - Removed `@cumulus/cmrjs/cmr` functions: `searchConcept`, `ingestConcept`, `deleteConcept`. Use the functions in `@cumulus/cmr-client` instead.
    - Removed `@cumulus/ingest/aws.getExecutionHistory`. Use `@cumulus/common/StepFunctions.getExecutionHistory` instead.

## [v1.13.5] - 2019-08-29 - [BACKPORT]

### Fixed

- **CUMULUS-1455** - CMR token links updated to point to CMR legacy services rather than echo

## [v1.13.4] - 2019-07-29

- **CUMULUS-1411** - Fix deployment issue when using a template override

## [v1.13.3] - 2019-07-26

- **CUMULUS-1345** Full backport of CUMULUS-1345 features - Adds new variables to the app deployment under `cmr`.
  - `cmrEnvironment` values are `SIT`, `UAT`, or `OPS` with `UAT` as the default.
  - `cmrLimit` and `cmrPageSize` have been added as configurable options.

## [v1.13.2] - 2019-07-25

- Re-release of v1.13.1 to fix broken npm packages.

## [v1.13.1] - 2019-07-22

- **CUMULUS-1374** - Resolve audit compliance with lodash version for api package subdependency
- **CUMULUS-1412** - Resolve audit compliance with googleapi package
- **CUMULUS-1345** - Backported CMR environment setting in getUrl to address immediate user need. CMR_ENVIRONMENT can now be used to set the CMR environment to OPS/SIT

## [v1.13.0] - 2019-5-20

### PLEASE NOTE

**CUMULUS-802** added some additional IAM permissions to support ECS autoscaling, so **you will have to redeploy your IAM stack.**
As a result of the changes for **CUMULUS-1193**, **CUMULUS-1264**, and **CUMULUS-1310**, **you must delete your existing stacks (except IAM) before deploying this version of Cumulus.**
If running Cumulus within a VPC and extended downtime is acceptable, we recommend doing this at the end of the day to allow AWS backend resources and network interfaces to be cleaned up overnight.

### BREAKING CHANGES

- **CUMULUS-1228**

  - The default AMI used by ECS instances is now an NGAP-compliant AMI. This
    will be a breaking change for non-NGAP deployments. If you do not deploy to
    NGAP, you will need to find the AMI ID of the
    [most recent Amazon ECS-optimized AMI](https://docs.aws.amazon.com/AmazonECS/latest/developerguide/ecs-optimized_AMI.html),
    and set the `ecs.amiid` property in your config. Instructions for finding
    the most recent NGAP AMI can be found using
    [these instructions](https://wiki.earthdata.nasa.gov/display/ESKB/Select+an+NGAP+Created+AMI).

- **CUMULUS-1310**

  - Database resources (DynamoDB, ElasticSearch) have been moved to an independent `db` stack.
    Migrations for this version will need to be user-managed. (e.g. [elasticsearch](https://docs.aws.amazon.com/elasticsearch-service/latest/developerguide/es-version-migration.html#snapshot-based-migration) and [dynamoDB](https://docs.aws.amazon.com/datapipeline/latest/DeveloperGuide/dp-template-exports3toddb.html)).
    Order of stack deployment is `iam` -> `db` -> `app`.
  - All stacks can now be deployed using a single `config.yml` file, i.e.: `kes cf deploy --kes-folder app --template node_modules/@cumulus/deployment/[iam|db|app] [...]`
    Backwards-compatible. For development, please re-run `npm run bootstrap` to build new `kes` overrides.
    Deployment docs have been updated to show how to deploy a single-config Cumulus instance.
  - `params` have been moved: Nest `params` fields under `app`, `db` or `iam` to override all Parameters for a particular stack's cloudformation template. Backwards-compatible with multi-config setups.
  - `stackName` and `stackNameNoDash` have been retired. Use `prefix` and `prefixNoDash` instead.
  - The `iams` section in `app/config.yml` IAM roles has been deprecated as a user-facing parameter,
    _unless_ your IAM role ARNs do not match the convention shown in `@cumulus/deployment/app/config.yml`
  - The `vpc.securityGroup` will need to be set with a pre-existing security group ID to use Cumulus in a VPC. Must allow inbound HTTP(S) (Port 443).

- **CUMULUS-1212**

  - `@cumulus/post-to-cmr` will now fail if any granules being processed are missing a metadata file. You can set the new config option `skipMetaCheck` to `true` to pass post-to-cmr without a metadata file.

- **CUMULUS-1232**

  - `@cumulus/sync-granule` will no longer silently pass if no checksum data is provided. It will use input
    from the granule object to:
    - Verify checksum if `checksumType` and `checksumValue` are in the file record OR a checksum file is provided
      (throws `InvalidChecksum` on fail), else log warning that no checksum is available.
    - Then, verify synced S3 file size if `file.size` is in the file record (throws `UnexpectedFileSize` on fail),
      else log warning that no file size is available.
    - Pass the step.

- **CUMULUS-1264**

  - The Cloudformation templating and deployment configuration has been substantially refactored.
    - `CumulusApiDefault` nested stack resource has been renamed to `CumulusApiDistribution`
    - `CumulusApiV1` nested stack resource has been renamed to `CumulusApiBackend`
  - The `urs: true` config option for when defining your lambdas (e.g. in `lambdas.yml`) has been deprecated. There are two new options to replace it:
    - `urs_redirect: 'token'`: This will expose a `TOKEN_REDIRECT_ENDPOINT` environment variable to your lambda that references the `/token` endpoint on the Cumulus backend API
    - `urs_redirect: 'distribution'`: This will expose a `DISTRIBUTION_REDIRECT_ENDPOINT` environment variable to your lambda that references the `/redirect` endpoint on the Cumulus distribution API

- **CUMULUS-1193**

  - The elasticsearch instance is moved behind the VPC.
  - Your account will need an Elasticsearch Service Linked role. This is a one-time setup for the account. You can follow the instructions to use the AWS console or AWS CLI [here](https://docs.aws.amazon.com/IAM/latest/UserGuide/using-service-linked-roles.html) or use the following AWS CLI command: `aws iam create-service-linked-role --aws-service-name es.amazonaws.com`

- **CUMULUS-802**

  - ECS `maxInstances` must be greater than `minInstances`. If you use defaults, no change is required.

- **CUMULUS-1269**
  - Brought Cumulus data models in line with CNM JSON schema:
    - Renamed file object `fileType` field to `type`
    - Renamed file object `fileSize` field to `size`
    - Renamed file object `checksumValue` field to `checksum` where not already done.
    - Added `ancillary` and `linkage` type support to file objects.

### Added

- **CUMULUS-799**

  - Added an S3 Access Metrics package which will take S3 Server Access Logs and
    write access metrics to CloudWatch

- **CUMULUS-1242** - Added `sqs2sfThrottle` lambda. The lambda reads SQS messages for queued executions and uses semaphores to only start new executions if the maximum number of executions defined for the priority key (`cumulus_meta.priorityKey`) has not been reached. Any SQS messages that are read but not used to start executions remain in the queue.

- **CUMULUS-1240**

  - Added `sfSemaphoreDown` lambda. This lambda receives SNS messages and for each message it decrements the semaphore used to track the number of running executions if:
    - the message is for a completed/failed workflow AND
    - the message contains a level of priority (`cumulus_meta.priorityKey`)
  - Added `sfSemaphoreDown` lambda as a subscriber to the `sfTracker` SNS topic

- **CUMULUS-1265**

  - Added `apiConfigs` configuration option to configure API Gateway to be private
  - All internal lambdas configured to run inside the VPC by default
  - Removed references to `NoVpc` lambdas from documentation and `example` folder.

- **CUMULUS-802**
  - Adds autoscaling of ECS clusters
  - Adds autoscaling of ECS services that are handling StepFunction activities

## Changed

- Updated `@cumulus/ingest/http/httpMixin.list()` to trim trailing spaces on discovered filenames

- **CUMULUS-1310**

  - Database resources (DynamoDB, ElasticSearch) have been moved to an independent `db` stack.
    This will enable future updates to avoid affecting database resources or requiring migrations.
    Migrations for this version will need to be user-managed.
    (e.g. [elasticsearch](https://docs.aws.amazon.com/elasticsearch-service/latest/developerguide/es-version-migration.html#snapshot-based-migration) and [dynamoDB](https://docs.aws.amazon.com/datapipeline/latest/DeveloperGuide/dp-template-exports3toddb.html)).
    Order of stack deployment is `iam` -> `db` -> `app`.
  - All stacks can now be deployed using a single `config.yml` file, i.e.: `kes cf deploy --kes-folder app --template node_modules/@cumulus/deployment/[iam|db|app] [...]`
    Backwards-compatible. Please re-run `npm run bootstrap` to build new `kes` overrides.
    Deployment docs have been updated to show how to deploy a single-config Cumulus instance.
  - `params` fields should now be nested under the stack key (i.e. `app`, `db` or `iam`) to provide Parameters for a particular stack's cloudformation template,
    for use with single-config instances. Keys _must_ match the name of the deployment package folder (`app`, `db`, or `iam`).
    Backwards-compatible with multi-config setups.
  - `stackName` and `stackNameNoDash` have been retired as user-facing config parameters. Use `prefix` and `prefixNoDash` instead.
    This will be used to create stack names for all stacks in a single-config use case.
    `stackName` may still be used as an override in multi-config usage, although this is discouraged.
    Warning: overriding the `db` stack's `stackName` will require you to set `dbStackName` in your `app/config.yml`.
    This parameter is required to fetch outputs from the `db` stack to reference in the `app` stack.
  - The `iams` section in `app/config.yml` IAM roles has been retired as a user-facing parameter,
    _unless_ your IAM role ARNs do not match the convention shown in `@cumulus/deployment/app/config.yml`
    In that case, overriding `iams` in your own config is recommended.
  - `iam` and `db` `cloudformation.yml` file names will have respective prefixes (e.g `iam.cloudformation.yml`).
  - Cumulus will now only attempt to create reconciliation reports for buckets of the `private`, `public` and `protected` types.
  - Cumulus will no longer set up its own security group.
    To pass a pre-existing security group for in-VPC deployments as a parameter to the Cumulus template, populate `vpc.securityGroup` in `config.yml`.
    This security group must allow inbound HTTP(S) traffic (Port 443). SSH traffic (Port 22) must be permitted for SSH access to ECS instances.
  - Deployment docs have been updated with examples for the new deployment model.

- **CUMULUS-1236**

  - Moves access to public files behind the distribution endpoint. Authentication is not required, but direct http access has been disallowed.

- **CUMULUS-1223**

  - Adds unauthenticated access for public bucket files to the Distribution API. Public files should be requested the same way as protected files, but for public files a redirect to a self-signed S3 URL will happen without requiring authentication with Earthdata login.

- **CUMULUS-1232**

  - Unifies duplicate handling in `ingest/granule.handleDuplicateFile` for maintainability.
  - Changed `ingest/granule.ingestFile` and `move-granules/index.moveFileRequest` to use new function.
  - Moved file versioning code to `ingest/granule.moveGranuleFileWithVersioning`
  - `ingest/granule.verifyFile` now also tests `file.size` for verification if it is in the file record and throws
    `UnexpectedFileSize` error for file size not matching input.
  - `ingest/granule.verifyFile` logs warnings if checksum and/or file size are not available.

- **CUMULUS-1193**

  - Moved reindex CLI functionality to an API endpoint. See [API docs](https://nasa.github.io/cumulus-api/#elasticsearch-1)

- **CUMULUS-1207**
  - No longer disable lambda event source mappings when disabling a rule

### Fixed

- Updated Lerna publish script so that published Cumulus packages will pin their dependencies on other Cumulus packages to exact versions (e.g. `1.12.1` instead of `^1.12.1`)

- **CUMULUS-1203**

  - Fixes IAM template's use of intrinsic functions such that IAM template overrides now work with kes

- **CUMULUS-1268**
  - Deployment will not fail if there are no ES alarms or ECS services

## [v1.12.1] - 2019-4-8

## [v1.12.0] - 2019-4-4

Note: There was an issue publishing 1.12.0. Upgrade to 1.12.1.

### BREAKING CHANGES

- **CUMULUS-1139**

  - `granule.applyWorkflow` uses the new-style granule record as input to workflows.

- **CUMULUS-1171**

  - Fixed provider handling in the API to make it consistent between protocols.
    NOTE: This is a breaking change. When applying this upgrade, users will need to:
    1. Disable all workflow rules
    2. Update any `http` or `https` providers so that the host field only
       contains a valid hostname or IP address, and the port field contains the
       provider port.
    3. Perform the deployment
    4. Re-enable workflow rules

- **CUMULUS-1176**:

  - `@cumulus/move-granules` input expectations have changed. `@cumulus/files-to-granules` is a new intermediate task to perform input translation in the old style.
    See the Added and Changed sections of this release changelog for more information.

- **CUMULUS-670**

  - The behavior of ParsePDR and related code has changed in this release. PDRs with FILE_TYPEs that do not conform to the PDR ICD (+ TGZ) (https://cdn.earthdata.nasa.gov/conduit/upload/6376/ESDS-RFC-030v1.0.pdf) will fail to parse.

- **CUMULUS-1208**
  - The granule object input to `@cumulus/queue-granules` will now be added to ingest workflow messages **as is**. In practice, this means that if you are using `@cumulus/queue-granules` to trigger ingest workflows and your granule objects input have invalid properties, then your ingest workflows will fail due to schema validation errors.

### Added

- **CUMULUS-777**
  - Added new cookbook entry on configuring Cumulus to track ancillary files.
- **CUMULUS-1183**
  - Kes overrides will now abort with a warning if a workflow step is configured without a corresponding
    lambda configuration
- **CUMULUS-1223**

  - Adds convenience function `@cumulus/common/bucketsConfigJsonObject` for fetching stack's bucket configuration as an object.

- **CUMULUS-853**
  - Updated FakeProcessing example lambda to include option to generate fake browse
  - Added feature documentation for ancillary metadata export, a new cookbook entry describing a workflow with ancillary metadata generation(browse), and related task definition documentation
- **CUMULUS-805**
  - Added a CloudWatch alarm to check running ElasticSearch instances, and a CloudWatch dashboard to view the health of ElasticSearch
  - Specify `AWS_REGION` in `.env` to be used by deployment script
- **CUMULUS-803**
  - Added CloudWatch alarms to check running tasks of each ECS service, and add the alarms to CloudWatch dashboard
- **CUMULUS-670**
  - Added Ancillary Metadata Export feature (see https://nasa.github.io/cumulus/docs/features/ancillary_metadata for more information)
  - Added new Collection file parameter "fileType" that allows configuration of workflow granule file fileType
- **CUMULUS-1184** - Added kes logging output to ensure we always see the state machine reference before failures due to configuration
- **CUMULUS-1105** - Added a dashboard endpoint to serve the dashboard from an S3 bucket
- **CUMULUS-1199** - Moves `s3credentials` endpoint from the backend to the distribution API.
- **CUMULUS-666**
  - Added `@api/endpoints/s3credentials` to allow EarthData Login authorized users to retrieve temporary security credentials for same-region direct S3 access.
- **CUMULUS-671**
  - Added `@packages/integration-tests/api/distribution/getDistributionApiS3SignedUrl()` to return the S3 signed URL for a file protected by the distribution API
- **CUMULUS-672**
  - Added `cmrMetadataFormat` and `cmrConceptId` to output for individual granules from `@cumulus/post-to-cmr`. `cmrMetadataFormat` will be read from the `cmrMetadataFormat` generated for each granule in `@cumulus/cmrjs/publish2CMR()`
  - Added helpers to `@packages/integration-tests/api/distribution`:
    - `getDistributionApiFileStream()` returns a stream to download files protected by the distribution API
    - `getDistributionFileUrl()` constructs URLs for requesting files from the distribution API
- **CUMULUS-1185** `@cumulus/api/models/Granule.removeGranuleFromCmrByGranule` to replace `@cumulus/api/models/Granule.removeGranuleFromCmr` and use the Granule UR from the CMR metadata to remove the granule from CMR

- **CUMULUS-1101**

  - Added new `@cumulus/checksum` package. This package provides functions to calculate and validate checksums.
  - Added new checksumming functions to `@cumulus/common/aws`: `calculateS3ObjectChecksum` and `validateS3ObjectChecksum`, which depend on the `checksum` package.

- CUMULUS-1171

  - Added `@cumulus/common` API documentation to `packages/common/docs/API.md`
  - Added an `npm run build-docs` task to `@cumulus/common`
  - Added `@cumulus/common/string#isValidHostname()`
  - Added `@cumulus/common/string#match()`
  - Added `@cumulus/common/string#matches()`
  - Added `@cumulus/common/string#toLower()`
  - Added `@cumulus/common/string#toUpper()`
  - Added `@cumulus/common/URLUtils#buildURL()`
  - Added `@cumulus/common/util#isNil()`
  - Added `@cumulus/common/util#isNull()`
  - Added `@cumulus/common/util#isUndefined()`
  - Added `@cumulus/common/util#negate()`

- **CUMULUS-1176**

  - Added new `@cumulus/files-to-granules` task to handle converting file array output from `cumulus-process` tasks into granule objects.
    Allows simplification of `@cumulus/move-granules` and `@cumulus/post-to-cmr`, see Changed section for more details.

- CUMULUS-1151 Compare the granule holdings in CMR with Cumulus' internal data store
- CUMULUS-1152 Compare the granule file holdings in CMR with Cumulus' internal data store

### Changed

- **CUMULUS-1216** - Updated `@cumulus/ingest/granule/ingestFile` to download files to expected staging location.
- **CUMULUS-1208** - Updated `@cumulus/ingest/queue/enqueueGranuleIngestMessage()` to not transform granule object passed to it when building an ingest message
- **CUMULUS-1198** - `@cumulus/ingest` no longer enforces any expectations about whether `provider_path` contains a leading slash or not.
- **CUMULUS-1170**
  - Update scripts and docs to use `npm` instead of `yarn`
  - Use `package-lock.json` files to ensure matching versions of npm packages
  - Update CI builds to use `npm ci` instead of `npm install`
- **CUMULUS-670**
  - Updated ParsePDR task to read standard PDR types+ (+ tgz as an external customer requirement) and add a fileType to granule-files on Granule discovery
  - Updated ParsePDR to fail if unrecognized type is used
  - Updated all relevant task schemas to include granule->files->filetype as a string value
  - Updated tests/test fixtures to include the fileType in the step function/task inputs and output validations as needed
  - Updated MoveGranules task to handle incoming configuration with new "fileType" values and to add them as appropriate to the lambda output.
  - Updated DiscoverGranules step/related workflows to read new Collection file parameter fileType that will map a discovered file to a workflow fileType
  - Updated CNM parser to add the fileType to the defined granule file fileType on ingest and updated integration tests to verify/validate that behavior
  - Updated generateEcho10XMLString in cmr-utils.js to use a map/related library to ensure order as CMR requires ordering for their online resources.
  - Updated post-to-cmr task to appropriately export CNM filetypes to CMR in echo10/UMM exports
- **CUMULUS-1139** - Granules stored in the API contain a `files` property. That schema has been greatly
  simplified and now better matches the CNM format.
  - The `name` property has been renamed to `fileName`.
  - The `filepath` property has been renamed to `key`.
  - The `checksumValue` property has been renamed to `checksum`.
  - The `path` property has been removed.
  - The `url_path` property has been removed.
  - The `filename` property (which contained an `s3://` URL) has been removed, and the `bucket`
    and `key` properties should be used instead. Any requests sent to the API containing a `granule.files[].filename`
    property will be rejected, and any responses coming back from the API will not contain that
    `filename` property.
  - A `source` property has been added, which is a URL indicating the original source of the file.
  - `@cumulus/ingest/granule.moveGranuleFiles()` no longer includes a `filename` field in its
    output. The `bucket` and `key` fields should be used instead.
- **CUMULUS-672**

  - Changed `@cumulus/integration-tests/api/EarthdataLogin.getEarthdataLoginRedirectResponse` to `@cumulus/integration-tests/api/EarthdataLogin.getEarthdataAccessToken`. The new function returns an access response from Earthdata login, if successful.
  - `@cumulus/integration-tests/cmr/getOnlineResources` now accepts an object of options, including `cmrMetadataFormat`. Based on the `cmrMetadataFormat`, the function will correctly retrieve the online resources for each metadata format (ECHO10, UMM-G)

- **CUMULUS-1101**

  - Moved `@cumulus/common/file/getFileChecksumFromStream` into `@cumulus/checksum`, and renamed it to `generateChecksumFromStream`.
    This is a breaking change for users relying on `@cumulus/common/file/getFileChecksumFromStream`.
  - Refactored `@cumulus/ingest/Granule` to depend on new `common/aws` checksum functions and remove significantly present checksumming code.
    - Deprecated `@cumulus/ingest/granule.validateChecksum`. Replaced with `@cumulus/ingest/granule.verifyFile`.
    - Renamed `granule.getChecksumFromFile` to `granule.retrieveSuppliedFileChecksumInformation` to be more accurate.
  - Deprecated `@cumulus/common/aws.checksumS3Objects`. Use `@cumulus/common/aws.calculateS3ObjectChecksum` instead.

- CUMULUS-1171

  - Fixed provider handling in the API to make it consistent between protocols.
    Before this change, FTP providers were configured using the `host` and
    `port` properties. HTTP providers ignored `port` and `protocol`, and stored
    an entire URL in the `host` property. Updated the API to only accept valid
    hostnames or IP addresses in the `provider.host` field. Updated ingest code
    to properly build HTTP and HTTPS URLs from `provider.protocol`,
    `provider.host`, and `provider.port`.
  - The default provider port was being set to 21, no matter what protocol was
    being used. Removed that default.

- **CUMULUS-1176**

  - `@cumulus/move-granules` breaking change:
    Input to `move-granules` is now expected to be in the form of a granules object (i.e. `{ granules: [ { ... }, { ... } ] }`);
    For backwards compatibility with array-of-files outputs from processing steps, use the new `@cumulus/files-to-granules` task as an intermediate step.
    This task will perform the input translation. This change allows `move-granules` to be simpler and behave more predictably.
    `config.granuleIdExtraction` and `config.input_granules` are no longer needed/used by `move-granules`.
  - `@cumulus/post-to-cmr`: `config.granuleIdExtraction` is no longer needed/used by `post-to-cmr`.

- CUMULUS-1174
  - Better error message and stacktrace for S3KeyPairProvider error reporting.

### Fixed

- **CUMULUS-1218** Reconciliation report will now scan only completed granules.
- `@cumulus/api` files and granules were not getting indexed correctly because files indexing was failing in `db-indexer`
- `@cumulus/deployment` A bug in the Cloudformation template was preventing the API from being able to be launched in a VPC, updated the IAM template to give the permissions to be able to run the API in a VPC

### Deprecated

- `@cumulus/api/models/Granule.removeGranuleFromCmr`, instead use `@cumulus/api/models/Granule.removeGranuleFromCmrByGranule`
- `@cumulus/ingest/granule.validateChecksum`, instead use `@cumulus/ingest/granule.verifyFile`
- `@cumulus/common/aws.checksumS3Objects`, instead use `@cumulus/common/aws.calculateS3ObjectChecksum`
- `@cumulus/cmrjs`: `getGranuleId` and `getCmrFiles` are deprecated due to changes in input handling.

## [v1.11.3] - 2019-3-5

### Added

- **CUMULUS-1187** - Added `@cumulus/ingest/granule/duplicateHandlingType()` to determine how duplicate files should be handled in an ingest workflow

### Fixed

- **CUMULUS-1187** - workflows not respecting the duplicate handling value specified in the collection
- Removed refreshToken schema requirement for OAuth

## [v1.11.2] - 2019-2-15

### Added

- CUMULUS-1169
  - Added a `@cumulus/common/StepFunctions` module. It contains functions for querying the AWS
    StepFunctions API. These functions have the ability to retry when a ThrottlingException occurs.
  - Added `@cumulus/common/aws.retryOnThrottlingException()`, which will wrap a function in code to
    retry on ThrottlingExceptions.
  - Added `@cumulus/common/test-utils.throttleOnce()`, which will cause a function to return a
    ThrottlingException the first time it is called, then return its normal result after that.
- CUMULUS-1103 Compare the collection holdings in CMR with Cumulus' internal data store
- CUMULUS-1099 Add support for UMMG JSON metadata versions > 1.4.
  - If a version is found in the metadata object, that version is used for processing and publishing to CMR otherwise, version 1.4 is assumed.
- CUMULUS-678
  - Added support for UMMG json v1.4 metadata files.
    `reconcileCMRMetadata` added to `@cumulus/cmrjs` to update metadata record with new file locations.
    `@cumulus/common/errors` adds two new error types `CMRMetaFileNotFound` and `InvalidArgument`.
    `@cumulus/common/test-utils` adds new function `randomId` to create a random string with id to help in debugging.
    `@cumulus/common/BucketsConfig` adds a new helper class `BucketsConfig` for working with bucket stack configuration and bucket names.
    `@cumulus/common/aws` adds new function `s3PutObjectTagging` as a convenience for the aws [s3().putObjectTagging](https://docs.aws.amazon.com/AWSJavaScriptSDK/latest/AWS/S3.html#putObjectTagging-property) function.
    `@cumulus/cmrjs` Adds: - `isCMRFile` - Identify an echo10(xml) or UMMG(json) metadata file. - `metadataObjectFromCMRFile` Read and parse CMR XML file from s3. - `updateCMRMetadata` Modify a cmr metadata (xml/json) file with updated information. - `publish2CMR` Posts XML or UMMG CMR data to CMR service. - `reconcileCMRMetadata` Reconciles cmr metadata file after a file moves.
- Adds some ECS and other permissions to StepRole to enable running ECS tasks from a workflow
- Added Apache logs to cumulus api and distribution lambdas
- **CUMULUS-1119** - Added `@cumulus/integration-tests/api/EarthdataLogin.getEarthdataLoginRedirectResponse` helper for integration tests to handle login with Earthdata and to return response from redirect to Cumulus API
- **CUMULUS-673** Added `@cumulus/common/file/getFileChecksumFromStream` to get file checksum from a readable stream

### Fixed

- CUMULUS-1123
  - Cloudformation template overrides now work as expected

### Changed

- CUMULUS-1169
  - Deprecated the `@cumulus/common/step-functions` module.
  - Updated code that queries the StepFunctions API to use the retry-enabled functions from
    `@cumulus/common/StepFunctions`
- CUMULUS-1121
  - Schema validation is now strongly enforced when writing to the database.
    Additional properties are not allowed and will result in a validation error.
- CUMULUS-678
  `tasks/move-granules` simplified and refactored to use functionality from cmrjs.
  `ingest/granules.moveGranuleFiles` now just moves granule files and returns a list of the updated files. Updating metadata now handled by `@cumulus/cmrjs/reconcileCMRMetadata`.
  `move-granules.updateGranuleMetadata` refactored and bugs fixed in the case of a file matching multiple collection.files.regexps.
  `getCmrXmlFiles` simplified and now only returns an object with the cmrfilename and the granuleId.
  `@cumulus/test-processing` - test processing task updated to generate UMM-G metadata

- CUMULUS-1043

  - `@cumulus/api` now uses [express](http://expressjs.com/) as the API engine.
  - All `@cumulus/api` endpoints on ApiGateway are consolidated to a single endpoint the uses `{proxy+}` definition.
  - All files under `packages/api/endpoints` along with associated tests are updated to support express's request and response objects.
  - Replaced environment variables `internal`, `bucket` and `systemBucket` with `system_bucket`.
  - Update `@cumulus/integration-tests` to work with updated cumulus-api express endpoints

- `@cumulus/integration-tests` - `buildAndExecuteWorkflow` and `buildWorkflow` updated to take a `meta` param to allow for additional fields to be added to the workflow `meta`

- **CUMULUS-1049** Updated `Retrieve Execution Status API` in `@cumulus/api`: If the execution doesn't exist in Step Function API, Cumulus API returns the execution status information from the database.

- **CUMULUS-1119**
  - Renamed `DISTRIBUTION_URL` environment variable to `DISTRIBUTION_ENDPOINT`
  - Renamed `DEPLOYMENT_ENDPOINT` environment variable to `DISTRIBUTION_REDIRECT_ENDPOINT`
  - Renamed `API_ENDPOINT` environment variable to `TOKEN_REDIRECT_ENDPOINT`

### Removed

- Functions deprecated before 1.11.0:
  - @cumulus/api/models/base: static Manager.createTable() and static Manager.deleteTable()
  - @cumulus/ingest/aws/S3
  - @cumulus/ingest/aws/StepFunction.getExecution()
  - @cumulus/ingest/aws/StepFunction.pullEvent()
  - @cumulus/ingest/consumer.Consume
  - @cumulus/ingest/granule/Ingest.getBucket()

### Deprecated

`@cmrjs/ingestConcept`, instead use the CMR object methods. `@cmrjs/CMR.ingestGranule` or `@cmrjs/CMR.ingestCollection`
`@cmrjs/searchConcept`, instead use the CMR object methods. `@cmrjs/CMR.searchGranules` or `@cmrjs/CMR.searchCollections`
`@cmrjs/deleteConcept`, instead use the CMR object methods. `@cmrjs/CMR.deleteGranule` or `@cmrjs/CMR.deleteCollection`

## [v1.11.1] - 2018-12-18

**Please Note**

- Ensure your `app/config.yml` has a `clientId` specified in the `cmr` section. This will allow CMR to identify your requests for better support and metrics.
  - For an example, please see [the example config](https://github.com/nasa/cumulus/blob/1c7e2bf41b75da9f87004c4e40fbcf0f39f56794/example/app/config.yml#L128).

### Added

- Added a `/tokenDelete` endpoint in `@cumulus/api` to delete access token records

### Changed

- CUMULUS-678
  `@cumulus/ingest/crypto` moved and renamed to `@cumulus/common/key-pair-provider`
  `@cumulus/ingest/aws` function: `KMSDecryptionFailed` and class: `KMS` extracted and moved to `@cumulus/common` and `KMS` is exported as `KMSProvider` from `@cumulus/common/key-pair-provider`
  `@cumulus/ingest/granule` functions: `publish`, `getGranuleId`, `getXMLMetadataAsString`, `getMetadataBodyAndTags`, `parseXmlString`, `getCmrXMLFiles`, `postS3Object`, `contructOnlineAccessUrls`, `updateMetadata`, extracted and moved to `@cumulus/cmrjs`
  `getGranuleId`, `getCmrXMLFiles`, `publish`, `updateMetadata` removed from `@cumulus/ingest/granule` and added to `@cumulus/cmrjs`;
  `updateMetadata` renamed `updateCMRMetadata`.
  `@cumulus/ingest` test files renamed.
- **CUMULUS-1070**
  - Add `'Client-Id'` header to all `@cumulus/cmrjs` requests (made via `searchConcept`, `ingestConcept`, and `deleteConcept`).
  - Updated `cumulus/example/app/config.yml` entry for `cmr.clientId` to use stackName for easier CMR-side identification.

## [v1.11.0] - 2018-11-30

**Please Note**

- Redeploy IAM roles:
  - CUMULUS-817 includes a migration that requires reconfiguration/redeployment of IAM roles. Please see the [upgrade instructions](https://nasa.github.io/cumulus/docs/upgrade/1.11.0) for more information.
  - CUMULUS-977 includes a few new SNS-related permissions added to the IAM roles that will require redeployment of IAM roles.
- `cumulus-message-adapter` v1.0.13+ is required for `@cumulus/api` granule reingest API to work properly. The latest version should be downloaded automatically by kes.
- A `TOKEN_SECRET` value (preferably 256-bit for security) must be added to `.env` to securely sign JWTs used for authorization in `@cumulus/api`

### Changed

- **CUUMULUS-1000** - Distribution endpoint now persists logins, instead of
  redirecting to Earthdata Login on every request
- **CUMULUS-783 CUMULUS-790** - Updated `@cumulus/sync-granule` and `@cumulus/move-granules` tasks to always overwrite existing files for manually-triggered reingest.
- **CUMULUS-906** - Updated `@cumulus/api` granule reingest API to
  - add `reingestGranule: true` and `forceDuplicateOverwrite: true` to Cumulus message `cumulus_meta.cumulus_context` field to indicate that the workflow is a manually triggered re-ingest.
  - return warning message to operator when duplicateHandling is not `replace`
  - `cumulus-message-adapter` v1.0.13+ is required.
- **CUMULUS-793** - Updated the granule move PUT request in `@cumulus/api` to reject the move with a 409 status code if one or more of the files already exist at the destination location
- Updated `@cumulus/helloworld` to use S3 to store state for pass on retry tests
- Updated `@cumulus/ingest`:
  - [Required for MAAP] `http.js#list` will now find links with a trailing whitespace
  - Removed code from `granule.js` which looked for files in S3 using `{ Bucket: discoveredFile.bucket, Key: discoveredFile.name }`. This is obsolete since `@cumulus/ingest` uses a `file-staging` and `constructCollectionId()` directory prefixes by default.
- **CUMULUS-989**
  - Updated `@cumulus/api` to use [JWT (JSON Web Token)](https://jwt.io/introduction/) as the transport format for API authorization tokens and to use JWT verification in the request authorization
  - Updated `/token` endpoint in `@cumulus/api` to return tokens as JWTs
  - Added a `/refresh` endpoint in `@cumulus/api` to request new access tokens from the OAuth provider using the refresh token
  - Added `refreshAccessToken` to `@cumulus/api/lib/EarthdataLogin` to manage refresh token requests with the Earthdata OAuth provider

### Added

- **CUMULUS-1050**
  - Separated configuration flags for originalPayload/finalPayload cleanup such that they can be set to different retention times
- **CUMULUS-798**
  - Added daily Executions cleanup CloudWatch event that triggers cleanExecutions lambda
  - Added cleanExecutions lambda that removes finalPayload/originalPayload field entries for records older than configured timeout value (execution_payload_retention_period), with a default of 30 days
- **CUMULUS-815/816**
  - Added 'originalPayload' and 'finalPayload' fields to Executions table
  - Updated Execution model to populate originalPayload with the execution payload on record creation
  - Updated Execution model code to populate finalPayload field with the execution payload on execution completion
  - Execution API now exposes the above fields
- **CUMULUS-977**
  - Rename `kinesisConsumer` to `messageConsumer` as it handles both Kinesis streams and SNS topics as of this version.
  - Add `sns`-type rule support. These rules create a subscription between an SNS topic and the `messageConsumer`.
    When a message is received, `messageConsumer` is triggered and passes the SNS message (JSON format expected) in
    its entirety to the workflow in the `payload` field of the Cumulus message. For more information on sns-type rules,
    see the [documentation](https://nasa.github.io/cumulus/docs/data-cookbooks/setup#rules).
- **CUMULUS-975**
  - Add `KinesisInboundEventLogger` and `KinesisOutboundEventLogger` API lambdas. These lambdas
    are utilized to dump incoming and outgoing ingest workflow kinesis streams
    to cloudwatch for analytics in case of AWS/stream failure.
  - Update rules model to allow tracking of log_event ARNs related to
    Rule event logging. Kinesis rule types will now automatically log
    incoming events via a Kinesis event triggered lambda.
    CUMULUS-975-migration-4
  - Update migration code to require explicit migration names per run
  - Added migration_4 to migrate/update exisitng Kinesis rules to have a log event mapping
  - Added new IAM policy for migration lambda
- **CUMULUS-775**
  - Adds a instance metadata endpoint to the `@cumulus/api` package.
  - Adds a new convenience function `hostId` to the `@cumulus/cmrjs` to help build environment specific cmr urls.
  - Fixed `@cumulus/cmrjs.searchConcept` to search and return CMR results.
  - Modified `@cumulus/cmrjs.CMR.searchGranule` and `@cumulus/cmrjs.CMR.searchCollection` to include CMR's provider as a default parameter to searches.
- **CUMULUS-965**
  - Add `@cumulus/test-data.loadJSONTestData()`,
    `@cumulus/test-data.loadTestData()`, and
    `@cumulus/test-data.streamTestData()` to safely load test data. These
    functions should be used instead of using `require()` to load test data,
    which could lead to tests interferring with each other.
  - Add a `@cumulus/common/util/deprecate()` function to mark a piece of code as
    deprecated
- **CUMULUS-986**
  - Added `waitForTestExecutionStart` to `@cumulus/integration-tests`
- **CUMULUS-919**
  - In `@cumulus/deployment`, added support for NGAP permissions boundaries for IAM roles with `useNgapPermissionBoundary` flag in `iam/config.yml`. Defaults to false.

### Fixed

- Fixed a bug where FTP sockets were not closed after an error, keeping the Lambda function active until it timed out [CUMULUS-972]
- **CUMULUS-656**
  - The API will no longer allow the deletion of a provider if that provider is
    referenced by a rule
  - The API will no longer allow the deletion of a collection if that collection
    is referenced by a rule
- Fixed a bug where `@cumulus/sf-sns-report` was not pulling large messages from S3 correctly.

### Deprecated

- `@cumulus/ingest/aws/StepFunction.pullEvent()`. Use `@cumulus/common/aws.pullStepFunctionEvent()`.
- `@cumulus/ingest/consumer.Consume` due to unpredictable implementation. Use `@cumulus/ingest/consumer.Consumer`.
  Call `Consumer.consume()` instead of `Consume.read()`.

## [v1.10.4] - 2018-11-28

### Added

- **CUMULUS-1008**
  - New `config.yml` parameter for SQS consumers: `sqs_consumer_rate: (default 500)`, which is the maximum number of
    messages the consumer will attempt to process per execution. Currently this is only used by the sf-starter consumer,
    which runs every minute by default, making this a messages-per-minute upper bound. SQS does not guarantee the number
    of messages returned per call, so this is not a fixed rate of consumption, only attempted number of messages received.

### Deprecated

- `@cumulus/ingest/consumer.Consume` due to unpredictable implementation. Use `@cumulus/ingest/consumer.Consumer`.

### Changed

- Backported update of `packages/api` dependency `@mapbox/dyno` to `1.4.2` to mitigate `event-stream` vulnerability.

## [v1.10.3] - 2018-10-31

### Added

- **CUMULUS-817**
  - Added AWS Dead Letter Queues for lambdas that are scheduled asynchronously/such that failures show up only in cloudwatch logs.
- **CUMULUS-956**
  - Migrated developer documentation and data-cookbooks to Docusaurus
    - supports versioning of documentation
  - Added `docs/docs-how-to.md` to outline how to do things like add new docs or locally install for testing.
  - Deployment/CI scripts have been updated to work with the new format
- **CUMULUS-811**
  - Added new S3 functions to `@cumulus/common/aws`:
    - `aws.s3TagSetToQueryString`: converts S3 TagSet array to querystring (for use with upload()).
    - `aws.s3PutObject`: Returns promise of S3 `putObject`, which puts an object on S3
    - `aws.s3CopyObject`: Returns promise of S3 `copyObject`, which copies an object in S3 to a new S3 location
    - `aws.s3GetObjectTagging`: Returns promise of S3 `getObjectTagging`, which returns an object containing an S3 TagSet.
  - `@/cumulus/common/aws.s3PutObject` defaults to an explicit `ACL` of 'private' if not overridden.
  - `@/cumulus/common/aws.s3CopyObject` defaults to an explicit `TaggingDirective` of 'COPY' if not overridden.

### Deprecated

- **CUMULUS-811**
  - Deprecated `@cumulus/ingest/aws.S3`. Member functions of this class will now
    log warnings pointing to similar functionality in `@cumulus/common/aws`.

## [v1.10.2] - 2018-10-24

### Added

- **CUMULUS-965**
  - Added a `@cumulus/logger` package
- **CUMULUS-885**
  - Added 'human readable' version identifiers to Lambda Versioning lambda aliases
- **CUMULUS-705**
  - Note: Make sure to update the IAM stack when deploying this update.
  - Adds an AsyncOperations model and associated DynamoDB table to the
    `@cumulus/api` package
  - Adds an /asyncOperations endpoint to the `@cumulus/api` package, which can
    be used to fetch the status of an AsyncOperation.
  - Adds a /bulkDelete endpoint to the `@cumulus/api` package, which performs an
    asynchronous bulk-delete operation. This is a stub right now which is only
    intended to demonstration how AsyncOperations work.
  - Adds an AsyncOperation ECS task to the `@cumulus/api` package, which will
    fetch an Lambda function, run it in ECS, and then store the result to the
    AsyncOperations table in DynamoDB.
- **CUMULUS-851** - Added workflow lambda versioning feature to allow in-flight workflows to use lambda versions that were in place when a workflow was initiated

  - Updated Kes custom code to remove logic that used the CMA file key to determine template compilation logic. Instead, utilize a `customCompilation` template configuration flag to indicate a template should use Cumulus's kes customized methods instead of 'core'.
  - Added `useWorkflowLambdaVersions` configuration option to enable the lambdaVersioning feature set. **This option is set to true by default** and should be set to false to disable the feature.
  - Added uniqueIdentifier configuration key to S3 sourced lambdas to optionally support S3 lambda resource versioning within this scheme. This key must be unique for each modified version of the lambda package and must be updated in configuration each time the source changes.
  - Added a new nested stack template that will create a `LambdaVersions` stack that will take lambda parameters from the base template, generate lambda versions/aliases and return outputs with references to the most 'current' lambda alias reference, and updated 'core' template to utilize these outputs (if `useWorkflowLambdaVersions` is enabled).

- Created a `@cumulus/api/lib/OAuth2` interface, which is implemented by the
  `@cumulus/api/lib/EarthdataLogin` and `@cumulus/api/lib/GoogleOAuth2` classes.
  Endpoints that need to handle authentication will determine which class to use
  based on environment variables. This also greatly simplifies testing.
- Added `@cumulus/api/lib/assertions`, containing more complex AVA test assertions
- Added PublishGranule workflow to publish a granule to CMR without full reingest. (ingest-in-place capability)

- `@cumulus/integration-tests` new functionality:
  - `listCollections` to list collections from a provided data directory
  - `deleteCollection` to delete list of collections from a deployed stack
  - `cleanUpCollections` combines the above in one function.
  - `listProviders` to list providers from a provided data directory
  - `deleteProviders` to delete list of providers from a deployed stack
  - `cleanUpProviders` combines the above in one function.
  - `@cumulus/integrations-tests/api.js`: `deleteGranule` and `deletePdr` functions to make `DELETE` requests to Cumulus API
  - `rules` API functionality for posting and deleting a rule and listing all rules
  - `wait-for-deploy` lambda for use in the redeployment tests
- `@cumulus/ingest/granule.js`: `ingestFile` inserts new `duplicate_found: true` field in the file's record if a duplicate file already exists on S3.
- `@cumulus/api`: `/execution-status` endpoint requests and returns complete execution output if execution output is stored in S3 due to size.
- Added option to use environment variable to set CMR host in `@cumulus/cmrjs`.
- **CUMULUS-781** - Added integration tests for `@cumulus/sync-granule` when `duplicateHandling` is set to `replace` or `skip`
- **CUMULUS-791** - `@cumulus/move-granules`: `moveFileRequest` inserts new `duplicate_found: true` field in the file's record if a duplicate file already exists on S3. Updated output schema to document new `duplicate_found` field.

### Removed

- Removed `@cumulus/common/fake-earthdata-login-server`. Tests can now create a
  service stub based on `@cumulus/api/lib/OAuth2` if testing requires handling
  authentication.

### Changed

- **CUMULUS-940** - modified `@cumulus/common/aws` `receiveSQSMessages` to take a parameter object instead of positional parameters. All defaults remain the same, but now access to long polling is available through `options.waitTimeSeconds`.
- **CUMULUS-948** - Update lambda functions `CNMToCMA` and `CnmResponse` in the `cumulus-data-shared` bucket and point the default stack to them.
- **CUMULUS-782** - Updated `@cumulus/sync-granule` task and `Granule.ingestFile` in `@cumulus/ingest` to keep both old and new data when a destination file with different checksum already exists and `duplicateHandling` is `version`
- Updated the config schema in `@cumulus/move-granules` to include the `moveStagedFiles` param.
- **CUMULUS-778** - Updated config schema and documentation in `@cumulus/sync-granule` to include `duplicateHandling` parameter for specifying how duplicate filenames should be handled
- **CUMULUS-779** - Updated `@cumulus/sync-granule` to throw `DuplicateFile` error when destination files already exist and `duplicateHandling` is `error`
- **CUMULUS-780** - Updated `@cumulus/sync-granule` to use `error` as the default for `duplicateHandling` when it is not specified
- **CUMULUS-780** - Updated `@cumulus/api` to use `error` as the default value for `duplicateHandling` in the `Collection` model
- **CUMULUS-785** - Updated the config schema and documentation in `@cumulus/move-granules` to include `duplicateHandling` parameter for specifying how duplicate filenames should be handled
- **CUMULUS-786, CUMULUS-787** - Updated `@cumulus/move-granules` to throw `DuplicateFile` error when destination files already exist and `duplicateHandling` is `error` or not specified
- **CUMULUS-789** - Updated `@cumulus/move-granules` to keep both old and new data when a destination file with different checksum already exists and `duplicateHandling` is `version`

### Fixed

- `getGranuleId` in `@cumulus/ingest` bug: `getGranuleId` was constructing an error using `filename` which was undefined. The fix replaces `filename` with the `uri` argument.
- Fixes to `del` in `@cumulus/api/endpoints/granules.js` to not error/fail when not all files exist in S3 (e.g. delete granule which has only 2 of 3 files ingested).
- `@cumulus/deployment/lib/crypto.js` now checks for private key existence properly.

## [v1.10.1] - 2018-09-4

### Fixed

- Fixed cloudformation template errors in `@cumulus/deployment/`
  - Replaced references to Fn::Ref: with Ref:
  - Moved long form template references to a newline

## [v1.10.0] - 2018-08-31

### Removed

- Removed unused and broken code from `@cumulus/common`
  - Removed `@cumulus/common/test-helpers`
  - Removed `@cumulus/common/task`
  - Removed `@cumulus/common/message-source`
  - Removed the `getPossiblyRemote` function from `@cumulus/common/aws`
  - Removed the `startPromisedSfnExecution` function from `@cumulus/common/aws`
  - Removed the `getCurrentSfnTask` function from `@cumulus/common/aws`

### Changed

- **CUMULUS-839** - In `@cumulus/sync-granule`, 'collection' is now an optional config parameter

### Fixed

- **CUMULUS-859** Moved duplicate code in `@cumulus/move-granules` and `@cumulus/post-to-cmr` to `@cumulus/ingest`. Fixed imports making assumptions about directory structure.
- `@cumulus/ingest/consumer` correctly limits the number of messages being received and processed from SQS. Details:
  - **Background:** `@cumulus/api` includes a lambda `<stack-name>-sqs2sf` which processes messages from the `<stack-name>-startSF` SQS queue every minute. The `sqs2sf` lambda uses `@cumulus/ingest/consumer` to receive and process messages from SQS.
  - **Bug:** More than `messageLimit` number of messages were being consumed and processed from the `<stack-name>-startSF` SQS queue. Many step functions were being triggered simultaneously by the lambda `<stack-name>-sqs2sf` (which consumes every minute from the `startSF` queue) and resulting in step function failure with the error: `An error occurred (ThrottlingException) when calling the GetExecutionHistory`.
  - **Fix:** `@cumulus/ingest/consumer#processMessages` now processes messages until `timeLimit` has passed _OR_ once it receives up to `messageLimit` messages. `sqs2sf` is deployed with a [default `messageLimit` of 10](https://github.com/nasa/cumulus/blob/670000c8a821ff37ae162385f921c40956e293f7/packages/deployment/app/config.yml#L147).
  - **IMPORTANT NOTE:** `consumer` will actually process up to `messageLimit * 2 - 1` messages. This is because sometimes `receiveSQSMessages` will return less than `messageLimit` messages and thus the consumer will continue to make calls to `receiveSQSMessages`. For example, given a `messageLimit` of 10 and subsequent calls to `receiveSQSMessages` returns up to 9 messages, the loop will continue and a final call could return up to 10 messages.

## [v1.9.1] - 2018-08-22

**Please Note** To take advantage of the added granule tracking API functionality, updates are required for the message adapter and its libraries. You should be on the following versions:

- `cumulus-message-adapter` 1.0.9+
- `cumulus-message-adapter-js` 1.0.4+
- `cumulus-message-adapter-java` 1.2.7+
- `cumulus-message-adapter-python` 1.0.5+

### Added

- **CUMULUS-687** Added logs endpoint to search for logs from a specific workflow execution in `@cumulus/api`. Added integration test.
- **CUMULUS-836** - `@cumulus/deployment` supports a configurable docker storage driver for ECS. ECS can be configured with either `devicemapper` (the default storage driver for AWS ECS-optimized AMIs) or `overlay2` (the storage driver used by the NGAP 2.0 AMI). The storage driver can be configured in `app/config.yml` with `ecs.docker.storageDriver: overlay2 | devicemapper`. The default is `overlay2`.
  - To support this configuration, a [Handlebars](https://handlebarsjs.com/) helper `ifEquals` was added to `packages/deployment/lib/kes.js`.
- **CUMULUS-836** - `@cumulus/api` added IAM roles required by the NGAP 2.0 AMI. The NGAP 2.0 AMI runs a script `register_instances_with_ssm.py` which requires the ECS IAM role to include `ec2:DescribeInstances` and `ssm:GetParameter` permissions.

### Fixed

- **CUMULUS-836** - `@cumulus/deployment` uses `overlay2` driver by default and does not attempt to write `--storage-opt dm.basesize` to fix [this error](https://github.com/moby/moby/issues/37039).
- **CUMULUS-413** Kinesis processing now captures all errrors.
  - Added kinesis fallback mechanism when errors occur during record processing.
  - Adds FallbackTopicArn to `@cumulus/api/lambdas.yml`
  - Adds fallbackConsumer lambda to `@cumulus/api`
  - Adds fallbackqueue option to lambda definitions capture lambda failures after three retries.
  - Adds kinesisFallback SNS topic to signal incoming errors from kinesis stream.
  - Adds kinesisFailureSQS to capture fully failed events from all retries.
- **CUMULUS-855** Adds integration test for kinesis' error path.
- **CUMULUS-686** Added workflow task name and version tracking via `@cumulus/api` executions endpoint under new `tasks` property, and under `workflow_tasks` in step input/output.
  - Depends on `cumulus-message-adapter` 1.0.9+, `cumulus-message-adapter-js` 1.0.4+, `cumulus-message-adapter-java` 1.2.7+ and `cumulus-message-adapter-python` 1.0.5+
- **CUMULUS-771**
  - Updated sync-granule to stream the remote file to s3
  - Added integration test for ingesting granules from ftp provider
  - Updated http/https integration tests for ingesting granules from http/https providers
- **CUMULUS-862** Updated `@cumulus/integration-tests` to handle remote lambda output
- **CUMULUS-856** Set the rule `state` to have default value `ENABLED`

### Changed

- In `@cumulus/deployment`, changed the example app config.yml to have additional IAM roles

## [v1.9.0] - 2018-08-06

**Please note** additional information and upgrade instructions [here](https://nasa.github.io/cumulus/docs/upgrade/1.9.0)

### Added

- **CUMULUS-712** - Added integration tests verifying expected behavior in workflows
- **GITC-776-2** - Add support for versioned collections

### Fixed

- **CUMULUS-832**
  - Fixed indentation in example config.yml in `@cumulus/deployment`
  - Fixed issue with new deployment using the default distribution endpoint in `@cumulus/deployment` and `@cumulus/api`

## [v1.8.1] - 2018-08-01

**Note** IAM roles should be re-deployed with this release.

- **Cumulus-726**
  - Added function to `@cumulus/integration-tests`: `sfnStep` includes `getStepInput` which returns the input to the schedule event of a given step function step.
  - Added IAM policy `@cumulus/deployment`: Lambda processing IAM role includes `kinesis::PutRecord` so step function lambdas can write to kinesis streams.
- **Cumulus Community Edition**
  - Added Google OAuth authentication token logic to `@cumulus/api`. Refactored token endpoint to use environment variable flag `OAUTH_PROVIDER` when determining with authentication method to use.
  - Added API Lambda memory configuration variable `api_lambda_memory` to `@cumulus/api` and `@cumulus/deployment`.

### Changed

- **Cumulus-726**
  - Changed function in `@cumulus/api`: `models/rules.js#addKinesisEventSource` was modified to call to `deleteKinesisEventSource` with all required parameters (rule's name, arn and type).
  - Changed function in `@cumulus/integration-tests`: `getStepOutput` can now be used to return output of failed steps. If users of this function want the output of a failed event, they can pass a third parameter `eventType` as `'failure'`. This function will work as always for steps which completed successfully.

### Removed

- **Cumulus-726**

  - Configuration change to `@cumulus/deployment`: Removed default auto scaling configuration for Granules and Files DynamoDB tables.

- **CUMULUS-688**
  - Add integration test for ExecutionStatus
  - Function addition to `@cumulus/integration-tests`: `api` includes `getExecutionStatus` which returns the execution status from the Cumulus API

## [v1.8.0] - 2018-07-23

### Added

- **CUMULUS-718** Adds integration test for Kinesis triggering a workflow.

- **GITC-776-3** Added more flexibility for rules. You can now edit all fields on the rule's record
  We may need to update the api documentation to reflect this.

- **CUMULUS-681** - Add ingest-in-place action to granules endpoint

  - new applyWorkflow action at PUT /granules/{granuleid} Applying a workflow starts an execution of the provided workflow and passes the granule record as payload.
    Parameter(s):
    - workflow - the workflow name

- **CUMULUS-685** - Add parent exeuction arn to the execution which is triggered from a parent step function

### Changed

- **CUMULUS-768** - Integration tests get S3 provider data from shared data folder

### Fixed

- **CUMULUS-746** - Move granule API correctly updates record in dynamo DB and cmr xml file
- **CUMULUS-766** - Populate database fileSize field from S3 if value not present in Ingest payload

## [v1.7.1] - 2018-07-27 - [BACKPORT]

### Fixed

- **CUMULUS-766** - Backport from 1.8.0 - Populate database fileSize field from S3 if value not present in Ingest payload

## [v1.7.0] - 2018-07-02

### Please note: [Upgrade Instructions](https://nasa.github.io/cumulus/docs/upgrade/1.7.0)

### Added

- **GITC-776-2** - Add support for versioned collectons
- **CUMULUS-491** - Add granule reconciliation API endpoints.
- **CUMULUS-480** Add suport for backup and recovery:
  - Add DynamoDB tables for granules, executions and pdrs
  - Add ability to write all records to S3
  - Add ability to download all DynamoDB records in form json files
  - Add ability to upload records to DynamoDB
  - Add migration scripts for copying granule, pdr and execution records from ElasticSearch to DynamoDB
  - Add IAM support for batchWrite on dynamoDB
-
- **CUMULUS-508** - `@cumulus/deployment` cloudformation template allows for lambdas and ECS clusters to have multiple AZ availability.
  - `@cumulus/deployment` also ensures docker uses `devicemapper` storage driver.
- **CUMULUS-755** - `@cumulus/deployment` Add DynamoDB autoscaling support.
  - Application developers can add autoscaling and override default values in their deployment's `app/config.yml` file using a `{TableName}Table:` key.

### Fixed

- **CUMULUS-747** - Delete granule API doesn't delete granule files in s3 and granule in elasticsearch
  - update the StreamSpecification DynamoDB tables to have StreamViewType: "NEW_AND_OLD_IMAGES"
  - delete granule files in s3
- **CUMULUS-398** - Fix not able to filter executions by workflow
- **CUMULUS-748** - Fix invalid lambda .zip files being validated/uploaded to AWS
- **CUMULUS-544** - Post to CMR task has UAT URL hard-coded
  - Made configurable: PostToCmr now requires CMR_ENVIRONMENT env to be set to 'SIT' or 'OPS' for those CMR environments. Default is UAT.

### Changed

- **GITC-776-4** - Changed Discover-pdrs to not rely on collection but use provider_path in config. It also has an optional filterPdrs regex configuration parameter

- **CUMULUS-710** - In the integration test suite, `getStepOutput` returns the output of the first successful step execution or last failed, if none exists

## [v1.6.0] - 2018-06-06

### Please note: [Upgrade Instructions](https://nasa.github.io/cumulus/docs/upgrade/1.6.0)

### Fixed

- **CUMULUS-602** - Format all logs sent to Elastic Search.
  - Extract cumulus log message and index it to Elastic Search.

### Added

- **CUMULUS-556** - add a mechanism for creating and running migration scripts on deployment.
- **CUMULUS-461** Support use of metadata date and other components in `url_path` property

### Changed

- **CUMULUS-477** Update bucket configuration to support multiple buckets of the same type:
  - Change the structure of the buckets to allow for more than one bucket of each type. The bucket structure is now:
    bucket-key:
    name: <bucket-name>
    type: <type> i.e. internal, public, etc.
  - Change IAM and app deployment configuration to support new bucket structure
  - Update tasks and workflows to support new bucket structure
  - Replace instances where buckets.internal is relied upon to either use the system bucket or a configured bucket
  - Move IAM template to the deployment package. NOTE: You now have to specify '--template node_modules/@cumulus/deployment/iam' in your IAM deployment
  - Add IAM cloudformation template support to filter buckets by type

## [v1.5.5] - 2018-05-30

### Added

- **CUMULUS-530** - PDR tracking through Queue-granules
  - Add optional `pdr` property to the sync-granule task's input config and output payload.
- **CUMULUS-548** - Create a Lambda task that generates EMS distribution reports
  - In order to supply EMS Distribution Reports, you must enable S3 Server
    Access Logging on any S3 buckets used for distribution. See [How Do I Enable Server Access Logging for an S3 Bucket?](https://docs.aws.amazon.com/AmazonS3/latest/user-guide/server-access-logging.html)
    The "Target bucket" setting should point at the Cumulus internal bucket.
    The "Target prefix" should be
    "<STACK_NAME>/ems-distribution/s3-server-access-logs/", where "STACK_NAME"
    is replaced with the name of your Cumulus stack.

### Fixed

- **CUMULUS-546 - Kinesis Consumer should catch and log invalid JSON**
  - Kinesis Consumer lambda catches and logs errors so that consumer doesn't get stuck in a loop re-processing bad json records.
- EMS report filenames are now based on their start time instead of the time
  instead of the time that the report was generated
- **CUMULUS-552 - Cumulus API returns different results for the same collection depending on query**
  - The collection, provider and rule records in elasticsearch are now replaced with records from dynamo db when the dynamo db records are updated.

### Added

- `@cumulus/deployment`'s default cloudformation template now configures storage for Docker to match the configured ECS Volume. The template defines Docker's devicemapper basesize (`dm.basesize`) using `ecs.volumeSize`. This addresses ECS default of limiting Docker containers to 10GB of storage ([Read more](https://aws.amazon.com/premiumsupport/knowledge-center/increase-default-ecs-docker-limit/)).

## [v1.5.4] - 2018-05-21

### Added

- **CUMULUS-535** - EMS Ingest, Archive, Archive Delete reports
  - Add lambda EmsReport to create daily EMS Ingest, Archive, Archive Delete reports
  - ems.provider property added to `@cumulus/deployment/app/config.yml`.
    To change the provider name, please add `ems: provider` property to `app/config.yml`.
- **CUMULUS-480** Use DynamoDB to store granules, pdrs and execution records
  - Activate PointInTime feature on DynamoDB tables
  - Increase test coverage on api package
  - Add ability to restore metadata records from json files to DynamoDB
- **CUMULUS-459** provide API endpoint for moving granules from one location on s3 to another

## [v1.5.3] - 2018-05-18

### Fixed

- **CUMULUS-557 - "Add dataType to DiscoverGranules output"**
  - Granules discovered by the DiscoverGranules task now include dataType
  - dataType is now a required property for granules used as input to the
    QueueGranules task
- **CUMULUS-550** Update deployment app/config.yml to force elasticsearch updates for deleted granules

## [v1.5.2] - 2018-05-15

### Fixed

- **CUMULUS-514 - "Unable to Delete the Granules"**
  - updated cmrjs.deleteConcept to return success if the record is not found
    in CMR.

### Added

- **CUMULUS-547** - The distribution API now includes an
  "earthdataLoginUsername" query parameter when it returns a signed S3 URL
- **CUMULUS-527 - "parse-pdr queues up all granules and ignores regex"**
  - Add an optional config property to the ParsePdr task called
    "granuleIdFilter". This property is a regular expression that is applied
    against the filename of the first file of each granule contained in the
    PDR. If the regular expression matches, then the granule is included in
    the output. Defaults to '.', which will match all granules in the PDR.
- File checksums in PDRs now support MD5
- Deployment support to subscribe to an SNS topic that already exists
- **CUMULUS-470, CUMULUS-471** In-region S3 Policy lambda added to API to update bucket policy for in-region access.
- **CUMULUS-533** Added fields to granule indexer to support EMS ingest and archive record creation
- **CUMULUS-534** Track deleted granules
  - added `deletedgranule` type to `cumulus` index.
  - **Important Note:** Force custom bootstrap to re-run by adding this to
    app/config.yml `es: elasticSearchMapping: 7`
- You can now deploy cumulus without ElasticSearch. Just add `es: null` to your `app/config.yml` file. This is only useful for debugging purposes. Cumulus still requires ElasticSearch to properly operate.
- `@cumulus/integration-tests` includes and exports the `addRules` function, which seeds rules into the DynamoDB table.
- Added capability to support EFS in cloud formation template. Also added
  optional capability to ssh to your instance and privileged lambda functions.
- Added support to force discovery of PDRs that have already been processed
  and filtering of selected data types
- `@cumulus/cmrjs` uses an environment variable `USER_IP_ADDRESS` or fallback
  IP address of `10.0.0.0` when a public IP address is not available. This
  supports lambda functions deployed into a VPC's private subnet, where no
  public IP address is available.

### Changed

- **CUMULUS-550** Custom bootstrap automatically adds new types to index on
  deployment

## [v1.5.1] - 2018-04-23

### Fixed

- add the missing dist folder to the hello-world task
- disable uglifyjs on the built version of the pdr-status-check (read: https://github.com/webpack-contrib/uglifyjs-webpack-plugin/issues/264)

## [v1.5.0] - 2018-04-23

### Changed

- Removed babel from all tasks and packages and increased minimum node requirements to version 8.10
- Lambda functions created by @cumulus/deployment will use node8.10 by default
- Moved [cumulus-integration-tests](https://github.com/nasa/cumulus-integration-tests) to the `example` folder CUMULUS-512
- Streamlined all packages dependencies (e.g. remove redundant dependencies and make sure versions are the same across packages)
- **CUMULUS-352:** Update Cumulus Elasticsearch indices to use [index aliases](https://www.elastic.co/guide/en/elasticsearch/reference/current/indices-aliases.html).
- **CUMULUS-519:** ECS tasks are no longer restarted after each CF deployment unless `ecs.restartTasksOnDeploy` is set to true
- **CUMULUS-298:** Updated log filterPattern to include all CloudWatch logs in ElasticSearch
- **CUMULUS-518:** Updates to the SyncGranule config schema
  - `granuleIdExtraction` is no longer a property
  - `process` is now an optional property
  - `provider_path` is no longer a property

### Fixed

- **CUMULUS-455 "Kes deployments using only an updated message adapter do not get automatically deployed"**
  - prepended the hash value of cumulus-message-adapter.zip file to the zip file name of lambda which uses message adapter.
  - the lambda function will be redeployed when message adapter or lambda function are updated
- Fixed a bug in the bootstrap lambda function where it stuck during update process
- Fixed a bug where the sf-sns-report task did not return the payload of the incoming message as the output of the task [CUMULUS-441]

### Added

- **CUMULUS-352:** Add reindex CLI to the API package.
- **CUMULUS-465:** Added mock http/ftp/sftp servers to the integration tests
- Added a `delete` method to the `@common/CollectionConfigStore` class
- **CUMULUS-467 "@cumulus/integration-tests or cumulus-integration-tests should seed provider and collection in deployed DynamoDB"**
  - `example` integration-tests populates providers and collections to database
  - `example` workflow messages are populated from workflow templates in s3, provider and collection information in database, and input payloads. Input templates are removed.
  - added `https` protocol to provider schema

## [v1.4.1] - 2018-04-11

### Fixed

- Sync-granule install

## [v1.4.0] - 2018-04-09

### Fixed

- **CUMULUS-392 "queue-granules not returning the sfn-execution-arns queued"**
  - updated queue-granules to return the sfn-execution-arns queued and pdr if exists.
  - added pdr to ingest message meta.pdr instead of payload, so the pdr information doesn't get lost in the ingest workflow, and ingested granule in elasticsearch has pdr name.
  - fixed sf-sns-report schema, remove the invalid part
  - fixed pdr-status-check schema, the failed execution contains arn and reason
- **CUMULUS-206** make sure homepage and repository urls exist in package.json files of tasks and packages

### Added

- Example folder with a cumulus deployment example

### Changed

- [CUMULUS-450](https://bugs.earthdata.nasa.gov/browse/CUMULUS-450) - Updated
  the config schema of the **queue-granules** task
  - The config no longer takes a "collection" property
  - The config now takes an "internalBucket" property
  - The config now takes a "stackName" property
- [CUMULUS-450](https://bugs.earthdata.nasa.gov/browse/CUMULUS-450) - Updated
  the config schema of the **parse-pdr** task
  - The config no longer takes a "collection" property
  - The "stack", "provider", and "bucket" config properties are now
    required
- **CUMULUS-469** Added a lambda to the API package to prototype creating an S3 bucket policy for direct, in-region S3 access for the prototype bucket

### Removed

- Removed the `findTmpTestDataDirectory()` function from
  `@cumulus/common/test-utils`

### Fixed

- [CUMULUS-450](https://bugs.earthdata.nasa.gov/browse/CUMULUS-450)
  - The **queue-granules** task now enqueues a **sync-granule** task with the
    correct collection config for that granule based on the granule's
    data-type. It had previously been using the collection config from the
    config of the **queue-granules** task, which was a problem if the granules
    being queued belonged to different data-types.
  - The **parse-pdr** task now handles the case where a PDR contains granules
    with different data types, and uses the correct granuleIdExtraction for
    each granule.

### Added

- **CUMULUS-448** Add code coverage checking using [nyc](https://github.com/istanbuljs/nyc).

## [v1.3.0] - 2018-03-29

### Deprecated

- discover-s3-granules is deprecated. The functionality is provided by the discover-granules task

### Fixed

- **CUMULUS-331:** Fix aws.downloadS3File to handle non-existent key
- Using test ftp provider for discover-granules testing [CUMULUS-427]
- **CUMULUS-304: "Add AWS API throttling to pdr-status-check task"** Added concurrency limit on SFN API calls. The default concurrency is 10 and is configurable through Lambda environment variable CONCURRENCY.
- **CUMULUS-414: "Schema validation not being performed on many tasks"** revised npm build scripts of tasks that use cumulus-message-adapter to place schema directories into dist directories.
- **CUMULUS-301:** Update all tests to use test-data package for testing data.
- **CUMULUS-271: "Empty response body from rules PUT endpoint"** Added the updated rule to response body.
- Increased memory allotment for `CustomBootstrap` lambda function. Resolves failed deployments where `CustomBootstrap` lambda function was failing with error `Process exited before completing request`. This was causing deployments to stall, fail to update and fail to rollback. This error is thrown when the lambda function tries to use more memory than it is allotted.
- Cumulus repository folders structure updated:
  - removed the `cumulus` folder altogether
  - moved `cumulus/tasks` to `tasks` folder at the root level
  - moved the tasks that are not converted to use CMA to `tasks/.not_CMA_compliant`
  - updated paths where necessary

### Added

- `@cumulus/integration-tests` - Added support for testing the output of an ECS activity as well as a Lambda function.

## [v1.2.0] - 2018-03-20

### Fixed

- Update vulnerable npm packages [CUMULUS-425]
- `@cumulus/api`: `kinesis-consumer.js` uses `sf-scheduler.js#schedule` instead of placing a message directly on the `startSF` SQS queue. This is a fix for [CUMULUS-359](https://bugs.earthdata.nasa.gov/browse/CUMULUS-359) because `sf-scheduler.js#schedule` looks up the provider and collection data in DynamoDB and adds it to the `meta` object of the enqueued message payload.
- `@cumulus/api`: `kinesis-consumer.js` catches and logs errors instead of doing an error callback. Before this change, `kinesis-consumer` was failing to process new records when an existing record caused an error because it would call back with an error and stop processing additional records. It keeps trying to process the record causing the error because it's "position" in the stream is unchanged. Catching and logging the errors is part 1 of the fix. Proposed part 2 is to enqueue the error and the message on a "dead-letter" queue so it can be processed later ([CUMULUS-413](https://bugs.earthdata.nasa.gov/browse/CUMULUS-413)).
- **CUMULUS-260: "PDR page on dashboard only shows zeros."** The PDR stats in LPDAAC are all 0s, even if the dashboard has been fixed to retrieve the correct fields. The current version of pdr-status-check has a few issues.
  - pdr is not included in the input/output schema. It's available from the input event. So the pdr status and stats are not updated when the ParsePdr workflow is complete. Adding the pdr to the input/output of the task will fix this.
  - pdr-status-check doesn't update pdr stats which prevent the real time pdr progress from showing up in the dashboard. To solve this, added lambda function sf-sns-report which is copied from @cumulus/api/lambdas/sf-sns-broadcast with modification, sf-sns-report can be used to report step function status anywhere inside a step function. So add step sf-sns-report after each pdr-status-check, we will get the PDR status progress at real time.
  - It's possible an execution is still in the queue and doesn't exist in sfn yet. Added code to handle 'ExecutionDoesNotExist' error when checking the execution status.
- Fixed `aws.cloudwatchevents()` typo in `packages/ingest/aws.js`. This typo was the root cause of the error: `Error: Could not process scheduled_ingest, Error: : aws.cloudwatchevents is not a constructor` seen when trying to update a rule.

### Removed

- `@cumulus/ingest/aws`: Remove queueWorkflowMessage which is no longer being used by `@cumulus/api`'s `kinesis-consumer.js`.

## [v1.1.4] - 2018-03-15

### Added

- added flag `useList` to parse-pdr [CUMULUS-404]

### Fixed

- Pass encrypted password to the ApiGranule Lambda function [CUMULUS-424]

## [v1.1.3] - 2018-03-14

### Fixed

- Changed @cumulus/deployment package install behavior. The build process will happen after installation

## [v1.1.2] - 2018-03-14

### Added

- added tools to @cumulus/integration-tests for local integration testing
- added end to end testing for discovering and parsing of PDRs
- `yarn e2e` command is available for end to end testing

### Fixed

- **CUMULUS-326: "Occasionally encounter "Too Many Requests" on deployment"** The api gateway calls will handle throttling errors
- **CUMULUS-175: "Dashboard providers not in sync with AWS providers."** The root cause of this bug - DynamoDB operations not showing up in Elasticsearch - was shared by collections and rules. The fix was to update providers', collections' and rules; POST, PUT and DELETE endpoints to operate on DynamoDB and using DynamoDB streams to update Elasticsearch. The following packages were made:
  - `@cumulus/deployment` deploys DynamoDB streams for the Collections, Providers and Rules tables as well as a new lambda function called `dbIndexer`. The `dbIndexer` lambda has an event source mapping which listens to each of the DynamoDB streams. The dbIndexer lambda receives events referencing operations on the DynamoDB table and updates the elasticsearch cluster accordingly.
  - The `@cumulus/api` endpoints for collections, providers and rules _only_ query DynamoDB, with the exception of LIST endpoints and the collections' GET endpoint.

### Updated

- Broke up `kes.override.js` of @cumulus/deployment to multiple modules and moved to a new location
- Expanded @cumulus/deployment test coverage
- all tasks were updated to use cumulus-message-adapter-js 1.0.1
- added build process to integration-tests package to babelify it before publication
- Update @cumulus/integration-tests lambda.js `getLambdaOutput` to return the entire lambda output. Previously `getLambdaOutput` returned only the payload.

## [v1.1.1] - 2018-03-08

### Removed

- Unused queue lambda in api/lambdas [CUMULUS-359]

### Fixed

- Kinesis message content is passed to the triggered workflow [CUMULUS-359]
- Kinesis message queues a workflow message and does not write to rules table [CUMULUS-359]

## [v1.1.0] - 2018-03-05

### Added

- Added a `jlog` function to `common/test-utils` to aid in test debugging
- Integration test package with command line tool [CUMULUS-200] by @laurenfrederick
- Test for FTP `useList` flag [CUMULUS-334] by @kkelly51

### Updated

- The `queue-pdrs` task now uses the [cumulus-message-adapter-js](https://github.com/nasa/cumulus-message-adapter-js)
  library
- Updated the `queue-pdrs` JSON schemas
- The test-utils schema validation functions now throw an error if validation
  fails
- The `queue-granules` task now uses the [cumulus-message-adapter-js](https://github.com/nasa/cumulus-message-adapter-js)
  library
- Updated the `queue-granules` JSON schemas

### Removed

- Removed the `getSfnExecutionByName` function from `common/aws`
- Removed the `getGranuleStatus` function from `common/aws`

## [v1.0.1] - 2018-02-27

### Added

- More tests for discover-pdrs, dicover-granules by @yjpa7145
- Schema validation utility for tests by @yjpa7145

### Changed

- Fix an FTP listing bug for servers that do not support STAT [CUMULUS-334] by @kkelly51

## [v1.0.0] - 2018-02-23

[unreleased]: https://github.com/nasa/cumulus/compare/v9.0.1...HEAD
[v9.0.1]: https://github.com/nasa/cumulus/compare/v9.0.0...v9.0.1
[v9.0.0]: https://github.com/nasa/cumulus/compare/v8.1.0...v9.0.0
[v8.1.0]: https://github.com/nasa/cumulus/compare/v8.0.0...v8.1.0
[v8.0.0]: https://github.com/nasa/cumulus/compare/v7.2.0...v8.0.0
[v7.2.0]: https://github.com/nasa/cumulus/compare/v7.1.0...v7.2.0
[v7.1.0]: https://github.com/nasa/cumulus/compare/v7.0.0...v7.1.0
[v7.0.0]: https://github.com/nasa/cumulus/compare/v6.0.0...v7.0.0
[v6.0.0]: https://github.com/nasa/cumulus/compare/v5.0.1...v6.0.0
[v5.0.1]: https://github.com/nasa/cumulus/compare/v5.0.0...v5.0.1
[v5.0.0]: https://github.com/nasa/cumulus/compare/v4.0.0...v5.0.0
[v4.0.0]: https://github.com/nasa/cumulus/compare/v3.0.1...v4.0.0
[v3.0.1]: https://github.com/nasa/cumulus/compare/v3.0.0...v3.0.1
[v3.0.0]: https://github.com/nasa/cumulus/compare/v2.0.1...v3.0.0
[v2.0.7]: https://github.com/nasa/cumulus/compare/v2.0.6...v2.0.7
[v2.0.6]: https://github.com/nasa/cumulus/compare/v2.0.5...v2.0.6
[v2.0.5]: https://github.com/nasa/cumulus/compare/v2.0.4...v2.0.5
[v2.0.4]: https://github.com/nasa/cumulus/compare/v2.0.3...v2.0.4
[v2.0.3]: https://github.com/nasa/cumulus/compare/v2.0.2...v2.0.3
[v2.0.2]: https://github.com/nasa/cumulus/compare/v2.0.1...v2.0.2
[v2.0.1]: https://github.com/nasa/cumulus/compare/v1.24.0...v2.0.1
[v2.0.0]: https://github.com/nasa/cumulus/compare/v1.24.0...v2.0.0
[v1.24.0]: https://github.com/nasa/cumulus/compare/v1.23.2...v1.24.0
[v1.23.2]: https://github.com/nasa/cumulus/compare/v1.22.1...v1.23.2
[v1.22.1]: https://github.com/nasa/cumulus/compare/v1.21.0...v1.22.1
[v1.21.0]: https://github.com/nasa/cumulus/compare/v1.20.0...v1.21.0
[v1.20.0]: https://github.com/nasa/cumulus/compare/v1.19.0...v1.20.0
[v1.19.0]: https://github.com/nasa/cumulus/compare/v1.18.0...v1.19.0
[v1.18.0]: https://github.com/nasa/cumulus/compare/v1.17.0...v1.18.0
[v1.17.0]: https://github.com/nasa/cumulus/compare/v1.16.1...v1.17.0
[v1.16.1]: https://github.com/nasa/cumulus/compare/v1.16.0...v1.16.1
[v1.16.0]: https://github.com/nasa/cumulus/compare/v1.15.0...v1.16.0
[v1.15.0]: https://github.com/nasa/cumulus/compare/v1.14.5...v1.15.0
[v1.14.5]: https://github.com/nasa/cumulus/compare/v1.14.4...v1.14.5
[v1.14.4]: https://github.com/nasa/cumulus/compare/v1.14.3...v1.14.4
[v1.14.3]: https://github.com/nasa/cumulus/compare/v1.14.2...v1.14.3
[v1.14.2]: https://github.com/nasa/cumulus/compare/v1.14.1...v1.14.2
[v1.14.1]: https://github.com/nasa/cumulus/compare/v1.14.0...v1.14.1
[v1.14.0]: https://github.com/nasa/cumulus/compare/v1.13.5...v1.14.0
[v1.13.5]: https://github.com/nasa/cumulus/compare/v1.13.4...v1.13.5
[v1.13.4]: https://github.com/nasa/cumulus/compare/v1.13.3...v1.13.4
[v1.13.3]: https://github.com/nasa/cumulus/compare/v1.13.2...v1.13.3
[v1.13.2]: https://github.com/nasa/cumulus/compare/v1.13.1...v1.13.2
[v1.13.1]: https://github.com/nasa/cumulus/compare/v1.13.0...v1.13.1
[v1.13.0]: https://github.com/nasa/cumulus/compare/v1.12.1...v1.13.0
[v1.12.1]: https://github.com/nasa/cumulus/compare/v1.12.0...v1.12.1
[v1.12.0]: https://github.com/nasa/cumulus/compare/v1.11.3...v1.12.0
[v1.11.3]: https://github.com/nasa/cumulus/compare/v1.11.2...v1.11.3
[v1.11.2]: https://github.com/nasa/cumulus/compare/v1.11.1...v1.11.2
[v1.11.1]: https://github.com/nasa/cumulus/compare/v1.11.0...v1.11.1
[v1.11.0]: https://github.com/nasa/cumulus/compare/v1.10.4...v1.11.0
[v1.10.4]: https://github.com/nasa/cumulus/compare/v1.10.3...v1.10.4
[v1.10.3]: https://github.com/nasa/cumulus/compare/v1.10.2...v1.10.3
[v1.10.2]: https://github.com/nasa/cumulus/compare/v1.10.1...v1.10.2
[v1.10.1]: https://github.com/nasa/cumulus/compare/v1.10.0...v1.10.1
[v1.10.0]: https://github.com/nasa/cumulus/compare/v1.9.1...v1.10.0
[v1.9.1]: https://github.com/nasa/cumulus/compare/v1.9.0...v1.9.1
[v1.9.0]: https://github.com/nasa/cumulus/compare/v1.8.1...v1.9.0
[v1.8.1]: https://github.com/nasa/cumulus/compare/v1.8.0...v1.8.1
[v1.8.0]: https://github.com/nasa/cumulus/compare/v1.7.0...v1.8.0
[v1.7.0]: https://github.com/nasa/cumulus/compare/v1.6.0...v1.7.0
[v1.6.0]: https://github.com/nasa/cumulus/compare/v1.5.5...v1.6.0
[v1.5.5]: https://github.com/nasa/cumulus/compare/v1.5.4...v1.5.5
[v1.5.4]: https://github.com/nasa/cumulus/compare/v1.5.3...v1.5.4
[v1.5.3]: https://github.com/nasa/cumulus/compare/v1.5.2...v1.5.3
[v1.5.2]: https://github.com/nasa/cumulus/compare/v1.5.1...v1.5.2
[v1.5.1]: https://github.com/nasa/cumulus/compare/v1.5.0...v1.5.1
[v1.5.0]: https://github.com/nasa/cumulus/compare/v1.4.1...v1.5.0
[v1.4.1]: https://github.com/nasa/cumulus/compare/v1.4.0...v1.4.1
[v1.4.0]: https://github.com/nasa/cumulus/compare/v1.3.0...v1.4.0
[v1.3.0]: https://github.com/nasa/cumulus/compare/v1.2.0...v1.3.0
[v1.2.0]: https://github.com/nasa/cumulus/compare/v1.1.4...v1.2.0
[v1.1.4]: https://github.com/nasa/cumulus/compare/v1.1.3...v1.1.4
[v1.1.3]: https://github.com/nasa/cumulus/compare/v1.1.2...v1.1.3
[v1.1.2]: https://github.com/nasa/cumulus/compare/v1.1.1...v1.1.2
[v1.1.1]: https://github.com/nasa/cumulus/compare/v1.0.1...v1.1.1
[v1.1.0]: https://github.com/nasa/cumulus/compare/v1.0.1...v1.1.0
[v1.0.1]: https://github.com/nasa/cumulus/compare/v1.0.0...v1.0.1
[v1.0.0]: https://github.com/nasa/cumulus/compare/pre-v1-release...v1.0.0

[thin-egress-app]: <https://github.com/asfadmin/thin-egress-app> "Thin Egress App"<|MERGE_RESOLUTION|>--- conflicted
+++ resolved
@@ -54,9 +54,13 @@
 
 ### Changed
 
-<<<<<<< HEAD
-=======
 - **CUMULUS-2311** - RDS Migration Epic Phase 2
+  - **CUMULUS-2208**
+    - Moved all `@cumulus/api/es/*` code to new `@cumulus/es-client` package
+    - Updated logic for collections API POST/PUT/DELETE to create/update/delete records directly in Elasticsearch in parallel with updates to DynamoDb/PostgreSQL
+    - Updated logic for rules API POST/PUT/DELETE to create/update/delete records directly in Elasticsearch in parallel with updates to DynamoDb/PostgreSQL
+    - Updated logic for providers API POST/PUT/DELETE to create/update/delete records directly in Elasticsearch in parallel with updates to DynamoDb/PostgreSQL
+    - Updated logic for PDRs API DELETE to delete records directly in Elasticsearch in parallel with deletes to DynamoDB/PostgreSQL
   - **CUMULUS-2306**
     - Updated API local serve (`api/bin/serve.js`) setup code to add cleanup/executions
     related records
@@ -64,22 +68,10 @@
       support of local cleanup
 - **[PR2224](https://github.com/nasa/cumulus/pull/2244)**
   - Changed timeout on `sfEventSqsToDbRecords` Lambda to 60 seconds to match timeout for Knex library to acquire database connections
->>>>>>> 8457b72f
-- **CUMULUS-2208**
-  - Moved all `@cumulus/api/es/*` code to new `@cumulus/es-client` package
-  - Updated logic for collections API POST/PUT/DELETE to create/update/delete records directly in Elasticsearch in parallel with updates to DynamoDb/PostgreSQL
-  - Updated logic for rules API POST/PUT/DELETE to create/update/delete records directly in Elasticsearch in parallel with updates to DynamoDb/PostgreSQL
-  - Updated logic for providers API POST/PUT/DELETE to create/update/delete records directly in Elasticsearch in parallel with updates to DynamoDb/PostgreSQL
-  - Updated logic for PDRs API DELETE to delete records directly in Elasticsearch in parallel with deletes to DynamoDB/PostgreSQL
-- **[PR2224](https://github.com/nasa/cumulus/pull/2244)**
-  - Changed timeout on `sfEventSqsToDbRecords` Lambda to 60 seconds to match timeout for Knex library to acquire database connections
-- Changed timeout on `sfEventSqsToDbRecords` Lambda to 60 seconds to match timeout for Knex library to acquire database connections
 - **CUMULUS-2517**
   - Updated postgres-migration-count-tool default concurrency to '1'
-
 - **CUMULUS-2489**
   - Updated docs for Terraform references in FAQs, glossary, and in Deployment sections
-
 - **CUMULUS-2434**
   - Updated `@cumulus/cmrjs` `updateCMRMetadata` and related functions to add
     both HTTPS URLS and S3 URIs to CMR metadata.
@@ -125,12 +117,13 @@
 
 ### Removed
 
-- **CUMULUS-2208**
-  - Removed trigger for `dbIndexer` Lambda for DynamoDB tables:
-    - `<prefix>-CollectionsTable`
-    - `<prefix>-PdrsTable`
-    - `<prefix>-ProvidersTable`
-    - `<prefix>-RulesTable`
+- **CUMULUS-2311** - RDS Migration Epic Phase 2
+  - **CUMULUS-2208**
+    - Removed trigger for `dbIndexer` Lambda for DynamoDB tables:
+      - `<prefix>-CollectionsTable`
+      - `<prefix>-PdrsTable`
+      - `<prefix>-ProvidersTable`
+      - `<prefix>-RulesTable`
 - **CUMULUS-2502**
   - Removed outdated documenation regarding Kibana index patterns for metrics.
 
