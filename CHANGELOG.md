# Changelog

All notable changes to this project will be documented in this file.

The format is based on [Keep a Changelog](http://keepachangelog.com/en/1.0.0/).

## [Unreleased]

### BREAKING CHANGES

- **CUMULUS-1672**
  - The `cumulus` Terraform module in previous releases set a
    `Deployment = var.prefix` tag on all resources that it managed. In this
    release, a `tags` input variable has been added to the `cumulus` Terraform
    module to allow resource tagging to be customized. No default tags will be
    applied to Cumulus-managed resources. To replicate the previous behavior,
    set `tags = { Deployment: var.prefix }` as an input variable for the
    `cumulus` Terraform module.

- **CUMULUS-1684 Migration Instructions**
  - In previous releases, a provider's username and password were encrypted
    using a custom encryption library. That has now been updated to use KMS.
    This release includes a Lambda function named
    `<prefix>-ProviderSecretsMigration`, which will re-encrypt existing
    provider credentials to use KMS. After this release has been deployed, you
    will need to manually invoke that Lambda function using either the AWS CLI
    or AWS Console. It should only need to be successfully run once.
  - Future releases of Cumulus will invoke a
    `<prefix>-VerifyProviderSecretsMigration` Lambda function as part of the
    deployment, which will cause the deployment to fail if the migration
    Lambda has not been run.

- **CUMULUS-1755**
  - The `thin_egress_jwt_secret_name` variable for the `tf-modules/cumulus` Terraform module is now **required**. This variable is passed on to the Thin Egress App in `tf-modules/distribution/main.tf`, which uses the keys stored in the secret to sign JWTs. See the [Thin Egress App documentation on how to create a value for this secret](https://github.com/asfadmin/thin-egress-app#setting-up-the-jwt-cookie-secrets).

- **CUMULUS-1446**
  - Update the `@cumulus/integration-tests/api/executions.getExecution()`
    function to parse the response and return the execution, rather than return
    the full API response.

### Added

- **CUMULUS-1446**
  - Add `@cumulus/common/FileUtils.readJsonFile()` function
  - Add `@cumulus/common/FileUtils.readTextFile()` function
  - Add `@cumulus/integration-tests/api/collections.createCollection()` function
  - Add `@cumulus/integration-tests/api/collections.deleteCollection()` function
  - Add `@cumulus/integration-tests/api/collections.getCollection()` function
  - Add `@cumulus/integration-tests/api/providers.getProvider()` function
  - Add `@cumulus/integration-tests/index.getExecutionOutput()` function
  - Add `@cumulus/integration-tests/index.loadCollection()` function
  - Add `@cumulus/integration-tests/index.loadProvider()` function
  - Add `@cumulus/integration-tests/index.readJsonFilesFromDir()` function

- **CUMULUS-1672**
  - Add a `tags` input variable to the `archive` Terraform module
  - Add a `tags` input variable to the `cumulus` Terraform module
  - Add a `tags` input variable to the `cumulus_ecs_service` Terraform module
  - Add a `tags` input variable to the `data-persistence` Terraform module
  - Add a `tags` input variable to the `distribution` Terraform module
  - Add a `tags` input variable to the `ingest` Terraform module
  - Add a `tags` input variable to the `s3-replicator` Terraform module

- **CUMULUS-1707**
  - Enable logrotate on ECS cluster

- **CUMULUS-1684**
  - Add a `@cumulus/aws-client/KMS` library of KMS-related functions
  - Add `@cumulus/aws-client/S3.getTextObject()`
  - Add `@cumulus/sftp-client` package
  - Create `ProviderSecretsMigration` Lambda function
  - Create `VerifyProviderSecretsMigration` Lambda function

- **CUMULUS-1548**
  - Add ability to put default Cumulus logs in Metrics' ELK stack
  - Add ability to add custom logs to Metrics' ELK Stack

- **CUMULUS-1702**
  - When logs are sent to Metrics' ELK stack, the logs endpoints will return results from there

- **CUMULUS-1459**
  - Async Operations are indexed in Elasticsearch
  - To index any existing async operations you'll need to perform an index from
    database function.

- **CUMULUS-1717**
  - Add `@cumulus/aws-client/deleteAndWaitForDynamoDbTableNotExists`, which
    deletes a DynamoDB table and waits to ensure the table no longer exists
  - Added `publishGranules` Lambda to handle publishing granule messages to SNS when granule records are written to DynamoDB
  - Added `@cumulus/api/models/Granule.storeGranulesFromCumulusMessage` to store granules from a Cumulus message to DynamoDB

- **Ability to set custom backend API url in the archive module**
  - Add `api_url` definition in `tf-modules/cumulus/archive.tf`
  - Add `archive_api_url` variable in `tf-modules/cumulus/variables.tf`

- **CUMULUS-1741**
  - Added an optional `elasticsearch_security_group_ids` variable to the
    `data-persistence` Terraform module to allow additional security groups to
    be assigned to the Elasticsearch Domain.

- **CUMULUS-1755**
  - Added `@cumulus/aws-client/CloudFormation.describeCfStack()` to describe a Cloudformation stack
  - Added `@cumulus/aws-client/CloudFormation.getCfStackParameterValues()` to get multiple parameter values for a Cloudformation stack

### Changed

<<<<<<< HEAD
- **CUMULUS-1672**
  - Add a `retryOptions` parameter to the `@cumulus/aws-client/S3.headObject`
     function, which will retry if the object being queried does not exist.
=======
- **CUMULUS-1446**
  - Mark the `@cumulus/integration-tests/api.addCollectionApi()` function as
    deprecated
  - Mark the `@cumulus/integration-tests/index.listCollections()` function as
    deprecated
  - Mark the `@cumulus/integration-tests/index.listProviders()` function as
    deprecated
  - Mark the `@cumulus/integration-tests/index.rulesList()` function as
    deprecated

- **CUMULUS-1672**
  - Previously, the `cumulus` module defaulted to setting a
    `Deployment = var.prefix` tag on all resources that it managed. In this
    release, the `cumulus` module will now accept a `tags` input variable that
    defines the tags to be assigned to all resources that it manages.
  - Previously, the `data-persistence` module defaulted to setting a
    `Deployment = var.prefix` tag on all resources that it managed. In this
    release, the `data-persistence` module will now accept a `tags` input
    variable that defines the tags to be assigned to all resources that it
    manages.
  - Previously, the `distribution` module defaulted to setting a
    `Deployment = var.prefix` tag on all resources that it managed. In this
    release, the `distribution` module will now accept a `tags` input variable
    that defines the tags to be assigned to all resources that it manages.
  - Previously, the `ingest` module defaulted to setting a
    `Deployment = var.prefix` tag on all resources that it managed. In this
    release, the `ingest` module will now accept a `tags` input variable that
    defines the tags to be assigned to all resources that it manages.
  - Previously, the `s3-replicator` module defaulted to setting a
    `Deployment = var.prefix` tag on all resources that it managed. In this
    release, the `s3-replicator` module will now accept a `tags` input variable
    that defines the tags to be assigned to all resources that it manages.
>>>>>>> 8eb6e114

- **CUMULUS-1684**
  - Update the API package to encrypt provider credentials using KMS instead of
    using RSA keys stored in S3

- **CUMULUS-1717**
  - Changed name of `cwSfExecutionEventToDb` Lamda to `cwSfEventToDbRecords`
  - Updated `cwSfEventToDbRecords` to write granule records to DynamoDB from the incoming Cumulus message

- **CUMULUS-1748**
  - (S)FTP discovery tasks now use the provider-path as-is instead of forcing it to a relative path.
  - Improved error handling to catch permission denied FTP errors better and log them properly. Workflows will still fail encountering this error and we intend to consider that approach in a future ticket.

- **CUMULUS-1753** - Changes to `@cumulus/ingest/HttpProviderClient.js`:
  - Removed regex filter in `HttpProviderClient.list()` that was used to return only files with an extension between 1 and 4 characters long. `HttpProviderClient.list()` will now return all files linked from the HTTP provider host.

- **CUMULUS-1755**
  - Updated the Thin Egress App module used in `tf-modules/distribution/main.tf` to build 61. [See the release notes](https://github.com/asfadmin/thin-egress-app/releases/tag/tea-build.61).
  - Updated `@cumulus/integration-tests/api/distribution.invokeApiDistributionLambda()` to invoke the Thin Egress App Lambda for testing

- **CUMULUS-1757**
  - Update @cumulus/cmr-client CMRSearchConceptQueue to take optional cmrEnvironment parameter

### Deprecated

- **CUMULUS-1684**
  - Deprecate `@cumulus/common/key-pair-provider/S3KeyPairProvider`
  - Deprecate `@cumulus/common/key-pair-provider/S3KeyPairProvider.encrypt()`
  - Deprecate `@cumulus/common/key-pair-provider/S3KeyPairProvider.decrypt()`
  - Deprecate `@cumulus/common/kms/KMS`
  - Deprecate `@cumulus/common/kms/KMS.encrypt()`
  - Deprecate `@cumulus/common/kms/KMS.decrypt()`
  - Deprecate `@cumulus/common/sftp.Sftp`

- **CUMULUS-1717**
  - Deprecate `@cumulus/api/models/Granule.createGranulesFromSns`

- **CUMULUS-1748**
  - Deprecate `@cumulus/ingest/util.normalizeProviderPath`

### Removed

- **CUMULUS-1684**
  - Remove the deployment script that creates encryption keys and stores them to
    S3

### Fixed

- **Fix default values for urs_url in variables.tf files**
  - Remove trailing `/` from default `urs_url` values.

- **CUMULUS-1610** - Add the Elasticsearch security group to the EC2 security groups

- **CUMULUS-1740** - `cumulus_meta.workflow_start_time` is now set in Cumulus
  messages

- **CUMULUS-1753** - Fixed `@cumulus/ingest/HttpProviderClient.js` to properly handle HTTP providers with:
  - Multiple link tags (e.g. `<a>`) per line of source code
  - Link tags in uppercase or lowercase (e.g. `<A>`)
  - Links with filepaths in the link target (e.g. `<a href="/path/to/file.txt">`). These files will be returned from HTTP file discovery **as the file name only** (e.g. `file.txt`).

## [v1.18.0] 2020-02-03

### BREAKING CHANGES

- **CUMULUS-1686**

  - `ecs_cluster_instance_image_id` is now a _required_ variable of the `cumulus` module, instead of optional.

- **CUMULUS-1698**

  - Change variable `saml_launchpad_metadata_path` to `saml_launchpad_metadata_url` in the `tf-modules/cumulus` Terraform module.

- **CUMULUS-1703**
  - Remove the unused `forceDownload` option from the `sync-granule` tasks's config
  - Remove the `@cumulus/ingest/granule.Discover` class
  - Remove the `@cumulus/ingest/granule.Granule` class
  - Remove the `@cumulus/ingest/pdr.Discover` class
  - Remove the `@cumulus/ingest/pdr.Granule` class
  - Remove the `@cumulus/ingest/parse-pdr.parsePdr` function

### Added

- **CUMULUS-1040**

  - Added `@cumulus/aws-client` package to provide utilities for working with AWS services and the Node.js AWS SDK
  - Added `@cumulus/errors` package which exports error classes for use in Cumulus workflow code
  - Added `@cumulus/integration-tests/sfnStep` to provide utilities for parsing step function execution histories

- **CUMULUS-1102**

  - Adds functionality to the @cumulus/api package for better local testing.
    - Adds data seeding for @cumulus/api's localAPI.
      - seed functions allow adding collections, executions, granules, pdrs, providers, and rules to a Localstack Elasticsearch and DynamoDB via `addCollections`, `addExecutions`, `addGranules`, `addPdrs`, `addProviders`, and `addRules`.
    - Adds `eraseDataStack` function to local API server code allowing resetting of local datastack for testing (ES and DynamoDB).
    - Adds optional parameters to the @cumulus/api bin serve to allow for launching the api without destroying the current data.

- **CUMULUS-1697**

  - Added the `@cumulus/tf-inventory` package that provides command line utilities for managing Terraform resources in your AWS account

- **CUMULUS-1703**

  - Add `@cumulus/aws-client/S3.createBucket` function
  - Add `@cumulus/aws-client/S3.putFile` function
  - Add `@cumulus/common/string.isNonEmptyString` function
  - Add `@cumulus/ingest/FtpProviderClient` class
  - Add `@cumulus/ingest/HttpProviderClient` class
  - Add `@cumulus/ingest/S3ProviderClient` class
  - Add `@cumulus/ingest/SftpProviderClient` class
  - Add `@cumulus/ingest/providerClientUtils.buildProviderClient` function
  - Add `@cumulus/ingest/providerClientUtils.fetchTextFile` function

- **CUMULUS-1731**

  - Add new optional input variables to the Cumulus Terraform module to support TEA upgrade:
    - `thin_egress_cookie_domain` - Valid domain for Thin Egress App cookie
    - `thin_egress_domain_cert_arn` - Certificate Manager SSL Cert ARN for Thin
      Egress App if deployed outside NGAP/CloudFront
    - `thin_egress_download_role_in_region_arn` - ARN for reading of Thin Egress
      App data buckets for in-region requests
    - `thin_egress_jwt_algo` - Algorithm with which to encode the Thin Egress
      App JWT cookie
    - `thin_egress_jwt_secret_name` - Name of AWS secret where keys for the Thin
      Egress App JWT encode/decode are stored
    - `thin_egress_lambda_code_dependency_archive_key` - Thin Egress App - S3
      Key of packaged python modules for lambda dependency layer

- **CUMULUS-1733**
  - Add `discovery-filtering` operator doc to document previously undocumented functionality.

- **CUMULUS-1737**
  - Added the `cumulus-test-cleanup` module to run a nightly cleanup on resources left over from the integration tests run from the `example/spec` directory.

### Changed

- **CUMULUS-1102**

  - Updates `@cumulus/api/auth/testAuth` to use JWT instead of random tokens.
  - Updates the default AMI for the ecs_cluster_instance_image_id.

- **CUMULUS-1622**

  - Mutex class has been deprecated in `@cumulus/common/concurrency` and will be removed in a future release.

- **CUMULUS-1686**

  - Changed `ecs_cluster_instance_image_id` to be a required variable of the `cumulus` module and removed the default value.
    The default was not available across accounts and regions, nor outside of NGAP and therefore not particularly useful.

- **CUMULUS-1688**

  - Updated `@cumulus/aws.receiveSQSMessages` not to replace `message.Body` with a parsed object. This behavior was undocumented and confusing as received messages appeared to contradict AWS docs that state `message.Body` is always a string.
  - Replaced `sf_watcher` CloudWatch rule from `cloudwatch-events.tf` with an EventSourceMapping on `sqs2sf` mapped to the `start_sf` SQS queue (in `event-sources.tf`).
  - Updated `sqs2sf` with an EventSourceMapping handler and unit test.

- **CUMULUS-1698**

  - Change variable `saml_launchpad_metadata_path` to `saml_launchpad_metadata_url` in the `tf-modules/cumulus` Terraform module.
  - Updated `@cumulus/api/launchpadSaml` to download launchpad IDP metadata from configured location when the metadata in s3 is not valid, and to work with updated IDP metadata and SAML response.

- **CUMULUS-1731**
  - Upgrade the version of the Thin Egress App deployed by Cumulus to v48
    - Note: New variables available, see the 'Added' section of this changelog.

### Fixed

- **CUMULUS-1664**

  - Updated `dbIndexer` Lambda to remove hardcoded references to DynamoDB table names.

- **CUMULUS-1733**
  - Fixed granule discovery recursion algorithm used in S/FTP protocols.

### Removed

- **CUMULUS-1481**
  - removed `process` config and output from PostToCmr as it was not required by the task nor downstream steps, and should still be in the output message's `meta` regardless.

### Deprecated

- **CUMULUS-1040**
  - Deprecated the following code. For cases where the code was moved into another package, the new code location is noted:
    - `@cumulus/common/CloudFormationGateway` -> `@cumulus/aws-client/CloudFormationGateway`
    - `@cumulus/common/DynamoDb` -> `@cumulus/aws-client/DynamoDb`
    - `@cumulus/common/errors` -> `@cumulus/errors`
    - `@cumulus/common/StepFunctions` -> `@cumulus/aws-client/StepFunctions`
    - All of the exported functions in `@cumulus/commmon/aws` (moved into `@cumulus/aws-client`), except:
      - `@cumulus/common/aws/isThrottlingException` -> `@cumulus/errors/isThrottlingException`
      - `@cumulus/common/aws/improveStackTrace` (not deprecated)
      - `@cumulus/common/aws/retryOnThrottlingException` (not deprecated)
    - `@cumulus/common/sfnStep/SfnStep.parseStepMessage` -> `@cumulus/integration-tests/sfnStep/SfnStep.parseStepMessage`
    - `@cumulus/common/sfnStep/ActivityStep` -> `@cumulus/integration-tests/sfnStep/ActivityStep`
    - `@cumulus/common/sfnStep/LambdaStep` -> `@cumulus/integration-tests/sfnStep/LambdaStep`
    - `@cumulus/common/string/unicodeEscape` -> `@cumulus/aws-client/StepFunctions.unicodeEscape`
    - `@cumulus/common/util/setErrorStack` -> `@cumulus/aws-client/util/setErrorStack`
    - `@cumulus/ingest/aws/invoke` -> `@cumulus/aws-client/Lambda/invoke`
    - `@cumulus/ingest/aws/CloudWatch.bucketSize`
    - `@cumulus/ingest/aws/CloudWatch.cw`
    - `@cumulus/ingest/aws/ECS.ecs`
    - `@cumulus/ingest/aws/ECS`
    - `@cumulus/ingest/aws/Events.putEvent` -> `@cumulus/aws-client/CloudwatchEvents.putEvent`
    - `@cumulus/ingest/aws/Events.deleteEvent` -> `@cumulus/aws-client/CloudwatchEvents.deleteEvent`
    - `@cumulus/ingest/aws/Events.deleteTarget` -> `@cumulus/aws-client/CloudwatchEvents.deleteTarget`
    - `@cumulus/ingest/aws/Events.putTarget` -> `@cumulus/aws-client/CloudwatchEvents.putTarget`
    - `@cumulus/ingest/aws/SQS.attributes` -> `@cumulus/aws-client/SQS.getQueueAttributes`
    - `@cumulus/ingest/aws/SQS.deleteMessage` -> `@cumulus/aws-client/SQS.deleteSQSMessage`
    - `@cumulus/ingest/aws/SQS.deleteQueue` -> `@cumulus/aws-client/SQS.deleteQueue`
    - `@cumulus/ingest/aws/SQS.getUrl` -> `@cumulus/aws-client/SQS.getQueueUrlByName`
    - `@cumulus/ingest/aws/SQS.receiveMessage` -> `@cumulus/aws-client/SQS.receiveSQSMessages`
    - `@cumulus/ingest/aws/SQS.sendMessage` -> `@cumulus/aws-client/SQS.sendSQSMessage`
    - `@cumulus/ingest/aws/StepFunction.getExecutionStatus` -> `@cumulus/aws-client/StepFunction.getExecutionStatus`
    - `@cumulus/ingest/aws/StepFunction.getExecutionUrl` -> `@cumulus/aws-client/StepFunction.getExecutionUrl`

## [v1.17.0] - 2019-12-31

### BREAKING CHANGES

- **CUMULUS-1498**
  - The `@cumulus/cmrjs.publish2CMR` function expects that the value of its
    `creds.password` parameter is a plaintext password.
  - Rather than using an encrypted password from the `cmr_password` environment
    variable, the `@cumulus/cmrjs.updateCMRMetadata` function now looks for an
    environment variable called `cmr_password_secret_name` and fetches the CMR
    password from that secret in AWS Secrets Manager.
  - The `@cumulus/post-to-cmr` task now expects a
    `config.cmr.passwordSecretName` value, rather than `config.cmr.password`.
    The CMR password will be fetched from that secret in AWS Secrets Manager.

### Added

- **CUMULUS-630**

  - Added support for replaying Kinesis records on a stream into the Cumulus Kinesis workflow triggering mechanism: either all the records, or some time slice delimited by start and end timestamps.
  - Added `/replays` endpoint to the operator API for triggering replays.
  - Added `Replay Kinesis Messages` documentation to Operator Docs.
  - Added `manualConsumer` lambda function to consume a Kinesis stream. Used by the replay AsyncOperation.

- **CUMULUS-1687**
  - Added new API endpoint for listing async operations at `/asyncOperations`
  - All asyncOperations now include the fields `description` and `operationType`. `operationType` can be one of the following. [`Bulk Delete`, `Bulk Granules`, `ES Index`, `Kinesis Replay`]

### Changed

- **CUMULUS-1626**

  - Updates Cumulus to use node10/CMA 1.1.2 for all of its internal lambdas in prep for AWS node 8 EOL

- **CUMULUS-1498**
  - Remove the DynamoDB Users table. The list of OAuth users who are allowed to
    use the API is now stored in S3.
  - The CMR password and Launchpad passphrase are now stored in Secrets Manager

## [v1.16.1] - 2019-12-6

**Please note**:

- The `region` argument to the `cumulus` Terraform module has been removed. You may see a warning or error if you have that variable populated.
- Your workflow tasks should use the following versions of the CMA libraries to utilize new granule, parentArn, asyncOperationId, and stackName fields on the logs:
  - `cumulus-message-adapter-js` version 1.0.10+
  - `cumulus-message-adapter-python` version 1.1.1+
  - `cumulus-message-adapter-java` version 1.2.11+
- The `data-persistence` module no longer manages the creation of an Elasticsearch service-linked role for deploying Elasticsearch to a VPC. Follow the [deployment instructions on preparing your VPC](https://nasa.github.io/cumulus/docs/deployment/deployment-readme#vpc-subnets-and-security-group) for guidance on how to create the Elasticsearch service-linked role manually.
- There is now a `distribution_api_gateway_stage` variable for the `tf-modules/cumulus` Terraform module that will be used as the API gateway stage name used for the distribution API (Thin Egress App)
- Default value for the `urs_url` variable is now `https://uat.urs.earthdata.nasa.gov/` in the `tf-modules/cumulus` and `tf-modules/archive` Terraform modules. So deploying the `cumulus` module without a `urs_url` variable set will integrate your Cumulus deployment with the UAT URS environment.

### Added

- **CUMULUS-1563**

  - Added `custom_domain_name` variable to `tf-modules/data-persistence` module

- **CUMULUS-1654**
  - Added new helpers to `@cumulus/common/execution-history`:
    - `getStepExitedEvent()` returns the `TaskStateExited` event in a workflow execution history after the given step completion/failure event
    - `getTaskExitedEventOutput()` returns the output message for a `TaskStateExited` event in a workflow execution history

### Changed

- **CUMULUS-1578**

  - Updates SAML launchpad configuration to authorize via configured userGroup.
    [See the NASA specific documentation (protected)](https://wiki.earthdata.nasa.gov/display/CUMULUS/Cumulus+SAML+Launchpad+Integration)

- **CUMULUS-1579**

  - Elasticsearch list queries use `match` instead of `term`. `term` had been analyzing the terms and not supporting `-` in the field values.

- **CUMULUS-1619**

  - Adds 4 new keys to `@cumulus/logger` to display granules, parentArn, asyncOperationId, and stackName.
  - Depends on `cumulus-message-adapter-js` version 1.0.10+. Cumulus tasks updated to use this version.

- **CUMULUS-1654**

  - Changed `@cumulus/common/SfnStep.parseStepMessage()` to a static class method

- **CUMULUS-1641**
  - Added `meta.retries` and `meta.visibilityTimeout` properties to sqs-type rule. To create sqs-type rule, you're required to configure a dead-letter queue on your queue.
  - Added `sqsMessageRemover` lambda which removes the message from SQS queue upon successful workflow execution.
  - Updated `sqsMessageConsumer` lambda to not delete message from SQS queue, and to retry the SQS message for configured number of times.

### Removed

- Removed `create_service_linked_role` variable from `tf-modules/data-persistence` module.

- **CUMULUS-1321**
  - The `region` argument to the `cumulus` Terraform module has been removed

### Fixed

- **CUMULUS-1668** - Fixed a race condition where executions may not have been
  added to the database correctly
- **CUMULUS-1654** - Fixed issue with `publishReports` Lambda not including workflow execution error information for failed workflows with a single step
- Fixed `tf-modules/cumulus` module so that the `urs_url` variable is passed on to its invocation of the `tf-modules/archive` module

## [v1.16.0] - 2019-11-15

### Added

- **CUMULUS-1321**

  - A `deploy_distribution_s3_credentials_endpoint` variable has been added to
    the `cumulus` Terraform module. If true, the NGAP-backed S3 credentials
    endpoint will be added to the Thin Egress App's API. Default: true

- **CUMULUS-1544**

  - Updated the `/granules/bulk` endpoint to correctly query Elasticsearch when
    granule ids are not provided.

- **CUMULUS-1580**
  - Added `/granules/bulk` endpoint to `@cumulus/api` to perform bulk actions on granules given either a list of granule ids or an Elasticsearch query and the workflow to perform.

### Changed

- **CUMULUS-1561**

  - Fix the way that we are handling Terraform provider version requirements
  - Pass provider configs into child modules using the method that the
    [Terraform documentation](https://www.terraform.io/docs/configuration/modules.html#providers-within-modules)
    suggests
  - Remove the `region` input variable from the `s3_access_test` Terraform module
  - Remove the `aws_profile` and `aws_region` input variables from the
    `s3-replicator` Terraform module

- **CUMULUS-1639**
  - Because of
    [S3's Data Consistency Model](https://docs.aws.amazon.com/AmazonS3/latest/dev/Introduction.html#BasicsObjects),
    there may be situations where a GET operation for an object can temporarily
    return a `NoSuchKey` response even if that object _has_ been created. The
    `@cumulus/common/aws.getS3Object()` function has been updated to support
    retries if a `NoSuchKey` response is returned by S3. This behavior can be
    enabled by passing a `retryOptions` object to that function. Supported
    values for that object can be found here:
    <https://github.com/tim-kos/node-retry#retryoperationoptions>

### Removed

- **CUMULUS-1559**
  - `logToSharedDestination` has been migrated to the Terraform deployment as `log_api_gateway_to_cloudwatch` and will ONLY apply to egress lambdas.
    Due to the differences in the Terraform deployment model, we cannot support a global log subscription toggle for a configurable subset of lambdas.
    However, setting up your own log forwarding for a Lambda with Terraform is fairly simple, as you will only need to add SubscriptionFilters to your Terraform configuration, one per log group.
    See [the Terraform documentation](https://www.terraform.io/docs/providers/aws/r/cloudwatch_log_subscription_filter.html) for details on how to do this.
    An empty FilterPattern ("") will capture all logs in a group.

## [v1.15.0] - 2019-11-04

### BREAKING CHANGES

- **CUMULUS-1644** - When a workflow execution begins or ends, the workflow
  payload is parsed and any new or updated PDRs or granules referenced in that
  workflow are stored to the Cumulus archive. The defined interface says that a
  PDR in `payload.pdr` will be added to the archive, and any granules in
  `payload.granules` will also be added to the archive. In previous releases,
  PDRs found in `meta.pdr` and granules found in `meta.input_granules` were also
  added to the archive. This caused unexpected behavior and has been removed.
  Only PDRs from `payload.pdr` and granules from `payload.granules` will now be
  added to the Cumulus archive.

- **CUMULUS-1449** - Cumulus now uses a universal workflow template when
  starting a workflow that contains general information specific to the
  deployment, but not specific to the workflow. Workflow task configs must be
  defined using AWS step function parameters. As part of this change,
  `CumulusConfig` has been retired and task configs must now be defined under
  the `cma.task_config` key in the Parameters section of a step function
  definition.

  **Migration instructions**:

  NOTE: These instructions require the use of Cumulus Message Adapter v1.1.x+.
  Please ensure you are using a compatible version before attempting to migrate
  workflow configurations. When defining workflow steps, remove any
  `CumulusConfig` section, as shown below:

  ```yaml
  ParsePdr:
    CumulusConfig:
      provider: "{$.meta.provider}"
      bucket: "{$.meta.buckets.internal.name}"
      stack: "{$.meta.stack}"
  ```

  Instead, use AWS Parameters to pass `task_config` for the task directly into
  the Cumulus Message Adapter:

  ```yaml
  ParsePdr:
    Parameters:
      cma:
        event.$: "$"
        task_config:
          provider: "{$.meta.provider}"
          bucket: "{$.meta.buckets.internal.name}"
          stack: "{$.meta.stack}"
  ```

  In this example, the `cma` key is used to pass parameters to the message
  adapter. Using `task_config` in combination with `event.$: '$'` allows the
  message adapter to process `task_config` as the `config` passed to the Cumulus
  task. See `example/workflows/sips.yml` in the core repository for further
  examples of how to set the Parameters.

  Additionally, workflow configurations for the `QueueGranules` and `QueuePdrs`
  tasks need to be updated:

  - `queue-pdrs` config changes:
    - `parsePdrMessageTemplateUri` replaced with `parsePdrWorkflow`, which is
      the workflow name (i.e. top-level name in `config.yml`, e.g. 'ParsePdr').
    - `internalBucket` and `stackName` configs now required to look up
      configuration from the deployment. Brings the task config in line with
      that of `queue-granules`.
  - `queue-granules` config change: `ingestGranuleMessageTemplateUri` replaced
    with `ingestGranuleWorkflow`, which is the workflow name (e.g.
    'IngestGranule').

- **CUMULUS-1396** - **Workflow steps at the beginning and end of a workflow
  using the `SfSnsReport` Lambda have now been deprecated (e.g. `StartStatus`,
  `StopStatus`) and should be removed from your workflow definitions**. These
  steps were used for publishing ingest notifications and have been replaced by
  an implementation using Cloudwatch events for Step Functions to trigger a
  Lambda that publishes ingest notifications. For further detail on how ingest
  notifications are published, see the notes below on **CUMULUS-1394**. For
  examples of how to update your workflow definitions, see our
  [example workflow definitions](https://github.com/nasa/cumulus/blob/master/example/workflows/).

- **CUMULUS-1470**
  - Remove Cumulus-defined ECS service autoscaling, allowing integrators to
    better customize autoscaling to meet their needs. In order to use
    autoscaling with ECS services, appropriate
    `AWS::ApplicationAutoScaling::ScalableTarget`,
    `AWS::ApplicationAutoScaling::ScalingPolicy`, and `AWS::CloudWatch::Alarm`
    resources should be defined in a kes overrides file. See
    [this example](https://github.com/nasa/cumulus/blob/release-1.15.x/example/overrides/app/cloudformation.template.yml)
    for an example.
  - The following config parameters are no longer used:
    - ecs.services.\<NAME\>.minTasks
    - ecs.services.\<NAME\>.maxTasks
    - ecs.services.\<NAME\>.scaleInActivityScheduleTime
    - ecs.services.\<NAME\>.scaleInAdjustmentPercent
    - ecs.services.\<NAME\>.scaleOutActivityScheduleTime
    - ecs.services.\<NAME\>.scaleOutAdjustmentPercent
    - ecs.services.\<NAME\>.activityName

### Added

- **CUMULUS-1100**

  - Added 30-day retention properties to all log groups that were missing those policies.

- **CUMULUS-1396**

  - Added `@cumulus/common/sfnStep`:
    - `LambdaStep` - A class for retrieving and parsing input and output to Lambda steps in AWS Step Functions
    - `ActivityStep` - A class for retrieving and parsing input and output to ECS activity steps in AWS Step Functions

- **CUMULUS-1574**

  - Added `GET /token` endpoint for SAML authorization when cumulus is protected by Launchpad.
    This lets a user retieve a token by hand that can be presented to the API.

- **CUMULUS-1625**

  - Added `sf_start_rate` variable to the `ingest` Terraform module, equivalent to `sqs_consumer_rate` in the old model, but will not be automatically applied to custom queues as that was.

- **CUMULUS-1513**
  - Added `sqs`-type rule support in the Cumulus API `@cumulus/api`
  - Added `sqsMessageConsumer` lambda which processes messages from the SQS queues configured in the `sqs` rules.

### Changed

- **CUMULUS-1639**

  - Because of
    [S3's Data Consistency Model](https://docs.aws.amazon.com/AmazonS3/latest/dev/Introduction.html#BasicsObjects),
    there may be situations where a GET operation for an object can temporarily
    return a `NoSuchKey` response even if that object _has_ been created. The
    `@cumulus/common/aws.getS3Object()` function will now retry up to 10 times
    if a `NoSuchKey` response is returned by S3. This can behavior can be
    overridden by passing `{ retries: 0 }` as the `retryOptions` argument.

- **CUMULUS-1449**

  - `queue-pdrs` & `queue-granules` config changes. Details in breaking changes section.
  - Cumulus now uses a universal workflow template when starting workflow that contains general information specific to the deployment, but not specific to the workflow.
  - Changed the way workflow configs are defined, from `CumulusConfig` to a `task_config` AWS Parameter.

- **CUMULUS-1452**

  - Changed the default ECS docker storage drive to `devicemapper`

- **CUMULUS-1453**
  - Removed config schema for `@cumulus/sf-sns-report` task
  - Updated `@cumulus/sf-sns-report` to always assume that it is running as an intermediate step in a workflow, not as the first or last step

### Removed

- **CUMULUS-1449**
  - Retired `CumulusConfig` as part of step function definitions, as this is an artifact of the way Kes parses workflow definitions that was not possible to migrate to Terraform. Use AWS Parameters and the `task_config` key instead. See change note above.
  - Removed individual workflow templates.

### Fixed

- **CUMULUS-1620** - Fixed bug where `message_adapter_version` does not correctly inject the CMA

- **CUMULUS-1396** - Updated `@cumulus/common/StepFunctions.getExecutionHistory()` to recursively fetch execution history when `nextToken` is returned in response

- **CUMULUS-1571** - Updated `@cumulus/common/DynamoDb.get()` to throw any errors encountered when trying to get a record and the record does exist

- **CUMULUS-1452**
  - Updated the EC2 initialization scripts to use full volume size for docker storage
  - Changed the default ECS docker storage drive to `devicemapper`

## [v1.14.5] - 2019-12-30 - [BACKPORT]

### Updated

- **CUMULUS-1626**
  - Updates Cumulus to use node10/CMA 1.1.2 for all of its internal lambdas in prep for AWS node 8 EOL

## [v1.14.4] - 2019-10-28

### Fixed

- **CUMULUS-1632** - Pinned `aws-elasticsearch-connector` package in `@cumulus/api` to version `8.1.3`, since `8.2.0` includes breaking changes

## [v1.14.3] - 2019-10-18

### Fixed

- **CUMULUS-1620** - Fixed bug where `message_adapter_version` does not correctly inject the CMA

- **CUMULUS-1572** - A granule is now included in discovery results even when
  none of its files has a matching file type in the associated collection
  configuration. Previously, if all files for a granule were unmatched by a file
  type configuration, the granule was excluded from the discovery results.
  Further, added support for a `boolean` property
  `ignoreFilesConfigForDiscovery`, which controls how a granule's files are
  filtered at discovery time.

## [v1.14.2] - 2019-10-08

### BREAKING CHANGES

Your Cumulus Message Adapter version should be pinned to `v1.0.13` or lower in your `app/config.yml` using `message_adapter_version: v1.0.13` OR you should use the workflow migration steps below to work with CMA v1.1.1+.

- **CUMULUS-1394** - The implementation of the `SfSnsReport` Lambda requires additional environment variables for integration with the new ingest notification SNS topics. Therefore, **you must update the definition of `SfSnsReport` in your `lambdas.yml` like so**:

```yaml
SfSnsReport:
  handler: index.handler
  timeout: 300
  source: node_modules/@cumulus/sf-sns-report/dist
  tables:
    - ExecutionsTable
  envs:
    execution_sns_topic_arn:
      function: Ref
      value: reportExecutionsSns
    granule_sns_topic_arn:
      function: Ref
      value: reportGranulesSns
    pdr_sns_topic_arn:
      function: Ref
      value: reportPdrsSns
```

- **CUMULUS-1447** -
  The newest release of the Cumulus Message Adapter (v1.1.1) requires that parameterized configuration be used for remote message functionality. Once released, Kes will automatically bring in CMA v1.1.1 without additional configuration.

  **Migration instructions**
  Oversized messages are no longer written to S3 automatically. In order to utilize remote messaging functionality, configure a `ReplaceConfig` AWS Step Function parameter on your CMA task:

  ```yaml
  ParsePdr:
    Parameters:
      cma:
        event.$: "$"
        ReplaceConfig:
          FullMessage: true
  ```

  Accepted fields in `ReplaceConfig` include `MaxSize`, `FullMessage`, `Path` and `TargetPath`.
  See https://github.com/nasa/cumulus-message-adapter/blob/master/CONTRACT.md#remote-message-configuration for full details.

  As this change is backward compatible in Cumulus Core, users wishing to utilize the previous version of the CMA may opt to transition to using a CMA lambda layer, or set `message_adapter_version` in their configuration to a version prior to v1.1.0.

### PLEASE NOTE

- **CUMULUS-1394** - Ingest notifications are now provided via 3 separate SNS topics for executions, granules, and PDRs, instead of a single `sftracker` SNS topic. Whereas the `sftracker` SNS topic received a full Cumulus execution message, the new topics all receive generated records for the given object. The new topics are only published to if the given object exists for the current execution. For a given execution/granule/PDR, **two messages will be received by each topic**: one message indicating that ingest is running and another message indicating that ingest has completed or failed. The new SNS topics are:

  - `reportExecutions` - Receives 1 message per execution
  - `reportGranules` - Receives 1 message per granule in an execution
  - `reportPdrs` - Receives 1 message per PDR

### Added

- **CUMULUS-639**

  - Adds SAML JWT and launchpad token authentication to Cumulus API (configurable)
    - **NOTE** to authenticate with Launchpad ensure your launchpad user_id is in the `<prefix>-UsersTable`
    - when Cumulus configured to protect API via Launchpad:
      - New endpoints
        - `GET /saml/login` - starting point for SAML SSO creates the login request url and redirects to the SAML Identity Provider Service (IDP)
        - `POST /saml/auth` - SAML Assertion Consumer Service. POST receiver from SAML IDP. Validates response, logs the user in, and returnes a SAML-based JWT.
    - Disabled endpoints
      - `POST /refresh`
      - Changes authorization worklow:
      - `ensureAuthorized` now presumes the bearer token is a JWT and tries to validate. If the token is malformed, it attempts to validate the token against Launchpad. This allows users to bring their own token as described here https://wiki.earthdata.nasa.gov/display/CUMULUS/Cumulus+API+with+Launchpad+Authentication. But it also allows dashboard users to manually authenticate via Launchpad SAML to receive a Launchpad-based JWT.

- **CUMULUS-1394**
  - Added `Granule.generateGranuleRecord()` method to granules model to generate a granule database record from a Cumulus execution message
  - Added `Pdr.generatePdrRecord()` method to PDRs model to generate a granule database record from a Cumulus execution message
  - Added helpers to `@cumulus/common/message`:
    - `getMessageExecutionName()` - Get the execution name from a Cumulus execution message
    - `getMessageStateMachineArn()` - Get the state machine ARN from a Cumulus execution message
    - `getMessageExecutionArn()` - Get the execution ARN for a Cumulus execution message
    - `getMessageGranules()` - Get the granules from a Cumulus execution message, if any.
  - Added `@cumulus/common/cloudwatch-event/isFailedSfStatus()` to determine if a Step Function status from a Cloudwatch event is a failed status

### Changed

- **CUMULUS-1308**

  - HTTP PUT of a Collection, Provider, or Rule via the Cumulus API now
    performs full replacement of the existing object with the object supplied
    in the request payload. Previous behavior was to perform a modification
    (partial update) by merging the existing object with the (possibly partial)
    object in the payload, but this did not conform to the HTTP standard, which
    specifies PATCH as the means for modifications rather than replacements.

- **CUMULUS-1375**

  - Migrate Cumulus from deprecated Elasticsearch JS client to new, supported one in `@cumulus/api`

- **CUMULUS-1485** Update `@cumulus/cmr-client` to return error message from CMR for validation failures.

- **CUMULUS-1394**

  - Renamed `Execution.generateDocFromPayload()` to `Execution.generateRecord()` on executions model. The method generates an execution database record from a Cumulus execution message.

- **CUMULUS-1432**

  - `logs` endpoint takes the level parameter as a string and not a number
  - Elasticsearch term query generation no longer converts numbers to boolean

- **CUMULUS-1447**

  - Consolidated all remote message handling code into @common/aws
  - Update remote message code to handle updated CMA remote message flags
  - Update example SIPS workflows to utilize Parameterized CMA configuration

- **CUMULUS-1448** Refactor workflows that are mutating cumulus_meta to utilize meta field

- **CUMULUS-1451**

  - Elasticsearch cluster setting `auto_create_index` will be set to false. This had been causing issues in the bootstrap lambda on deploy.

- **CUMULUS-1456**
  - `@cumulus/api` endpoints default error handler uses `boom` package to format errors, which is consistent with other API endpoint errors.

### Fixed

- **CUMULUS-1432** `logs` endpoint filter correctly filters logs by level
- **CUMULUS-1484** `useMessageAdapter` now does not set CUMULUS_MESSAGE_ADAPTER_DIR when `true`

### Removed

- **CUMULUS-1394**
  - Removed `sfTracker` SNS topic. Replaced by three new SNS topics for granule, execution, and PDR ingest notifications.
  - Removed unused functions from `@cumulus/common/aws`:
    - `getGranuleS3Params()`
    - `setGranuleStatus()`

## [v1.14.1] - 2019-08-29

### Fixed

- **CUMULUS-1455**

  - CMR token links updated to point to CMR legacy services rather than echo

- **CUMULUS-1211**
  - Errors thrown during granule discovery are no longer swallowed and ignored.
    Rather, errors are propagated to allow for proper error-handling and
    meaningful messaging.

## [v1.14.0] - 2019-08-22

### PLEASE NOTE

- We have encountered transient lambda service errors in our integration testing. Please handle transient service errors following [these guidelines](https://docs.aws.amazon.com/step-functions/latest/dg/bp-lambda-serviceexception.html). The workflows in the `example/workflows` folder have been updated with retries configured for these errors.

- **CUMULUS-799** added additional IAM permissions to support reading CloudWatch and API Gateway, so **you will have to redeploy your IAM stack.**

- **CUMULUS-800** Several items:

  - **Delete existing API Gateway stages**: To allow enabling of API Gateway logging, Cumulus now creates and manages a Stage resource during deployment. Before upgrading Cumulus, it is necessary to delete the API Gateway stages on both the Backend API and the Distribution API. Instructions are included in the documenation under [Delete API Gateway Stages](https://nasa.github.io/cumulus/docs/additional-deployment-options/delete-api-gateway-stages).

  - **Set up account permissions for API Gateway to write to CloudWatch**: In a one time operation for your AWS account, to enable CloudWatch Logs for API Gateway, you must first grant the API Gateway permission to read and write logs to CloudWatch for your account. The `AmazonAPIGatewayPushToCloudWatchLogs` managed policy (with an ARN of `arn:aws:iam::aws:policy/service-role/AmazonAPIGatewayPushToCloudWatchLogs`) has all the required permissions. You can find a simple how to in the documentation under [Enable API Gateway Logging.](https://nasa.github.io/cumulus/docs/additional-deployment-options/enable-gateway-logging-permissions)

  - **Configure API Gateway to write logs to CloudWatch** To enable execution logging for the distribution API set `config.yaml` `apiConfigs.distribution.logApigatewayToCloudwatch` value to `true`. More information [Enable API Gateway Logs](https://nasa.github.io/cumulus/docs/additional-deployment-options/enable-api-logs)

  - **Configure CloudWatch log delivery**: It is possible to deliver CloudWatch API execution and access logs to a cross-account shared AWS::Logs::Destination. An operator does this by adding the key `logToSharedDestination` to the `config.yml` at the default level with a value of a writable log destination. More information in the documenation under [Configure CloudWatch Logs Delivery.](https://nasa.github.io/cumulus/docs/additional-deployment-options/configure-cloudwatch-logs-delivery)

  - **Additional Lambda Logging**: It is now possible to configure any lambda to deliver logs to a shared subscriptions by setting `logToSharedDestination` to the ARN of a writable location (either an AWS::Logs::Destination or a Kinesis Stream) on any lambda config. Documentation for [Lambda Log Subscriptions](https://nasa.github.io/cumulus/docs/additional-deployment-options/additional-lambda-logging)

  - **Configure S3 Server Access Logs**: If you are running Cumulus in an NGAP environment you may [configure S3 Server Access Logs](https://nasa.github.io/cumulus/docs/next/deployment/server_access_logging) to be delivered to a shared bucket where the Metrics Team will ingest the logs into their ELK stack. Contact the Metrics team for permission and location.

- **CUMULUS-1368** The Cumulus distribution API has been deprecated and is being replaced by ASF's Thin Egress App. By default, the distribution API will not deploy. Please follow [the instructions for deploying and configuring Thin Egress](https://nasa.github.io/cumulus/docs/deployment/thin_egress_app).

To instead continue to deploy and use the legacy Cumulus distribution app, add the following to your `config.yml`:

```yaml
deployDistributionApi: true
```

If you deploy with no distribution app your deployment will succeed but you may encounter errors in your workflows, particularly in the `MoveGranule` task.

- **CUMULUS-1418** Users who are packaging the CMA in their Lambdas outside of Cumulus may need to update their Lambda configuration. Please see `BREAKING CHANGES` below for details.

### Added

- **CUMULUS-642**
  - Adds Launchpad as an authentication option for the Cumulus API.
  - Updated deployment documentation and added [instructions to setup Cumulus API Launchpad authentication](https://wiki.earthdata.nasa.gov/display/CUMULUS/Cumulus+API+with+Launchpad+Authentication)
- **CUMULUS-1418**
  - Adds usage docs/testing of lambda layers (introduced in PR1125), updates Core example tasks to use the updated `cumulus-ecs-task` and a CMA layer instead of kes CMA injection.
  - Added Terraform module to publish CMA as layer to user account.
- **PR1125** - Adds `layers` config option to support deploying Lambdas with layers
- **PR1128** - Added `useXRay` config option to enable AWS X-Ray for Lambdas.
- **CUMULUS-1345**
  - Adds new variables to the app deployment under `cmr`.
  - `cmrEnvironment` values are `SIT`, `UAT`, or `OPS` with `UAT` as the default.
  - `cmrLimit` and `cmrPageSize` have been added as configurable options.
- **CUMULUS-1273**
  - Added lambda function EmsProductMetadataReport to generate EMS Product Metadata report
- **CUMULUS-1226**
  - Added API endpoint `elasticsearch/index-from-database` to index to an Elasticsearch index from the database for recovery purposes and `elasticsearch/indices-status` to check the status of Elasticsearch indices via the API.
- **CUMULUS-824**
  - Added new Collection parameter `reportToEms` to configure whether the collection is reported to EMS
- **CUMULUS-1357**
  - Added new BackendApi endpoint `ems` that generates EMS reports.
- **CUMULUS-1241**
  - Added information about queues with maximum execution limits defined to default workflow templates (`meta.queueExecutionLimits`)
- **CUMULUS-1311**
  - Added `@cumulus/common/message` with various message parsing/preparation helpers
- **CUMULUS-812**

  - Added support for limiting the number of concurrent executions started from a queue. [See the data cookbook](https://nasa.github.io/cumulus/docs/data-cookbooks/throttling-queued-executions) for more information.

- **CUMULUS-1337**

  - Adds `cumulus.stackName` value to the `instanceMetadata` endpoint.

- **CUMULUS-1368**

  - Added `cmrGranuleUrlType` to the `@cumulus/move-granules` task. This determines what kind of links go in the CMR files. The options are `distribution`, `s3`, or `none`, with the default being distribution. If there is no distribution API being used with Cumulus, you must set the value to `s3` or `none`.

- Added `packages/s3-replicator` Terraform module to allow same-region s3 replication to metrics bucket.

- **CUMULUS-1392**

  - Added `tf-modules/report-granules` Terraform module which processes granule ingest notifications received via SNS and stores granule data to a database. The module includes:
    - SNS topic for publishing granule ingest notifications
    - Lambda to process granule notifications and store data
    - IAM permissions for the Lambda
    - Subscription for the Lambda to the SNS topic

- **CUMULUS-1393**

  - Added `tf-modules/report-pdrs` Terraform module which processes PDR ingest notifications received via SNS and stores PDR data to a database. The module includes:
    - SNS topic for publishing PDR ingest notifications
    - Lambda to process PDR notifications and store data
    - IAM permissions for the Lambda
    - Subscription for the Lambda to the SNS topic
  - Added unit tests for `@cumulus/api/models/pdrs.createPdrFromSns()`

- **CUMULUS-1400**

  - Added `tf-modules/report-executions` Terraform module which processes workflow execution information received via SNS and stores it to a database. The module includes:
    - SNS topic for publishing execution data
    - Lambda to process and store execution data
    - IAM permissions for the Lambda
    - Subscription for the Lambda to the SNS topic
  - Added `@cumulus/common/sns-event` which contains helpers for SNS events:
    - `isSnsEvent()` returns true if event is from SNS
    - `getSnsEventMessage()` extracts and parses the message from an SNS event
    - `getSnsEventMessageObject()` extracts and parses message object from an SNS event
  - Added `@cumulus/common/cloudwatch-event` which contains helpers for Cloudwatch events:
    - `isSfExecutionEvent()` returns true if event is from Step Functions
    - `isTerminalSfStatus()` determines if a Step Function status from a Cloudwatch event is a terminal status
    - `getSfEventStatus()` gets the Step Function status from a Cloudwatch event
    - `getSfEventDetailValue()` extracts a Step Function event detail field from a Cloudwatch event
    - `getSfEventMessageObject()` extracts and parses Step Function detail object from a Cloudwatch event

- **CUMULUS-1429**

  - Added `tf-modules/data-persistence` Terraform module which includes resources for data persistence in Cumulus:
    - DynamoDB tables
    - Elasticsearch with optional support for VPC
    - Cloudwatch alarm for number of Elasticsearch nodes

- **CUMULUS-1379** CMR Launchpad Authentication
  - Added `launchpad` configuration to `@cumulus/deployment/app/config.yml`, and cloudformation templates, workflow message, lambda configuration, api endpoint configuration
  - Added `@cumulus/common/LaunchpadToken` and `@cumulus/common/launchpad` to provide methods to get token and validate token
  - Updated lambdas to use Launchpad token for CMR actions (ingest and delete granules)
  - Updated deployment documentation and added [instructions to setup CMR client for Launchpad authentication](https://wiki.earthdata.nasa.gov/display/CUMULUS/CMR+Launchpad+Authentication)

## Changed

- **CUMULUS-1232**

  - Added retries to update `@cumulus/cmr-client` `updateToken()`

- **CUMULUS-1245 CUMULUS-795**

  - Added additional `ems` configuration parameters for sending the ingest reports to EMS
  - Added functionality to send daily ingest reports to EMS

- **CUMULUS-1241**

  - Removed the concept of "priority levels" and added ability to define a number of maximum concurrent executions per SQS queue
  - Changed mapping of Cumulus message properties for the `sqs2sfThrottle` lambda:
    - Queue name is read from `cumulus_meta.queueName`
    - Maximum executions for the queue is read from `meta.queueExecutionLimits[queueName]`, where `queueName` is `cumulus_meta.queueName`
  - Changed `sfSemaphoreDown` lambda to only attempt decrementing semaphores when:
    - the message is for a completed/failed/aborted/timed out workflow AND
    - `cumulus_meta.queueName` exists on the Cumulus message AND
    - An entry for the queue name (`cumulus_meta.queueName`) exists in the the object `meta.queueExecutionLimits` on the Cumulus message

- **CUMULUS-1338**

  - Updated `sfSemaphoreDown` lambda to be triggered via AWS Step Function Cloudwatch events instead of subscription to `sfTracker` SNS topic

- **CUMULUS-1311**

  - Updated `@cumulus/queue-granules` to set `cumulus_meta.queueName` for queued execution messages
  - Updated `@cumulus/queue-pdrs` to set `cumulus_meta.queueName` for queued execution messages
  - Updated `sqs2sfThrottle` lambda to immediately decrement queue semaphore value if dispatching Step Function execution throws an error

- **CUMULUS-1362**

  - Granule `processingStartTime` and `processingEndTime` will be set to the execution start time and end time respectively when there is no sync granule or post to cmr task present in the workflow

- **CUMULUS-1400**
  - Deprecated `@cumulus/ingest/aws/getExecutionArn`. Use `@cumulus/common/aws/getExecutionArn` instead.

### Fixed

- **CUMULUS-1439**

  - Fix bug with rule.logEventArn deletion on Kinesis rule update and fix unit test to verify

- **CUMULUS-796**

  - Added production information (collection ShortName and Version, granuleId) to EMS distribution report
  - Added functionality to send daily distribution reports to EMS

- **CUMULUS-1319**

  - Fixed a bug where granule ingest times were not being stored to the database

- **CUMULUS-1356**

  - The `Collection` model's `delete` method now _removes_ the specified item
    from the collection config store that was inserted by the `create` method.
    Previously, this behavior was missing.

- **CUMULUS-1374**
  - Addressed audit concerns (https://www.npmjs.com/advisories/782) in api package

### BREAKING CHANGES

### Changed

- **CUMULUS-1418**
  - Adding a default `cmaDir` key to configuration will cause `CUMULUS_MESSAGE_ADAPTER_DIR` to be set by default to `/opt` for any Lambda not setting `useCma` to true, or explicitly setting the CMA environment variable. In lambdas that package the CMA independently of the Cumulus packaging. Lambdas manually packaging the CMA should have their Lambda configuration updated to set the CMA path, or alternately if not using the CMA as a Lambda layer in this deployment set `cmaDir` to `./cumulus-message-adapter`.

### Removed

- **CUMULUS-1337**

  - Removes the S3 Access Metrics package added in CUMULUS-799

- **PR1130**
  - Removed code deprecated since v1.11.1:
    - Removed `@cumulus/common/step-functions`. Use `@cumulus/common/StepFunctions` instead.
    - Removed `@cumulus/api/lib/testUtils.fakeFilesFactory`. Use `@cumulus/api/lib/testUtils.fakeFileFactory` instead.
    - Removed `@cumulus/cmrjs/cmr` functions: `searchConcept`, `ingestConcept`, `deleteConcept`. Use the functions in `@cumulus/cmr-client` instead.
    - Removed `@cumulus/ingest/aws.getExecutionHistory`. Use `@cumulus/common/StepFunctions.getExecutionHistory` instead.

## [v1.13.5] - 2019-08-29 - [BACKPORT]

### Fixed

- **CUMULUS-1455** - CMR token links updated to point to CMR legacy services rather than echo

## [v1.13.4] - 2019-07-29

- **CUMULUS-1411** - Fix deployment issue when using a template override

## [v1.13.3] - 2019-07-26

- **CUMULUS-1345** Full backport of CUMULUS-1345 features - Adds new variables to the app deployment under `cmr`.
  - `cmrEnvironment` values are `SIT`, `UAT`, or `OPS` with `UAT` as the default.
  - `cmrLimit` and `cmrPageSize` have been added as configurable options.

## [v1.13.2] - 2019-07-25

- Re-release of v1.13.1 to fix broken npm packages.

## [v1.13.1] - 2019-07-22

- **CUMULUS-1374** - Resolve audit compliance with lodash version for api package subdependency
- **CUMULUS-1412** - Resolve audit compliance with googleapi package
- **CUMULUS-1345** - Backported CMR environment setting in getUrl to address immediate user need. CMR_ENVIRONMENT can now be used to set the CMR environment to OPS/SIT

## [v1.13.0] - 2019-5-20

### PLEASE NOTE

**CUMULUS-802** added some additional IAM permissions to support ECS autoscaling, so **you will have to redeploy your IAM stack.**
As a result of the changes for **CUMULUS-1193**, **CUMULUS-1264**, and **CUMULUS-1310**, **you must delete your existing stacks (except IAM) before deploying this version of Cumulus.**
If running Cumulus within a VPC and extended downtime is acceptable, we recommend doing this at the end of the day to allow AWS backend resources and network interfaces to be cleaned up overnight.

### BREAKING CHANGES

- **CUMULUS-1228**

  - The default AMI used by ECS instances is now an NGAP-compliant AMI. This
    will be a breaking change for non-NGAP deployments. If you do not deploy to
    NGAP, you will need to find the AMI ID of the
    [most recent Amazon ECS-optimized AMI](https://docs.aws.amazon.com/AmazonECS/latest/developerguide/ecs-optimized_AMI.html),
    and set the `ecs.amiid` property in your config. Instructions for finding
    the most recent NGAP AMI can be found using
    [these instructions](https://wiki.earthdata.nasa.gov/display/ESKB/Select+an+NGAP+Created+AMI).

- **CUMULUS-1310**

  - Database resources (DynamoDB, ElasticSearch) have been moved to an independent `db` stack.
    Migrations for this version will need to be user-managed. (e.g. [elasticsearch](https://docs.aws.amazon.com/elasticsearch-service/latest/developerguide/es-version-migration.html#snapshot-based-migration) and [dynamoDB](https://docs.aws.amazon.com/datapipeline/latest/DeveloperGuide/dp-template-exports3toddb.html)).
    Order of stack deployment is `iam` -> `db` -> `app`.
  - All stacks can now be deployed using a single `config.yml` file, i.e.: `kes cf deploy --kes-folder app --template node_modules/@cumulus/deployment/[iam|db|app] [...]`
    Backwards-compatible. For development, please re-run `npm run bootstrap` to build new `kes` overrides.
    Deployment docs have been updated to show how to deploy a single-config Cumulus instance.
  - `params` have been moved: Nest `params` fields under `app`, `db` or `iam` to override all Parameters for a particular stack's cloudformation template. Backwards-compatible with multi-config setups.
  - `stackName` and `stackNameNoDash` have been retired. Use `prefix` and `prefixNoDash` instead.
  - The `iams` section in `app/config.yml` IAM roles has been deprecated as a user-facing parameter,
    _unless_ your IAM role ARNs do not match the convention shown in `@cumulus/deployment/app/config.yml`
  - The `vpc.securityGroup` will need to be set with a pre-existing security group ID to use Cumulus in a VPC. Must allow inbound HTTP(S) (Port 443).

- **CUMULUS-1212**

  - `@cumulus/post-to-cmr` will now fail if any granules being processed are missing a metadata file. You can set the new config option `skipMetaCheck` to `true` to pass post-to-cmr without a metadata file.

- **CUMULUS-1232**

  - `@cumulus/sync-granule` will no longer silently pass if no checksum data is provided. It will use input
    from the granule object to:
    - Verify checksum if `checksumType` and `checksumValue` are in the file record OR a checksum file is provided
      (throws `InvalidChecksum` on fail), else log warning that no checksum is available.
    - Then, verify synced S3 file size if `file.size` is in the file record (throws `UnexpectedFileSize` on fail),
      else log warning that no file size is available.
    - Pass the step.

- **CUMULUS-1264**

  - The Cloudformation templating and deployment configuration has been substantially refactored.
    - `CumulusApiDefault` nested stack resource has been renamed to `CumulusApiDistribution`
    - `CumulusApiV1` nested stack resource has been renamed to `CumulusApiBackend`
  - The `urs: true` config option for when defining your lambdas (e.g. in `lambdas.yml`) has been deprecated. There are two new options to replace it:
    - `urs_redirect: 'token'`: This will expose a `TOKEN_REDIRECT_ENDPOINT` environment variable to your lambda that references the `/token` endpoint on the Cumulus backend API
    - `urs_redirect: 'distribution'`: This will expose a `DISTRIBUTION_REDIRECT_ENDPOINT` environment variable to your lambda that references the `/redirect` endpoint on the Cumulus distribution API

- **CUMULUS-1193**

  - The elasticsearch instance is moved behind the VPC.
  - Your account will need an Elasticsearch Service Linked role. This is a one-time setup for the account. You can follow the instructions to use the AWS console or AWS CLI [here](https://docs.aws.amazon.com/IAM/latest/UserGuide/using-service-linked-roles.html) or use the following AWS CLI command: `aws iam create-service-linked-role --aws-service-name es.amazonaws.com`

- **CUMULUS-802**

  - ECS `maxInstances` must be greater than `minInstances`. If you use defaults, no change is required.

- **CUMULUS-1269**
  - Brought Cumulus data models in line with CNM JSON schema:
    - Renamed file object `fileType` field to `type`
    - Renamed file object `fileSize` field to `size`
    - Renamed file object `checksumValue` field to `checksum` where not already done.
    - Added `ancillary` and `linkage` type support to file objects.

### Added

- **CUMULUS-799**

  - Added an S3 Access Metrics package which will take S3 Server Access Logs and
    write access metrics to CloudWatch

- **CUMULUS-1242** - Added `sqs2sfThrottle` lambda. The lambda reads SQS messages for queued executions and uses semaphores to only start new executions if the maximum number of executions defined for the priority key (`cumulus_meta.priorityKey`) has not been reached. Any SQS messages that are read but not used to start executions remain in the queue.

- **CUMULUS-1240**

  - Added `sfSemaphoreDown` lambda. This lambda receives SNS messages and for each message it decrements the semaphore used to track the number of running executions if:
    - the message is for a completed/failed workflow AND
    - the message contains a level of priority (`cumulus_meta.priorityKey`)
  - Added `sfSemaphoreDown` lambda as a subscriber to the `sfTracker` SNS topic

- **CUMULUS-1265**

  - Added `apiConfigs` configuration option to configure API Gateway to be private
  - All internal lambdas configured to run inside the VPC by default
  - Removed references to `NoVpc` lambdas from documentation and `example` folder.

- **CUMULUS-802**
  - Adds autoscaling of ECS clusters
  - Adds autoscaling of ECS services that are handling StepFunction activities

## Changed

- Updated `@cumulus/ingest/http/httpMixin.list()` to trim trailing spaces on discovered filenames

- **CUMULUS-1310**

  - Database resources (DynamoDB, ElasticSearch) have been moved to an independent `db` stack.
    This will enable future updates to avoid affecting database resources or requiring migrations.
    Migrations for this version will need to be user-managed.
    (e.g. [elasticsearch](https://docs.aws.amazon.com/elasticsearch-service/latest/developerguide/es-version-migration.html#snapshot-based-migration) and [dynamoDB](https://docs.aws.amazon.com/datapipeline/latest/DeveloperGuide/dp-template-exports3toddb.html)).
    Order of stack deployment is `iam` -> `db` -> `app`.
  - All stacks can now be deployed using a single `config.yml` file, i.e.: `kes cf deploy --kes-folder app --template node_modules/@cumulus/deployment/[iam|db|app] [...]`
    Backwards-compatible. Please re-run `npm run bootstrap` to build new `kes` overrides.
    Deployment docs have been updated to show how to deploy a single-config Cumulus instance.
  - `params` fields should now be nested under the stack key (i.e. `app`, `db` or `iam`) to provide Parameters for a particular stack's cloudformation template,
    for use with single-config instances. Keys _must_ match the name of the deployment package folder (`app`, `db`, or `iam`).
    Backwards-compatible with multi-config setups.
  - `stackName` and `stackNameNoDash` have been retired as user-facing config parameters. Use `prefix` and `prefixNoDash` instead.
    This will be used to create stack names for all stacks in a single-config use case.
    `stackName` may still be used as an override in multi-config usage, although this is discouraged.
    Warning: overriding the `db` stack's `stackName` will require you to set `dbStackName` in your `app/config.yml`.
    This parameter is required to fetch outputs from the `db` stack to reference in the `app` stack.
  - The `iams` section in `app/config.yml` IAM roles has been retired as a user-facing parameter,
    _unless_ your IAM role ARNs do not match the convention shown in `@cumulus/deployment/app/config.yml`
    In that case, overriding `iams` in your own config is recommended.
  - `iam` and `db` `cloudformation.yml` file names will have respective prefixes (e.g `iam.cloudformation.yml`).
  - Cumulus will now only attempt to create reconciliation reports for buckets of the `private`, `public` and `protected` types.
  - Cumulus will no longer set up its own security group.
    To pass a pre-existing security group for in-VPC deployments as a parameter to the Cumulus template, populate `vpc.securityGroup` in `config.yml`.
    This security group must allow inbound HTTP(S) traffic (Port 443). SSH traffic (Port 22) must be permitted for SSH access to ECS instances.
  - Deployment docs have been updated with examples for the new deployment model.

- **CUMULUS-1236**

  - Moves access to public files behind the distribution endpoint. Authentication is not required, but direct http access has been disallowed.

- **CUMULUS-1223**

  - Adds unauthenticated access for public bucket files to the Distribution API. Public files should be requested the same way as protected files, but for public files a redirect to a self-signed S3 URL will happen without requiring authentication with Earthdata login.

- **CUMULUS-1232**

  - Unifies duplicate handling in `ingest/granule.handleDuplicateFile` for maintainability.
  - Changed `ingest/granule.ingestFile` and `move-granules/index.moveFileRequest` to use new function.
  - Moved file versioning code to `ingest/granule.moveGranuleFileWithVersioning`
  - `ingest/granule.verifyFile` now also tests `file.size` for verification if it is in the file record and throws
    `UnexpectedFileSize` error for file size not matching input.
  - `ingest/granule.verifyFile` logs warnings if checksum and/or file size are not available.

- **CUMULUS-1193**

  - Moved reindex CLI functionality to an API endpoint. See [API docs](https://nasa.github.io/cumulus-api/#elasticsearch-1)

- **CUMULUS-1207**
  - No longer disable lambda event source mappings when disabling a rule

### Fixed

- Updated Lerna publish script so that published Cumulus packages will pin their dependencies on other Cumulus packages to exact versions (e.g. `1.12.1` instead of `^1.12.1`)

- **CUMULUS-1203**

  - Fixes IAM template's use of intrinsic functions such that IAM template overrides now work with kes

- **CUMULUS-1268**
  - Deployment will not fail if there are no ES alarms or ECS services

## [v1.12.1] - 2019-4-8

## [v1.12.0] - 2019-4-4

Note: There was an issue publishing 1.12.0. Upgrade to 1.12.1.

### BREAKING CHANGES

- **CUMULUS-1139**

  - `granule.applyWorkflow` uses the new-style granule record as input to workflows.

- **CUMULUS-1171**

  - Fixed provider handling in the API to make it consistent between protocols.
    NOTE: This is a breaking change. When applying this upgrade, users will need to:
    1. Disable all workflow rules
    2. Update any `http` or `https` providers so that the host field only
       contains a valid hostname or IP address, and the port field contains the
       provider port.
    3. Perform the deployment
    4. Re-enable workflow rules

- **CUMULUS-1176**:

  - `@cumulus/move-granules` input expectations have changed. `@cumulus/files-to-granules` is a new intermediate task to perform input translation in the old style.
    See the Added and Changed sections of this release changelog for more information.

- **CUMULUS-670**

  - The behavior of ParsePDR and related code has changed in this release. PDRs with FILE_TYPEs that do not conform to the PDR ICD (+ TGZ) (https://cdn.earthdata.nasa.gov/conduit/upload/6376/ESDS-RFC-030v1.0.pdf) will fail to parse.

- **CUMULUS-1208**
  - The granule object input to `@cumulus/queue-granules` will now be added to ingest workflow messages **as is**. In practice, this means that if you are using `@cumulus/queue-granules` to trigger ingest workflows and your granule objects input have invalid properties, then your ingest workflows will fail due to schema validation errors.

### Added

- **CUMULUS-777**
  - Added new cookbook entry on configuring Cumulus to track ancillary files.
- **CUMULUS-1183**
  - Kes overrides will now abort with a warning if a workflow step is configured without a corresponding
    lambda configuration
- **CUMULUS-1223**

  - Adds convenience function `@cumulus/common/bucketsConfigJsonObject` for fetching stack's bucket configuration as an object.

- **CUMULUS-853**
  - Updated FakeProcessing example lambda to include option to generate fake browse
  - Added feature documentation for ancillary metadata export, a new cookbook entry describing a workflow with ancillary metadata generation(browse), and related task definition documentation
- **CUMULUS-805**
  - Added a CloudWatch alarm to check running ElasticSearch instances, and a CloudWatch dashboard to view the health of ElasticSearch
  - Specify `AWS_REGION` in `.env` to be used by deployment script
- **CUMULUS-803**
  - Added CloudWatch alarms to check running tasks of each ECS service, and add the alarms to CloudWatch dashboard
- **CUMULUS-670**
  - Added Ancillary Metadata Export feature (see https://nasa.github.io/cumulus/docs/features/ancillary_metadata for more information)
  - Added new Collection file parameter "fileType" that allows configuration of workflow granule file fileType
- **CUMULUS-1184** - Added kes logging output to ensure we always see the state machine reference before failures due to configuration
- **CUMULUS-1105** - Added a dashboard endpoint to serve the dashboard from an S3 bucket
- **CUMULUS-1199** - Moves `s3credentials` endpoint from the backend to the distribution API.
- **CUMULUS-666**
  - Added `@api/endpoints/s3credentials` to allow EarthData Login authorized users to retrieve temporary security credentials for same-region direct S3 access.
- **CUMULUS-671**
  - Added `@packages/integration-tests/api/distribution/getDistributionApiS3SignedUrl()` to return the S3 signed URL for a file protected by the distribution API
- **CUMULUS-672**
  - Added `cmrMetadataFormat` and `cmrConceptId` to output for individual granules from `@cumulus/post-to-cmr`. `cmrMetadataFormat` will be read from the `cmrMetadataFormat` generated for each granule in `@cumulus/cmrjs/publish2CMR()`
  - Added helpers to `@packages/integration-tests/api/distribution`:
    - `getDistributionApiFileStream()` returns a stream to download files protected by the distribution API
    - `getDistributionFileUrl()` constructs URLs for requesting files from the distribution API
- **CUMULUS-1185** `@cumulus/api/models/Granule.removeGranuleFromCmrByGranule` to replace `@cumulus/api/models/Granule.removeGranuleFromCmr` and use the Granule UR from the CMR metadata to remove the granule from CMR

- **CUMULUS-1101**

  - Added new `@cumulus/checksum` package. This package provides functions to calculate and validate checksums.
  - Added new checksumming functions to `@cumulus/common/aws`: `calculateS3ObjectChecksum` and `validateS3ObjectChecksum`, which depend on the `checksum` package.

- CUMULUS-1171

  - Added `@cumulus/common` API documentation to `packages/common/docs/API.md`
  - Added an `npm run build-docs` task to `@cumulus/common`
  - Added `@cumulus/common/string#isValidHostname()`
  - Added `@cumulus/common/string#match()`
  - Added `@cumulus/common/string#matches()`
  - Added `@cumulus/common/string#toLower()`
  - Added `@cumulus/common/string#toUpper()`
  - Added `@cumulus/common/URLUtils#buildURL()`
  - Added `@cumulus/common/util#isNil()`
  - Added `@cumulus/common/util#isNull()`
  - Added `@cumulus/common/util#isUndefined()`
  - Added `@cumulus/common/util#negate()`

- **CUMULUS-1176**

  - Added new `@cumulus/files-to-granules` task to handle converting file array output from `cumulus-process` tasks into granule objects.
    Allows simplification of `@cumulus/move-granules` and `@cumulus/post-to-cmr`, see Changed section for more details.

- CUMULUS-1151 Compare the granule holdings in CMR with Cumulus' internal data store
- CUMULUS-1152 Compare the granule file holdings in CMR with Cumulus' internal data store

### Changed

- **CUMULUS-1216** - Updated `@cumulus/ingest/granule/ingestFile` to download files to expected staging location.
- **CUMULUS-1208** - Updated `@cumulus/ingest/queue/enqueueGranuleIngestMessage()` to not transform granule object passed to it when building an ingest message
- **CUMULUS-1198** - `@cumulus/ingest` no longer enforces any expectations about whether `provider_path` contains a leading slash or not.
- **CUMULUS-1170**
  - Update scripts and docs to use `npm` instead of `yarn`
  - Use `package-lock.json` files to ensure matching versions of npm packages
  - Update CI builds to use `npm ci` instead of `npm install`
- **CUMULUS-670**
  - Updated ParsePDR task to read standard PDR types+ (+ tgz as an external customer requirement) and add a fileType to granule-files on Granule discovery
  - Updated ParsePDR to fail if unrecognized type is used
  - Updated all relevant task schemas to include granule->files->filetype as a string value
  - Updated tests/test fixtures to include the fileType in the step function/task inputs and output validations as needed
  - Updated MoveGranules task to handle incoming configuration with new "fileType" values and to add them as appropriate to the lambda output.
  - Updated DiscoverGranules step/related workflows to read new Collection file parameter fileType that will map a discovered file to a workflow fileType
  - Updated CNM parser to add the fileType to the defined granule file fileType on ingest and updated integration tests to verify/validate that behavior
  - Updated generateEcho10XMLString in cmr-utils.js to use a map/related library to ensure order as CMR requires ordering for their online resources.
  - Updated post-to-cmr task to appropriately export CNM filetypes to CMR in echo10/UMM exports
- **CUMULUS-1139** - Granules stored in the API contain a `files` property. That schema has been greatly
  simplified and now better matches the CNM format.
  - The `name` property has been renamed to `fileName`.
  - The `filepath` property has been renamed to `key`.
  - The `checksumValue` property has been renamed to `checksum`.
  - The `path` property has been removed.
  - The `url_path` property has been removed.
  - The `filename` property (which contained an `s3://` URL) has been removed, and the `bucket`
    and `key` properties should be used instead. Any requests sent to the API containing a `granule.files[].filename`
    property will be rejected, and any responses coming back from the API will not contain that
    `filename` property.
  - A `source` property has been added, which is a URL indicating the original source of the file.
  - `@cumulus/ingest/granule.moveGranuleFiles()` no longer includes a `filename` field in its
    output. The `bucket` and `key` fields should be used instead.
- **CUMULUS-672**

  - Changed `@cumulus/integration-tests/api/EarthdataLogin.getEarthdataLoginRedirectResponse` to `@cumulus/integration-tests/api/EarthdataLogin.getEarthdataAccessToken`. The new function returns an access response from Earthdata login, if successful.
  - `@cumulus/integration-tests/cmr/getOnlineResources` now accepts an object of options, including `cmrMetadataFormat`. Based on the `cmrMetadataFormat`, the function will correctly retrieve the online resources for each metadata format (ECHO10, UMM-G)

- **CUMULUS-1101**

  - Moved `@cumulus/common/file/getFileChecksumFromStream` into `@cumulus/checksum`, and renamed it to `generateChecksumFromStream`.
    This is a breaking change for users relying on `@cumulus/common/file/getFileChecksumFromStream`.
  - Refactored `@cumulus/ingest/Granule` to depend on new `common/aws` checksum functions and remove significantly present checksumming code.
    - Deprecated `@cumulus/ingest/granule.validateChecksum`. Replaced with `@cumulus/ingest/granule.verifyFile`.
    - Renamed `granule.getChecksumFromFile` to `granule.retrieveSuppliedFileChecksumInformation` to be more accurate.
  - Deprecated `@cumulus/common/aws.checksumS3Objects`. Use `@cumulus/common/aws.calculateS3ObjectChecksum` instead.

- CUMULUS-1171

  - Fixed provider handling in the API to make it consistent between protocols.
    Before this change, FTP providers were configured using the `host` and
    `port` properties. HTTP providers ignored `port` and `protocol`, and stored
    an entire URL in the `host` property. Updated the API to only accept valid
    hostnames or IP addresses in the `provider.host` field. Updated ingest code
    to properly build HTTP and HTTPS URLs from `provider.protocol`,
    `provider.host`, and `provider.port`.
  - The default provider port was being set to 21, no matter what protocol was
    being used. Removed that default.

- **CUMULUS-1176**

  - `@cumulus/move-granules` breaking change:
    Input to `move-granules` is now expected to be in the form of a granules object (i.e. `{ granules: [ { ... }, { ... } ] }`);
    For backwards compatibility with array-of-files outputs from processing steps, use the new `@cumulus/files-to-granules` task as an intermediate step.
    This task will perform the input translation. This change allows `move-granules` to be simpler and behave more predictably.
    `config.granuleIdExtraction` and `config.input_granules` are no longer needed/used by `move-granules`.
  - `@cumulus/post-to-cmr`: `config.granuleIdExtraction` is no longer needed/used by `post-to-cmr`.

- CUMULUS-1174
  - Better error message and stacktrace for S3KeyPairProvider error reporting.

### Fixed

- **CUMULUS-1218** Reconciliation report will now scan only completed granules.
- `@cumulus/api` files and granules were not getting indexed correctly because files indexing was failing in `db-indexer`
- `@cumulus/deployment` A bug in the Cloudformation template was preventing the API from being able to be launched in a VPC, updated the IAM template to give the permissions to be able to run the API in a VPC

### Deprecated

- `@cumulus/api/models/Granule.removeGranuleFromCmr`, instead use `@cumulus/api/models/Granule.removeGranuleFromCmrByGranule`
- `@cumulus/ingest/granule.validateChecksum`, instead use `@cumulus/ingest/granule.verifyFile`
- `@cumulus/common/aws.checksumS3Objects`, instead use `@cumulus/common/aws.calculateS3ObjectChecksum`
- `@cumulus/cmrjs`: `getGranuleId` and `getCmrFiles` are deprecated due to changes in input handling.

## [v1.11.3] - 2019-3-5

### Added

- **CUMULUS-1187** - Added `@cumulus/ingest/granule/duplicateHandlingType()` to determine how duplicate files should be handled in an ingest workflow

### Fixed

- **CUMULUS-1187** - workflows not respecting the duplicate handling value specified in the collection
- Removed refreshToken schema requirement for OAuth

## [v1.11.2] - 2019-2-15

### Added

- CUMULUS-1169
  - Added a `@cumulus/common/StepFunctions` module. It contains functions for querying the AWS
    StepFunctions API. These functions have the ability to retry when a ThrottlingException occurs.
  - Added `@cumulus/common/aws.retryOnThrottlingException()`, which will wrap a function in code to
    retry on ThrottlingExceptions.
  - Added `@cumulus/common/test-utils.throttleOnce()`, which will cause a function to return a
    ThrottlingException the first time it is called, then return its normal result after that.
- CUMULUS-1103 Compare the collection holdings in CMR with Cumulus' internal data store
- CUMULUS-1099 Add support for UMMG JSON metadata versions > 1.4.
  - If a version is found in the metadata object, that version is used for processing and publishing to CMR otherwise, version 1.4 is assumed.
- CUMULUS-678
  - Added support for UMMG json v1.4 metadata files.
    `reconcileCMRMetadata` added to `@cumulus/cmrjs` to update metadata record with new file locations.
    `@cumulus/common/errors` adds two new error types `CMRMetaFileNotFound` and `InvalidArgument`.
    `@cumulus/common/test-utils` adds new function `randomId` to create a random string with id to help in debugging.
    `@cumulus/common/BucketsConfig` adds a new helper class `BucketsConfig` for working with bucket stack configuration and bucket names.
    `@cumulus/common/aws` adds new function `s3PutObjectTagging` as a convenience for the aws [s3().putObjectTagging](https://docs.aws.amazon.com/AWSJavaScriptSDK/latest/AWS/S3.html#putObjectTagging-property) function.
    `@cumulus/cmrjs` Adds: - `isCMRFile` - Identify an echo10(xml) or UMMG(json) metadata file. - `metadataObjectFromCMRFile` Read and parse CMR XML file from s3. - `updateCMRMetadata` Modify a cmr metadata (xml/json) file with updated information. - `publish2CMR` Posts XML or UMMG CMR data to CMR service. - `reconcileCMRMetadata` Reconciles cmr metadata file after a file moves.
- Adds some ECS and other permissions to StepRole to enable running ECS tasks from a workflow
- Added Apache logs to cumulus api and distribution lambdas
- **CUMULUS-1119** - Added `@cumulus/integration-tests/api/EarthdataLogin.getEarthdataLoginRedirectResponse` helper for integration tests to handle login with Earthdata and to return response from redirect to Cumulus API
- **CUMULUS-673** Added `@cumulus/common/file/getFileChecksumFromStream` to get file checksum from a readable stream

### Fixed

- CUMULUS-1123
  - Cloudformation template overrides now work as expected

### Changed

- CUMULUS-1169
  - Deprecated the `@cumulus/common/step-functions` module.
  - Updated code that queries the StepFunctions API to use the retry-enabled functions from
    `@cumulus/common/StepFunctions`
- CUMULUS-1121
  - Schema validation is now strongly enforced when writing to the database.
    Additional properties are not allowed and will result in a validation error.
- CUMULUS-678
  `tasks/move-granules` simplified and refactored to use functionality from cmrjs.
  `ingest/granules.moveGranuleFiles` now just moves granule files and returns a list of the updated files. Updating metadata now handled by `@cumulus/cmrjs/reconcileCMRMetadata`.
  `move-granules.updateGranuleMetadata` refactored and bugs fixed in the case of a file matching multiple collection.files.regexps.
  `getCmrXmlFiles` simplified and now only returns an object with the cmrfilename and the granuleId.
  `@cumulus/test-processing` - test processing task updated to generate UMM-G metadata

- CUMULUS-1043

  - `@cumulus/api` now uses [express](http://expressjs.com/) as the API engine.
  - All `@cumulus/api` endpoints on ApiGateway are consolidated to a single endpoint the uses `{proxy+}` definition.
  - All files under `packages/api/endpoints` along with associated tests are updated to support express's request and response objects.
  - Replaced environment variables `internal`, `bucket` and `systemBucket` with `system_bucket`.
  - Update `@cumulus/integration-tests` to work with updated cumulus-api express endpoints

- `@cumulus/integration-tests` - `buildAndExecuteWorkflow` and `buildWorkflow` updated to take a `meta` param to allow for additional fields to be added to the workflow `meta`

- **CUMULUS-1049** Updated `Retrieve Execution Status API` in `@cumulus/api`: If the execution doesn't exist in Step Function API, Cumulus API returns the execution status information from the database.

- **CUMULUS-1119**
  - Renamed `DISTRIBUTION_URL` environment variable to `DISTRIBUTION_ENDPOINT`
  - Renamed `DEPLOYMENT_ENDPOINT` environment variable to `DISTRIBUTION_REDIRECT_ENDPOINT`
  - Renamed `API_ENDPOINT` environment variable to `TOKEN_REDIRECT_ENDPOINT`

### Removed

- Functions deprecated before 1.11.0:
  - @cumulus/api/models/base: static Manager.createTable() and static Manager.deleteTable()
  - @cumulus/ingest/aws/S3
  - @cumulus/ingest/aws/StepFunction.getExecution()
  - @cumulus/ingest/aws/StepFunction.pullEvent()
  - @cumulus/ingest/consumer.Consume
  - @cumulus/ingest/granule/Ingest.getBucket()

### Deprecated

`@cmrjs/ingestConcept`, instead use the CMR object methods. `@cmrjs/CMR.ingestGranule` or `@cmrjs/CMR.ingestCollection`
`@cmrjs/searchConcept`, instead use the CMR object methods. `@cmrjs/CMR.searchGranules` or `@cmrjs/CMR.searchCollections`
`@cmrjs/deleteConcept`, instead use the CMR object methods. `@cmrjs/CMR.deleteGranule` or `@cmrjs/CMR.deleteCollection`

## [v1.11.1] - 2018-12-18

**Please Note**

- Ensure your `app/config.yml` has a `clientId` specified in the `cmr` section. This will allow CMR to identify your requests for better support and metrics.
  - For an example, please see [the example config](https://github.com/nasa/cumulus/blob/1c7e2bf41b75da9f87004c4e40fbcf0f39f56794/example/app/config.yml#L128).

### Added

- Added a `/tokenDelete` endpoint in `@cumulus/api` to delete access token records

### Changed

- CUMULUS-678
  `@cumulus/ingest/crypto` moved and renamed to `@cumulus/common/key-pair-provider`
  `@cumulus/ingest/aws` function: `KMSDecryptionFailed` and class: `KMS` extracted and moved to `@cumulus/common` and `KMS` is exported as `KMSProvider` from `@cumulus/common/key-pair-provider`
  `@cumulus/ingest/granule` functions: `publish`, `getGranuleId`, `getXMLMetadataAsString`, `getMetadataBodyAndTags`, `parseXmlString`, `getCmrXMLFiles`, `postS3Object`, `contructOnlineAccessUrls`, `updateMetadata`, extracted and moved to `@cumulus/cmrjs`
  `getGranuleId`, `getCmrXMLFiles`, `publish`, `updateMetadata` removed from `@cumulus/ingest/granule` and added to `@cumulus/cmrjs`;
  `updateMetadata` renamed `updateCMRMetadata`.
  `@cumulus/ingest` test files renamed.
- **CUMULUS-1070**
  - Add `'Client-Id'` header to all `@cumulus/cmrjs` requests (made via `searchConcept`, `ingestConcept`, and `deleteConcept`).
  - Updated `cumulus/example/app/config.yml` entry for `cmr.clientId` to use stackName for easier CMR-side identification.

## [v1.11.0] - 2018-11-30

**Please Note**

- Redeploy IAM roles:
  - CUMULUS-817 includes a migration that requires reconfiguration/redeployment of IAM roles. Please see the [upgrade instructions](https://nasa.github.io/cumulus/docs/upgrade/1.11.0) for more information.
  - CUMULUS-977 includes a few new SNS-related permissions added to the IAM roles that will require redeployment of IAM roles.
- `cumulus-message-adapter` v1.0.13+ is required for `@cumulus/api` granule reingest API to work properly. The latest version should be downloaded automatically by kes.
- A `TOKEN_SECRET` value (preferably 256-bit for security) must be added to `.env` to securely sign JWTs used for authorization in `@cumulus/api`

### Changed

- **CUUMULUS-1000** - Distribution endpoint now persists logins, instead of
  redirecting to Earthdata Login on every request
- **CUMULUS-783 CUMULUS-790** - Updated `@cumulus/sync-granule` and `@cumulus/move-granules` tasks to always overwrite existing files for manually-triggered reingest.
- **CUMULUS-906** - Updated `@cumulus/api` granule reingest API to
  - add `reingestGranule: true` and `forceDuplicateOverwrite: true` to Cumulus message `cumulus_meta.cumulus_context` field to indicate that the workflow is a manually triggered re-ingest.
  - return warning message to operator when duplicateHandling is not `replace`
  - `cumulus-message-adapter` v1.0.13+ is required.
- **CUMULUS-793** - Updated the granule move PUT request in `@cumulus/api` to reject the move with a 409 status code if one or more of the files already exist at the destination location
- Updated `@cumulus/helloworld` to use S3 to store state for pass on retry tests
- Updated `@cumulus/ingest`:
  - [Required for MAAP] `http.js#list` will now find links with a trailing whitespace
  - Removed code from `granule.js` which looked for files in S3 using `{ Bucket: discoveredFile.bucket, Key: discoveredFile.name }`. This is obsolete since `@cumulus/ingest` uses a `file-staging` and `constructCollectionId()` directory prefixes by default.
- **CUMULUS-989**
  - Updated `@cumulus/api` to use [JWT (JSON Web Token)](https://jwt.io/introduction/) as the transport format for API authorization tokens and to use JWT verification in the request authorization
  - Updated `/token` endpoint in `@cumulus/api` to return tokens as JWTs
  - Added a `/refresh` endpoint in `@cumulus/api` to request new access tokens from the OAuth provider using the refresh token
  - Added `refreshAccessToken` to `@cumulus/api/lib/EarthdataLogin` to manage refresh token requests with the Earthdata OAuth provider

### Added

- **CUMULUS-1050**
  - Separated configuration flags for originalPayload/finalPayload cleanup such that they can be set to different retention times
- **CUMULUS-798**
  - Added daily Executions cleanup CloudWatch event that triggers cleanExecutions lambda
  - Added cleanExecutions lambda that removes finalPayload/originalPayload field entries for records older than configured timeout value (execution_payload_retention_period), with a default of 30 days
- **CUMULUS-815/816**
  - Added 'originalPayload' and 'finalPayload' fields to Executions table
  - Updated Execution model to populate originalPayload with the execution payload on record creation
  - Updated Execution model code to populate finalPayload field with the execution payload on execution completion
  - Execution API now exposes the above fields
- **CUMULUS-977**
  - Rename `kinesisConsumer` to `messageConsumer` as it handles both Kinesis streams and SNS topics as of this version.
  - Add `sns`-type rule support. These rules create a subscription between an SNS topic and the `messageConsumer`.
    When a message is received, `messageConsumer` is triggered and passes the SNS message (JSON format expected) in
    its entirety to the workflow in the `payload` field of the Cumulus message. For more information on sns-type rules,
    see the [documentation](https://nasa.github.io/cumulus/docs/data-cookbooks/setup#rules).
- **CUMULUS-975**
  - Add `KinesisInboundEventLogger` and `KinesisOutboundEventLogger` API lambdas. These lambdas
    are utilized to dump incoming and outgoing ingest workflow kinesis streams
    to cloudwatch for analytics in case of AWS/stream failure.
  - Update rules model to allow tracking of log_event ARNs related to
    Rule event logging. Kinesis rule types will now automatically log
    incoming events via a Kinesis event triggered lambda.
    CUMULUS-975-migration-4
  - Update migration code to require explicit migration names per run
  - Added migration_4 to migrate/update exisitng Kinesis rules to have a log event mapping
  - Added new IAM policy for migration lambda
- **CUMULUS-775**
  - Adds a instance metadata endpoint to the `@cumulus/api` package.
  - Adds a new convenience function `hostId` to the `@cumulus/cmrjs` to help build environment specific cmr urls.
  - Fixed `@cumulus/cmrjs.searchConcept` to search and return CMR results.
  - Modified `@cumulus/cmrjs.CMR.searchGranule` and `@cumulus/cmrjs.CMR.searchCollection` to include CMR's provider as a default parameter to searches.
- **CUMULUS-965**
  - Add `@cumulus/test-data.loadJSONTestData()`,
    `@cumulus/test-data.loadTestData()`, and
    `@cumulus/test-data.streamTestData()` to safely load test data. These
    functions should be used instead of using `require()` to load test data,
    which could lead to tests interferring with each other.
  - Add a `@cumulus/common/util/deprecate()` function to mark a piece of code as
    deprecated
- **CUMULUS-986**
  - Added `waitForTestExecutionStart` to `@cumulus/integration-tests`
- **CUMULUS-919**
  - In `@cumulus/deployment`, added support for NGAP permissions boundaries for IAM roles with `useNgapPermissionBoundary` flag in `iam/config.yml`. Defaults to false.

### Fixed

- Fixed a bug where FTP sockets were not closed after an error, keeping the Lambda function active until it timed out [CUMULUS-972]
- **CUMULUS-656**
  - The API will no longer allow the deletion of a provider if that provider is
    referenced by a rule
  - The API will no longer allow the deletion of a collection if that collection
    is referenced by a rule
- Fixed a bug where `@cumulus/sf-sns-report` was not pulling large messages from S3 correctly.

### Deprecated

- `@cumulus/ingest/aws/StepFunction.pullEvent()`. Use `@cumulus/common/aws.pullStepFunctionEvent()`.
- `@cumulus/ingest/consumer.Consume` due to unpredictable implementation. Use `@cumulus/ingest/consumer.Consumer`.
  Call `Consumer.consume()` instead of `Consume.read()`.

## [v1.10.4] - 2018-11-28

### Added

- **CUMULUS-1008**
  - New `config.yml` parameter for SQS consumers: `sqs_consumer_rate: (default 500)`, which is the maximum number of
    messages the consumer will attempt to process per execution. Currently this is only used by the sf-starter consumer,
    which runs every minute by default, making this a messages-per-minute upper bound. SQS does not guarantee the number
    of messages returned per call, so this is not a fixed rate of consumption, only attempted number of messages received.

### Deprecated

- `@cumulus/ingest/consumer.Consume` due to unpredictable implementation. Use `@cumulus/ingest/consumer.Consumer`.

### Changed

- Backported update of `packages/api` dependency `@mapbox/dyno` to `1.4.2` to mitigate `event-stream` vulnerability.

## [v1.10.3] - 2018-10-31

### Added

- **CUMULUS-817**
  - Added AWS Dead Letter Queues for lambdas that are scheduled asynchronously/such that failures show up only in cloudwatch logs.
- **CUMULUS-956**
  - Migrated developer documentation and data-cookbooks to Docusaurus
    - supports versioning of documentation
  - Added `docs/docs-how-to.md` to outline how to do things like add new docs or locally install for testing.
  - Deployment/CI scripts have been updated to work with the new format
- **CUMULUS-811**
  - Added new S3 functions to `@cumulus/common/aws`:
    - `aws.s3TagSetToQueryString`: converts S3 TagSet array to querystring (for use with upload()).
    - `aws.s3PutObject`: Returns promise of S3 `putObject`, which puts an object on S3
    - `aws.s3CopyObject`: Returns promise of S3 `copyObject`, which copies an object in S3 to a new S3 location
    - `aws.s3GetObjectTagging`: Returns promise of S3 `getObjectTagging`, which returns an object containing an S3 TagSet.
  - `@/cumulus/common/aws.s3PutObject` defaults to an explicit `ACL` of 'private' if not overridden.
  - `@/cumulus/common/aws.s3CopyObject` defaults to an explicit `TaggingDirective` of 'COPY' if not overridden.

### Deprecated

- **CUMULUS-811**
  - Deprecated `@cumulus/ingest/aws.S3`. Member functions of this class will now
    log warnings pointing to similar functionality in `@cumulus/common/aws`.

## [v1.10.2] - 2018-10-24

### Added

- **CUMULUS-965**
  - Added a `@cumulus/logger` package
- **CUMULUS-885**
  - Added 'human readable' version identifiers to Lambda Versioning lambda aliases
- **CUMULUS-705**
  - Note: Make sure to update the IAM stack when deploying this update.
  - Adds an AsyncOperations model and associated DynamoDB table to the
    `@cumulus/api` package
  - Adds an /asyncOperations endpoint to the `@cumulus/api` package, which can
    be used to fetch the status of an AsyncOperation.
  - Adds a /bulkDelete endpoint to the `@cumulus/api` package, which performs an
    asynchronous bulk-delete operation. This is a stub right now which is only
    intended to demonstration how AsyncOperations work.
  - Adds an AsyncOperation ECS task to the `@cumulus/api` package, which will
    fetch an Lambda function, run it in ECS, and then store the result to the
    AsyncOperations table in DynamoDB.
- **CUMULUS-851** - Added workflow lambda versioning feature to allow in-flight workflows to use lambda versions that were in place when a workflow was initiated

  - Updated Kes custom code to remove logic that used the CMA file key to determine template compilation logic. Instead, utilize a `customCompilation` template configuration flag to indicate a template should use Cumulus's kes customized methods instead of 'core'.
  - Added `useWorkflowLambdaVersions` configuration option to enable the lambdaVersioning feature set. **This option is set to true by default** and should be set to false to disable the feature.
  - Added uniqueIdentifier configuration key to S3 sourced lambdas to optionally support S3 lambda resource versioning within this scheme. This key must be unique for each modified version of the lambda package and must be updated in configuration each time the source changes.
  - Added a new nested stack template that will create a `LambdaVersions` stack that will take lambda parameters from the base template, generate lambda versions/aliases and return outputs with references to the most 'current' lambda alias reference, and updated 'core' template to utilize these outputs (if `useWorkflowLambdaVersions` is enabled).

- Created a `@cumulus/api/lib/OAuth2` interface, which is implemented by the
  `@cumulus/api/lib/EarthdataLogin` and `@cumulus/api/lib/GoogleOAuth2` classes.
  Endpoints that need to handle authentication will determine which class to use
  based on environment variables. This also greatly simplifies testing.
- Added `@cumulus/api/lib/assertions`, containing more complex AVA test assertions
- Added PublishGranule workflow to publish a granule to CMR without full reingest. (ingest-in-place capability)

- `@cumulus/integration-tests` new functionality:
  - `listCollections` to list collections from a provided data directory
  - `deleteCollection` to delete list of collections from a deployed stack
  - `cleanUpCollections` combines the above in one function.
  - `listProviders` to list providers from a provided data directory
  - `deleteProviders` to delete list of providers from a deployed stack
  - `cleanUpProviders` combines the above in one function.
  - `@cumulus/integrations-tests/api.js`: `deleteGranule` and `deletePdr` functions to make `DELETE` requests to Cumulus API
  - `rules` API functionality for posting and deleting a rule and listing all rules
  - `wait-for-deploy` lambda for use in the redeployment tests
- `@cumulus/ingest/granule.js`: `ingestFile` inserts new `duplicate_found: true` field in the file's record if a duplicate file already exists on S3.
- `@cumulus/api`: `/execution-status` endpoint requests and returns complete execution output if execution output is stored in S3 due to size.
- Added option to use environment variable to set CMR host in `@cumulus/cmrjs`.
- **CUMULUS-781** - Added integration tests for `@cumulus/sync-granule` when `duplicateHandling` is set to `replace` or `skip`
- **CUMULUS-791** - `@cumulus/move-granules`: `moveFileRequest` inserts new `duplicate_found: true` field in the file's record if a duplicate file already exists on S3. Updated output schema to document new `duplicate_found` field.

### Removed

- Removed `@cumulus/common/fake-earthdata-login-server`. Tests can now create a
  service stub based on `@cumulus/api/lib/OAuth2` if testing requires handling
  authentication.

### Changed

- **CUMULUS-940** - modified `@cumulus/common/aws` `receiveSQSMessages` to take a parameter object instead of positional parameters. All defaults remain the same, but now access to long polling is available through `options.waitTimeSeconds`.
- **CUMULUS-948** - Update lambda functions `CNMToCMA` and `CnmResponse` in the `cumulus-data-shared` bucket and point the default stack to them.
- **CUMULUS-782** - Updated `@cumulus/sync-granule` task and `Granule.ingestFile` in `@cumulus/ingest` to keep both old and new data when a destination file with different checksum already exists and `duplicateHandling` is `version`
- Updated the config schema in `@cumulus/move-granules` to include the `moveStagedFiles` param.
- **CUMULUS-778** - Updated config schema and documentation in `@cumulus/sync-granule` to include `duplicateHandling` parameter for specifying how duplicate filenames should be handled
- **CUMULUS-779** - Updated `@cumulus/sync-granule` to throw `DuplicateFile` error when destination files already exist and `duplicateHandling` is `error`
- **CUMULUS-780** - Updated `@cumulus/sync-granule` to use `error` as the default for `duplicateHandling` when it is not specified
- **CUMULUS-780** - Updated `@cumulus/api` to use `error` as the default value for `duplicateHandling` in the `Collection` model
- **CUMULUS-785** - Updated the config schema and documentation in `@cumulus/move-granules` to include `duplicateHandling` parameter for specifying how duplicate filenames should be handled
- **CUMULUS-786, CUMULUS-787** - Updated `@cumulus/move-granules` to throw `DuplicateFile` error when destination files already exist and `duplicateHandling` is `error` or not specified
- **CUMULUS-789** - Updated `@cumulus/move-granules` to keep both old and new data when a destination file with different checksum already exists and `duplicateHandling` is `version`

### Fixed

- `getGranuleId` in `@cumulus/ingest` bug: `getGranuleId` was constructing an error using `filename` which was undefined. The fix replaces `filename` with the `uri` argument.
- Fixes to `del` in `@cumulus/api/endpoints/granules.js` to not error/fail when not all files exist in S3 (e.g. delete granule which has only 2 of 3 files ingested).
- `@cumulus/deployment/lib/crypto.js` now checks for private key existence properly.

## [v1.10.1] - 2018-09-4

### Fixed

- Fixed cloudformation template errors in `@cumulus/deployment/`
  - Replaced references to Fn::Ref: with Ref:
  - Moved long form template references to a newline

## [v1.10.0] - 2018-08-31

### Removed

- Removed unused and broken code from `@cumulus/common`
  - Removed `@cumulus/common/test-helpers`
  - Removed `@cumulus/common/task`
  - Removed `@cumulus/common/message-source`
  - Removed the `getPossiblyRemote` function from `@cumulus/common/aws`
  - Removed the `startPromisedSfnExecution` function from `@cumulus/common/aws`
  - Removed the `getCurrentSfnTask` function from `@cumulus/common/aws`

### Changed

- **CUMULUS-839** - In `@cumulus/sync-granule`, 'collection' is now an optional config parameter

### Fixed

- **CUMULUS-859** Moved duplicate code in `@cumulus/move-granules` and `@cumulus/post-to-cmr` to `@cumulus/ingest`. Fixed imports making assumptions about directory structure.
- `@cumulus/ingest/consumer` correctly limits the number of messages being received and processed from SQS. Details:
  - **Background:** `@cumulus/api` includes a lambda `<stack-name>-sqs2sf` which processes messages from the `<stack-name>-startSF` SQS queue every minute. The `sqs2sf` lambda uses `@cumulus/ingest/consumer` to receive and process messages from SQS.
  - **Bug:** More than `messageLimit` number of messages were being consumed and processed from the `<stack-name>-startSF` SQS queue. Many step functions were being triggered simultaneously by the lambda `<stack-name>-sqs2sf` (which consumes every minute from the `startSF` queue) and resulting in step function failure with the error: `An error occurred (ThrottlingException) when calling the GetExecutionHistory`.
  - **Fix:** `@cumulus/ingest/consumer#processMessages` now processes messages until `timeLimit` has passed _OR_ once it receives up to `messageLimit` messages. `sqs2sf` is deployed with a [default `messageLimit` of 10](https://github.com/nasa/cumulus/blob/670000c8a821ff37ae162385f921c40956e293f7/packages/deployment/app/config.yml#L147).
  - **IMPORTANT NOTE:** `consumer` will actually process up to `messageLimit * 2 - 1` messages. This is because sometimes `receiveSQSMessages` will return less than `messageLimit` messages and thus the consumer will continue to make calls to `receiveSQSMessages`. For example, given a `messageLimit` of 10 and subsequent calls to `receiveSQSMessages` returns up to 9 messages, the loop will continue and a final call could return up to 10 messages.

## [v1.9.1] - 2018-08-22

**Please Note** To take advantage of the added granule tracking API functionality, updates are required for the message adapter and its libraries. You should be on the following versions:

- `cumulus-message-adapter` 1.0.9+
- `cumulus-message-adapter-js` 1.0.4+
- `cumulus-message-adapter-java` 1.2.7+
- `cumulus-message-adapter-python` 1.0.5+

### Added

- **CUMULUS-687** Added logs endpoint to search for logs from a specific workflow execution in `@cumulus/api`. Added integration test.
- **CUMULUS-836** - `@cumulus/deployment` supports a configurable docker storage driver for ECS. ECS can be configured with either `devicemapper` (the default storage driver for AWS ECS-optimized AMIs) or `overlay2` (the storage driver used by the NGAP 2.0 AMI). The storage driver can be configured in `app/config.yml` with `ecs.docker.storageDriver: overlay2 | devicemapper`. The default is `overlay2`.
  - To support this configuration, a [Handlebars](https://handlebarsjs.com/) helper `ifEquals` was added to `packages/deployment/lib/kes.js`.
- **CUMULUS-836** - `@cumulus/api` added IAM roles required by the NGAP 2.0 AMI. The NGAP 2.0 AMI runs a script `register_instances_with_ssm.py` which requires the ECS IAM role to include `ec2:DescribeInstances` and `ssm:GetParameter` permissions.

### Fixed

- **CUMULUS-836** - `@cumulus/deployment` uses `overlay2` driver by default and does not attempt to write `--storage-opt dm.basesize` to fix [this error](https://github.com/moby/moby/issues/37039).
- **CUMULUS-413** Kinesis processing now captures all errrors.
  - Added kinesis fallback mechanism when errors occur during record processing.
  - Adds FallbackTopicArn to `@cumulus/api/lambdas.yml`
  - Adds fallbackConsumer lambda to `@cumulus/api`
  - Adds fallbackqueue option to lambda definitions capture lambda failures after three retries.
  - Adds kinesisFallback SNS topic to signal incoming errors from kinesis stream.
  - Adds kinesisFailureSQS to capture fully failed events from all retries.
- **CUMULUS-855** Adds integration test for kinesis' error path.
- **CUMULUS-686** Added workflow task name and version tracking via `@cumulus/api` executions endpoint under new `tasks` property, and under `workflow_tasks` in step input/output.
  - Depends on `cumulus-message-adapter` 1.0.9+, `cumulus-message-adapter-js` 1.0.4+, `cumulus-message-adapter-java` 1.2.7+ and `cumulus-message-adapter-python` 1.0.5+
- **CUMULUS-771**
  - Updated sync-granule to stream the remote file to s3
  - Added integration test for ingesting granules from ftp provider
  - Updated http/https integration tests for ingesting granules from http/https providers
- **CUMULUS-862** Updated `@cumulus/integration-tests` to handle remote lambda output
- **CUMULUS-856** Set the rule `state` to have default value `ENABLED`

### Changed

- In `@cumulus/deployment`, changed the example app config.yml to have additional IAM roles

## [v1.9.0] - 2018-08-06

**Please note** additional information and upgrade instructions [here](https://nasa.github.io/cumulus/docs/upgrade/1.9.0)

### Added

- **CUMULUS-712** - Added integration tests verifying expected behavior in workflows
- **GITC-776-2** - Add support for versioned collections

### Fixed

- **CUMULUS-832**
  - Fixed indentation in example config.yml in `@cumulus/deployment`
  - Fixed issue with new deployment using the default distribution endpoint in `@cumulus/deployment` and `@cumulus/api`

## [v1.8.1] - 2018-08-01

**Note** IAM roles should be re-deployed with this release.

- **Cumulus-726**
  - Added function to `@cumulus/integration-tests`: `sfnStep` includes `getStepInput` which returns the input to the schedule event of a given step function step.
  - Added IAM policy `@cumulus/deployment`: Lambda processing IAM role includes `kinesis::PutRecord` so step function lambdas can write to kinesis streams.
- **Cumulus Community Edition**
  - Added Google OAuth authentication token logic to `@cumulus/api`. Refactored token endpoint to use environment variable flag `OAUTH_PROVIDER` when determining with authentication method to use.
  - Added API Lambda memory configuration variable `api_lambda_memory` to `@cumulus/api` and `@cumulus/deployment`.

### Changed

- **Cumulus-726**
  - Changed function in `@cumulus/api`: `models/rules.js#addKinesisEventSource` was modified to call to `deleteKinesisEventSource` with all required parameters (rule's name, arn and type).
  - Changed function in `@cumulus/integration-tests`: `getStepOutput` can now be used to return output of failed steps. If users of this function want the output of a failed event, they can pass a third parameter `eventType` as `'failure'`. This function will work as always for steps which completed successfully.

### Removed

- **Cumulus-726**

  - Configuration change to `@cumulus/deployment`: Removed default auto scaling configuration for Granules and Files DynamoDB tables.

- **CUMULUS-688**
  - Add integration test for ExecutionStatus
  - Function addition to `@cumulus/integration-tests`: `api` includes `getExecutionStatus` which returns the execution status from the Cumulus API

## [v1.8.0] - 2018-07-23

### Added

- **CUMULUS-718** Adds integration test for Kinesis triggering a workflow.

- **GITC-776-3** Added more flexibility for rules. You can now edit all fields on the rule's record
  We may need to update the api documentation to reflect this.

- **CUMULUS-681** - Add ingest-in-place action to granules endpoint

  - new applyWorkflow action at PUT /granules/{granuleid} Applying a workflow starts an execution of the provided workflow and passes the granule record as payload.
    Parameter(s):
    - workflow - the workflow name

- **CUMULUS-685** - Add parent exeuction arn to the execution which is triggered from a parent step function

### Changed

- **CUMULUS-768** - Integration tests get S3 provider data from shared data folder

### Fixed

- **CUMULUS-746** - Move granule API correctly updates record in dynamo DB and cmr xml file
- **CUMULUS-766** - Populate database fileSize field from S3 if value not present in Ingest payload

## [v1.7.1] - 2018-07-27 - [BACKPORT]

### Fixed

- **CUMULUS-766** - Backport from 1.8.0 - Populate database fileSize field from S3 if value not present in Ingest payload

## [v1.7.0] - 2018-07-02

### Please note: [Upgrade Instructions](https://nasa.github.io/cumulus/docs/upgrade/1.7.0)

### Added

- **GITC-776-2** - Add support for versioned collectons
- **CUMULUS-491** - Add granule reconciliation API endpoints.
- **CUMULUS-480** Add suport for backup and recovery:
  - Add DynamoDB tables for granules, executions and pdrs
  - Add ability to write all records to S3
  - Add ability to download all DynamoDB records in form json files
  - Add ability to upload records to DynamoDB
  - Add migration scripts for copying granule, pdr and execution records from ElasticSearch to DynamoDB
  - Add IAM support for batchWrite on dynamoDB
-
- **CUMULUS-508** - `@cumulus/deployment` cloudformation template allows for lambdas and ECS clusters to have multiple AZ availability.
  - `@cumulus/deployment` also ensures docker uses `devicemapper` storage driver.
- **CUMULUS-755** - `@cumulus/deployment` Add DynamoDB autoscaling support.
  - Application developers can add autoscaling and override default values in their deployment's `app/config.yml` file using a `{TableName}Table:` key.

### Fixed

- **CUMULUS-747** - Delete granule API doesn't delete granule files in s3 and granule in elasticsearch
  - update the StreamSpecification DynamoDB tables to have StreamViewType: "NEW_AND_OLD_IMAGES"
  - delete granule files in s3
- **CUMULUS-398** - Fix not able to filter executions by workflow
- **CUMULUS-748** - Fix invalid lambda .zip files being validated/uploaded to AWS
- **CUMULUS-544** - Post to CMR task has UAT URL hard-coded
  - Made configurable: PostToCmr now requires CMR_ENVIRONMENT env to be set to 'SIT' or 'OPS' for those CMR environments. Default is UAT.

### Changed

- **GITC-776-4** - Changed Discover-pdrs to not rely on collection but use provider_path in config. It also has an optional filterPdrs regex configuration parameter

- **CUMULUS-710** - In the integration test suite, `getStepOutput` returns the output of the first successful step execution or last failed, if none exists

## [v1.6.0] - 2018-06-06

### Please note: [Upgrade Instructions](https://nasa.github.io/cumulus/docs/upgrade/1.6.0)

### Fixed

- **CUMULUS-602** - Format all logs sent to Elastic Search.
  - Extract cumulus log message and index it to Elastic Search.

### Added

- **CUMULUS-556** - add a mechanism for creating and running migration scripts on deployment.
- **CUMULUS-461** Support use of metadata date and other components in `url_path` property

### Changed

- **CUMULUS-477** Update bucket configuration to support multiple buckets of the same type:
  - Change the structure of the buckets to allow for more than one bucket of each type. The bucket structure is now:
    bucket-key:
    name: <bucket-name>
    type: <type> i.e. internal, public, etc.
  - Change IAM and app deployment configuration to support new bucket structure
  - Update tasks and workflows to support new bucket structure
  - Replace instances where buckets.internal is relied upon to either use the system bucket or a configured bucket
  - Move IAM template to the deployment package. NOTE: You now have to specify '--template node_modules/@cumulus/deployment/iam' in your IAM deployment
  - Add IAM cloudformation template support to filter buckets by type

## [v1.5.5] - 2018-05-30

### Added

- **CUMULUS-530** - PDR tracking through Queue-granules
  - Add optional `pdr` property to the sync-granule task's input config and output payload.
- **CUMULUS-548** - Create a Lambda task that generates EMS distribution reports
  - In order to supply EMS Distribution Reports, you must enable S3 Server
    Access Logging on any S3 buckets used for distribution. See [How Do I Enable Server Access Logging for an S3 Bucket?](https://docs.aws.amazon.com/AmazonS3/latest/user-guide/server-access-logging.html)
    The "Target bucket" setting should point at the Cumulus internal bucket.
    The "Target prefix" should be
    "<STACK_NAME>/ems-distribution/s3-server-access-logs/", where "STACK_NAME"
    is replaced with the name of your Cumulus stack.

### Fixed

- **CUMULUS-546 - Kinesis Consumer should catch and log invalid JSON**
  - Kinesis Consumer lambda catches and logs errors so that consumer doesn't get stuck in a loop re-processing bad json records.
- EMS report filenames are now based on their start time instead of the time
  instead of the time that the report was generated
- **CUMULUS-552 - Cumulus API returns different results for the same collection depending on query**
  - The collection, provider and rule records in elasticsearch are now replaced with records from dynamo db when the dynamo db records are updated.

### Added

- `@cumulus/deployment`'s default cloudformation template now configures storage for Docker to match the configured ECS Volume. The template defines Docker's devicemapper basesize (`dm.basesize`) using `ecs.volumeSize`. This addresses ECS default of limiting Docker containers to 10GB of storage ([Read more](https://aws.amazon.com/premiumsupport/knowledge-center/increase-default-ecs-docker-limit/)).

## [v1.5.4] - 2018-05-21

### Added

- **CUMULUS-535** - EMS Ingest, Archive, Archive Delete reports
  - Add lambda EmsReport to create daily EMS Ingest, Archive, Archive Delete reports
  - ems.provider property added to `@cumulus/deployment/app/config.yml`.
    To change the provider name, please add `ems: provider` property to `app/config.yml`.
- **CUMULUS-480** Use DynamoDB to store granules, pdrs and execution records
  - Activate PointInTime feature on DynamoDB tables
  - Increase test coverage on api package
  - Add ability to restore metadata records from json files to DynamoDB
- **CUMULUS-459** provide API endpoint for moving granules from one location on s3 to another

## [v1.5.3] - 2018-05-18

### Fixed

- **CUMULUS-557 - "Add dataType to DiscoverGranules output"**
  - Granules discovered by the DiscoverGranules task now include dataType
  - dataType is now a required property for granules used as input to the
    QueueGranules task
- **CUMULUS-550** Update deployment app/config.yml to force elasticsearch updates for deleted granules

## [v1.5.2] - 2018-05-15

### Fixed

- **CUMULUS-514 - "Unable to Delete the Granules"**
  - updated cmrjs.deleteConcept to return success if the record is not found
    in CMR.

### Added

- **CUMULUS-547** - The distribution API now includes an
  "earthdataLoginUsername" query parameter when it returns a signed S3 URL
- **CUMULUS-527 - "parse-pdr queues up all granules and ignores regex"**
  - Add an optional config property to the ParsePdr task called
    "granuleIdFilter". This property is a regular expression that is applied
    against the filename of the first file of each granule contained in the
    PDR. If the regular expression matches, then the granule is included in
    the output. Defaults to '.', which will match all granules in the PDR.
- File checksums in PDRs now support MD5
- Deployment support to subscribe to an SNS topic that already exists
- **CUMULUS-470, CUMULUS-471** In-region S3 Policy lambda added to API to update bucket policy for in-region access.
- **CUMULUS-533** Added fields to granule indexer to support EMS ingest and archive record creation
- **CUMULUS-534** Track deleted granules
  - added `deletedgranule` type to `cumulus` index.
  - **Important Note:** Force custom bootstrap to re-run by adding this to
    app/config.yml `es: elasticSearchMapping: 7`
- You can now deploy cumulus without ElasticSearch. Just add `es: null` to your `app/config.yml` file. This is only useful for debugging purposes. Cumulus still requires ElasticSearch to properly operate.
- `@cumulus/integration-tests` includes and exports the `addRules` function, which seeds rules into the DynamoDB table.
- Added capability to support EFS in cloud formation template. Also added
  optional capability to ssh to your instance and privileged lambda functions.
- Added support to force discovery of PDRs that have already been processed
  and filtering of selected data types
- `@cumulus/cmrjs` uses an environment variable `USER_IP_ADDRESS` or fallback
  IP address of `10.0.0.0` when a public IP address is not available. This
  supports lambda functions deployed into a VPC's private subnet, where no
  public IP address is available.

### Changed

- **CUMULUS-550** Custom bootstrap automatically adds new types to index on
  deployment

## [v1.5.1] - 2018-04-23

### Fixed

- add the missing dist folder to the hello-world task
- disable uglifyjs on the built version of the pdr-status-check (read: https://github.com/webpack-contrib/uglifyjs-webpack-plugin/issues/264)

## [v1.5.0] - 2018-04-23

### Changed

- Removed babel from all tasks and packages and increased minimum node requirements to version 8.10
- Lambda functions created by @cumulus/deployment will use node8.10 by default
- Moved [cumulus-integration-tests](https://github.com/nasa/cumulus-integration-tests) to the `example` folder CUMULUS-512
- Streamlined all packages dependencies (e.g. remove redundant dependencies and make sure versions are the same across packages)
- **CUMULUS-352:** Update Cumulus Elasticsearch indices to use [index aliases](https://www.elastic.co/guide/en/elasticsearch/reference/current/indices-aliases.html).
- **CUMULUS-519:** ECS tasks are no longer restarted after each CF deployment unless `ecs.restartTasksOnDeploy` is set to true
- **CUMULUS-298:** Updated log filterPattern to include all CloudWatch logs in ElasticSearch
- **CUMULUS-518:** Updates to the SyncGranule config schema
  - `granuleIdExtraction` is no longer a property
  - `process` is now an optional property
  - `provider_path` is no longer a property

### Fixed

- **CUMULUS-455 "Kes deployments using only an updated message adapter do not get automatically deployed"**
  - prepended the hash value of cumulus-message-adapter.zip file to the zip file name of lambda which uses message adapter.
  - the lambda function will be redeployed when message adapter or lambda function are updated
- Fixed a bug in the bootstrap lambda function where it stuck during update process
- Fixed a bug where the sf-sns-report task did not return the payload of the incoming message as the output of the task [CUMULUS-441]

### Added

- **CUMULUS-352:** Add reindex CLI to the API package.
- **CUMULUS-465:** Added mock http/ftp/sftp servers to the integration tests
- Added a `delete` method to the `@common/CollectionConfigStore` class
- **CUMULUS-467 "@cumulus/integration-tests or cumulus-integration-tests should seed provider and collection in deployed DynamoDB"**
  - `example` integration-tests populates providers and collections to database
  - `example` workflow messages are populated from workflow templates in s3, provider and collection information in database, and input payloads. Input templates are removed.
  - added `https` protocol to provider schema

## [v1.4.1] - 2018-04-11

### Fixed

- Sync-granule install

## [v1.4.0] - 2018-04-09

### Fixed

- **CUMULUS-392 "queue-granules not returning the sfn-execution-arns queued"**
  - updated queue-granules to return the sfn-execution-arns queued and pdr if exists.
  - added pdr to ingest message meta.pdr instead of payload, so the pdr information doesn't get lost in the ingest workflow, and ingested granule in elasticsearch has pdr name.
  - fixed sf-sns-report schema, remove the invalid part
  - fixed pdr-status-check schema, the failed execution contains arn and reason
- **CUMULUS-206** make sure homepage and repository urls exist in package.json files of tasks and packages

### Added

- Example folder with a cumulus deployment example

### Changed

- [CUMULUS-450](https://bugs.earthdata.nasa.gov/browse/CUMULUS-450) - Updated
  the config schema of the **queue-granules** task
  - The config no longer takes a "collection" property
  - The config now takes an "internalBucket" property
  - The config now takes a "stackName" property
- [CUMULUS-450](https://bugs.earthdata.nasa.gov/browse/CUMULUS-450) - Updated
  the config schema of the **parse-pdr** task
  - The config no longer takes a "collection" property
  - The "stack", "provider", and "bucket" config properties are now
    required
- **CUMULUS-469** Added a lambda to the API package to prototype creating an S3 bucket policy for direct, in-region S3 access for the prototype bucket

### Removed

- Removed the `findTmpTestDataDirectory()` function from
  `@cumulus/common/test-utils`

### Fixed

- [CUMULUS-450](https://bugs.earthdata.nasa.gov/browse/CUMULUS-450)
  - The **queue-granules** task now enqueues a **sync-granule** task with the
    correct collection config for that granule based on the granule's
    data-type. It had previously been using the collection config from the
    config of the **queue-granules** task, which was a problem if the granules
    being queued belonged to different data-types.
  - The **parse-pdr** task now handles the case where a PDR contains granules
    with different data types, and uses the correct granuleIdExtraction for
    each granule.

### Added

- **CUMULUS-448** Add code coverage checking using [nyc](https://github.com/istanbuljs/nyc).

## [v1.3.0] - 2018-03-29

### Deprecated

- discover-s3-granules is deprecated. The functionality is provided by the discover-granules task

### Fixed

- **CUMULUS-331:** Fix aws.downloadS3File to handle non-existent key
- Using test ftp provider for discover-granules testing [CUMULUS-427]
- **CUMULUS-304: "Add AWS API throttling to pdr-status-check task"** Added concurrency limit on SFN API calls. The default concurrency is 10 and is configurable through Lambda environment variable CONCURRENCY.
- **CUMULUS-414: "Schema validation not being performed on many tasks"** revised npm build scripts of tasks that use cumulus-message-adapter to place schema directories into dist directories.
- **CUMULUS-301:** Update all tests to use test-data package for testing data.
- **CUMULUS-271: "Empty response body from rules PUT endpoint"** Added the updated rule to response body.
- Increased memory allotment for `CustomBootstrap` lambda function. Resolves failed deployments where `CustomBootstrap` lambda function was failing with error `Process exited before completing request`. This was causing deployments to stall, fail to update and fail to rollback. This error is thrown when the lambda function tries to use more memory than it is allotted.
- Cumulus repository folders structure updated:
  - removed the `cumulus` folder altogether
  - moved `cumulus/tasks` to `tasks` folder at the root level
  - moved the tasks that are not converted to use CMA to `tasks/.not_CMA_compliant`
  - updated paths where necessary

### Added

- `@cumulus/integration-tests` - Added support for testing the output of an ECS activity as well as a Lambda function.

## [v1.2.0] - 2018-03-20

### Fixed

- Update vulnerable npm packages [CUMULUS-425]
- `@cumulus/api`: `kinesis-consumer.js` uses `sf-scheduler.js#schedule` instead of placing a message directly on the `startSF` SQS queue. This is a fix for [CUMULUS-359](https://bugs.earthdata.nasa.gov/browse/CUMULUS-359) because `sf-scheduler.js#schedule` looks up the provider and collection data in DynamoDB and adds it to the `meta` object of the enqueued message payload.
- `@cumulus/api`: `kinesis-consumer.js` catches and logs errors instead of doing an error callback. Before this change, `kinesis-consumer` was failing to process new records when an existing record caused an error because it would call back with an error and stop processing additional records. It keeps trying to process the record causing the error because it's "position" in the stream is unchanged. Catching and logging the errors is part 1 of the fix. Proposed part 2 is to enqueue the error and the message on a "dead-letter" queue so it can be processed later ([CUMULUS-413](https://bugs.earthdata.nasa.gov/browse/CUMULUS-413)).
- **CUMULUS-260: "PDR page on dashboard only shows zeros."** The PDR stats in LPDAAC are all 0s, even if the dashboard has been fixed to retrieve the correct fields. The current version of pdr-status-check has a few issues.
  - pdr is not included in the input/output schema. It's available from the input event. So the pdr status and stats are not updated when the ParsePdr workflow is complete. Adding the pdr to the input/output of the task will fix this.
  - pdr-status-check doesn't update pdr stats which prevent the real time pdr progress from showing up in the dashboard. To solve this, added lambda function sf-sns-report which is copied from @cumulus/api/lambdas/sf-sns-broadcast with modification, sf-sns-report can be used to report step function status anywhere inside a step function. So add step sf-sns-report after each pdr-status-check, we will get the PDR status progress at real time.
  - It's possible an execution is still in the queue and doesn't exist in sfn yet. Added code to handle 'ExecutionDoesNotExist' error when checking the execution status.
- Fixed `aws.cloudwatchevents()` typo in `packages/ingest/aws.js`. This typo was the root cause of the error: `Error: Could not process scheduled_ingest, Error: : aws.cloudwatchevents is not a constructor` seen when trying to update a rule.

### Removed

- `@cumulus/ingest/aws`: Remove queueWorkflowMessage which is no longer being used by `@cumulus/api`'s `kinesis-consumer.js`.

## [v1.1.4] - 2018-03-15

### Added

- added flag `useList` to parse-pdr [CUMULUS-404]

### Fixed

- Pass encrypted password to the ApiGranule Lambda function [CUMULUS-424]

## [v1.1.3] - 2018-03-14

### Fixed

- Changed @cumulus/deployment package install behavior. The build process will happen after installation

## [v1.1.2] - 2018-03-14

### Added

- added tools to @cumulus/integration-tests for local integration testing
- added end to end testing for discovering and parsing of PDRs
- `yarn e2e` command is available for end to end testing

### Fixed

- **CUMULUS-326: "Occasionally encounter "Too Many Requests" on deployment"** The api gateway calls will handle throttling errors
- **CUMULUS-175: "Dashboard providers not in sync with AWS providers."** The root cause of this bug - DynamoDB operations not showing up in Elasticsearch - was shared by collections and rules. The fix was to update providers', collections' and rules; POST, PUT and DELETE endpoints to operate on DynamoDB and using DynamoDB streams to update Elasticsearch. The following packages were made:
  - `@cumulus/deployment` deploys DynamoDB streams for the Collections, Providers and Rules tables as well as a new lambda function called `dbIndexer`. The `dbIndexer` lambda has an event source mapping which listens to each of the DynamoDB streams. The dbIndexer lambda receives events referencing operations on the DynamoDB table and updates the elasticsearch cluster accordingly.
  - The `@cumulus/api` endpoints for collections, providers and rules _only_ query DynamoDB, with the exception of LIST endpoints and the collections' GET endpoint.

### Updated

- Broke up `kes.override.js` of @cumulus/deployment to multiple modules and moved to a new location
- Expanded @cumulus/deployment test coverage
- all tasks were updated to use cumulus-message-adapter-js 1.0.1
- added build process to integration-tests package to babelify it before publication
- Update @cumulus/integration-tests lambda.js `getLambdaOutput` to return the entire lambda output. Previously `getLambdaOutput` returned only the payload.

## [v1.1.1] - 2018-03-08

### Removed

- Unused queue lambda in api/lambdas [CUMULUS-359]

### Fixed

- Kinesis message content is passed to the triggered workflow [CUMULUS-359]
- Kinesis message queues a workflow message and does not write to rules table [CUMULUS-359]

## [v1.1.0] - 2018-03-05

### Added

- Added a `jlog` function to `common/test-utils` to aid in test debugging
- Integration test package with command line tool [CUMULUS-200] by @laurenfrederick
- Test for FTP `useList` flag [CUMULUS-334] by @kkelly51

### Updated

- The `queue-pdrs` task now uses the [cumulus-message-adapter-js](https://github.com/nasa/cumulus-message-adapter-js)
  library
- Updated the `queue-pdrs` JSON schemas
- The test-utils schema validation functions now throw an error if validation
  fails
- The `queue-granules` task now uses the [cumulus-message-adapter-js](https://github.com/nasa/cumulus-message-adapter-js)
  library
- Updated the `queue-granules` JSON schemas

### Removed

- Removed the `getSfnExecutionByName` function from `common/aws`
- Removed the `getGranuleStatus` function from `common/aws`

## [v1.0.1] - 2018-02-27

### Added

- More tests for discover-pdrs, dicover-granules by @yjpa7145
- Schema validation utility for tests by @yjpa7145

### Changed

- Fix an FTP listing bug for servers that do not support STAT [CUMULUS-334] by @kkelly51

## [v1.0.0] - 2018-02-23

[unreleased]: https://github.com/nasa/cumulus/compare/v1.18.0...HEAD
[v1.18.0]: https://github.com/nasa/cumulus/compare/v1.17.0...v1.18.0
[v1.17.0]: https://github.com/nasa/cumulus/compare/v1.16.1...v1.17.0
[v1.16.1]: https://github.com/nasa/cumulus/compare/v1.16.0...v1.16.1
[v1.16.0]: https://github.com/nasa/cumulus/compare/v1.15.0...v1.16.0
[v1.15.0]: https://github.com/nasa/cumulus/compare/v1.14.5...v1.15.0
[v1.14.5]: https://github.com/nasa/cumulus/compare/v1.14.4...v1.14.5
[v1.14.4]: https://github.com/nasa/cumulus/compare/v1.14.3...v1.14.4
[v1.14.3]: https://github.com/nasa/cumulus/compare/v1.14.2...v1.14.3
[v1.14.2]: https://github.com/nasa/cumulus/compare/v1.14.1...v1.14.2
[v1.14.1]: https://github.com/nasa/cumulus/compare/v1.14.0...v1.14.1
[v1.14.0]: https://github.com/nasa/cumulus/compare/v1.13.5...v1.14.0
[v1.13.5]: https://github.com/nasa/cumulus/compare/v1.13.4...v1.13.5
[v1.13.4]: https://github.com/nasa/cumulus/compare/v1.13.3...v1.13.4
[v1.13.3]: https://github.com/nasa/cumulus/compare/v1.13.2...v1.13.3
[v1.13.2]: https://github.com/nasa/cumulus/compare/v1.13.1...v1.13.2
[v1.13.1]: https://github.com/nasa/cumulus/compare/v1.13.0...v1.13.1
[v1.13.0]: https://github.com/nasa/cumulus/compare/v1.12.1...v1.13.0
[v1.12.1]: https://github.com/nasa/cumulus/compare/v1.12.0...v1.12.1
[v1.12.0]: https://github.com/nasa/cumulus/compare/v1.11.3...v1.12.0
[v1.11.3]: https://github.com/nasa/cumulus/compare/v1.11.2...v1.11.3
[v1.11.2]: https://github.com/nasa/cumulus/compare/v1.11.1...v1.11.2
[v1.11.1]: https://github.com/nasa/cumulus/compare/v1.11.0...v1.11.1
[v1.11.0]: https://github.com/nasa/cumulus/compare/v1.10.4...v1.11.0
[v1.10.4]: https://github.com/nasa/cumulus/compare/v1.10.3...v1.10.4
[v1.10.3]: https://github.com/nasa/cumulus/compare/v1.10.2...v1.10.3
[v1.10.2]: https://github.com/nasa/cumulus/compare/v1.10.1...v1.10.2
[v1.10.1]: https://github.com/nasa/cumulus/compare/v1.10.0...v1.10.1
[v1.10.0]: https://github.com/nasa/cumulus/compare/v1.9.1...v1.10.0
[v1.9.1]: https://github.com/nasa/cumulus/compare/v1.9.0...v1.9.1
[v1.9.0]: https://github.com/nasa/cumulus/compare/v1.8.1...v1.9.0
[v1.8.1]: https://github.com/nasa/cumulus/compare/v1.8.0...v1.8.1
[v1.8.0]: https://github.com/nasa/cumulus/compare/v1.7.0...v1.8.0
[v1.7.0]: https://github.com/nasa/cumulus/compare/v1.6.0...v1.7.0
[v1.6.0]: https://github.com/nasa/cumulus/compare/v1.5.5...v1.6.0
[v1.5.5]: https://github.com/nasa/cumulus/compare/v1.5.4...v1.5.5
[v1.5.4]: https://github.com/nasa/cumulus/compare/v1.5.3...v1.5.4
[v1.5.3]: https://github.com/nasa/cumulus/compare/v1.5.2...v1.5.3
[v1.5.2]: https://github.com/nasa/cumulus/compare/v1.5.1...v1.5.2
[v1.5.1]: https://github.com/nasa/cumulus/compare/v1.5.0...v1.5.1
[v1.5.0]: https://github.com/nasa/cumulus/compare/v1.4.1...v1.5.0
[v1.4.1]: https://github.com/nasa/cumulus/compare/v1.4.0...v1.4.1
[v1.4.0]: https://github.com/nasa/cumulus/compare/v1.3.0...v1.4.0
[v1.3.0]: https://github.com/nasa/cumulus/compare/v1.2.0...v1.3.0
[v1.2.0]: https://github.com/nasa/cumulus/compare/v1.1.4...v1.2.0
[v1.1.4]: https://github.com/nasa/cumulus/compare/v1.1.3...v1.1.4
[v1.1.3]: https://github.com/nasa/cumulus/compare/v1.1.2...v1.1.3
[v1.1.2]: https://github.com/nasa/cumulus/compare/v1.1.1...v1.1.2
[v1.1.1]: https://github.com/nasa/cumulus/compare/v1.0.1...v1.1.1
[v1.1.0]: https://github.com/nasa/cumulus/compare/v1.0.1...v1.1.0
[v1.0.1]: https://github.com/nasa/cumulus/compare/v1.0.0...v1.0.1
[v1.0.0]: https://github.com/nasa/cumulus/compare/pre-v1-release...v1.0.0<|MERGE_RESOLUTION|>--- conflicted
+++ resolved
@@ -104,11 +104,10 @@
 
 ### Changed
 
-<<<<<<< HEAD
 - **CUMULUS-1672**
   - Add a `retryOptions` parameter to the `@cumulus/aws-client/S3.headObject`
      function, which will retry if the object being queried does not exist.
-=======
+
 - **CUMULUS-1446**
   - Mark the `@cumulus/integration-tests/api.addCollectionApi()` function as
     deprecated
@@ -141,7 +140,6 @@
     `Deployment = var.prefix` tag on all resources that it managed. In this
     release, the `s3-replicator` module will now accept a `tags` input variable
     that defines the tags to be assigned to all resources that it manages.
->>>>>>> 8eb6e114
 
 - **CUMULUS-1684**
   - Update the API package to encrypt provider credentials using KMS instead of
