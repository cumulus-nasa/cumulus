--- conflicted
+++ resolved
@@ -45,14 +45,11 @@
 
 - **CUMULUS-1956**
   - Added `@cumulus/earthata-login-client` package
-<<<<<<< HEAD
   - The `/s3credentials` endpoint that is deployed as part of distribution now
     supports authentication using tokens created by a different application. If
     a request contains the `EDL-ClientId` and `EDL-Token` headers,
     authentication will be handled using that token rather than attempting to
     use OAuth.
-=======
->>>>>>> 6c88b137
 - **CUMULUS-1958**
   - Add the ability for users to specify a `bucket_map_key` to the `cumulus`
     terraform module as an override for the default .yaml values that are passed
@@ -66,17 +63,10 @@
     protected/public buckets and generate a mapping configuration used
     internally by Core.  This object is also exposed as an output of the Cumulus
     module as `distribution_bucket_map`.
-<<<<<<< HEAD
-- **CUMULUS-2019**
-  - Add `infix` search to es query builder `@cumulus/api/es/es/queries` to
-    support partial matching of the keywords
-=======
 - **CUMULUS-1970**
   - Created the `add-missing-file-checksums` workflow task
   - Added `@cumulus/aws-client/S3.calculateObjectHash()` function
   - Added `@cumulus/aws-client/S3.getObjectReadStream()` function
->>>>>>> 6c88b137
-
 - **CUMULUS-2019**
   - Add `infix` search to es query builder `@cumulus/api/es/es/queries` to
     support partial matching of the keywords
