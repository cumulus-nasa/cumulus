# Changelog
All notable changes to this project will be documented in this file.

The format is based on [Keep a Changelog](http://keepachangelog.com/en/1.0.0/)
and this project adheres to [Semantic Versioning](http://semver.org/spec/v2.0.0.html).

## [Unreleased]

<<<<<<< HEAD
## [v1.11.3] - 2019-3-5
=======
### Added

- **CUMULUS-1187** - Added `@cumulus/ingest/granule/duplicateHandlingType()` to determine how duplicate files should be handled in an ingest workflow
- **CUMULUS-671**
  - Added `@packages/integration-tests/api/distribution/getDistributionApiS3SignedUrl()` to return the S3 signed URL for a file protected by the distribution API
- **CUMULUS-672**
  - Added `cmrMetadataFormat` and `cmrConceptId` to output for individual granules from `@cumulus/post-to-cmr`. `cmrMetadataFormat` will be read from the `cmrMetadataFormat` generated for each granule in `@cumulus/cmrjs/publish2CMR()`
  - Added helpers to `@packages/integration-tests/api/distribution`:
    - `getDistributionApiFileStream()` returns a stream to download files protected by the distribution API
    - `getDistributionFileUrl()` constructs URLs for requesting files from the distribution API

- **CUMULUS-1101**
  - Added new `@cumulus/checksum` package. This package provides functions to calculate and validate checksums.
  - Added new checksumming functions to `@cumulus/common/aws`: `calculateS3ObjectChecksum` and `validateS3ObjectChecksum`, which depend on the `checksum` package.

- CUMULUS-1171
  - Added `@cumulus/common` API documentation to `packages/common/docs/API.md`
  - Added an `npm run build-docs` task to `@cumulus/common`
  - Added `@cumulus/common/string#isValidHostname()`
  - Added `@cumulus/common/string#match()`
  - Added `@cumulus/common/string#matches()`
  - Added `@cumulus/common/string#toLower()`
  - Added `@cumulus/common/string#toUpper()`
  - Added `@cumulus/common/URLUtils#buildURL()`
  - Added `@cumulus/common/util#isNil()`
  - Added `@cumulus/common/util#isNull()`
  - Added `@cumulus/common/util#isUndefined()`
  - Added `@cumulus/common/util#negate()`

- CUMULUS-1151 Compare the granule holdings in CMR with Cumulus' internal data store

### Changed

- CUMULUS-1139 - Granules stored in the API contain a `files` property. That schema has been greatly
  simplified and now better matches the CNM format.
    - The `name` property has been renamed to `fileName`.
    - The `filepath` property has been renamed to `key`.
    - The `checksumValue` property has been renamed to `checksum`.
    - The `path` property has been removed.
    - The `url_path` property has been removed.
    - The `filename` property (which contained an `s3://` URL) has been removed, and the `bucket`
      and `key` properties should be used instead. Any requests sent to the API containing a `granule.files[].filename`
      property will be rejected, and any responses coming back from the API will not contain that
      `filename` property.
    - A `source` property has been added, which is a URL indicating the original source of the file.
  - `@cumulus/ingest/granule.moveGranuleFiles()` no longer includes a `filename` field in its
    output. The `bucket` and `key` fields should be used instead.
- **CUMULUS-672**
  - Changed `@cumulus/integration-tests/api/EarthdataLogin.getEarthdataLoginRedirectResponse` to `@cumulus/integration-tests/api/EarthdataLogin.getEarthdataAccessToken`. The new function returns an access response from Earthdata login, if successful.
  - `@cumulus/integration-tests/cmr/getOnlineResources` now accepts an object of options, including `cmrMetadataFormat`. Based on the `cmrMetadataFormat`, the function will correctly retrieve the online resources for each metadata format (ECHO10, UMM-G)

- **CUMULUS-1101**
  - Moved `@cumulus/common/file/getFileChecksumFromStream` into `@cumulus/checksum`, and renamed it to `generateChecksumFromStream`.
    This is a breaking change for users relying on `@cumulus/common/file/getFileChecksumFromStream`.
  - Refactored `@cumulus/ingest/Granule` to depend on new `common/aws` checksum functions and remove significantly present checksumming code.
    - Deprecated `@cumulus/ingest/granule.validateChecksum`. Replaced with `@cumulus/ingest/granule.verifyFile`.
    - Renamed `granule.getChecksumFromFile` to `granule.retrieveSuppliedFileChecksumInformation` to be more accurate.
  - Deprecated `@cumulus/common/aws.checksumS3Objects`. Use `@cumulus/common/aws.calculateS3ObjectChecksum` instead.

- CUMULUS-1171
  - NOTE: This is a breaking change. When applying this upgrade, users will need to:
    1. Disable all workflow rules
    2. Update any `http` or `https` providers so that the host field only
       contains a valid hostname or IP address, and the port field contains the
       provider port.
    3. Perform the deployment
    4. Re-enable workflow rules
  - Fixed provider handling in the API to make it consistent between protocols.
    Before this change, FTP providers were configured using the `host` and
    `port` properties. HTTP providers ignored `port` and `protocol`, and stored
    an entire URL in the `host` property. Updated the API to only accept valid
    hostnames or IP addresses in the `provider.host` field. Updated ingest code
    to properly build HTTP and HTTPS URLs from `provider.protocol`,
    `provider.host`, and `provider.port`.
  - The default provider port was being set to 21, no matter what protocol was
    being used. Removed that default.
>>>>>>> 6ad0f599

### Added

- **CUMULUS-1187** - Added `@cumulus/ingest/granule/duplicateHandlingType()` to determine how duplicate files should be handled in an ingest workflow

### Fixed

- **CUMULUS-1187** - workflows not respecting the duplicate handling value specified in the collection
- Removed refreshToken schema requirement for OAuth

## [v1.11.2] - 2019-2-15

### Added
- CUMULUS-1169
  - Added a `@cumulus/common/StepFunctions` module. It contains functions for querying the AWS
    StepFunctions API. These functions have the ability to retry when a ThrottlingException occurs.
  - Added `@cumulus/common/aws.retryOnThrottlingException()`, which will wrap a function in code to
    retry on ThrottlingExceptions.
  - Added `@cumulus/common/test-utils.throttleOnce()`, which will cause a function to return a
    ThrottlingException the first time it is called, then return its normal result after that.
- CUMULUS-1103 Compare the collection holdings in CMR with Cumulus' internal data store
- CUMULUS-1099 Add support for UMMG JSON metadata versions > 1.4.
    - If a version is found in the metadata object, that version is used for processing and publishing to CMR otherwise, version 1.4 is assumed.
- CUMULUS-678
    - Added support for UMMG json v1.4 metadata files.
  `reconcileCMRMetadata` added to `@cumulus/cmrjs` to update metadata record with new file locations.
  `@cumulus/common/errors` adds two new error types `CMRMetaFileNotFound` and `InvalidArgument`.
  `@cumulus/common/test-utils` adds new function `randomId` to create a random string with id to help in debugging.
  `@cumulus/common/BucketsConfig` adds a new helper class `BucketsConfig` for working with bucket stack configuration and bucket names.
  `@cumulus/common/aws` adds new function `s3PutObjectTagging` as a convenience for the aws  [s3().putObjectTagging](https://docs.aws.amazon.com/AWSJavaScriptSDK/latest/AWS/S3.html#putObjectTagging-property) function.
  `@cumulus/cmrjs` Adds:
        - `isCMRFile` - Identify an echo10(xml) or UMMG(json) metadata file.
        - `metadataObjectFromCMRFile` Read and parse CMR XML file from s3.
        - `updateCMRMetadata` Modify a cmr metadata (xml/json) file with updated information.
        - `publish2CMR` Posts XML or UMMG CMR data to CMR service.
        - `reconcileCMRMetadata` Reconciles cmr metadata file after a file moves.
- Adds some ECS and other permissions to StepRole to enable running ECS tasks from a workflow
- Added Apache logs to cumulus api and distribution lambdas
- **CUMULUS-1119** - Added `@cumulus/integration-tests/api/EarthdataLogin.getEarthdataLoginRedirectResponse` helper for integration tests to handle login with Earthdata and to return response from redirect to Cumulus API
- **CUMULUS-673** Added `@cumulus/common/file/getFileChecksumFromStream` to get file checksum from a readable stream

### Fixed
- CUMULUS-1123
  - Cloudformation template overrides now work as expected

### Changed
- CUMULUS-1169
  - Deprecated the `@cumulus/common/step-functions` module.
  - Updated code that queries the StepFunctions API to use the retry-enabled functions from
    `@cumulus/common/StepFunctions`
- CUMULUS-1121
  - Schema validation is now strongly enforced when writing to the database.
    Additional properties are not allowed and will result in a validation error.
- CUMULUS-678
  `tasks/move-granules` simplified and refactored to use  functionality from cmrjs.
  `ingest/granules.moveGranuleFiles` now just moves granule files and returns a list of the updated files. Updating metadata now handled by `@cumulus/cmrjs/reconcileCMRMetadata`.
  `move-granules.updateGranuleMetadata` refactored and bugs fixed in the case of a file matching multiple collection.files.regexps.
  `getCmrXmlFiles` simplified and now only returns an object with the cmrfilename and the granuleId.
  `@cumulus/test-processing` - test processing task updated to generate UMM-G metadata

- CUMULUS-1043
  - `@cumulus/api` now uses [express](http://expressjs.com/) as the API engine.
  - All `@cumulus/api` endpoints on ApiGateway are consolidated to a single endpoint the uses `{proxy+}` definition.
  - All files under `packages/api/endpoints` along with associated tests are updated to support express's request and response objects.
  - Replaced environment variables `internal`, `bucket` and `systemBucket` with `system_bucket`.
  - Update `@cumulus/integration-tests` to work with updated cumulus-api express endpoints

- `@cumulus/integration-tests` - `buildAndExecuteWorkflow` and `buildWorkflow` updated to take a `meta` param to allow for additional fields to be added to the workflow `meta`

- **CUMULUS-1049** Updated `Retrieve Execution Status API` in `@cumulus/api`: If the execution doesn't exist in Step Function API, Cumulus API returns the execution status information from the database.

- **CUMULUS-1119**
  - Renamed `DISTRIBUTION_URL` environment variable to `DISTRIBUTION_ENDPOINT`
  - Renamed `DEPLOYMENT_ENDPOINT` environment variable to `DISTRIBUTION_REDIRECT_ENDPOINT`
  - Renamed `API_ENDPOINT` environment variable to `TOKEN_REDIRECT_ENDPOINT`

### Removed
- Functions deprecated before 1.11.0:
  - @cumulus/api/models/base: static Manager.createTable() and static Manager.deleteTable()
  - @cumulus/ingest/aws/S3
  - @cumulus/ingest/aws/StepFunction.getExecution()
  - @cumulus/ingest/aws/StepFunction.pullEvent()
  - @cumulus/ingest/consumer.Consume
  - @cumulus/ingest/granule/Ingest.getBucket()

### Deprecated
`@cmrjs/ingestConcept`, instead use the CMR object methods. `@cmrjs/CMR.ingestGranule` or `@cmrjs/CMR.ingestCollection`
`@cmrjs/searchConcept`, instead use the CMR object methods. `@cmrjs/CMR.searchGranules` or `@cmrjs/CMR.searchCollections`
`@cmrjs/deleteConcept`, instead use the CMR object methods. `@cmrjs/CMR.deleteGranule` or `@cmrjs/CMR.deleteCollection`



## [v1.11.1] - 2018-12-18

**Please Note**
- Ensure your `app/config.yml` has a `clientId` specified in the `cmr` section. This will allow CMR to identify your requests for better support and metrics.
  - For an example, please see [the example config](https://github.com/nasa/cumulus/blob/1c7e2bf41b75da9f87004c4e40fbcf0f39f56794/example/app/config.yml#L128).

### Added

- Added a `/tokenDelete` endpoint in `@cumulus/api` to delete access token records

### Changed

- CUMULUS-678
`@cumulus/ingest/crypto` moved and renamed to `@cumulus/common/key-pair-provider`
`@cumulus/ingest/aws` function:  `KMSDecryptionFailed` and class: `KMS` extracted and moved to `@cumulus/common` and `KMS` is exported as `KMSProvider` from `@cumulus/common/key-pair-provider`
`@cumulus/ingest/granule` functions: `publish`, `getGranuleId`, `getXMLMetadataAsString`, `getMetadataBodyAndTags`, `parseXmlString`, `getCmrXMLFiles`, `postS3Object`, `contructOnlineAccessUrls`, `updateMetadata`, extracted and moved to `@cumulus/cmrjs`
`getGranuleId`, `getCmrXMLFiles`, `publish`, `updateMetadata` removed from `@cumulus/ingest/granule` and added to `@cumulus/cmrjs`;
`updateMetadata` renamed `updateCMRMetadata`.
`@cumulus/ingest` test files renamed.
- **CUMULUS-1070**
  - Add `'Client-Id'` header to all `@cumulus/cmrjs` requests (made via `searchConcept`, `ingestConcept`, and `deleteConcept`).
  - Updated `cumulus/example/app/config.yml` entry for `cmr.clientId` to use stackName for easier CMR-side identification.

## [v1.11.0] - 2018-11-30

**Please Note**
- Redeploy IAM roles:
  - CUMULUS-817 includes a migration that requires reconfiguration/redeployment of IAM roles.  Please see the [upgrade instructions](https://nasa.github.io/cumulus/docs/upgrade/1.11.0) for more information.
  - CUMULUS-977 includes a few new SNS-related permissions added to the IAM roles that will require redeployment of IAM roles.
- `cumulus-message-adapter` v1.0.13+ is required for `@cumulus/api` granule reingest API to work properly.  The latest version should be downloaded automatically by kes.
- A `TOKEN_SECRET` value (preferably 256-bit for security) must be added to `.env` to securely sign JWTs used for authorization in `@cumulus/api`

### Changed

- **CUUMULUS-1000** - Distribution endpoint now persists logins, instead of
  redirecting to Earthdata Login on every request
- **CUMULUS-783 CUMULUS-790** - Updated `@cumulus/sync-granule` and `@cumulus/move-granules` tasks to always overwrite existing files for manually-triggered reingest.
- **CUMULUS-906** - Updated `@cumulus/api` granule reingest API to
  - add `reingestGranule: true` and `forceDuplicateOverwrite: true` to Cumulus message `cumulus_meta.cumulus_context` field to indicate that the workflow is a manually triggered re-ingest.
  - return warning message to operator when duplicateHandling is not `replace`
  - `cumulus-message-adapter` v1.0.13+ is required.
- **CUMULUS-793** - Updated the granule move PUT request in `@cumulus/api` to reject the move with a 409 status code if one or more of the files already exist at the destination location
- Updated `@cumulus/helloworld` to use S3 to store state for pass on retry tests
- Updated `@cumulus/ingest`:
  - [Required for MAAP] `http.js#list` will now find links with a trailing whitespace
  - Removed code from `granule.js` which looked for files in S3 using `{ Bucket: discoveredFile.bucket, Key: discoveredFile.name }`. This is obsolete since `@cumulus/ingest` uses a `file-staging` and `constructCollectionId()` directory prefixes by default.
- **CUMULUS-989**
  - Updated `@cumulus/api` to use [JWT (JSON Web Token)](https://jwt.io/introduction/) as the transport format for API authorization tokens and to use JWT verification in the request authorization
  - Updated `/token` endpoint in `@cumulus/api` to return tokens as JWTs
  - Added a `/refresh` endpoint in `@cumulus/api` to request new access tokens from the OAuth provider using the refresh token
  - Added `refreshAccessToken` to `@cumulus/api/lib/EarthdataLogin` to manage refresh token requests with the Earthdata OAuth provider

### Added
- **CUMULUS-1050**
  - Separated configuration flags for originalPayload/finalPayload cleanup such that they can be set to different retention times
- **CUMULUS-798**
  - Added daily Executions cleanup CloudWatch event that triggers cleanExecutions lambda
  - Added cleanExecutions lambda that removes finalPayload/originalPayload field entries for records older than configured timeout value (execution_payload_retention_period), with a default of 30 days
- **CUMULUS-815/816**
  - Added 'originalPayload' and 'finalPayload' fields to Executions table
  - Updated Execution model to populate originalPayload with the execution payload on record creation
  - Updated Execution model code to populate finalPayload field with the execution payload on execution completion
  - Execution API now exposes the above fields
- **CUMULUS-977**
  - Rename `kinesisConsumer` to `messageConsumer` as it handles both Kinesis streams and SNS topics as of this version.
  - Add `sns`-type rule support. These rules create a subscription between an SNS topic and the `messageConsumer`.
    When a message is received, `messageConsumer` is triggered and passes the SNS message (JSON format expected) in
    its entirety to the workflow in the `payload` field of the Cumulus message. For more information on sns-type rules,
    see the [documentation](https://nasa.github.io/cumulus/docs/data-cookbooks/setup#rules).
- **CUMULUS-975**
  - Add `KinesisInboundEventLogger` and `KinesisOutboundEventLogger` API lambdas.  These lambdas
    are utilized to dump incoming and outgoing ingest workflow kinesis streams
    to cloudwatch for analytics in case of AWS/stream failure.
  - Update rules model to allow tracking of log_event ARNs related to
    Rule event logging.    Kinesis rule types will now automatically log
    incoming events via a Kinesis event triggered lambda.
 CUMULUS-975-migration-4
  - Update migration code to require explicit migration names per run
  - Added migration_4 to migrate/update exisitng Kinesis rules to have a log event mapping
  - Added new IAM policy for migration lambda
- **CUMULUS-775**
  - Adds a instance metadata endpoint to the `@cumulus/api` package.
  - Adds a new convenience function `hostId` to the `@cumulus/cmrjs` to help build environment specific cmr urls.
  - Fixed `@cumulus/cmrjs.searchConcept` to search and return CMR results.
  - Modified `@cumulus/cmrjs.CMR.searchGranule` and `@cumulus/cmrjs.CMR.searchCollection` to include CMR's provider as a default parameter to searches.
- **CUMULUS-965**
  - Add `@cumulus/test-data.loadJSONTestData()`,
    `@cumulus/test-data.loadTestData()`, and
    `@cumulus/test-data.streamTestData()` to safely load test data. These
    functions should be used instead of using `require()` to load test data,
    which could lead to tests interferring with each other.
  - Add a `@cumulus/common/util/deprecate()` function to mark a piece of code as
    deprecated
- **CUMULUS-986**
  - Added `waitForTestExecutionStart` to `@cumulus/integration-tests`
- **CUMULUS-919**
  - In `@cumulus/deployment`, added support for NGAP permissions boundaries for IAM roles with `useNgapPermissionBoundary` flag in `iam/config.yml`. Defaults to false.

### Fixed
- Fixed a bug where FTP sockets were not closed after an error, keeping the Lambda function active until it timed out [CUMULUS-972]
- **CUMULUS-656**
  - The API will no longer allow the deletion of a provider if that provider is
    referenced by a rule
  - The API will no longer allow the deletion of a collection if that collection
    is referenced by a rule
- Fixed a bug where `@cumulus/sf-sns-report` was not pulling large messages from S3 correctly.

### Deprecated
- `@cumulus/ingest/aws/StepFunction.pullEvent()`. Use `@cumulus/common/aws.pullStepFunctionEvent()`.
- `@cumulus/ingest/consumer.Consume` due to unpredictable implementation. Use `@cumulus/ingest/consumer.Consumer`.
Call `Consumer.consume()` instead of `Consume.read()`.

## [v1.10.4] - 2018-11-28

### Added
- **CUMULUS-1008**
  - New `config.yml` parameter for SQS consumers: `sqs_consumer_rate: (default 500)`, which is the maximum number of
  messages the consumer will attempt to process per execution. Currently this is only used by the sf-starter consumer,
  which runs every minute by default, making this a messages-per-minute upper bound. SQS does not guarantee the number
  of messages returned per call, so this is not a fixed rate of consumption, only attempted number of messages received.

### Deprecated
- `@cumulus/ingest/consumer.Consume` due to unpredictable implementation. Use `@cumulus/ingest/consumer.Consumer`.

### Changed
- Backported update of `packages/api` dependency `@mapbox/dyno` to `1.4.2` to mitigate `event-stream` vulnerability.

## [v1.10.3] - 2018-10-31

### Added
- **CUMULUS-817**
  - Added AWS Dead Letter Queues for lambdas that are scheduled asynchronously/such that failures show up only in cloudwatch logs.
- **CUMULUS-956**
  - Migrated developer documentation and data-cookbooks to Docusaurus
    - supports versioning of documentation
  - Added `docs/docs-how-to.md` to outline how to do things like add new docs or locally install for testing.
  - Deployment/CI scripts have been updated to work with the new format
- **CUMULUS-811**
  - Added new S3 functions to `@cumulus/common/aws`:
    - `aws.s3TagSetToQueryString`: converts S3 TagSet array to querystring (for use with upload()).
    - `aws.s3PutObject`: Returns promise of S3 `putObject`, which puts an object on S3
    - `aws.s3CopyObject`: Returns promise of S3 `copyObject`, which copies an object in S3 to a new S3 location
    - `aws.s3GetObjectTagging`: Returns promise of S3 `getObjectTagging`, which returns an object containing an S3 TagSet.
  - `@/cumulus/common/aws.s3PutObject` defaults to an explicit `ACL` of 'private' if not overridden.
  - `@/cumulus/common/aws.s3CopyObject` defaults to an explicit `TaggingDirective` of 'COPY' if not overridden.

### Deprecated
- **CUMULUS-811**
  - Deprecated `@cumulus/ingest/aws.S3`. Member functions of this class will now
    log warnings pointing to similar functionality in `@cumulus/common/aws`.

## [v1.10.2] - 2018-10-24

### Added
- **CUMULUS-965**
  - Added a `@cumulus/logger` package
- **CUMULUS-885**
  - Added 'human readable' version identifiers to Lambda Versioning lambda aliases
- **CUMULUS-705**
  - Note: Make sure to update the IAM stack when deploying this update.
  - Adds an AsyncOperations model and associated DynamoDB table to the
    `@cumulus/api` package
  - Adds an /asyncOperations endpoint to the `@cumulus/api` package, which can
    be used to fetch the status of an AsyncOperation.
  - Adds a /bulkDelete endpoint to the `@cumulus/api` package, which performs an
    asynchronous bulk-delete operation. This is a stub right now which is only
    intended to demonstration how AsyncOperations work.
  - Adds an AsyncOperation ECS task to the `@cumulus/api` package, which will
    fetch an Lambda function, run it in ECS, and then store the result to the
    AsyncOperations table in DynamoDB.
- **CUMULUS-851** - Added workflow lambda versioning feature to allow in-flight workflows to use lambda versions that were in place when a workflow was initiated
    - Updated Kes custom code to remove logic that used the CMA file key to determine template compilation logic.  Instead, utilize a `customCompilation` template configuration flag to indicate a template should use Cumulus's kes customized methods instead of 'core'.
    - Added `useWorkflowLambdaVersions` configuration option to enable the lambdaVersioning feature set.   **This option is set to true by default** and should be set to false to disable the feature.
    - Added uniqueIdentifier configuration key to S3 sourced lambdas to optionally support S3 lambda resource versioning within this scheme. This key must be unique for each modified version of the lambda package and must be updated in configuration each time the source changes.
    - Added a new nested stack template that will create a `LambdaVersions` stack that will take lambda parameters from the base template, generate lambda versions/aliases and return outputs with references to the most 'current' lambda alias reference, and updated 'core' template to utilize these outputs (if `useWorkflowLambdaVersions` is enabled).

- Created a `@cumulus/api/lib/OAuth2` interface, which is implemented by the
  `@cumulus/api/lib/EarthdataLogin` and `@cumulus/api/lib/GoogleOAuth2` classes.
  Endpoints that need to handle authentication will determine which class to use
  based on environment variables. This also greatly simplifies testing.
- Added `@cumulus/api/lib/assertions`, containing more complex AVA test assertions
- Added PublishGranule workflow to publish a granule to CMR without full reingest. (ingest-in-place capability)

- `@cumulus/integration-tests` new functionality:
  - `listCollections` to list collections from a provided data directory
  - `deleteCollection` to delete list of collections from a deployed stack
  - `cleanUpCollections` combines the above in one function.
  - `listProviders` to list providers from a provided data directory
  - `deleteProviders` to delete list of providers from a deployed stack
  - `cleanUpProviders` combines the above in one function.
  - `@cumulus/integrations-tests/api.js`: `deleteGranule` and `deletePdr` functions to make `DELETE` requests to Cumulus API
  - `rules` API functionality for posting and deleting a rule and listing all rules
  - `wait-for-deploy` lambda for use in the redeployment tests
- `@cumulus/ingest/granule.js`: `ingestFile` inserts new `duplicate_found: true` field in the file's record if a duplicate file already exists on S3.
- `@cumulus/api`: `/execution-status` endpoint requests and returns complete execution output if  execution output is stored in S3 due to size.
- Added option to use environment variable to set CMR host in `@cumulus/cmrjs`.
- **CUMULUS-781** - Added integration tests for `@cumulus/sync-granule` when `duplicateHandling` is set to `replace` or `skip`
- **CUMULUS-791** - `@cumulus/move-granules`: `moveFileRequest` inserts new `duplicate_found: true` field in the file's record if a duplicate file already exists on S3. Updated output schema to document new `duplicate_found` field.

### Removed

- Removed `@cumulus/common/fake-earthdata-login-server`. Tests can now create a
  service stub based on `@cumulus/api/lib/OAuth2` if testing requires handling
  authentication.

### Changed

- **CUMULUS-940** - modified `@cumulus/common/aws` `receiveSQSMessages` to take a parameter object instead of positional parameters.  All defaults remain the same, but now access to long polling is available through `options.waitTimeSeconds`.
- **CUMULUS-948** - Update lambda functions `CNMToCMA` and `CnmResponse` in the `cumulus-data-shared` bucket and point the default stack to them.
- **CUMULUS-782** - Updated `@cumulus/sync-granule` task and `Granule.ingestFile` in `@cumulus/ingest` to keep both old and new data when a destination file with different checksum already exists and `duplicateHandling` is `version`
- Updated the config schema in `@cumulus/move-granules` to include the `moveStagedFiles` param.
- **CUMULUS-778** - Updated config schema and documentation in `@cumulus/sync-granule` to include `duplicateHandling` parameter for specifying how duplicate filenames should be handled
- **CUMULUS-779** - Updated `@cumulus/sync-granule` to throw `DuplicateFile` error when destination files already exist and `duplicateHandling` is `error`
- **CUMULUS-780** - Updated `@cumulus/sync-granule` to use `error` as the default for `duplicateHandling` when it is not specified
- **CUMULUS-780** - Updated `@cumulus/api` to use `error` as the default value for `duplicateHandling` in the `Collection` model
- **CUMULUS-785** - Updated the config schema and documentation in `@cumulus/move-granules` to include `duplicateHandling` parameter for specifying how duplicate filenames should be handled
- **CUMULUS-786, CUMULUS-787** - Updated `@cumulus/move-granules` to throw `DuplicateFile` error when destination files already exist and `duplicateHandling` is `error` or not specified
- **CUMULUS-789** - Updated `@cumulus/move-granules` to keep both old and new data when a destination file with different checksum already exists and `duplicateHandling` is `version`

### Fixed

- `getGranuleId` in `@cumulus/ingest` bug: `getGranuleId` was constructing an error using `filename` which was undefined. The fix replaces `filename` with the `uri` argument.
- Fixes to `del` in `@cumulus/api/endpoints/granules.js` to not error/fail when not all files exist in S3 (e.g. delete granule which has only 2 of 3 files ingested).
- `@cumulus/deployment/lib/crypto.js` now checks for private key existence properly.

## [v1.10.1] - 2018-09-4

### Fixed

- Fixed cloudformation template errors in `@cumulus/deployment/`
  - Replaced references to Fn::Ref: with Ref:
  - Moved long form template references to a newline

## [v1.10.0] - 2018-08-31

### Removed

- Removed unused and broken code from `@cumulus/common`
  - Removed `@cumulus/common/test-helpers`
  - Removed `@cumulus/common/task`
  - Removed `@cumulus/common/message-source`
  - Removed the `getPossiblyRemote` function from `@cumulus/common/aws`
  - Removed the `startPromisedSfnExecution` function from `@cumulus/common/aws`
  - Removed the `getCurrentSfnTask` function from `@cumulus/common/aws`

### Changed

- **CUMULUS-839** - In `@cumulus/sync-granule`, 'collection' is now an optional config parameter

### Fixed

- **CUMULUS-859** Moved duplicate code in `@cumulus/move-granules` and `@cumulus/post-to-cmr` to `@cumulus/ingest`. Fixed imports making assumptions about directory structure.
- `@cumulus/ingest/consumer` correctly limits the number of messages being received and processed from SQS. Details:
  - **Background:** `@cumulus/api` includes a lambda `<stack-name>-sqs2sf` which processes messages from the `<stack-name>-startSF` SQS queue every minute. The `sqs2sf` lambda uses `@cumulus/ingest/consumer` to receive and process messages from SQS.
  - **Bug:** More than `messageLimit` number of messages were being consumed and processed from the `<stack-name>-startSF` SQS queue. Many step functions were being triggered simultaneously by the lambda `<stack-name>-sqs2sf` (which consumes every minute from the `startSF` queue) and resulting in step function failure with the error: `An error occurred (ThrottlingException) when calling the GetExecutionHistory`.
  - **Fix:** `@cumulus/ingest/consumer#processMessages` now processes messages until `timeLimit` has passed _OR_ once it receives up to `messageLimit` messages. `sqs2sf` is deployed with a [default `messageLimit` of 10](https://github.com/nasa/cumulus/blob/670000c8a821ff37ae162385f921c40956e293f7/packages/deployment/app/config.yml#L147).
  - **IMPORTANT NOTE:** `consumer` will actually process up to `messageLimit * 2 - 1` messages. This is because sometimes `receiveSQSMessages` will return less than `messageLimit` messages and thus the consumer will continue to make calls to `receiveSQSMessages`. For example, given a `messageLimit` of 10 and subsequent calls to `receiveSQSMessages` returns up to 9 messages, the loop will continue and a final call could return up to 10 messages.


## [v1.9.1] - 2018-08-22

**Please Note** To take advantage of the added granule tracking API functionality, updates are required for the message adapter and its libraries. You should be on the following versions:
- `cumulus-message-adapter` 1.0.9+
- `cumulus-message-adapter-js` 1.0.4+
- `cumulus-message-adapter-java` 1.2.7+
- `cumulus-message-adapter-python` 1.0.5+

### Added

- **CUMULUS-687** Added logs endpoint to search for logs from a specific workflow execution in `@cumulus/api`. Added integration test.
- **CUMULUS-836** - `@cumulus/deployment` supports a configurable docker storage driver for ECS. ECS can be configured with either `devicemapper` (the default storage driver for AWS ECS-optimized AMIs) or `overlay2` (the storage driver used by the NGAP 2.0 AMI). The storage driver can be configured in `app/config.yml` with `ecs.docker.storageDriver: overlay2 | devicemapper`. The default is `overlay2`.
  - To support this configuration, a [Handlebars](https://handlebarsjs.com/) helper `ifEquals` was added to `packages/deployment/lib/kes.js`.
- **CUMULUS-836** - `@cumulus/api` added IAM roles required by the NGAP 2.0 AMI. The NGAP 2.0 AMI runs a script `register_instances_with_ssm.py` which requires the ECS IAM role to include `ec2:DescribeInstances` and `ssm:GetParameter` permissions.

### Fixed
- **CUMULUS-836** - `@cumulus/deployment` uses `overlay2` driver by default and does not attempt to write `--storage-opt dm.basesize` to fix [this error](https://github.com/moby/moby/issues/37039).
- **CUMULUS-413** Kinesis processing now captures all errrors.
  - Added kinesis fallback mechanism when errors occur during record processing.
  - Adds FallbackTopicArn to `@cumulus/api/lambdas.yml`
  - Adds fallbackConsumer lambda to `@cumulus/api`
  - Adds fallbackqueue option to lambda definitions capture lambda failures after three retries.
  - Adds kinesisFallback SNS topic to signal incoming errors from kinesis stream.
  - Adds kinesisFailureSQS to capture fully failed events from all retries.
- **CUMULUS-855** Adds integration test for kinesis' error path.
- **CUMULUS-686** Added workflow task name and version tracking via `@cumulus/api` executions endpoint under new `tasks` property, and under `workflow_tasks` in step input/output.
  - Depends on `cumulus-message-adapter` 1.0.9+, `cumulus-message-adapter-js` 1.0.4+, `cumulus-message-adapter-java` 1.2.7+ and `cumulus-message-adapter-python` 1.0.5+
- **CUMULUS-771**
  - Updated sync-granule to stream the remote file to s3
  - Added integration test for ingesting granules from ftp provider
  - Updated http/https integration tests for ingesting granules from http/https providers
- **CUMULUS-862** Updated `@cumulus/integration-tests` to handle remote lambda output
- **CUMULUS-856** Set the rule `state` to have default value `ENABLED`

### Changed

- In `@cumulus/deployment`, changed the example app config.yml to have additional IAM roles

## [v1.9.0] - 2018-08-06

**Please note** additional information and upgrade instructions [here](https://nasa.github.io/cumulus/docs/upgrade/1.9.0)

### Added
- **CUMULUS-712** - Added integration tests verifying expected behavior in workflows
- **GITC-776-2** - Add support for versioned collections

### Fixed
- **CUMULUS-832**
  - Fixed indentation in example config.yml in `@cumulus/deployment`
  - Fixed issue with new deployment using the default distribution endpoint in `@cumulus/deployment` and `@cumulus/api`

## [v1.8.1] - 2018-08-01

**Note** IAM roles should be re-deployed with this release.

- **Cumulus-726**
  - Added function to `@cumulus/integration-tests`: `sfnStep` includes `getStepInput` which returns the input to the schedule event of a given step function step.
  - Added IAM policy `@cumulus/deployment`: Lambda processing IAM role includes `kinesis::PutRecord` so step function lambdas can write to kinesis streams.
- **Cumulus Community Edition**
  - Added Google OAuth authentication token logic to `@cumulus/api`. Refactored token endpoint to use environment variable flag `OAUTH_PROVIDER` when determining with authentication method to use.
  - Added API Lambda memory configuration variable `api_lambda_memory` to `@cumulus/api` and `@cumulus/deployment`.

### Changed

- **Cumulus-726**
  - Changed function in `@cumulus/api`: `models/rules.js#addKinesisEventSource` was modified to call to `deleteKinesisEventSource` with all required parameters (rule's name, arn and type).
  - Changed function in `@cumulus/integration-tests`: `getStepOutput` can now be used to return output of failed steps. If users of this function want the output of a failed event, they can pass a third parameter `eventType` as `'failure'`. This function will work as always for steps which completed successfully.

### Removed

- **Cumulus-726**
  - Configuration change to `@cumulus/deployment`: Removed default auto scaling configuration for Granules and Files DynamoDB tables.

- **CUMULUS-688**
  - Add integration test for ExecutionStatus
  - Function addition to `@cumulus/integration-tests`: `api` includes `getExecutionStatus` which returns the execution status from the Cumulus API

## [v1.8.0] - 2018-07-23

### Added

- **CUMULUS-718** Adds integration test for Kinesis triggering a workflow.

- **GITC-776-3** Added more flexibility for rules.  You can now edit all fields on the rule's record
We may need to update the api documentation to reflect this.

- **CUMULUS-681** - Add ingest-in-place action to granules endpoint
    - new applyWorkflow action at PUT /granules/{granuleid} Applying a workflow starts an execution of the provided workflow and passes the granule record as payload.
      Parameter(s):
        - workflow - the workflow name

- **CUMULUS-685** - Add parent exeuction arn to the execution which is triggered from a parent step function

### Changed
- **CUMULUS-768** - Integration tests get S3 provider data from shared data folder

### Fixed
- **CUMULUS-746** - Move granule API correctly updates record in dynamo DB and cmr xml file
- **CUMULUS-766** - Populate database fileSize field from S3 if value not present in Ingest payload

## [v1.7.1] - 2018-07-27

### Fixed
- **CUMULUS-766** - Backport from 1.8.0 - Populate database fileSize field from S3 if value not present in Ingest payload

## [v1.7.0] - 2018-07-02

### Please note: [Upgrade Instructions](https://nasa.github.io/cumulus/docs/upgrade/1.7.0)

### Added
- **GITC-776-2** - Add support for versioned collectons
- **CUMULUS-491** - Add granule reconciliation API endpoints.
- **CUMULUS-480** Add suport for backup and recovery:
  - Add DynamoDB tables for granules, executions and pdrs
  - Add ability to write all records to S3
  - Add ability to download all DynamoDB records in form json files
  - Add ability to upload records to DynamoDB
  - Add migration scripts for copying granule, pdr and execution records from ElasticSearch to DynamoDB
  - Add IAM support for batchWrite on dynamoDB
-
- **CUMULUS-508** - `@cumulus/deployment` cloudformation template allows for lambdas and ECS clusters to have multiple AZ availability.
    - `@cumulus/deployment` also ensures docker uses `devicemapper` storage driver.
- **CUMULUS-755** - `@cumulus/deployment` Add DynamoDB autoscaling support.
    - Application developers can add autoscaling and override default values in their deployment's `app/config.yml` file using a `{TableName}Table:` key.

### Fixed
- **CUMULUS-747** - Delete granule API doesn't delete granule files in s3 and granule in elasticsearch
    - update the StreamSpecification DynamoDB tables to have StreamViewType: "NEW_AND_OLD_IMAGES"
    - delete granule files in s3
- **CUMULUS-398** - Fix not able to filter executions by workflow
- **CUMULUS-748** - Fix invalid lambda .zip files being validated/uploaded to AWS
- **CUMULUS-544** - Post to CMR task has UAT URL hard-coded
  - Made configurable: PostToCmr now requires CMR_ENVIRONMENT env to be set to 'SIT' or 'OPS' for those CMR environments. Default is UAT.

### Changed
- **GITC-776-4** - Changed Discover-pdrs to not rely on collection but use provider_path in config. It also has an optional filterPdrs regex configuration parameter

- **CUMULUS-710** - In the integration test suite, `getStepOutput` returns the output of the first successful step execution or last failed, if none exists

## [v1.6.0] - 2018-06-06

### Please note: [Upgrade Instructions](https://nasa.github.io/cumulus/docs/upgrade/1.6.0)

### Fixed
- **CUMULUS-602** - Format all logs sent to Elastic Search.
  - Extract cumulus log message and index it to Elastic Search.

### Added
- **CUMULUS-556** - add a mechanism for creating and running migration scripts on deployment.
- **CUMULUS-461** Support use of metadata date and other components in `url_path` property

### Changed
- **CUMULUS-477** Update bucket configuration to support multiple buckets of the same type:
  - Change the structure of the buckets to allow for  more than one bucket of each type. The bucket structure is now:
    bucket-key:
      name: <bucket-name>
      type: <type> i.e. internal, public, etc.
  - Change IAM and app deployment configuration to support new bucket structure
  - Update tasks and workflows to support new bucket structure
  - Replace instances where buckets.internal is relied upon to either use the system bucket or a configured bucket
  - Move IAM template to the deployment package. NOTE: You now have to specify '--template node_modules/@cumulus/deployment/iam' in your IAM deployment
  - Add IAM cloudformation template support to filter buckets by type

## [v1.5.5] - 2018-05-30

### Added
- **CUMULUS-530** - PDR tracking through Queue-granules
  - Add optional `pdr` property to the sync-granule task's input config and output payload.
- **CUMULUS-548** - Create a Lambda task that generates EMS distribution reports
  - In order to supply EMS Distribution Reports, you must enable S3 Server
    Access Logging on any S3 buckets used for distribution. See [How Do I Enable Server Access Logging for an S3 Bucket?](https://docs.aws.amazon.com/AmazonS3/latest/user-guide/server-access-logging.html)
    The "Target bucket" setting should point at the Cumulus internal bucket.
    The "Target prefix" should be
    "<STACK_NAME>/ems-distribution/s3-server-access-logs/", where "STACK_NAME"
    is replaced with the name of your Cumulus stack.

### Fixed
- **CUMULUS-546 - Kinesis Consumer should catch and log invalid JSON**
  - Kinesis Consumer lambda catches and logs errors so that consumer doesn't get stuck in a loop re-processing bad json records.
- EMS report filenames are now based on their start time instead of the time
  instead of the time that the report was generated
- **CUMULUS-552 - Cumulus API returns different results for the same collection depending on query**
  - The collection, provider and rule records in elasticsearch are now replaced with records from dynamo db when the dynamo db records are updated.

### Added
- `@cumulus/deployment`'s default cloudformation template now configures storage for Docker to match the configured ECS Volume. The template defines Docker's devicemapper basesize (`dm.basesize`) using `ecs.volumeSize`. This addresses ECS default of limiting Docker containers to 10GB of storage ([Read more](https://aws.amazon.com/premiumsupport/knowledge-center/increase-default-ecs-docker-limit/)).

## [v1.5.4] - 2018-05-21

### Added
- **CUMULUS-535** - EMS Ingest, Archive, Archive Delete reports
  - Add lambda EmsReport to create daily EMS Ingest, Archive, Archive Delete reports
  - ems.provider property added to `@cumulus/deployment/app/config.yml`.
    To change the provider name, please add `ems: provider` property to `app/config.yml`.
- **CUMULUS-480** Use DynamoDB to store granules, pdrs and execution records
  - Activate PointInTime feature on DynamoDB tables
  - Increase test coverage on api package
  - Add ability to restore metadata records from json files to DynamoDB
- **CUMULUS-459** provide API endpoint for moving granules from one location on s3 to another

## [v1.5.3] - 2018-05-18

### Fixed
- **CUMULUS-557 - "Add dataType to DiscoverGranules output"**
  - Granules discovered by the DiscoverGranules task now include dataType
  - dataType is now a required property for granules used as input to the
    QueueGranules task
- **CUMULUS-550** Update deployment app/config.yml to force elasticsearch updates for deleted granules

## [v1.5.2] - 2018-05-15

### Fixed
- **CUMULUS-514 - "Unable to Delete the Granules"**
  - updated cmrjs.deleteConcept to return success if the record is not found
    in CMR.

### Added
- **CUMULUS-547** - The distribution API now includes an
  "earthdataLoginUsername" query parameter when it returns a signed S3 URL
- **CUMULUS-527 - "parse-pdr queues up all granules and ignores regex"**
  - Add an optional config property to the ParsePdr task called
    "granuleIdFilter". This property is a regular expression that is applied
    against the filename of the first file of each granule contained in the
    PDR. If the regular expression matches, then the granule is included in
    the output. Defaults to '.', which will match all granules in the PDR.
- File checksums in PDRs now support MD5
- Deployment support to subscribe to an SNS topic that already exists
- **CUMULUS-470, CUMULUS-471** In-region S3 Policy lambda added to API to update bucket policy for in-region access.
- **CUMULUS-533** Added fields to granule indexer to support EMS ingest and archive record creation
- **CUMULUS-534** Track deleted granules
  - added `deletedgranule` type to `cumulus` index.
  - **Important Note:** Force custom bootstrap to re-run by adding this to
    app/config.yml `es: elasticSearchMapping: 7`
- You can now deploy cumulus without ElasticSearch. Just add `es: null` to your `app/config.yml` file. This is only useful for debugging purposes. Cumulus still requires ElasticSearch to properly operate.
- `@cumulus/integration-tests` includes and exports the `addRules` function, which seeds rules into the DynamoDB table.
- Added capability to support EFS in cloud formation template. Also added
  optional capability to ssh to your instance and privileged lambda functions.
- Added support to force discovery of PDRs that have already been processed
  and filtering of selected data types
- `@cumulus/cmrjs` uses an environment variable `USER_IP_ADDRESS` or fallback
  IP address of `10.0.0.0` when a public IP address is not available. This
  supports lambda functions deployed into a VPC's private subnet, where no
  public IP address is available.

### Changed
- **CUMULUS-550** Custom bootstrap automatically adds new types to index on
  deployment

## [v1.5.1] - 2018-04-23
### Fixed
- add the missing dist folder to the hello-world task
- disable uglifyjs on the built version of the pdr-status-check (read: https://github.com/webpack-contrib/uglifyjs-webpack-plugin/issues/264)

## [v1.5.0] - 2018-04-23
### Changed
- Removed babel from all tasks and packages and increased minimum node requirements to version 8.10
- Lambda functions created by @cumulus/deployment will use node8.10 by default
- Moved [cumulus-integration-tests](https://github.com/nasa/cumulus-integration-tests) to the `example` folder CUMULUS-512
- Streamlined all packages dependencies (e.g. remove redundant dependencies and make sure versions are the same across packages)
- **CUMULUS-352:** Update Cumulus Elasticsearch indices to use [index aliases](https://www.elastic.co/guide/en/elasticsearch/reference/current/indices-aliases.html).
- **CUMULUS-519:** ECS tasks are no longer restarted after each CF deployment unless `ecs.restartTasksOnDeploy` is set to true
- **CUMULUS-298:** Updated log filterPattern to include all CloudWatch logs in ElasticSearch
- **CUMULUS-518:** Updates to the SyncGranule config schema
  - `granuleIdExtraction` is no longer a property
  - `process` is now an optional property
  - `provider_path` is no longer a property

### Fixed
- **CUMULUS-455 "Kes deployments using only an updated message adapter do not get automatically deployed"**
  - prepended the hash value of cumulus-message-adapter.zip file to the zip file name of lambda which uses message adapter.
  - the lambda function will be redeployed when message adapter or lambda function are updated
- Fixed a bug in the bootstrap lambda function where it stuck during update process
- Fixed a bug where the sf-sns-report task did not return the payload of the incoming message as the output of the task [CUMULUS-441]

### Added
- **CUMULUS-352:** Add reindex CLI to the API package.
- **CUMULUS-465:** Added mock http/ftp/sftp servers to the integration tests
- Added a `delete` method to the `@common/CollectionConfigStore` class
- **CUMULUS-467 "@cumulus/integration-tests or cumulus-integration-tests should seed provider and collection in deployed DynamoDB"**
  - `example` integration-tests populates providers and collections to database
  - `example` workflow messages are populated from workflow templates in s3, provider and collection information in database, and input payloads.  Input templates are removed.
  - added `https` protocol to provider schema

## [v1.4.1] - 2018-04-11

### Fixed
- Sync-granule install

## [v1.4.0] - 2018-04-09

### Fixed
- **CUMULUS-392 "queue-granules not returning the sfn-execution-arns queued"**
  - updated queue-granules to return the sfn-execution-arns queued and pdr if exists.
  - added pdr to ingest message meta.pdr instead of payload, so the pdr information doesn't get lost in the ingest workflow, and ingested granule in elasticsearch has pdr name.
  - fixed sf-sns-report schema, remove the invalid part
  - fixed pdr-status-check schema, the failed execution contains arn and reason
- **CUMULUS-206** make sure homepage and repository urls exist in package.json files of tasks and packages

### Added
- Example folder with a cumulus deployment example

### Changed
- [CUMULUS-450](https://bugs.earthdata.nasa.gov/browse/CUMULUS-450) - Updated
  the config schema of the **queue-granules** task
  - The config no longer takes a "collection" property
  - The config now takes an "internalBucket" property
  - The config now takes a "stackName" property
- [CUMULUS-450](https://bugs.earthdata.nasa.gov/browse/CUMULUS-450) - Updated
  the config schema of the **parse-pdr** task
  - The config no longer takes a "collection" property
  - The "stack", "provider", and "bucket" config properties are now
    required
- **CUMULUS-469** Added a lambda to the API package to prototype creating an S3 bucket policy for direct, in-region S3 access for the prototype bucket

### Removed
- Removed the `findTmpTestDataDirectory()` function from
  `@cumulus/common/test-utils`

### Fixed
- [CUMULUS-450](https://bugs.earthdata.nasa.gov/browse/CUMULUS-450)
  - The **queue-granules** task now enqueues a **sync-granule** task with the
    correct collection config for that granule based on the granule's
    data-type. It had previously been using the collection config from the
    config of the **queue-granules** task, which was a problem if the granules
    being queued belonged to different data-types.
  - The **parse-pdr** task now handles the case where a PDR contains granules
    with different data types, and uses the correct granuleIdExtraction for
    each granule.

### Added
- **CUMULUS-448** Add code coverage checking using [nyc](https://github.com/istanbuljs/nyc).

## [v1.3.0] - 2018-03-29

### Deprecated
- discover-s3-granules is deprecated. The functionality is provided by the discover-granules task
### Fixed
- **CUMULUS-331:** Fix aws.downloadS3File to handle non-existent key
- Using test ftp provider for discover-granules testing [CUMULUS-427]
- **CUMULUS-304: "Add AWS API throttling to pdr-status-check task"** Added concurrency limit on SFN API calls.  The default concurrency is 10 and is configurable through Lambda environment variable CONCURRENCY.
- **CUMULUS-414: "Schema validation not being performed on many tasks"** revised npm build scripts of tasks that use cumulus-message-adapter to place schema directories into dist directories.
- **CUMULUS-301:** Update all tests to use test-data package for testing data.
- **CUMULUS-271: "Empty response body from rules PUT endpoint"** Added the updated rule to response body.
- Increased memory allotment for `CustomBootstrap` lambda function. Resolves failed deployments where `CustomBootstrap` lambda function was failing with error `Process exited before completing request`. This was causing deployments to stall, fail to update and fail to rollback. This error is thrown when the lambda function tries to use more memory than it is allotted.
- Cumulus repository folders structure updated:
  - removed the `cumulus` folder altogether
  - moved `cumulus/tasks` to `tasks` folder at the root level
  - moved the tasks that are not converted to use CMA to `tasks/.not_CMA_compliant`
  - updated paths where necessary

### Added
- `@cumulus/integration-tests` - Added support for testing the output of an ECS activity as well as a Lambda function.

## [v1.2.0] - 2018-03-20

### Fixed
- Update vulnerable npm packages [CUMULUS-425]
- `@cumulus/api`: `kinesis-consumer.js` uses `sf-scheduler.js#schedule` instead of placing a message directly on the `startSF` SQS queue. This is a fix for [CUMULUS-359](https://bugs.earthdata.nasa.gov/browse/CUMULUS-359) because `sf-scheduler.js#schedule` looks up the provider and collection data in DynamoDB and adds it to the `meta` object of the enqueued message payload.
- `@cumulus/api`: `kinesis-consumer.js` catches and logs errors instead of doing an error callback. Before this change, `kinesis-consumer` was failing to process new records when an existing record caused an error because it would call back with an error and stop processing additional records. It keeps trying to process the record causing the error because it's "position" in the stream is unchanged. Catching and logging the errors is part 1 of the fix. Proposed part 2 is to enqueue the error and the message on a "dead-letter" queue so it can be processed later ([CUMULUS-413](https://bugs.earthdata.nasa.gov/browse/CUMULUS-413)).
- **CUMULUS-260: "PDR page on dashboard only shows zeros."** The PDR stats in LPDAAC are all 0s, even if the dashboard has been fixed to retrieve the correct fields.  The current version of pdr-status-check has a few issues.
  - pdr is not included in the input/output schema.  It's available from the input event.  So the pdr status and stats are not updated when the ParsePdr workflow is complete.  Adding the pdr to the input/output of the task will fix this.
  - pdr-status-check doesn't update pdr stats which prevent the real time pdr progress from showing up in the dashboard. To solve this, added lambda function sf-sns-report which is copied from @cumulus/api/lambdas/sf-sns-broadcast with modification, sf-sns-report can be used to report step function status anywhere inside a step function.  So add step sf-sns-report after each pdr-status-check, we will get the PDR status progress at real time.
  - It's possible an execution is still in the queue and doesn't exist in sfn yet.  Added code to handle 'ExecutionDoesNotExist' error when checking the execution status.
- Fixed `aws.cloudwatchevents()` typo in `packages/ingest/aws.js`. This typo was the root cause of the error: `Error: Could not process scheduled_ingest, Error: : aws.cloudwatchevents is not a constructor` seen when trying to update a rule.


### Removed

- `@cumulus/ingest/aws`: Remove queueWorkflowMessage which is no longer being used by `@cumulus/api`'s `kinesis-consumer.js`.

## [v1.1.4] - 2018-03-15

### Added
- added flag `useList` to parse-pdr [CUMULUS-404]

### Fixed

- Pass encrypted password to the ApiGranule Lambda function [CUMULUS-424]


## [v1.1.3] - 2018-03-14
### Fixed
- Changed @cumulus/deployment package install behavior. The build process will happen after installation

## [v1.1.2] - 2018-03-14

### Added
- added tools to @cumulus/integration-tests for local integration testing
- added end to end testing for discovering and parsing of PDRs
- `yarn e2e` command is available for end to end testing
### Fixed

- **CUMULUS-326: "Occasionally encounter "Too Many Requests" on deployment"** The api gateway calls will handle throttling errors
- **CUMULUS-175: "Dashboard providers not in sync with AWS providers."** The root cause of this bug - DynamoDB operations not showing up in Elasticsearch - was shared by collections and rules. The fix was to update providers', collections' and rules; POST, PUT and DELETE endpoints to operate on DynamoDB and using DynamoDB streams to update Elasticsearch. The following packages were made:
  - `@cumulus/deployment` deploys DynamoDB streams for the Collections, Providers and Rules tables as well as a new lambda function called `dbIndexer`. The `dbIndexer` lambda has an event source mapping which listens to each of the DynamoDB streams. The dbIndexer lambda receives events referencing operations on the DynamoDB table and updates the elasticsearch cluster accordingly.
  - The `@cumulus/api` endpoints for collections, providers and rules _only_ query DynamoDB, with the exception of LIST endpoints and the collections' GET endpoint.

### Updated
- Broke up `kes.override.js` of @cumulus/deployment to multiple modules and moved to a new location
- Expanded @cumulus/deployment test coverage
- all tasks were updated to use cumulus-message-adapter-js 1.0.1
- added build process to integration-tests package to babelify it before publication
- Update @cumulus/integration-tests lambda.js `getLambdaOutput` to return the entire lambda output. Previously `getLambdaOutput` returned only the payload.

## [v1.1.1] - 2018-03-08

### Removed
- Unused queue lambda in api/lambdas [CUMULUS-359]

### Fixed
- Kinesis message content is passed to the triggered workflow [CUMULUS-359]
- Kinesis message queues a workflow message and does not write to rules table [CUMULUS-359]

## [v1.1.0] - 2018-03-05

### Added

- Added a `jlog` function to `common/test-utils` to aid in test debugging
- Integration test package with command line tool [CUMULUS-200] by @laurenfrederick
- Test for FTP `useList` flag [CUMULUS-334] by @kkelly51

### Updated
- The `queue-pdrs` task now uses the [cumulus-message-adapter-js](https://github.com/nasa/cumulus-message-adapter-js)
  library
- Updated the `queue-pdrs` JSON schemas
- The test-utils schema validation functions now throw an error if validation
  fails
- The `queue-granules` task now uses the [cumulus-message-adapter-js](https://github.com/nasa/cumulus-message-adapter-js)
  library
- Updated the `queue-granules` JSON schemas

### Removed
- Removed the `getSfnExecutionByName` function from `common/aws`
- Removed the `getGranuleStatus` function from `common/aws`

## [v1.0.1] - 2018-02-27

### Added
- More tests for discover-pdrs, dicover-granules by @yjpa7145
- Schema validation utility for tests by @yjpa7145

### Changed
- Fix an FTP listing bug for servers that do not support STAT [CUMULUS-334] by @kkelly51

## [v1.0.0] - 2018-02-23

[Unreleased]: https://github.com/nasa/cumulus/compare/v1.11.3...HEAD
[v1.11.3]: https://github.com/nasa/cumulus/compare/v1.11.2...v1.11.3
[v1.11.2]: https://github.com/nasa/cumulus/compare/v1.11.1...v1.11.2
[v1.11.1]: https://github.com/nasa/cumulus/compare/v1.11.0...v1.11.1
[v1.11.0]: https://github.com/nasa/cumulus/compare/v1.10.4...v1.11.0
[v1.10.4]: https://github.com/nasa/cumulus/compare/v1.10.3...v1.10.4
[v1.10.3]: https://github.com/nasa/cumulus/compare/v1.10.2...v1.10.3
[v1.10.2]: https://github.com/nasa/cumulus/compare/v1.10.1...v1.10.2
[v1.10.1]: https://github.com/nasa/cumulus/compare/v1.10.0...v1.10.1
[v1.10.0]: https://github.com/nasa/cumulus/compare/v1.9.1...v1.10.0
[v1.9.1]: https://github.com/nasa/cumulus/compare/v1.9.0...v1.9.1
[v1.9.0]: https://github.com/nasa/cumulus/compare/v1.8.1...v1.9.0
[v1.8.1]: https://github.com/nasa/cumulus/compare/v1.8.0...v1.8.1
[v1.8.0]: https://github.com/nasa/cumulus/compare/v1.7.0...v1.8.0
[v1.7.0]: https://github.com/nasa/cumulus/compare/v1.6.0...v1.7.0
[v1.6.0]: https://github.com/nasa/cumulus/compare/v1.5.5...v1.6.0
[v1.5.5]: https://github.com/nasa/cumulus/compare/v1.5.4...v1.5.5
[v1.5.4]: https://github.com/nasa/cumulus/compare/v1.5.3...v1.5.4
[v1.5.3]: https://github.com/nasa/cumulus/compare/v1.5.2...v1.5.3
[v1.5.2]: https://github.com/nasa/cumulus/compare/v1.5.1...v1.5.2
[v1.5.1]: https://github.com/nasa/cumulus/compare/v1.5.0...v1.5.1
[v1.5.0]: https://github.com/nasa/cumulus/compare/v1.4.1...v1.5.0
[v1.4.1]: https://github.com/nasa/cumulus/compare/v1.4.0...v1.4.1
[v1.4.0]: https://github.com/nasa/cumulus/compare/v1.3.0...v1.4.0
[v1.3.0]: https://github.com/nasa/cumulus/compare/v1.2.0...v1.3.0
[v1.2.0]: https://github.com/nasa/cumulus/compare/v1.1.4...v1.2.0
[v1.1.4]: https://github.com/nasa/cumulus/compare/v1.1.3...v1.1.4
[v1.1.3]: https://github.com/nasa/cumulus/compare/v1.1.2...v1.1.3
[v1.1.2]: https://github.com/nasa/cumulus/compare/v1.1.1...v1.1.2
[v1.1.1]: https://github.com/nasa/cumulus/compare/v1.0.1...v1.1.1
[v1.1.0]: https://github.com/nasa/cumulus/compare/v1.0.1...v1.1.0
[v1.0.1]: https://github.com/nasa/cumulus/compare/v1.0.0...v1.0.1
[v1.0.0]: https://github.com/nasa/cumulus/compare/pre-v1-release...v1.0.0<|MERGE_RESOLUTION|>--- conflicted
+++ resolved
@@ -6,12 +6,8 @@
 
 ## [Unreleased]
 
-<<<<<<< HEAD
-## [v1.11.3] - 2019-3-5
-=======
-### Added
-
-- **CUMULUS-1187** - Added `@cumulus/ingest/granule/duplicateHandlingType()` to determine how duplicate files should be handled in an ingest workflow
+### Added
+
 - **CUMULUS-671**
   - Added `@packages/integration-tests/api/distribution/getDistributionApiS3SignedUrl()` to return the S3 signed URL for a file protected by the distribution API
 - **CUMULUS-672**
@@ -85,7 +81,8 @@
     `provider.host`, and `provider.port`.
   - The default provider port was being set to 21, no matter what protocol was
     being used. Removed that default.
->>>>>>> 6ad0f599
+
+## [v1.11.3] - 2019-3-5
 
 ### Added
 
