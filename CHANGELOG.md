--- conflicted
+++ resolved
@@ -29,27 +29,20 @@
 - **CUMULUS-2517**
   - Updated postgres-migration-count-tool default concurrency to '1'
 - **CUMULUS-2434**
-<<<<<<< HEAD
   - Updated `@cumulus/cmrjs` `updateCMRMetadata` and related functions to add
     both HTTPS URLS and S3 URIsto  CMR metadata.
   - Updated `update-granules-cmr-metadata-file-links` task to add both HTTPS
     URLs and S3 URIs to the OnlineAccessRLs  field of CMR metadata. The task
     configuration parameter `cmrGranuleUrlType` now has default value `both`.
-=======
-  - Updated `@cumulus/cmrjs` `updateCMRMetadata` and related functions to add both HTTPS URLS and S3 URIs to CMR metadata.
-  - Updated `update-granules-cmr-metadata-file-links` task to add both HTTPS URLs and S3 URIs to the OnlineAccessURLs field of CMR metadata. The task configuration parameter `cmrGranuleUrlType` now has default value `both`.
->>>>>>> 1baf1ffd
   - To use the updated `update-granules-cmr-metadata-file-links` task, the
     granule UMM-G metadata should have version 1.6.2 or later, since CMR s3 link
     type 'GET DATA VIA DIRECT ACCESS' is not valid until UMM-G version
     [1.6.2](https://cdn.earthdata.nasa.gov/umm/granule/v1.6.2/umm-g-json-schema.json)
 
-<<<<<<< HEAD
 ### Added
 
 - **HYRAX-439** - Corrected README.md according to a new Hyrax URL format.
-=======
->>>>>>> 1baf1ffd
+
 
 ## [v9.0.1] 2021-05-07
 
