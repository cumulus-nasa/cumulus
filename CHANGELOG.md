# Changelog
All notable changes to this project will be documented in this file.

The format is based on [Keep a Changelog](http://keepachangelog.com/en/1.0.0/)
and this project adheres to [Semantic Versioning](http://semver.org/spec/v2.0.0.html).

## [Unreleased]

### Added
<<<<<<< HEAD
- **CUMULUS-705**
  - Note: Make sure to update the IAM stack when deploying this update.
  - Adds an AsyncOperations model and associated DynamoDB table to the
    `@cumulus/api` package
  - Adds an /asyncOperations endpoint to the `@cumulus/api` package, which can
    be used to fetch the status of an AsyncOperation.
  - Adds a /bulkDelete endpoint to the `@cumulus/api` package, which performs an
    asynchronous bulk-delete operation. This is a stub right now which is only
    intended to demonstration how AsyncOperations work.
  - Adds an AsyncOperation ECS task to the `@cumulus/api` package, which will
    fetch an Lambda function, run it in ECS, and then store the result to the
    AsyncOperations table in DynamoDB.
=======

- Added PublishGranule workflow to publish a granule to CMR without full reingest. (ingest-in-place capability)


## [v1.10.1] - 2018-09-4

### Fixed

- Fixed cloudformation template errors in `@cumulus/deployment/`
  - Replaced references to Fn::Ref: with Ref:
  - Moved long form template references to a newline

## [v1.10.0] - 2018-08-31
>>>>>>> d08397ea

### Removed

- Removed unused and broken code from `@cumulus/common`
  - Removed `@cumulus/common/test-helpers`
  - Removed `@cumulus/common/task`
  - Removed `@cumulus/common/message-source`
  - Removed the `getPossiblyRemote` function from `@cumulus/common/aws`
  - Removed the `startPromisedSfnExecution` function from `@cumulus/common/aws`
  - Removed the `getCurrentSfnTask` function from `@cumulus/common/aws`

### Changed

- **CUMULUS-839** - In `@cumulus/sync-granule`, 'collection' is now an optional config parameter

### Fixed

- **CUMULUS-859** Moved duplicate code in `@cumulus/move-granules` and `@cumulus/post-to-cmr` to `@cumulus/ingest`. Fixed imports making assumptions about directory structure.
<<<<<<< HEAD
=======
- `@cumulus/ingest/consumer` correctly limits the number of messages being received and processed from SQS. Details:
  - **Background:** `@cumulus/api` includes a lambda `<stack-name>-sqs2sf` which processes messages from the `<stack-name>-startSF` SQS queue every minute. The `sqs2sf` lambda uses `@cumulus/ingest/consumer` to receive and process messages from SQS.
  - **Bug:** More than `messageLimit` number of messages were being consumed and processed from the `<stack-name>-startSF` SQS queue. Many step functions were being triggered simultaneously by the lambda `<stack-name>-sqs2sf` (which consumes every minute from the `startSF` queue) and resulting in step function failure with the error: `An error occurred (ThrottlingException) when calling the GetExecutionHistory`.
  - **Fix:** `@cumulus/ingest/consumer#processMessages` now processes messages until `timeLimit` has passed _OR_ once it receives up to `messageLimit` messages. `sqs2sf` is deployed with a [default `messageLimit` of 10](https://github.com/nasa/cumulus/blob/670000c8a821ff37ae162385f921c40956e293f7/packages/deployment/app/config.yml#L147).
  - **IMPORTANT NOTE:** `consumer` will actually process up to `messageLimit * 2 - 1` messages. This is because sometimes `receiveSQSMessages` will return less than `messageLimit` messages and thus the consumer will continue to make calls to `receiveSQSMessages`. For example, given a `messageLimit` of 10 and subsequent calls to `receiveSQSMessages` returns up to 9 messages, the loop will continue and a final call could return up to 10 messages.
>>>>>>> d08397ea


## [v1.9.1] - 2018-08-22

**Please Note** To take advantage of the added granule tracking API functionality, updates are required for the message adapter and its libraries. You should be on the following versions:
- `cumulus-message-adapter` 1.0.9+
- `cumulus-message-adapter-js` 1.0.4+
- `cumulus-message-adapter-java` 1.2.7+
- `cumulus-message-adapter-python` 1.0.5+

### Added

- **CUMULUS-687** Added logs endpoint to search for logs from a specific workflow execution in `@cumulus/api`. Added integration test.
- **CUMULUS-836** - `@cumulus/deployment` supports a configurable docker storage driver for ECS. ECS can be configured with either `devicemapper` (the default storage driver for AWS ECS-optimized AMIs) or `overlay2` (the storage driver used by the NGAP 2.0 AMI). The storage driver can be configured in `app/config.yml` with `ecs.docker.storageDriver: overlay2 | devicemapper`. The default is `overlay2`.
  - To support this configuration, a [Handlebars](https://handlebarsjs.com/) helper `ifEquals` was added to `packages/deployment/lib/kes.js`.
- **CUMULUS-836** - `@cumulus/api` added IAM roles required by the NGAP 2.0 AMI. The NGAP 2.0 AMI runs a script `register_instances_with_ssm.py` which requires the ECS IAM role to include `ec2:DescribeInstances` and `ssm:GetParameter` permissions.

### Fixed
- **CUMULUS-836** - `@cumulus/deployment` uses `overlay2` driver by default and does not attempt to write `--storage-opt dm.basesize` to fix [this error](https://github.com/moby/moby/issues/37039).
- **CUMULUS-413** Kinesis processing now captures all errrors.
  - Added kinesis fallback mechanism when errors occur during record processing.
  - Adds FallbackTopicArn to `@cumulus/api/lambdas.yml`
  - Adds fallbackConsumer lambda to `@cumulus/api`
  - Adds fallbackqueue option to lambda definitions capture lambda failures after three retries.
  - Adds kinesisFallback SNS topic to signal incoming errors from kinesis stream.
  - Adds kinesisFailureSQS to capture fully failed events from all retries.
- **CUMULUS-855** Adds integration test for kinesis' error path.
- **CUMULUS-686** Added workflow task name and version tracking via `@cumulus/api` executions endpoint under new `tasks` property, and under `workflow_tasks` in step input/output.
  - Depends on `cumulus-message-adapter` 1.0.9+, `cumulus-message-adapter-js` 1.0.4+, `cumulus-message-adapter-java` 1.2.7+ and `cumulus-message-adapter-python` 1.0.5+
- **CUMULUS-771**
  - Updated sync-granule to stream the remote file to s3
  - Added integration test for ingesting granules from ftp provider
  - Updated http/https integration tests for ingesting granules from http/https providers
- **CUMULUS-862** Updated `@cumulus/integration-tests` to handle remote lambda output
- **CUMULUS-856** Set the rule `state` to have default value `ENABLED`

### Changed

- In `@cumulus/deployment`, changed the example app config.yml to have additional IAM roles

<<<<<<< HEAD
=======

>>>>>>> d08397ea
## [v1.9.0] - 2018-08-06

**Please note** additional information and upgrade instructions [here](https://nasa.github.io/cumulus/upgrade/1.9.0.html)

### Added
- **CUMULUS-712** - Added integration tests verifying expected behavior in workflows
- **GITC-776-2** - Add support for versioned collections

### Fixed
- **CUMULUS-832**
  - Fixed indentation in example config.yml in `@cumulus/deployment`
  - Fixed issue with new deployment using the default distribution endpoint in `@cumulus/deployment` and `@cumulus/api`

## [v1.8.1] - 2018-08-01

**Note** IAM roles should be re-deployed with this release.

- **Cumulus-726**
  - Added function to `@cumulus/integration-tests`: `sfnStep` includes `getStepInput` which returns the input to the schedule event of a given step function step.
  - Added IAM policy `@cumulus/deployment`: Lambda processing IAM role includes `kinesis::PutRecord` so step function lambdas can write to kinesis streams.
- **Cumulus Community Edition**
  - Added Google OAuth authentication token logic to `@cumulus/api`. Refactored token endpoint to use environment variable flag `OAUTH_PROVIDER` when determining with authentication method to use.
  - Added API Lambda memory configuration variable `api_lambda_memory` to `@cumulus/api` and `@cumulus/deployment`.

### Changed

- **Cumulus-726**
  - Changed function in `@cumulus/api`: `models/rules.js#addKinesisEventSource` was modified to call to `deleteKinesisEventSource` with all required parameters (rule's name, arn and type).
  - Changed function in `@cumulus/integration-tests`: `getStepOutput` can now be used to return output of failed steps. If users of this function want the output of a failed event, they can pass a third parameter `eventType` as `'failure'`. This function will work as always for steps which completed successfully.

### Removed

- **Cumulus-726**
  - Configuration change to `@cumulus/deployment`: Removed default auto scaling configuration for Granules and Files DynamoDB tables.

- **CUMULUS-688**
  - Add integration test for ExecutionStatus
  - Function addition to `@cumulus/integration-tests`: `api` includes `getExecutionStatus` which returns the execution status from the Cumulus API

## [v1.8.0] - 2018-07-23

### Added

- **CUMULUS-718** Adds integration test for Kinesis triggering a workflow.

- **GITC-776-3** Added more flexibility for rules.  You can now edit all fields on the rule's record
We may need to update the api documentation to reflect this.

- **CUMULUS-681** - Add ingest-in-place action to granules endpoint
    - new applyWorkflow action at PUT /granules/{granuleid} Applying a workflow starts an execution of the provided workflow and passes the granule record as payload.
      Parameter(s):
        - workflow - the workflow name

- **CUMULUS-685** - Add parent exeuction arn to the execution which is triggered from a parent step function

### Changed
- **CUMULUS-768** - Integration tests get S3 provider data from shared data folder

### Fixed
- **CUMULUS-746** - Move granule API correctly updates record in dynamo DB and cmr xml file
- **CUMULUS-766** - Populate database fileSize field from S3 if value not present in Ingest payload

## [v1.7.1] - 2018-07-27

### Fixed
- **CUMULUS-766** - Backport from 1.8.0 - Populate database fileSize field from S3 if value not present in Ingest payload

## [v1.7.0] - 2018-07-02

### Please note: [Upgrade Instructions](https://nasa.github.io/cumulus/upgrade/1.7.0.html)

### Added
- **GITC-776-2** - Add support for versioned collectons
- **CUMULUS-491** - Add granule reconciliation API endpoints.
- **CUMULUS-480** Add suport for backup and recovery:
  - Add DynamoDB tables for granules, executions and pdrs
  - Add ability to write all records to S3
  - Add ability to download all DynamoDB records in form json files
  - Add ability to upload records to DynamoDB
  - Add migration scripts for copying granule, pdr and execution records from ElasticSearch to DynamoDB
  - Add IAM support for batchWrite on dynamoDB
-
- **CUMULUS-508** - `@cumulus/deployment` cloudformation template allows for lambdas and ECS clusters to have multiple AZ availability.
    - `@cumulus/deployment` also ensures docker uses `devicemapper` storage driver.
- **CUMULUS-755** - `@cumulus/deployment` Add DynamoDB autoscaling support.
    - Application developers can add autoscaling and override default values in their deployment's `app/config.yml` file using a `{TableName}Table:` key.

### Fixed
- **CUMULUS-747** - Delete granule API doesn't delete granule files in s3 and granule in elasticsearch
    - update the StreamSpecification DynamoDB tables to have StreamViewType: "NEW_AND_OLD_IMAGES"
    - delete granule files in s3
- **CUMULUS-398** - Fix not able to filter executions bu workflow
- **CUMULUS-748** - Fix invalid lambda .zip files being validated/uploaded to AWS
- **CUMULUS-544** - Post to CMR task has UAT URL hard-coded
  - Made configurable: PostToCmr now requires CMR_ENVIRONMENT env to be set to 'SIT' or 'OPS' for those CMR environments. Default is UAT.

### Changed
- **GITC-776-4** - Changed Discover-pdrs to not rely on collection but use provider_path in config. It also has an optional filterPdrs regex configuration parameter

- **CUMULUS-710** - In the integration test suite, `getStepOutput` returns the output of the first successful step execution or last failed, if none exists

## [v1.6.0] - 2018-06-06

### Please note: [Upgrade Instructions](https://nasa.github.io/cumulus/upgrade/1.6.0.html)

### Fixed
- **CUMULUS-602** - Format all logs sent to Elastic Search.
  - Extract cumulus log message and index it to Elastic Search.

### Added
- **CUMULUS-556** - add a mechanism for creating and running migration scripts on deployment.
- **CUMULUS-461** Support use of metadata date and other components in `url_path` property

### Changed
- **CUMULUS-477** Update bucket configuration to support multiple buckets of the same type:
  - Change the structure of the buckets to allow for  more than one bucket of each type. The bucket structure is now:
    bucket-key:
      name: <bucket-name>
      type: <type> i.e. internal, public, etc.
  - Change IAM and app deployment configuration to support new bucket structure
  - Update tasks and workflows to support new bucket structure
  - Replace instances where buckets.internal is relied upon to either use the system bucket or a configured bucket
  - Move IAM template to the deployment package. NOTE: You now have to specify '--template node_modules/@cumulus/deployment/iam' in your IAM deployment
  - Add IAM cloudformation template support to filter buckets by type

## [v1.5.5] - 2018-05-30

### Added
- **CUMULUS-530** - PDR tracking through Queue-granules
  - Add optional `pdr` property to the sync-granule task's input config and output payload.
- **CUMULUS-548** - Create a Lambda task that generates EMS distribution reports
  - In order to supply EMS Distribution Reports, you must enable S3 Server
    Access Logging on any S3 buckets used for distribution. See [How Do I Enable Server Access Logging for an S3 Bucket?](https://docs.aws.amazon.com/AmazonS3/latest/user-guide/server-access-logging.html)
    The "Target bucket" setting should point at the Cumulus internal bucket.
    The "Target prefix" should be
    "<STACK_NAME>/ems-distribution/s3-server-access-logs/", where "STACK_NAME"
    is replaced with the name of your Cumulus stack.

### Fixed
- **CUMULUS-546 - Kinesis Consumer should catch and log invalid JSON**
  - Kinesis Consumer lambda catches and logs errors so that consumer doesn't get stuck in a loop re-processing bad json records.
- EMS report filenames are now based on their start time instead of the time
  instead of the time that the report was generated
- **CUMULUS-552 - Cumulus API returns different results for the same collection depending on query**
  - The collection, provider and rule records in elasticsearch are now replaced with records from dynamo db when the dynamo db records are updated.

### Added
- `@cumulus/deployment`'s default cloudformation template now configures storage for Docker to match the configured ECS Volume. The template defines Docker's devicemapper basesize (`dm.basesize`) using `ecs.volumeSize`. This is addresses ECS default of limiting Docker containers to 10GB of storage ([Read more](https://aws.amazon.com/premiumsupport/knowledge-center/increase-default-ecs-docker-limit/)).

## [v1.5.4] - 2018-05-21

### Added
- **CUMULUS-535** - EMS Ingest, Archive, Archive Delete reports
  - Add lambda EmsReport to create daily EMS Ingest, Archive, Archive Delete reports
  - ems.provider property added to `@cumulus/deployment/app/config.yml`.
    To change the provider name, please add `ems: provider` property to `app/config.yml`.
- **CUMULUS-480** Use DynamoDB to store granules, pdrs and execution records
  - Activate PointInTime feature on DynamoDB tables
  - Increase test coverage on api package
  - Add ability to restore metadata records from json files to DynamoDB
- **CUMULUS-459** provide API endpoint for moving granules from one location on s3 to another

## [v1.5.3] - 2018-05-18

### Fixed
- **CUMULUS-557 - "Add dataType to DiscoverGranules output"**
  - Granules discovered by the DiscoverGranules task now include dataType
  - dataType is now a required property for granules used as input to the
    QueueGranules task
- **CUMULUS-550** Update deployment app/config.yml to force elasticsearch updates for deleted granules

## [v1.5.2] - 2018-05-15

### Fixed
- **CUMULUS-514 - "Unable to Delete the Granules"**
  - updated cmrjs.deleteConcept to return success if the record is not found
    in CMR.

### Added
- **CUMULUS-547** - The distribution API now includes an
  "earthdataLoginUsername" query parameter when it returns a signed S3 URL
- **CUMULUS-527 - "parse-pdr queues up all granules and ignores regex"**
  - Add an optional config property to the ParsePdr task called
    "granuleIdFilter". This property is a regular expression that is applied
    against the filename of the first file of each granule contained in the
    PDR. If the regular expression matches, then the granule is included in
    the output. Defaults to '.', which will match all granules in the PDR.
- File checksums in PDRs now support MD5
- Deployment support to subscribe to an SNS topic that already exists
- **CUMULUS-470, CUMULUS-471** In-region S3 Policy lambda added to API to update bucket policy for in-region access.
- **CUMULUS-533** Added fields to granule indexer to support EMS ingest and archive record creation
- **CUMULUS-534** Track deleted granules
  - added `deletedgranule` type to `cumulus` index.
  - **Important Note:** Force custom bootstrap to re-run by adding this to
    app/config.yml `es: elasticSearchMapping: 7`
- You can now deploy cumulus without ElasticSearch. Just add `es: null` to your `app/config.yml` file. This is only useful for debugging purposes. Cumulus still requires ElasticSearch to properly operate.
- `@cumulus/integration-tests` includes and exports the `addRules` function, which seeds rules into the DynamoDB table.
- Added capability to support EFS in cloud formation template. Also added
  optional capability to ssh to your instance and privileged lambda functions.
- Added support to force discovery of PDRs that have already been processed
  and filtering of selected data types
- `@cumulus/cmrjs` uses an environment variable `USER_IP_ADDRESS` or fallback
  IP address of `10.0.0.0` when a public IP address is not available. This
  supports lambda functions deployed into a VPC's private subnet, where no
  public IP address is available.

### Changed
- **CUMULUS-550** Custom bootstrap automatically adds new types to index on
  deployment

## [v1.5.1] - 2018-04-23
### Fixed
- add the missing dist folder to the hello-world task
- disable uglifyjs on the built version of the pdr-status-check (read: https://github.com/webpack-contrib/uglifyjs-webpack-plugin/issues/264)

## [v1.5.0] - 2018-04-23
### Changed
- Removed babel from all tasks and packages and increased minimum node requirements to version 8.10
- Lambda functions created by @cumulus/deployment will use node8.10 by default
- Moved [cumulus-integration-tests](https://github.com/nasa/cumulus-integration-tests) to the `example` folder CUMULUS-512
- Streamlined all packages dependencies (e.g. remove redundant dependencies and make sure versions are the same across packages)
- **CUMULUS-352:** Update Cumulus Elasticsearch indices to use [index aliases](https://www.elastic.co/guide/en/elasticsearch/reference/current/indices-aliases.html).
- **CUMULUS-519:** ECS tasks are no longer restarted after each CF deployment unless `ecs.restartTasksOnDeploy` is set to true
- **CUMULUS-298:** Updated log filterPattern to include all CloudWatch logs in ElasticSearch
- **CUMULUS-518:** Updates to the SyncGranule config schema
  - `granuleIdExtraction` is no longer a property
  - `process` is now an optional property
  - `provider_path` is no longer a property

### Fixed
- **CUMULUS-455 "Kes deployments using only an updated message adapter do not get automatically deployed"**
  - prepended the hash value of cumulus-message-adapter.zip file to the zip file name of lambda which uses message adapter.
  - the lambda function will be redeployed when message adapter or lambda function are updated
- Fixed a bug in the bootstrap lambda function where it stuck during update process
- Fixed a bug where the sf-sns-report task did not return the payload of the incoming message as the output of the task [CUMULUS-441]

### Added
- **CUMULUS-352:** Add reindex CLI to the API package.
- **CUMULUS-465:** Added mock http/ftp/sftp servers to the integration tests
- Added a `delete` method to the `@common/CollectionConfigStore` class
- **CUMULUS-467 "@cumulus/integration-tests or cumulus-integration-tests should seed provider and collection in deployed DynamoDB"**
  - `example` integration-tests populates providers and collections to database
  - `example` workflow messages are populated from workflow templates in s3, provider and collection information in database, and input payloads.  Input templates are removed.
  - added `https` protocol to provider schema

## [v1.4.1] - 2018-04-11

### Fixed
- Sync-granule install

## [v1.4.0] - 2018-04-09

### Fixed
- **CUMULUS-392 "queue-granules not returning the sfn-execution-arns queued"**
  - updated queue-granules to return the sfn-execution-arns queued and pdr if exists.
  - added pdr to ingest message meta.pdr instead of payload, so the pdr information doesn't get lost in the ingest workflow, and ingested granule in elasticsearch has pdr name.
  - fixed sf-sns-report schema, remove the invalid part
  - fixed pdr-status-check schema, the failed execution contains arn and reason
- **CUMULUS-206** make sure homepage and repository urls exist in package.json files of tasks and packages

### Added
- Example folder with a cumulus deployment example

### Changed
- [CUMULUS-450](https://bugs.earthdata.nasa.gov/browse/CUMULUS-450) - Updated
  the config schema of the **queue-granules** task
  - The config no longer takes a "collection" property
  - The config now takes an "internalBucket" property
  - The config now takes a "stackName" property
- [CUMULUS-450](https://bugs.earthdata.nasa.gov/browse/CUMULUS-450) - Updated
  the config schema of the **parse-pdr** task
  - The config no longer takes a "collection" property
  - The "stack", "provider", and "bucket" config properties are now
    required
- **CUMULUS-469** Added a lambda to the API package to prototype creating an S3 bucket policy for direct, in-region S3 access for the prototype bucket

### Removed
- Removed the `findTmpTestDataDirectory()` function from
  `@cumulus/common/test-utils`

### Fixed
- [CUMULUS-450](https://bugs.earthdata.nasa.gov/browse/CUMULUS-450)
  - The **queue-granules** task now enqueues a **sync-granule** task with the
    correct collection config for that granule based on the granule's
    data-type. It had previously been using the collection config from the
    config of the **queue-granules** task, which was a problem if the granules
    being queued belonged to different data-types.
  - The **parse-pdr** task now handles the case where a PDR contains granules
    with different data types, and uses the correct granuleIdExtraction for
    each granule.

### Added
- **CUMULUS-448** Add code coverage checking using [nyc](https://github.com/istanbuljs/nyc).

## [v1.3.0] - 2018-03-29

### Deprecated
- discover-s3-granules is deprecated. The functionality is provided by the discover-granules task
### Fixed
- **CUMULUS-331:** Fix aws.downloadS3File to handle non-existent key
- Using test ftp provider for discover-granules testing [CUMULUS-427]
- **CUMULUS-304: "Add AWS API throttling to pdr-status-check task"** Added concurrency limit on SFN API calls.  The default concurrency is 10 and is configurable through Lambda environment variable CONCURRENCY.
- **CUMULUS-414: "Schema validation not being performed on many tasks"** revised npm build scripts of tasks that use cumulus-message-adapter to place schema directories into dist directories.
- **CUMULUS-301:** Update all tests to use test-data package for testing data.
- **CUMULUS-271: "Empty response body from rules PUT endpoint"** Added the updated rule to response body.
- Increased memory allotment for `CustomBootstrap` lambda function. Resolves failed deployments where `CustomBootstrap` lambda function was failing with error `Process exited before completing request`. This was causing deployments to stall, fail to update and fail to rollback. This error is thrown when the lambda function tries to use more memory than it is allotted.
- Cumulus repository folders structure updated:
  - removed the `cumulus` folder altogether
  - moved `cumulus/tasks` to `tasks` folder at the root level
  - moved the tasks that are not converted to use CMA to `tasks/.not_CMA_compliant`
  - updated paths where necessary

### Added
- `@cumulus/integration-tests` - Added support for testing the output of an ECS activity as well as a Lambda function.

## [v1.2.0] - 2018-03-20

### Fixed
- Update vulnerable npm packages [CUMULUS-425]
- `@cumulus/api`: `kinesis-consumer.js` uses `sf-scheduler.js#schedule` instead of placing a message directly on the `startSF` SQS queue. This is a fix for [CUMULUS-359](https://bugs.earthdata.nasa.gov/browse/CUMULUS-359) because `sf-scheduler.js#schedule` looks up the provider and collection data in DynamoDB and adds it to the `meta` object of the enqueued message payload.
- `@cumulus/api`: `kinesis-consumer.js` catches and logs errors instead of doing an error callback. Before this change, `kinesis-consumer` was failing to process new records when an existing record caused an error because it would call back with an error and stop processing additional records. It keeps trying to process the record causing the error because it's "position" in the stream is unchanged. Catching and logging the errors is part 1 of the fix. Proposed part 2 is to enqueue the error and the message on a "dead-letter" queue so it can be processed later ([CUMULUS-413](https://bugs.earthdata.nasa.gov/browse/CUMULUS-413)).
- **CUMULUS-260: "PDR page on dashboard only shows zeros."** The PDR stats in LPDAAC are all 0s, even if the dashboard has been fixed to retrieve the correct fields.  The current version of pdr-status-check has a few issues.
  - pdr is not included in the input/output schema.  It's available from the input event.  So the pdr status and stats are not updated when the ParsePdr workflow is complete.  Adding the pdr to the input/output of the task will fix this.
  - pdr-status-check doesn't update pdr stats which prevent the real time pdr progress from showing up in the dashboard. To solve this, added lambda function sf-sns-report which is copied from @cumulus/api/lambdas/sf-sns-broadcast with modification, sf-sns-report can be used to report step function status anywhere inside a step function.  So add step sf-sns-report after each pdr-status-check, we will get the PDR status progress at real time.
  - It's possible an execution is still in the queue and doesn't exist in sfn yet.  Added code to handle 'ExecutionDoesNotExist' error when checking the execution status.
- Fixed `aws.cloudwatchevents()` typo in `packages/ingest/aws.js`. This typo was the root cause of the error: `Error: Could not process scheduled_ingest, Error: : aws.cloudwatchevents is not a constructor` seen when trying to update a rule.


### Removed

- `@cumulus/ingest/aws`: Remove queueWorkflowMessage which is no longer being used by `@cumulus/api`'s `kinesis-consumer.js`.

## [v1.1.4] - 2018-03-15

### Added
- added flag `useList` to parse-pdr [CUMULUS-404]

### Fixed

- Pass encrypted password to the ApiGranule Lambda function [CUMULUS-424]


## [v1.1.3] - 2018-03-14
### Fixed
- Changed @cumulus/deployment package install behavior. The build process will happen after installation

## [v1.1.2] - 2018-03-14

### Added
- added tools to @cumulus/integration-tests for local integration testing
- added end to end testing for discovering and parsing of PDRs
- `yarn e2e` command is available for end to end testing
### Fixed

- **CUMULUS-326: "Occasionally encounter "Too Many Requests" on deployment"** The api gateway calls will handle throttling errors
- **CUMULUS-175: "Dashboard providers not in sync with AWS providers."** The root cause of this bug - DynamoDB operations not showing up in Elasticsearch - was shared by collections and rules. The fix was to update providers', collections' and rules; POST, PUT and DELETE endpoints to operate on DynamoDB and using DynamoDB streams to update Elasticsearch. The following packages were made:
  - `@cumulus/deployment` deploys DynamoDB streams for the Collections, Providers and Rules tables as well as a new lambda function called `dbIndexer`. The `dbIndexer` lambda has an event source mapping which listens to each of the DynamoDB streams. The dbIndexer lambda receives events referencing operations on the DynamoDB table and updates the elasticsearch cluster accordingly.
  - The `@cumulus/api` endpoints for collections, providers and rules _only_ query DynamoDB, with the exception of LIST endpoints and the collections' GET endpoint.

### Updated
- Broke up `kes.override.js` of @cumulus/deployment to multiple modules and moved to a new location
- Expanded @cumulus/deployment test coverage
- all tasks were updated to use cumulus-message-adapter-js 1.0.1
- added build process to integration-tests package to babelify it before publication
- Update @cumulus/integration-tests lambda.js `getLambdaOutput` to return the entire lambda output. Previously `getLambdaOutput` returned only the payload.

## [v1.1.1] - 2018-03-08

### Removed
- Unused queue lambda in api/lambdas [CUMULUS-359]

### Fixed
- Kinesis message content is passed to the triggered workflow [CUMULUS-359]
- Kinesis message queues a workflow message and does not write to rules table [CUMULUS-359]

## [v1.1.0] - 2018-03-05

### Added

- Added a `jlog` function to `common/test-utils` to aid in test debugging
- Integration test package with command line tool [CUMULUS-200] by @laurenfrederick
- Test for FTP `useList` flag [CUMULUS-334] by @kkelly51

### Updated
- The `queue-pdrs` task now uses the [cumulus-message-adapter-js](https://github.com/nasa/cumulus-message-adapter-js)
  library
- Updated the `queue-pdrs` JSON schemas
- The test-utils schema validation functions now throw an error if validation
  fails
- The `queue-granules` task now uses the [cumulus-message-adapter-js](https://github.com/nasa/cumulus-message-adapter-js)
  library
- Updated the `queue-granules` JSON schemas

### Removed
- Removed the `getSfnExecutionByName` function from `common/aws`
- Removed the `getGranuleStatus` function from `common/aws`

## [v1.0.1] - 2018-02-27

### Added
- More tests for discover-pdrs, dicover-granules by @yjpa7145
- Schema validation utility for tests by @yjpa7145

### Changed
- Fix an FTP listing bug for servers that do not support STAT [CUMULUS-334] by @kkelly51

## [v1.0.0] - 2018-02-23

[Unreleased]: https://github.com/nasa/cumulus/compare/v1.10.1...HEAD
[v1.10.1]: https://github.com/nasa/cumulus/compare/v1.10.0...v1.10.1
[v1.10.0]: https://github.com/nasa/cumulus/compare/v1.9.1...v1.10.0
[v1.9.1]: https://github.com/nasa/cumulus/compare/v1.9.0...v1.9.1
[v1.9.0]: https://github.com/nasa/cumulus/compare/v1.8.1...v1.9.0
[v1.8.1]: https://github.com/nasa/cumulus/compare/v1.8.0...v1.8.1
[v1.8.0]: https://github.com/nasa/cumulus/compare/v1.7.0...v1.8.0
[v1.7.0]: https://github.com/nasa/cumulus/compare/v1.6.0...v1.7.0
[v1.6.0]: https://github.com/nasa/cumulus/compare/v1.5.5...v1.6.0
[v1.5.5]: https://github.com/nasa/cumulus/compare/v1.5.4...v1.5.5
[v1.5.4]: https://github.com/nasa/cumulus/compare/v1.5.3...v1.5.4
[v1.5.3]: https://github.com/nasa/cumulus/compare/v1.5.2...v1.5.3
[v1.5.2]: https://github.com/nasa/cumulus/compare/v1.5.1...v1.5.2
[v1.5.1]: https://github.com/nasa/cumulus/compare/v1.5.0...v1.5.1
[v1.5.0]: https://github.com/nasa/cumulus/compare/v1.4.1...v1.5.0
[v1.4.1]: https://github.com/nasa/cumulus/compare/v1.4.0...v1.4.1
[v1.4.0]: https://github.com/nasa/cumulus/compare/v1.3.0...v1.4.0
[v1.3.0]: https://github.com/nasa/cumulus/compare/v1.2.0...v1.3.0
[v1.2.0]: https://github.com/nasa/cumulus/compare/v1.1.4...v1.2.0
[v1.1.4]: https://github.com/nasa/cumulus/compare/v1.1.3...v1.1.4
[v1.1.3]: https://github.com/nasa/cumulus/compare/v1.1.2...v1.1.3
[v1.1.2]: https://github.com/nasa/cumulus/compare/v1.1.1...v1.1.2
[v1.1.1]: https://github.com/nasa/cumulus/compare/v1.0.1...v1.1.1
[v1.1.0]: https://github.com/nasa/cumulus/compare/v1.0.1...v1.1.0
[v1.0.1]: https://github.com/nasa/cumulus/compare/v1.0.0...v1.0.1
[v1.0.0]: https://github.com/nasa/cumulus/compare/pre-v1-release...v1.0.0<|MERGE_RESOLUTION|>--- conflicted
+++ resolved
@@ -7,7 +7,6 @@
 ## [Unreleased]
 
 ### Added
-<<<<<<< HEAD
 - **CUMULUS-705**
   - Note: Make sure to update the IAM stack when deploying this update.
   - Adds an AsyncOperations model and associated DynamoDB table to the
@@ -20,8 +19,6 @@
   - Adds an AsyncOperation ECS task to the `@cumulus/api` package, which will
     fetch an Lambda function, run it in ECS, and then store the result to the
     AsyncOperations table in DynamoDB.
-=======
-
 - Added PublishGranule workflow to publish a granule to CMR without full reingest. (ingest-in-place capability)
 
 
@@ -34,7 +31,6 @@
   - Moved long form template references to a newline
 
 ## [v1.10.0] - 2018-08-31
->>>>>>> d08397ea
 
 ### Removed
 
@@ -53,14 +49,11 @@
 ### Fixed
 
 - **CUMULUS-859** Moved duplicate code in `@cumulus/move-granules` and `@cumulus/post-to-cmr` to `@cumulus/ingest`. Fixed imports making assumptions about directory structure.
-<<<<<<< HEAD
-=======
 - `@cumulus/ingest/consumer` correctly limits the number of messages being received and processed from SQS. Details:
   - **Background:** `@cumulus/api` includes a lambda `<stack-name>-sqs2sf` which processes messages from the `<stack-name>-startSF` SQS queue every minute. The `sqs2sf` lambda uses `@cumulus/ingest/consumer` to receive and process messages from SQS.
   - **Bug:** More than `messageLimit` number of messages were being consumed and processed from the `<stack-name>-startSF` SQS queue. Many step functions were being triggered simultaneously by the lambda `<stack-name>-sqs2sf` (which consumes every minute from the `startSF` queue) and resulting in step function failure with the error: `An error occurred (ThrottlingException) when calling the GetExecutionHistory`.
   - **Fix:** `@cumulus/ingest/consumer#processMessages` now processes messages until `timeLimit` has passed _OR_ once it receives up to `messageLimit` messages. `sqs2sf` is deployed with a [default `messageLimit` of 10](https://github.com/nasa/cumulus/blob/670000c8a821ff37ae162385f921c40956e293f7/packages/deployment/app/config.yml#L147).
   - **IMPORTANT NOTE:** `consumer` will actually process up to `messageLimit * 2 - 1` messages. This is because sometimes `receiveSQSMessages` will return less than `messageLimit` messages and thus the consumer will continue to make calls to `receiveSQSMessages`. For example, given a `messageLimit` of 10 and subsequent calls to `receiveSQSMessages` returns up to 9 messages, the loop will continue and a final call could return up to 10 messages.
->>>>>>> d08397ea
 
 
 ## [v1.9.1] - 2018-08-22
@@ -101,10 +94,6 @@
 
 - In `@cumulus/deployment`, changed the example app config.yml to have additional IAM roles
 
-<<<<<<< HEAD
-=======
-
->>>>>>> d08397ea
 ## [v1.9.0] - 2018-08-06
 
 **Please note** additional information and upgrade instructions [here](https://nasa.github.io/cumulus/upgrade/1.9.0.html)
