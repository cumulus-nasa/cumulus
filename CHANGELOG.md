# Changelog

All notable changes to this project will be documented in this file.

The format is based on [Keep a Changelog](http://keepachangelog.com/en/1.0.0/).

## [Unreleased]

<<<<<<< HEAD
### BREAKING CHANGES
=======
### Fixed

- **CUMULUS-1740** - `cumulus_meta.workflow_start_time` is now set in Cumulus
  messages

## [v1.18.0] 2020-02-03
>>>>>>> 90ea17e5

### BREAKING CHANGES

- **CUMULUS-1686**
  - `ecs_cluster_instance_image_id` is now a *required* variable of the `cumulus` module, instead of optional.

- **CUMULUS-1698**
  - Change variable `saml_launchpad_metadata_path` to `saml_launchpad_metadata_url` in the `tf-modules/cumulus` Terraform module.

- **CUMULUS-1703**
  - Remove the unused `forceDownload` option from the `sync-granule` tasks's config
  - Remove the `@cumulus/ingest/granule.Discover` class
  - Remove the `@cumulus/ingest/granule.Granule` class
  - Remove the `@cumulus/ingest/pdr.Discover` class
  - Remove the `@cumulus/ingest/pdr.Granule` class
  - Remove the `@cumulus/ingest/parse-pdr.parsePdr` function

### Added

- **CUMULUS-1040**
  - Added `@cumulus/aws-client` package to provide utilities for working with AWS services and the Node.js AWS SDK
  - Added `@cumulus/errors` package which exports error classes for use in Cumulus workflow code
  - Added `@cumulus/integration-tests/sfnStep` to provide utilities for parsing step function execution histories

- **CUMULUS-1102**
  - Adds functionality to the @cumulus/api package for better local testing.
    - Adds data seeding for @cumulus/api's localAPI.
      - seed functions allow adding collections, executions, granules, pdrs, providers, and rules to a Localstack Elasticsearch and DynamoDB via `addCollections`,  `addExecutions`, `addGranules`, `addPdrs`, `addProviders`, and `addRules`.
    - Adds `eraseDataStack` function to local API server code allowing resetting of local datastack for testing (ES and DynamoDB).
    - Adds optional parameters to the @cumulus/api bin serve to allow for launching the api without destroying the current data.

- **CUMULUS-1697**
  - Added the `@cumulus/tf-inventory` package that provides command line utilities for managing Terraform resources in your AWS account

- **CUMULUS-1703**
  - Add `@cumulus/aws-client/S3.createBucket` function
  - Add `@cumulus/aws-client/S3.putFile` function
  - Add `@cumulus/common/string.isNonEmptyString` function
  - Add `@cumulus/ingest/FtpProviderClient` class
  - Add `@cumulus/ingest/HttpProviderClient` class
  - Add `@cumulus/ingest/S3ProviderClient` class
  - Add `@cumulus/ingest/SftpProviderClient` class
  - Add `@cumulus/ingest/providerClientUtils.buildProviderClient` function
  - Add `@cumulus/ingest/providerClientUtils.fetchTextFile` function

- **CUMULUS-1731**
  - Add new optional input variables to the Cumulus Terraform module to support TEA upgrade:
    - `thin_egress_cookie_domain` - Valid domain for Thin Egress App cookie
    - `thin_egress_domain_cert_arn` - Certificate Manager SSL Cert ARN for Thin
      Egress App if deployed outside NGAP/CloudFront
    - `thin_egress_download_role_in_region_arn` - ARN for reading of Thin Egress
      App data buckets for in-region requests
    - `thin_egress_jwt_algo` - Algorithm with which to encode the Thin Egress
      App JWT cookie
    - `thin_egress_jwt_secret_name` - Name of AWS secret where keys for the Thin
      Egress App JWT encode/decode are stored
    - `thin_egress_lambda_code_dependency_archive_key` - Thin Egress App - S3
      Key of packaged python modules for lambda dependency layer

- **CUMULUS-1733**
  - Add `discovery-filtering` operator doc to document previously undocumented functionality.

- **CUMULUS-1737**
  - Added the `cumulus-test-cleanup` module to run a nightly cleanup on resources left over from the integration tests run from the `example/spec` directory.

### Changed

- **CUMULUS-1102**
  - Updates `@cumulus/api/auth/testAuth` to use JWT instead of random tokens.
  - Updates the default AMI for the ecs\_cluster\_instance\_image\_id.

- **CUMULUS-1622**
  - Mutex class has been deprecated in `@cumulus/common/concurrency` and will be removed in a future release.

- **CUMULUS-1686**
  - Changed `ecs_cluster_instance_image_id` to be a required variable of the `cumulus` module and removed the default value.
    The default was not available across accounts and regions, nor outside of NGAP and therefore not particularly useful.

- **CUMULUS-1688**
  - Updated `@cumulus/aws.receiveSQSMessages` not to replace `message.Body` with a parsed object. This behavior was undocumented and confusing as received messages appeared to contradict AWS docs that state `message.Body` is always a string.
  - Replaced `sf_watcher` CloudWatch rule from `cloudwatch-events.tf` with an EventSourceMapping on `sqs2sf` mapped to the `start_sf` SQS queue (in `event-sources.tf`).
  - Updated `sqs2sf` with an EventSourceMapping handler and unit test.

- **CUMULUS-1698**
  - Change variable `saml_launchpad_metadata_path` to `saml_launchpad_metadata_url` in the `tf-modules/cumulus` Terraform module.
  - Updated `@cumulus/api/launchpadSaml` to download launchpad IDP metadata from configured location when the metadata in s3 is not valid, and to work with updated IDP metadata and SAML response.

- **CUMULUS-1731**
  - Upgrade the version of the Thin Egress App deployed by Cumulus to v48
    - Note: New variables available, see the 'Added' section of this changelog.

### Fixed

- **CUMULUS-1664**
  - Updated `dbIndexer` Lambda to remove hardcoded references to DynamoDB table names.

- **CUMULUS-1733**
  - Fixed granule discovery recursion algorithm used in S/FTP protocols.

### Removed

- **CUMULUS-1481**
  - removed `process` config and output from PostToCmr as it was not required by the task nor downstream steps, and should still be in the output message's `meta` regardless.

### Deprecated

- **CUMULUS-1040**
  - Deprecated the following code. For cases where the code was moved into another package, the new code location is noted:
    - `@cumulus/common/CloudFormationGateway` -> `@cumulus/aws-client/CloudFormationGateway`
    - `@cumulus/common/DynamoDb` -> `@cumulus/aws-client/DynamoDb`
    - `@cumulus/common/errors` -> `@cumulus/errors`
    - `@cumulus/common/StepFunctions` -> `@cumulus/aws-client/StepFunctions`
    - All of the exported functions in `@cumulus/commmon/aws` (moved into `@cumulus/aws-client`), except:
      - `@cumulus/common/aws/isThrottlingException` -> `@cumulus/errors/isThrottlingException`
      - `@cumulus/common/aws/improveStackTrace` (not deprecated)
      - `@cumulus/common/aws/retryOnThrottlingException` (not deprecated)
    - `@cumulus/common/sfnStep/SfnStep.parseStepMessage` -> `@cumulus/integration-tests/sfnStep/SfnStep.parseStepMessage`
    - `@cumulus/common/sfnStep/ActivityStep` -> `@cumulus/integration-tests/sfnStep/ActivityStep`
    - `@cumulus/common/sfnStep/LambdaStep` -> `@cumulus/integration-tests/sfnStep/LambdaStep`
    - `@cumulus/common/string/unicodeEscape` -> `@cumulus/aws-client/StepFunctions.unicodeEscape`
    - `@cumulus/common/util/setErrorStack` -> `@cumulus/aws-client/util/setErrorStack`
    - `@cumulus/ingest/aws/invoke` -> `@cumulus/aws-client/Lambda/invoke`
    - `@cumulus/ingest/aws/CloudWatch.bucketSize`
    - `@cumulus/ingest/aws/CloudWatch.cw`
    - `@cumulus/ingest/aws/ECS.ecs`
    - `@cumulus/ingest/aws/ECS`
    - `@cumulus/ingest/aws/Events.putEvent` -> `@cumulus/aws-client/CloudwatchEvents.putEvent`
    - `@cumulus/ingest/aws/Events.deleteEvent` -> `@cumulus/aws-client/CloudwatchEvents.deleteEvent`
    - `@cumulus/ingest/aws/Events.deleteTarget` -> `@cumulus/aws-client/CloudwatchEvents.deleteTarget`
    - `@cumulus/ingest/aws/Events.putTarget` -> `@cumulus/aws-client/CloudwatchEvents.putTarget`
    - `@cumulus/ingest/aws/SQS.attributes` -> `@cumulus/aws-client/SQS.getQueueAttributes`
    - `@cumulus/ingest/aws/SQS.deleteMessage` -> `@cumulus/aws-client/SQS.deleteSQSMessage`
    - `@cumulus/ingest/aws/SQS.deleteQueue` -> `@cumulus/aws-client/SQS.deleteQueue`
    - `@cumulus/ingest/aws/SQS.getUrl` -> `@cumulus/aws-client/SQS.getQueueUrlByName`
    - `@cumulus/ingest/aws/SQS.receiveMessage` -> `@cumulus/aws-client/SQS.receiveSQSMessages`
    - `@cumulus/ingest/aws/SQS.sendMessage` -> `@cumulus/aws-client/SQS.sendSQSMessage`
    - `@cumulus/ingest/aws/StepFunction.getExecutionStatus` -> `@cumulus/aws-client/StepFunction.getExecutionStatus`
    - `@cumulus/ingest/aws/StepFunction.getExecutionUrl`  -> `@cumulus/aws-client/StepFunction.getExecutionUrl`

<<<<<<< HEAD
- **CUMULUS-1686**
  - Changed `ecs_cluster_instance_image_id` to be a required variable of the `cumulus` module and removed the default value.
    The default was not available across accounts and regions, nor outside of NGAP and therefore not particularly useful.

- **CUMULUS-1688**
  - Updated `@cumulus/aws.receiveSQSMessages` not to replace `message.Body` with a parsed object. This behavior was undocumented and confusing as received messages appeared to contradict AWS docs that state `message.Body` is always a string.
  - Replaced `sf_watcher` CloudWatch rule from `cloudwatch-events.tf` with an EventSourceMapping on `sqs2sf` mapped to the `start_sf` SQS queue (in `event-sources.tf`).
  - Updated `sqs2sf` with an EventSourceMapping handler and unit test.

### Fixed

- **CUMULUS-1664**
  - Updated `dbIndexer` Lambda to remove hardcoded references to DynamoDB table names.

- **CUMULUS-1698**
  - Change variable `saml_launchpad_metadata_path` to `saml_launchpad_metadata_url` in the `tf-modules/cumulus` Terraform module.
  - Updated `@cumulus/api/launchpadSaml` to download launchpad IDP metadata from configured location when the metadata in s3 is not valid, and to work with updated IDP metadata and SAML response.

### Removed

- **CUMULUS-1481**
  - removed `process` config and output from PostToCmr as it was not required by the task nor downstream steps, and should still be in the output message's `meta` regardless.

=======
>>>>>>> 90ea17e5
## [v1.17.0] - 2019-12-31

### BREAKING CHANGES

- **CUMULUS-1498**
  - The `@cumulus/cmrjs.publish2CMR` function expects that the value of its
    `creds.password` parameter is a plaintext password.
  - Rather than using an encrypted password from the `cmr_password` environment
    variable, the `@cumulus/cmrjs.updateCMRMetadata` function now looks for an
    environment variable called `cmr_password_secret_name` and fetches the CMR
    password from that secret in AWS Secrets Manager.
  - The `@cumulus/post-to-cmr` task now expects a
    `config.cmr.passwordSecretName` value, rather than `config.cmr.password`.
    The CMR password will be fetched from that secret in AWS Secrets Manager.

### Added

- **CUMULUS-630**
  - Added support for replaying Kinesis records on a stream into the Cumulus Kinesis workflow triggering mechanism: either all the records, or some time slice delimited by start and end timestamps.
  - Added `/replays` endpoint to the operator API for triggering replays.
  - Added `Replay Kinesis Messages` documentation to Operator Docs.
  - Added `manualConsumer` lambda function to consume a Kinesis stream. Used by the replay AsyncOperation.

- **CUMULUS-1687**
  - Added new API endpoint for listing async operations at `/asyncOperations`
  - All asyncOperations now include the fields `description` and `operationType`. `operationType` can be one of the following. [`Bulk Delete`, `Bulk Granules`, `ES Index`, `Kinesis Replay`]

### Changed

- **CUMULUS-1626**
  - Updates Cumulus to use node10/CMA 1.1.2 for all of its internal lambdas in prep for AWS node 8 EOL

- **CUMULUS-1498**
  - Remove the DynamoDB Users table. The list of OAuth users who are allowed to
    use the API is now stored in S3.
  - The CMR password and Launchpad passphrase are now stored in Secrets Manager

## [v1.16.1] - 2019-12-6

**Please note**:

- The `region` argument to the `cumulus` Terraform module has been removed. You may see a warning or error if you have that variable populated.
- Your workflow tasks should use the following versions of the CMA libraries to utilize new granule, parentArn, asyncOperationId, and stackName fields on the logs:
  - `cumulus-message-adapter-js` version 1.0.10+
  - `cumulus-message-adapter-python` version 1.1.1+
  - `cumulus-message-adapter-java` version 1.2.11+
- The `data-persistence` module no longer manages the creation of an Elasticsearch service-linked role for deploying Elasticsearch to a VPC. Follow the [deployment instructions on preparing your VPC](https://nasa.github.io/cumulus/docs/deployment/deployment-readme#vpc-subnets-and-security-group) for guidance on how to create the Elasticsearch service-linked role manually.
- There is now a `distribution_api_gateway_stage` variable for the `tf-modules/cumulus` Terraform module that will be used as the API gateway stage name used for the distribution API (Thin Egress App)
- Default value for the `urs_url` variable is now `https://uat.urs.earthdata.nasa.gov/` in the `tf-modules/cumulus` and `tf-modules/archive` Terraform modules. So deploying the `cumulus` module without a `urs_url` variable set will integrate your Cumulus deployment with the UAT URS environment.

### Added

- **CUMULUS-1563**
  - Added `custom_domain_name` variable to `tf-modules/data-persistence` module

- **CUMULUS-1654**
  - Added new helpers to `@cumulus/common/execution-history`:
    - `getStepExitedEvent()` returns the `TaskStateExited` event in a workflow execution history after the given step completion/failure event
    - `getTaskExitedEventOutput()` returns the output message for a `TaskStateExited` event in a workflow execution history

### Changed

- **CUMULUS-1578**
  - Updates SAML launchpad configuration to authorize via configured userGroup.
   [See the NASA specific documentation (protected)](https://wiki.earthdata.nasa.gov/display/CUMULUS/Cumulus+SAML+Launchpad+Integration)

- **CUMULUS-1579**
  - Elasticsearch list queries use `match` instead of `term`. `term` had been analyzing the terms and not supporting `-` in the field values.

- **CUMULUS-1619**
  - Adds 4 new keys to `@cumulus/logger` to display granules, parentArn, asyncOperationId, and stackName.
  - Depends on `cumulus-message-adapter-js` version 1.0.10+. Cumulus tasks updated to use this version.

- **CUMULUS-1654**
  - Changed `@cumulus/common/SfnStep.parseStepMessage()` to a static class method

- **CUMULUS-1641**
  - Added `meta.retries` and `meta.visibilityTimeout` properties to sqs-type rule. To create sqs-type rule, you're required to configure a dead-letter queue on your queue.
  - Added `sqsMessageRemover` lambda which removes the message from SQS queue upon successful workflow execution.
  - Updated `sqsMessageConsumer` lambda to not delete message from SQS queue, and to retry the SQS message for configured number of times.

### Removed

- Removed `create_service_linked_role` variable from `tf-modules/data-persistence` module.

- **CUMULUS-1321**
  - The `region` argument to the `cumulus` Terraform module has been removed

### Fixed

- **CUMULUS-1668** - Fixed a race condition where executions may not have been
  added to the database correctly
- **CUMULUS-1654** - Fixed issue with `publishReports` Lambda not including workflow execution error information for failed workflows with a single step
- Fixed `tf-modules/cumulus` module so that the `urs_url` variable is passed on to its invocation of the `tf-modules/archive` module

## [v1.16.0] - 2019-11-15

### Added

- **CUMULUS-1321**
  - A `deploy_distribution_s3_credentials_endpoint` variable has been added to
    the `cumulus` Terraform module. If true, the NGAP-backed S3 credentials
    endpoint will be added to the Thin Egress App's API. Default: true

- **CUMULUS-1544**
  - Updated the `/granules/bulk` endpoint to correctly query Elasticsearch when
  granule ids are not provided.

- **CUMULUS-1580**
  - Added `/granules/bulk` endpoint to `@cumulus/api` to perform bulk actions on granules given either a list of granule ids or an Elasticsearch query and the workflow to perform.

### Changed

- **CUMULUS-1561**
  - Fix the way that we are handling Terraform provider version requirements
  - Pass provider configs into child modules using the method that the
    [Terraform documentation](https://www.terraform.io/docs/configuration/modules.html#providers-within-modules)
    suggests
  - Remove the `region` input variable from the `s3_access_test` Terraform module
  - Remove the `aws_profile` and `aws_region` input variables from the
    `s3-replicator` Terraform module

- **CUMULUS-1639**
  - Because of
    [S3's Data Consistency Model](https://docs.aws.amazon.com/AmazonS3/latest/dev/Introduction.html#BasicsObjects),
    there may be situations where a GET operation for an object can temporarily
    return a `NoSuchKey` response even if that object _has_ been created. The
    `@cumulus/common/aws.getS3Object()` function has been updated to support
    retries if a `NoSuchKey` response is returned by S3. This behavior can be
    enabled by passing a `retryOptions` object to that function. Supported
    values for that object can be found here:
    <https://github.com/tim-kos/node-retry#retryoperationoptions>

### Removed

- **CUMULUS-1559**
  - `logToSharedDestination` has been migrated to the Terraform deployment as `log_api_gateway_to_cloudwatch` and will ONLY apply to egress lambdas.
  Due to the differences in the Terraform deployment model, we cannot support a global log subscription toggle for a configurable subset of lambdas.
  However, setting up your own log forwarding for a Lambda with Terraform is fairly simple, as you will only need to add SubscriptionFilters to your Terraform configuration, one per log group.
  See [the Terraform documentation](https://www.terraform.io/docs/providers/aws/r/cloudwatch_log_subscription_filter.html) for details on how to do this.
  An empty FilterPattern ("") will capture all logs in a group.

## [v1.15.0] - 2019-11-04

### BREAKING CHANGES

- **CUMULUS-1644** - When a workflow execution begins or ends, the workflow
  payload is parsed and any new or updated PDRs or granules referenced in that
  workflow are stored to the Cumulus archive. The defined interface says that a
  PDR in `payload.pdr` will be added to the archive, and any granules in
  `payload.granules` will also be added to the archive. In previous releases,
  PDRs found in `meta.pdr` and granules found in `meta.input_granules` were also
  added to the archive. This caused unexpected behavior and has been removed.
  Only PDRs from `payload.pdr` and granules from `payload.granules` will now be
  added to the Cumulus archive.

- **CUMULUS-1449** - Cumulus now uses a universal workflow template when
  starting a workflow that contains general information specific to the
  deployment, but not specific to the workflow. Workflow task configs must be
  defined using AWS step function parameters. As part of this change,
  `CumulusConfig` has been retired and task configs must now be defined under
  the `cma.task_config` key in the Parameters section of a step function
  definition.

  **Migration instructions**:

  NOTE: These instructions require the use of Cumulus Message Adapter v1.1.x+.
  Please ensure you are using a compatible version before attempting to migrate
  workflow configurations. When defining workflow steps, remove any
  `CumulusConfig` section, as shown below:

  ```yaml
  ParsePdr:
    CumulusConfig:
      provider: '{$.meta.provider}'
      bucket: '{$.meta.buckets.internal.name}'
      stack: '{$.meta.stack}'
  ```

  Instead, use AWS Parameters to pass `task_config` for the task directly into
  the Cumulus Message Adapter:

  ```yaml
  ParsePdr:
    Parameters:
      cma:
        event.$: '$'
        task_config:
          provider: '{$.meta.provider}'
          bucket: '{$.meta.buckets.internal.name}'
          stack: '{$.meta.stack}'
  ```

  In this example, the `cma` key is used to pass parameters to the message
  adapter. Using `task_config` in combination with `event.$: '$'` allows the
  message adapter to process `task_config` as the `config` passed to the Cumulus
  task. See `example/workflows/sips.yml` in the core repository for further
  examples of how to set the Parameters.

  Additionally, workflow configurations for the `QueueGranules` and `QueuePdrs`
  tasks need to be updated:
  - `queue-pdrs` config changes:
    - `parsePdrMessageTemplateUri` replaced with `parsePdrWorkflow`, which is
      the workflow name (i.e. top-level name in `config.yml`, e.g. 'ParsePdr').
    - `internalBucket` and `stackName` configs now required to look up
      configuration from the deployment. Brings the task config in line with
      that of `queue-granules`.
  - `queue-granules` config change: `ingestGranuleMessageTemplateUri` replaced
    with `ingestGranuleWorkflow`, which is the workflow name (e.g.
    'IngestGranule').

- **CUMULUS-1396** - **Workflow steps at the beginning and end of a workflow
  using the `SfSnsReport` Lambda have now been deprecated (e.g. `StartStatus`,
  `StopStatus`) and should be removed from your workflow definitions**. These
  steps were used for publishing ingest notifications and have been replaced by
  an implementation using Cloudwatch events for Step Functions to trigger a
  Lambda that publishes ingest notifications. For further detail on how ingest
  notifications are published, see the notes below on **CUMULUS-1394**. For
  examples of how to update your workflow definitions, see our
  [example workflow definitions](https://github.com/nasa/cumulus/blob/master/example/workflows/).

- **CUMULUS-1470**
  - Remove Cumulus-defined ECS service autoscaling, allowing integrators to
    better customize autoscaling to meet their needs. In order to use
    autoscaling with ECS services, appropriate
    `AWS::ApplicationAutoScaling::ScalableTarget`,
    `AWS::ApplicationAutoScaling::ScalingPolicy`, and `AWS::CloudWatch::Alarm`
    resources should be defined in a kes overrides file. See
    [this example](https://github.com/nasa/cumulus/blob/release-1.15.x/example/overrides/app/cloudformation.template.yml)
    for an example.
  - The following config parameters are no longer used:
    - ecs.services.\<NAME\>.minTasks
    - ecs.services.\<NAME\>.maxTasks
    - ecs.services.\<NAME\>.scaleInActivityScheduleTime
    - ecs.services.\<NAME\>.scaleInAdjustmentPercent
    - ecs.services.\<NAME\>.scaleOutActivityScheduleTime
    - ecs.services.\<NAME\>.scaleOutAdjustmentPercent
    - ecs.services.\<NAME\>.activityName

### Added

- **CUMULUS-1100**
  - Added 30-day retention properties to all log groups that were missing those policies.

- **CUMULUS-1396**
  - Added `@cumulus/common/sfnStep`:
    - `LambdaStep` - A class for retrieving and parsing input and output to Lambda steps in AWS Step Functions
    - `ActivityStep` - A class for retrieving and parsing input and output to ECS activity steps in AWS Step Functions

- **CUMULUS-1574**
  - Added `GET /token` endpoint for SAML authorization when cumulus is protected by Launchpad.
    This lets a user retieve a token by hand that can be presented to the API.

- **CUMULUS-1625**
  - Added `sf_start_rate` variable to the `ingest` Terraform module, equivalent to `sqs_consumer_rate` in the old model, but will not be automatically applied to custom queues as that was.

- **CUMULUS-1513**
  - Added `sqs`-type rule support in the Cumulus API `@cumulus/api`
  - Added `sqsMessageConsumer` lambda which processes messages from the SQS queues configured in the `sqs` rules.

### Changed

- **CUMULUS-1639**
  - Because of
    [S3's Data Consistency Model](https://docs.aws.amazon.com/AmazonS3/latest/dev/Introduction.html#BasicsObjects),
    there may be situations where a GET operation for an object can temporarily
    return a `NoSuchKey` response even if that object _has_ been created. The
    `@cumulus/common/aws.getS3Object()` function will now retry up to 10 times
    if a `NoSuchKey` response is returned by S3. This can behavior can be
    overridden by passing `{ retries: 0 }` as the `retryOptions` argument.

- **CUMULUS-1449**
  - `queue-pdrs` & `queue-granules` config changes. Details in breaking changes section.
  - Cumulus now uses a universal workflow template when starting workflow that contains general information specific to the deployment, but not specific to the workflow.
  - Changed the way workflow configs are defined, from `CumulusConfig` to a `task_config` AWS Parameter.

- **CUMULUS-1452**
  - Changed the default ECS docker storage drive to `devicemapper`

- **CUMULUS-1453**
  - Removed config schema for `@cumulus/sf-sns-report` task
  - Updated `@cumulus/sf-sns-report` to always assume that it is running as an intermediate step in a workflow, not as the first or last step

### Removed

- **CUMULUS-1449**
  - Retired `CumulusConfig` as part of step function definitions, as this is an artifact of the way Kes parses workflow definitions that was not possible to migrate to Terraform. Use AWS Parameters and the `task_config` key instead. See change note above.
  - Removed individual workflow templates.

### Fixed

- **CUMULUS-1620** - Fixed bug where `message_adapter_version` does not correctly inject the CMA

- **CUMULUS-1396** - Updated `@cumulus/common/StepFunctions.getExecutionHistory()` to recursively fetch execution history when `nextToken` is returned in response

- **CUMULUS-1571** - Updated `@cumulus/common/DynamoDb.get()` to throw any errors encountered when trying to get a record and the record does exist

- **CUMULUS-1452**
  - Updated the EC2 initialization scripts to use full volume size for docker storage
  - Changed the default ECS docker storage drive to `devicemapper`

## [v1.14.5] - 2019-12-30 - [BACKPORT]

### Updated

- **CUMULUS-1626**
  - Updates Cumulus to use node10/CMA 1.1.2 for all of its internal lambdas in prep for AWS node 8 EOL

## [v1.14.4] - 2019-10-28

### Fixed

- **CUMULUS-1632** - Pinned `aws-elasticsearch-connector` package in `@cumulus/api` to version `8.1.3`, since `8.2.0` includes breaking changes

## [v1.14.3] - 2019-10-18

### Fixed

- **CUMULUS-1620** - Fixed bug where `message_adapter_version` does not correctly inject the CMA

- **CUMULUS-1572** - A granule is now included in discovery results even when
none of its files has a matching file type in the associated collection
configuration. Previously, if all files for a granule were unmatched by a file
type configuration, the granule was excluded from the discovery results.
Further, added support for a `boolean` property
`ignoreFilesConfigForDiscovery`, which controls how a granule's files are
filtered at discovery time.

## [v1.14.2] - 2019-10-08

### BREAKING CHANGES

Your Cumulus Message Adapter version should be pinned to `v1.0.13` or lower in your `app/config.yml` using `message_adapter_version: v1.0.13` OR you should use the workflow migration steps below to work with CMA v1.1.1+.

- **CUMULUS-1394** - The implementation of the `SfSnsReport` Lambda requires additional environment variables for integration with the new ingest notification SNS topics. Therefore,  **you must update the definition of `SfSnsReport` in your `lambdas.yml` like so**:

```yaml
SfSnsReport:
  handler: index.handler
  timeout: 300
  source: node_modules/@cumulus/sf-sns-report/dist
  tables:
    - ExecutionsTable
  envs:
    execution_sns_topic_arn:
      function: Ref
      value: reportExecutionsSns
    granule_sns_topic_arn:
      function: Ref
      value: reportGranulesSns
    pdr_sns_topic_arn:
      function: Ref
      value: reportPdrsSns
```

- **CUMULUS-1447** -
  The newest release of the Cumulus Message Adapter (v1.1.1) requires that parameterized configuration be used for remote message functionality. Once released, Kes will automatically bring in CMA v1.1.1 without additional configuration.

  **Migration instructions**
  Oversized messages are no longer written to S3 automatically. In order to utilize remote messaging functionality, configure a `ReplaceConfig` AWS Step Function parameter on your CMA task:

  ```yaml
  ParsePdr:
    Parameters:
      cma:
        event.$: '$'
        ReplaceConfig:
          FullMessage: true
  ```

  Accepted fields in `ReplaceConfig` include `MaxSize`, `FullMessage`, `Path` and `TargetPath`.
  See https://github.com/nasa/cumulus-message-adapter/blob/master/CONTRACT.md#remote-message-configuration for full details.

  As this change is backward compatible in Cumulus Core, users wishing to utilize the previous version of the CMA may opt to transition to using a CMA lambda layer, or set `message_adapter_version` in their configuration to a version prior to v1.1.0.

### PLEASE NOTE

- **CUMULUS-1394** - Ingest notifications are now provided via 3 separate SNS topics for executions, granules, and PDRs, instead of a single `sftracker` SNS topic. Whereas the `sftracker` SNS topic received a full Cumulus execution message, the new topics all receive generated records for the given object. The new topics are only published to if the given object exists for the current execution. For a given execution/granule/PDR, **two messages will be received by each topic**: one message indicating that ingest is running and another message indicating that ingest has completed or failed. The new SNS topics are:

  - `reportExecutions` - Receives 1 message per execution
  - `reportGranules` - Receives 1 message per granule in an execution
  - `reportPdrs` - Receives 1 message per PDR

### Added

- **CUMULUS-639**
  - Adds SAML JWT and launchpad token authentication to Cumulus API (configurable)
    - **NOTE** to authenticate with Launchpad ensure your launchpad user_id is in the `<prefix>-UsersTable`
    - when Cumulus configured to protect API via Launchpad:
      - New endpoints
        - `GET /saml/login` - starting point for SAML SSO creates the login request url and redirects to the SAML Identity Provider Service (IDP)
        - `POST /saml/auth` - SAML Assertion Consumer Service.  POST receiver from SAML IDP.  Validates response, logs the user in, and returnes a SAML-based JWT.
    - Disabled endpoints
      - `POST /refresh`
      - Changes authorization worklow:
      - `ensureAuthorized` now presumes the bearer token is a JWT and tries to validate.  If the token is malformed, it attempts to validate the token against Launchpad.  This allows users to bring their own token as described here https://wiki.earthdata.nasa.gov/display/CUMULUS/Cumulus+API+with+Launchpad+Authentication.  But it also allows dashboard users to manually authenticate via Launchpad SAML to receive a Launchpad-based JWT.

- **CUMULUS-1394**
  - Added `Granule.generateGranuleRecord()` method to granules model to generate a granule database record from a Cumulus execution message
  - Added `Pdr.generatePdrRecord()` method to PDRs model to generate a granule database record from a Cumulus execution message
  - Added helpers to `@cumulus/common/message`:
    - `getMessageExecutionName()` - Get the execution name from a Cumulus execution message
    - `getMessageStateMachineArn()` - Get the state machine ARN from a Cumulus execution message
    - `getMessageExecutionArn()` - Get the execution ARN for a Cumulus execution message
    - `getMessageGranules()` - Get the granules from a Cumulus execution message, if any.
  - Added `@cumulus/common/cloudwatch-event/isFailedSfStatus()` to determine if a Step Function status from a Cloudwatch event is a failed status

### Changed

- **CUMULUS-1308**
  - HTTP PUT of a Collection, Provider, or Rule via the Cumulus API now
    performs full replacement of the existing object with the object supplied
    in the request payload.  Previous behavior was to perform a modification
    (partial update) by merging the existing object with the (possibly partial)
    object in the payload, but this did not conform to the HTTP standard, which
    specifies PATCH as the means for modifications rather than replacements.

- **CUMULUS-1375**
  - Migrate Cumulus from deprecated Elasticsearch JS client to new, supported one in `@cumulus/api`

- **CUMULUS-1485** Update `@cumulus/cmr-client` to return error message from CMR for validation failures.

- **CUMULUS-1394**
  - Renamed `Execution.generateDocFromPayload()` to `Execution.generateRecord()` on executions model. The method generates an execution database record from a Cumulus execution message.

- **CUMULUS-1432**
  - `logs` endpoint takes the level parameter as a string and not a number
  - Elasticsearch term query generation no longer converts numbers to boolean

- **CUMULUS-1447**
  - Consolidated all remote message handling code into @common/aws
  - Update remote message code to handle updated CMA remote message flags
  - Update example SIPS workflows to utilize Parameterized CMA configuration

- **CUMULUS-1448** Refactor workflows that are mutating cumulus_meta to utilize meta field

- **CUMULUS-1451**
  - Elasticsearch cluster setting `auto_create_index` will be set to false. This had been causing issues in the bootstrap lambda on deploy.

- **CUMULUS-1456**
  - `@cumulus/api` endpoints default error handler uses `boom` package to format errors, which is consistent with other API endpoint errors.

### Fixed

- **CUMULUS-1432** `logs` endpoint filter correctly filters logs by level
- **CUMULUS-1484**  `useMessageAdapter` now does not set CUMULUS_MESSAGE_ADAPTER_DIR when `true`

### Removed

- **CUMULUS-1394**
  - Removed `sfTracker` SNS topic. Replaced by three new SNS topics for granule, execution, and PDR ingest notifications.
  - Removed unused functions from `@cumulus/common/aws`:
    - `getGranuleS3Params()`
    - `setGranuleStatus()`

## [v1.14.1] - 2019-08-29

### Fixed

- **CUMULUS-1455**
  - CMR token links updated to point to CMR legacy services rather than echo

- **CUMULUS-1211**
  - Errors thrown during granule discovery are no longer swallowed and ignored.
    Rather, errors are propagated to allow for proper error-handling and
    meaningful messaging.

## [v1.14.0] - 2019-08-22

### PLEASE NOTE

- We have encountered transient lambda service errors in our integration testing. Please handle transient service errors following [these guidelines](https://docs.aws.amazon.com/step-functions/latest/dg/bp-lambda-serviceexception.html). The workflows in the `example/workflows` folder have been updated with retries configured for these errors.

- **CUMULUS-799** added additional IAM permissions to support reading CloudWatch and API Gateway, so **you will have to redeploy your IAM stack.**

- **CUMULUS-800** Several items:

  - **Delete existing API Gateway stages**: To allow enabling of API Gateway logging, Cumulus now creates and manages a Stage resource during deployment. Before upgrading Cumulus, it is necessary to delete the API Gateway stages on both the Backend API and the Distribution API.  Instructions are included in the documenation under [Delete API Gateway Stages](https://nasa.github.io/cumulus/docs/additional-deployment-options/delete-api-gateway-stages).

  - **Set up account permissions for API Gateway to write to CloudWatch**: In a one time operation for your AWS account, to enable CloudWatch Logs for API Gateway, you must first grant the API Gateway permission to read and write logs to CloudWatch for your account. The `AmazonAPIGatewayPushToCloudWatchLogs` managed policy (with an ARN of `arn:aws:iam::aws:policy/service-role/AmazonAPIGatewayPushToCloudWatchLogs`) has all the required permissions. You can find a simple how to in the documentation under [Enable API Gateway Logging.](https://nasa.github.io/cumulus/docs/additional-deployment-options/enable-gateway-logging-permissions)

  - **Configure API Gateway to write logs to CloudWatch** To enable execution logging for the distribution API set `config.yaml` `apiConfigs.distribution.logApigatewayToCloudwatch` value to `true`.  More information [Enable API Gateway Logs](https://nasa.github.io/cumulus/docs/additional-deployment-options/enable-api-logs)

  - **Configure CloudWatch log delivery**: It is possible to deliver CloudWatch API execution and access logs to a cross-account shared AWS::Logs::Destination. An operator does this by adding the key `logToSharedDestination` to the `config.yml` at the default level with a value of a writable log destination.  More information in the documenation under [Configure CloudWatch Logs Delivery.](https://nasa.github.io/cumulus/docs/additional-deployment-options/configure-cloudwatch-logs-delivery)

  - **Additional Lambda Logging**: It is now possible to configure any lambda to deliver logs to a shared subscriptions by setting  `logToSharedDestination` to the ARN of a writable location (either an AWS::Logs::Destination or a Kinesis Stream) on any lambda config. Documentation for [Lambda Log Subscriptions](https://nasa.github.io/cumulus/docs/additional-deployment-options/additional-lambda-logging)

  - **Configure S3 Server Access Logs**:  If you are running Cumulus in an NGAP environment you may [configure S3 Server Access Logs](https://nasa.github.io/cumulus/docs/next/deployment/server_access_logging) to be delivered to a shared bucket where the Metrics Team will ingest the logs into their ELK stack.  Contact the Metrics team for permission and location.

- **CUMULUS-1368** The Cumulus distribution API has been deprecated and is being replaced by ASF's Thin Egress App. By default, the distribution API will not deploy. Please follow [the instructions for deploying and configuring Thin Egress](https://nasa.github.io/cumulus/docs/deployment/thin_egress_app).

To instead continue to deploy and use the legacy Cumulus distribution app, add the following to your `config.yml`:

```yaml
deployDistributionApi: true
```

If you deploy with no distribution app your deployment will succeed but you may encounter errors in your workflows, particularly in the `MoveGranule` task.

- **CUMULUS-1418** Users who are packaging the CMA in their Lambdas outside of Cumulus may need to update their Lambda configuration.    Please see `BREAKING CHANGES` below for details.

### Added

- **CUMULUS-642**
  - Adds Launchpad as an authentication option for the Cumulus API.
  - Updated deployment documentation and added [instructions to setup Cumulus API Launchpad authentication](https://wiki.earthdata.nasa.gov/display/CUMULUS/Cumulus+API+with+Launchpad+Authentication)
- **CUMULUS-1418**
  - Adds usage docs/testing of lambda layers (introduced in PR1125), updates Core example tasks to use the updated `cumulus-ecs-task` and a CMA layer instead of kes CMA injection.
  - Added Terraform module to publish CMA as layer to user account.
- **PR1125** - Adds `layers` config option to support deploying Lambdas with layers
- **PR1128** - Added `useXRay` config option to enable AWS X-Ray for Lambdas.
- **CUMULUS-1345**
  - Adds new variables to the app deployment under `cmr`.
  - `cmrEnvironment` values are `SIT`, `UAT`, or `OPS` with `UAT` as the default.
  - `cmrLimit` and `cmrPageSize` have been added as configurable options.
- **CUMULUS-1273**
  - Added lambda function EmsProductMetadataReport to generate EMS Product Metadata report
- **CUMULUS-1226**
  - Added API endpoint `elasticsearch/index-from-database` to index to an Elasticsearch index from the database for recovery purposes and `elasticsearch/indices-status` to check the status of Elasticsearch indices via the API.
- **CUMULUS-824**
  - Added new Collection parameter `reportToEms` to configure whether the collection is reported to EMS
- **CUMULUS-1357**
  - Added new BackendApi endpoint `ems` that generates EMS reports.
- **CUMULUS-1241**
  - Added information about queues with maximum execution limits defined to default workflow templates (`meta.queueExecutionLimits`)
- **CUMULUS-1311**
  - Added `@cumulus/common/message` with various message parsing/preparation helpers
- **CUMULUS-812**
  - Added support for limiting the number of concurrent executions started from a queue. [See the data cookbook](https://nasa.github.io/cumulus/docs/data-cookbooks/throttling-queued-executions) for more information.

- **CUMULUS-1337**
  - Adds `cumulus.stackName` value to the `instanceMetadata` endpoint.

- **CUMULUS-1368**
  - Added `cmrGranuleUrlType` to the `@cumulus/move-granules` task. This determines what kind of links go in the CMR files. The options are `distribution`, `s3`, or `none`, with the default being distribution. If there is no distribution API being used with Cumulus, you must set the value to `s3` or `none`.

- Added `packages/s3-replicator` Terraform module to allow same-region s3 replication to metrics bucket.

- **CUMULUS-1392**
  - Added `tf-modules/report-granules` Terraform module which processes granule ingest notifications received via SNS and stores granule data to a database. The module includes:
    - SNS topic for publishing granule ingest notifications
    - Lambda to process granule notifications and store data
    - IAM permissions for the Lambda
    - Subscription for the Lambda to the SNS topic

- **CUMULUS-1393**
  - Added `tf-modules/report-pdrs` Terraform module which processes PDR ingest notifications received via SNS and stores PDR data to a database. The module includes:
    - SNS topic for publishing PDR ingest notifications
    - Lambda to process PDR notifications and store data
    - IAM permissions for the Lambda
    - Subscription for the Lambda to the SNS topic
  - Added unit tests for `@cumulus/api/models/pdrs.createPdrFromSns()`

- **CUMULUS-1400**
  - Added `tf-modules/report-executions` Terraform module which processes workflow execution information received via SNS and stores it to a database. The module includes:
    - SNS topic for publishing execution data
    - Lambda to process and store execution data
    - IAM permissions for the Lambda
    - Subscription for the Lambda to the SNS topic
  - Added `@cumulus/common/sns-event` which contains helpers for SNS events:
    - `isSnsEvent()` returns true if event is from SNS
    - `getSnsEventMessage()` extracts and parses the message from an SNS event
    - `getSnsEventMessageObject()` extracts and parses message object from an SNS event
  - Added `@cumulus/common/cloudwatch-event` which contains helpers for Cloudwatch events:
    - `isSfExecutionEvent()` returns true if event is from Step Functions
    - `isTerminalSfStatus()` determines if a Step Function status from a Cloudwatch event is a terminal status
    - `getSfEventStatus()` gets the Step Function status from a Cloudwatch event
    - `getSfEventDetailValue()` extracts a Step Function event detail field from a Cloudwatch event
    - `getSfEventMessageObject()` extracts and parses Step Function detail object from a Cloudwatch event

- **CUMULUS-1429**
  - Added `tf-modules/data-persistence` Terraform module which includes resources for data persistence in Cumulus:
    - DynamoDB tables
    - Elasticsearch with optional support for VPC
    - Cloudwatch alarm for number of Elasticsearch nodes

- **CUMULUS-1379** CMR Launchpad Authentication
  - Added `launchpad` configuration to `@cumulus/deployment/app/config.yml`, and cloudformation templates, workflow message, lambda configuration, api endpoint configuration
  - Added `@cumulus/common/LaunchpadToken` and `@cumulus/common/launchpad` to provide methods to get token and validate token
  - Updated lambdas to use Launchpad token for CMR actions (ingest and delete granules)
  - Updated deployment documentation and added [instructions to setup CMR client for Launchpad authentication] (https://wiki.earthdata.nasa.gov/display/CUMULUS/CMR+Launchpad+Authentication)

## Changed

- **CUMULUS-1232**
  - Added retries to update `@cumulus/cmr-client` `updateToken()`

- **CUMULUS-1245 CUMULUS-795**
  - Added additional `ems` configuration parameters for sending the ingest reports to EMS
  - Added functionality to send daily ingest reports to EMS

- **CUMULUS-1241**
  - Removed the concept of "priority levels" and added ability to define a number of maximum concurrent executions per SQS queue
  - Changed mapping of Cumulus message properties for the `sqs2sfThrottle` lambda:
    - Queue name is read from `cumulus_meta.queueName`
    - Maximum executions for the queue is read from `meta.queueExecutionLimits[queueName]`, where `queueName` is `cumulus_meta.queueName`
  - Changed `sfSemaphoreDown` lambda to only attempt decrementing semaphores when:
    - the message is for a completed/failed/aborted/timed out workflow AND
    - `cumulus_meta.queueName` exists on the Cumulus message AND
    - An entry for the queue name (`cumulus_meta.queueName`) exists in the the object `meta.queueExecutionLimits` on the Cumulus message

- **CUMULUS-1338**
  - Updated `sfSemaphoreDown` lambda to be triggered via AWS Step Function Cloudwatch events instead of subscription to `sfTracker` SNS topic

- **CUMULUS-1311**
  - Updated `@cumulus/queue-granules` to set `cumulus_meta.queueName` for queued execution messages
  - Updated `@cumulus/queue-pdrs` to set `cumulus_meta.queueName` for queued execution messages
  - Updated `sqs2sfThrottle` lambda to immediately decrement queue semaphore value if dispatching Step Function execution throws an error

- **CUMULUS-1362**
  - Granule `processingStartTime` and `processingEndTime` will be set to the execution start time and end time respectively when there is no sync granule or post to cmr task present in the workflow

- **CUMULUS-1400**
  - Deprecated `@cumulus/ingest/aws/getExecutionArn`. Use `@cumulus/common/aws/getExecutionArn` instead.

### Fixed

- **CUMULUS-1439**
  - Fix bug with rule.logEventArn deletion on Kinesis rule update and fix unit test to verify

- **CUMULUS-796**
  - Added production information (collection ShortName and Version, granuleId) to EMS distribution report
  - Added functionality to send daily distribution reports to EMS

- **CUMULUS-1319**
  - Fixed a bug where granule ingest times were not being stored to the database

- **CUMULUS-1356**
  - The `Collection` model's `delete` method now _removes_ the specified item
    from the collection config store that was inserted by the `create` method.
    Previously, this behavior was missing.

- **CUMULUS-1374**
  - Addressed audit concerns (https://www.npmjs.com/advisories/782) in api package

### BREAKING CHANGES

### Changed

- **CUMULUS-1418**
  - Adding a default `cmaDir` key to configuration will cause `CUMULUS_MESSAGE_ADAPTER_DIR` to be set by default to `/opt` for any Lambda not setting `useCma` to true, or explicitly setting the CMA environment variable.  In lambdas that package the CMA independently of the Cumulus packaging.    Lambdas manually packaging the CMA should have their  Lambda configuration updated to set the CMA path, or alternately if not using the CMA as a Lambda layer in this deployment set `cmaDir` to `./cumulus-message-adapter`.

### Removed

- **CUMULUS-1337**
  - Removes the S3 Access Metrics package added in CUMULUS-799

- **PR1130**
  - Removed code deprecated since v1.11.1:
    - Removed `@cumulus/common/step-functions`. Use `@cumulus/common/StepFunctions` instead.
    - Removed `@cumulus/api/lib/testUtils.fakeFilesFactory`. Use `@cumulus/api/lib/testUtils.fakeFileFactory` instead.
    - Removed `@cumulus/cmrjs/cmr` functions: `searchConcept`, `ingestConcept`, `deleteConcept`. Use the functions in `@cumulus/cmr-client` instead.
    - Removed `@cumulus/ingest/aws.getExecutionHistory`. Use `@cumulus/common/StepFunctions.getExecutionHistory` instead.

## [v1.13.5] - 2019-08-29 - [BACKPORT]

### Fixed

- **CUMULUS-1455** - CMR token links updated to point to CMR legacy services rather than echo

## [v1.13.4] - 2019-07-29

- **CUMULUS-1411** - Fix deployment issue when using a template override

## [v1.13.3] - 2019-07-26

- **CUMULUS-1345** Full backport of CUMULUS-1345 features
	  - Adds new variables to the app deployment under `cmr`.
    - `cmrEnvironment` values are `SIT`, `UAT`, or `OPS` with `UAT` as the default.
    - `cmrLimit` and `cmrPageSize` have been added as configurable options.

## [v1.13.2] - 2019-07-25

- Re-release of v1.13.1 to fix broken npm packages.

## [v1.13.1] - 2019-07-22

- **CUMULUS-1374** - Resolve audit compliance with lodash version for api package subdependency
- **CUMULUS-1412** - Resolve audit compliance with googleapi package
- **CUMULUS-1345** - Backported CMR environment setting in getUrl to address immediate user need.   CMR_ENVIRONMENT can now be used to set the CMR environment to OPS/SIT

## [v1.13.0] - 2019-5-20

### PLEASE NOTE

**CUMULUS-802** added some additional IAM permissions to support ECS autoscaling, so **you will have to redeploy your IAM stack.**
As a result of the changes for **CUMULUS-1193**, **CUMULUS-1264**, and **CUMULUS-1310**, **you must delete your existing stacks (except IAM) before deploying this version of Cumulus.**
If running Cumulus within a VPC and extended downtime is acceptable, we recommend doing this at the end of the day to allow AWS backend resources and network interfaces to be cleaned up overnight.

### BREAKING CHANGES

- **CUMULUS-1228**
  - The default AMI used by ECS instances is now an NGAP-compliant AMI. This
    will be a breaking change for non-NGAP deployments. If you do not deploy to
    NGAP, you will need to find the AMI ID of the
    [most recent Amazon ECS-optimized AMI](https://docs.aws.amazon.com/AmazonECS/latest/developerguide/ecs-optimized_AMI.html),
    and set the `ecs.amiid` property in your config. Instructions for finding
    the most recent NGAP AMI can be found using
    [these instructions](https://wiki.earthdata.nasa.gov/display/ESKB/Select+an+NGAP+Created+AMI).

- **CUMULUS-1310**
  - Database resources (DynamoDB, ElasticSearch) have been moved to an independent `db` stack.
    Migrations for this version will need to be user-managed. (e.g. [elasticsearch](https://docs.aws.amazon.com/elasticsearch-service/latest/developerguide/es-version-migration.html#snapshot-based-migration) and [dynamoDB](https://docs.aws.amazon.com/datapipeline/latest/DeveloperGuide/dp-template-exports3toddb.html)).
    Order of stack deployment is `iam` -> `db` -> `app`.
  - All stacks can now be deployed using a single `config.yml` file, i.e.: `kes cf deploy --kes-folder app --template node_modules/@cumulus/deployment/[iam|db|app] [...]`
    Backwards-compatible. For development, please re-run `npm run bootstrap` to build new `kes` overrides.
    Deployment docs have been updated to show how to deploy a single-config Cumulus instance.
  - `params` have been moved: Nest `params` fields under `app`, `db` or `iam` to override all Parameters for a particular stack's cloudformation template. Backwards-compatible with multi-config setups.
  - `stackName` and `stackNameNoDash` have been retired. Use `prefix` and `prefixNoDash` instead.
  - The `iams` section in `app/config.yml` IAM roles has been deprecated as a user-facing parameter,
    *unless* your IAM role ARNs do not match the convention shown in `@cumulus/deployment/app/config.yml`
  - The `vpc.securityGroup` will need to be set with a pre-existing security group ID to use Cumulus in a VPC. Must allow inbound HTTP(S) (Port 443).

- **CUMULUS-1212**
  - `@cumulus/post-to-cmr` will now fail if any granules being processed are missing a metadata file. You can set the new config option `skipMetaCheck` to `true` to pass post-to-cmr without a metadata file.

- **CUMULUS-1232**
  - `@cumulus/sync-granule` will no longer silently pass if no checksum data is provided. It will use input
  from the granule object to:
    - Verify checksum if `checksumType` and `checksumValue` are in the file record OR a checksum file is provided
      (throws `InvalidChecksum` on fail), else log warning that no checksum is available.
    - Then, verify synced S3 file size if `file.size` is in the file record (throws `UnexpectedFileSize` on fail),
      else log warning that no file size is available.
    - Pass the step.

- **CUMULUS-1264**
  - The Cloudformation templating and deployment configuration has been substantially refactored.
    - `CumulusApiDefault` nested stack resource has been renamed to `CumulusApiDistribution`
    - `CumulusApiV1` nested stack resource has been renamed to `CumulusApiBackend`
  - The `urs: true` config option for when defining your lambdas (e.g. in `lambdas.yml`) has been deprecated. There are two new options to replace it:
    - `urs_redirect: 'token'`: This will expose a `TOKEN_REDIRECT_ENDPOINT` environment variable to your lambda that references the `/token` endpoint on the Cumulus backend API
    - `urs_redirect: 'distribution'`: This will expose a `DISTRIBUTION_REDIRECT_ENDPOINT` environment variable to your lambda that references the `/redirect` endpoint on the Cumulus distribution API

- **CUMULUS-1193**
  - The elasticsearch instance is moved behind the VPC.
  - Your account will need an Elasticsearch Service Linked role. This is a one-time setup for the account. You can follow the instructions to use the AWS console or AWS CLI [here](https://docs.aws.amazon.com/IAM/latest/UserGuide/using-service-linked-roles.html) or use the following AWS CLI command: `aws iam create-service-linked-role --aws-service-name es.amazonaws.com`

- **CUMULUS-802**
  - ECS `maxInstances` must be greater than `minInstances`. If you use defaults, no change is required.

- **CUMULUS-1269**
  - Brought Cumulus data models in line with CNM JSON schema:
    - Renamed file object `fileType` field to `type`
    - Renamed file object `fileSize` field to `size`
    - Renamed file object `checksumValue` field to `checksum` where not already done.
    - Added `ancillary` and `linkage` type support to file objects.

### Added

- **CUMULUS-799**
  - Added an S3 Access Metrics package which will take S3 Server Access Logs and
    write access metrics to CloudWatch

- **CUMULUS-1242** - Added `sqs2sfThrottle` lambda. The lambda reads SQS messages for queued executions and uses semaphores to only start new executions if the maximum number of executions defined for the priority key (`cumulus_meta.priorityKey`) has not been reached. Any SQS messages that are read but not used to start executions remain in the queue.

- **CUMULUS-1240**
  - Added `sfSemaphoreDown` lambda. This lambda receives SNS messages and for each message it decrements the semaphore used to track the number of running executions if:
    - the message is for a completed/failed workflow AND
    - the message contains a level of priority (`cumulus_meta.priorityKey`)
  - Added `sfSemaphoreDown` lambda as a subscriber to the `sfTracker` SNS topic

- **CUMULUS-1265**
  - Added `apiConfigs` configuration option to configure API Gateway to be private
  - All internal lambdas configured to run inside the VPC by default
  - Removed references to `NoVpc` lambdas from documentation and `example` folder.

- **CUMULUS-802**
  - Adds autoscaling of ECS clusters
  - Adds autoscaling of ECS services that are handling StepFunction activities

## Changed

- Updated `@cumulus/ingest/http/httpMixin.list()` to trim trailing spaces on discovered filenames

- **CUMULUS-1310**
  - Database resources (DynamoDB, ElasticSearch) have been moved to an independent `db` stack.
    This will enable future updates to avoid affecting database resources or requiring migrations.
    Migrations for this version will need to be user-managed.
    (e.g. [elasticsearch](https://docs.aws.amazon.com/elasticsearch-service/latest/developerguide/es-version-migration.html#snapshot-based-migration) and [dynamoDB](https://docs.aws.amazon.com/datapipeline/latest/DeveloperGuide/dp-template-exports3toddb.html)).
    Order of stack deployment is `iam` -> `db` -> `app`.
  - All stacks can now be deployed using a single `config.yml` file, i.e.: `kes cf deploy --kes-folder app --template node_modules/@cumulus/deployment/[iam|db|app] [...]`
    Backwards-compatible. Please re-run `npm run bootstrap` to build new `kes` overrides.
    Deployment docs have been updated to show how to deploy a single-config Cumulus instance.
  - `params` fields should now be nested under the stack key (i.e. `app`, `db` or `iam`) to provide Parameters for a particular stack's cloudformation template,
    for use with single-config instances. Keys *must* match the name of the deployment package folder (`app`, `db`, or `iam`).
    Backwards-compatible with multi-config setups.
  - `stackName` and `stackNameNoDash` have been retired as user-facing config parameters. Use `prefix` and `prefixNoDash` instead.
    This will be used to create stack names for all stacks in a single-config use case.
    `stackName` may still be used as an override in multi-config usage, although this is discouraged.
    Warning: overriding the `db` stack's `stackName` will require you to set `dbStackName` in your `app/config.yml`.
    This parameter is required to fetch outputs from the `db` stack to reference in the `app` stack.
  - The `iams` section in `app/config.yml` IAM roles has been retired as a user-facing parameter,
    *unless* your IAM role ARNs do not match the convention shown in `@cumulus/deployment/app/config.yml`
    In that case, overriding `iams` in your own config is recommended.
  - `iam` and `db` `cloudformation.yml` file names will have respective prefixes (e.g `iam.cloudformation.yml`).
  - Cumulus will now only attempt to create reconciliation reports for buckets of the `private`, `public` and `protected` types.
  - Cumulus will no longer set up its own security group.
    To pass a pre-existing security group for in-VPC deployments as a parameter to the Cumulus template, populate `vpc.securityGroup` in `config.yml`.
    This security group must allow inbound HTTP(S) traffic (Port 443). SSH traffic (Port 22) must be permitted for SSH access to ECS instances.
  - Deployment docs have been updated with examples for the new deployment model.

- **CUMULUS-1236**
  - Moves access to public files behind the distribution endpoint.  Authentication is not required, but direct http access has been disallowed.

- **CUMULUS-1223**
  - Adds unauthenticated access for public bucket files to the Distribution API.  Public files should be requested the same way as protected files, but for public files a redirect to a self-signed S3 URL will happen without requiring authentication with Earthdata login.

- **CUMULUS-1232**
  - Unifies duplicate handling in `ingest/granule.handleDuplicateFile` for maintainability.
  - Changed `ingest/granule.ingestFile` and `move-granules/index.moveFileRequest` to use new function.
  - Moved file versioning code to `ingest/granule.moveGranuleFileWithVersioning`
  - `ingest/granule.verifyFile` now also tests `file.size` for verification if it is in the file record and throws
    `UnexpectedFileSize` error for file size not matching input.
  - `ingest/granule.verifyFile` logs warnings if checksum and/or file size are not available.

- **CUMULUS-1193**
  - Moved reindex CLI functionality to an API endpoint. See [API docs](https://nasa.github.io/cumulus-api/#elasticsearch-1)

- **CUMULUS-1207**
  - No longer disable lambda event source mappings when disabling a rule

### Fixed

- Updated Lerna publish script so that published Cumulus packages will pin their dependencies on other Cumulus packages to exact versions (e.g. `1.12.1` instead of `^1.12.1`)

- **CUMULUS-1203**
  - Fixes IAM template's use of intrinsic functions such that IAM template overrides now work with kes

- **CUMULUS-1268**
  - Deployment will not fail if there are no ES alarms or ECS services

## [v1.12.1] - 2019-4-8

## [v1.12.0] - 2019-4-4

Note: There was an issue publishing 1.12.0. Upgrade to 1.12.1.

### BREAKING CHANGES

- **CUMULUS-1139**
  - `granule.applyWorkflow`  uses the new-style granule record as input to workflows.

- **CUMULUS-1171**
  - Fixed provider handling in the API to make it consistent between protocols.
    NOTE: This is a breaking change. When applying this upgrade, users will need to:
    1. Disable all workflow rules
    2. Update any `http` or `https` providers so that the host field only
       contains a valid hostname or IP address, and the port field contains the
       provider port.
    3. Perform the deployment
    4. Re-enable workflow rules

- **CUMULUS-1176**:
  - `@cumulus/move-granules` input expectations have changed. `@cumulus/files-to-granules` is a new intermediate task to perform input translation in the old style.
    See the Added and Changed sections of this release changelog for more information.

- **CUMULUS-670**
  - The behavior of ParsePDR and related code has changed in this release.  PDRs with FILE_TYPEs that do not conform to the PDR ICD (+ TGZ) (https://cdn.earthdata.nasa.gov/conduit/upload/6376/ESDS-RFC-030v1.0.pdf) will fail to parse.

- **CUMULUS-1208**
  - The granule object input to `@cumulus/queue-granules` will now be added to ingest workflow messages **as is**. In practice, this means that if you are using `@cumulus/queue-granules` to trigger ingest workflows and your granule objects input have invalid properties, then your ingest workflows will fail due to schema validation errors.

### Added

- **CUMULUS-777**
  - Added new cookbook entry on configuring Cumulus to track ancillary files.
- **CUMULUS-1183**
  - Kes overrides will now abort with a warning if a workflow step is configured without a corresponding
    lambda configuration
- **CUMULUS-1223**
  - Adds convenience function `@cumulus/common/bucketsConfigJsonObject` for fetching stack's bucket configuration as an object.

- **CUMULUS-853**
  - Updated FakeProcessing example lambda to include option to generate fake browse
  - Added feature documentation for ancillary metadata export, a new cookbook entry describing a workflow with ancillary metadata generation(browse), and related task definition documentation
- **CUMULUS-805**
  - Added a CloudWatch alarm to check running ElasticSearch instances, and a CloudWatch dashboard to view the health of ElasticSearch
  - Specify `AWS_REGION` in `.env` to be used by deployment script
- **CUMULUS-803**
  - Added CloudWatch alarms to check running tasks of each ECS service, and add the alarms to CloudWatch dashboard
- **CUMULUS-670**
  - Added Ancillary Metadata Export feature (see https://nasa.github.io/cumulus/docs/features/ancillary_metadata for more information)
  - Added new Collection file parameter "fileType" that allows configuration of workflow granule file fileType
- **CUMULUS-1184** - Added kes logging output to ensure we always see the state machine reference before failures due to configuration
- **CUMULUS-1105** - Added a dashboard endpoint to serve the dashboard from an S3 bucket
- **CUMULUS-1199** - Moves `s3credentials` endpoint from the backend to the distribution API.
- **CUMULUS-666**
  - Added `@api/endpoints/s3credentials` to allow EarthData Login authorized users to retrieve temporary security credentials for same-region direct S3 access.
- **CUMULUS-671**
  - Added `@packages/integration-tests/api/distribution/getDistributionApiS3SignedUrl()` to return the S3 signed URL for a file protected by the distribution API
- **CUMULUS-672**
  - Added `cmrMetadataFormat` and `cmrConceptId` to output for individual granules from `@cumulus/post-to-cmr`. `cmrMetadataFormat` will be read from the `cmrMetadataFormat` generated for each granule in `@cumulus/cmrjs/publish2CMR()`
  - Added helpers to `@packages/integration-tests/api/distribution`:
    - `getDistributionApiFileStream()` returns a stream to download files protected by the distribution API
    - `getDistributionFileUrl()` constructs URLs for requesting files from the distribution API
- **CUMULUS-1185** `@cumulus/api/models/Granule.removeGranuleFromCmrByGranule` to replace `@cumulus/api/models/Granule.removeGranuleFromCmr` and use the Granule UR from the CMR metadata to remove the granule from CMR

- **CUMULUS-1101**
  - Added new `@cumulus/checksum` package. This package provides functions to calculate and validate checksums.
  - Added new checksumming functions to `@cumulus/common/aws`: `calculateS3ObjectChecksum` and `validateS3ObjectChecksum`, which depend on the `checksum` package.

- CUMULUS-1171
  - Added `@cumulus/common` API documentation to `packages/common/docs/API.md`
  - Added an `npm run build-docs` task to `@cumulus/common`
  - Added `@cumulus/common/string#isValidHostname()`
  - Added `@cumulus/common/string#match()`
  - Added `@cumulus/common/string#matches()`
  - Added `@cumulus/common/string#toLower()`
  - Added `@cumulus/common/string#toUpper()`
  - Added `@cumulus/common/URLUtils#buildURL()`
  - Added `@cumulus/common/util#isNil()`
  - Added `@cumulus/common/util#isNull()`
  - Added `@cumulus/common/util#isUndefined()`
  - Added `@cumulus/common/util#negate()`

- **CUMULUS-1176**
  - Added new `@cumulus/files-to-granules` task to handle converting file array output from `cumulus-process` tasks into granule objects.
    Allows simplification of `@cumulus/move-granules` and `@cumulus/post-to-cmr`, see Changed section for more details.

- CUMULUS-1151 Compare the granule holdings in CMR with Cumulus' internal data store
- CUMULUS-1152 Compare the granule file holdings in CMR with Cumulus' internal data store

### Changed

- **CUMULUS-1216** - Updated `@cumulus/ingest/granule/ingestFile` to download files to expected staging location.
- **CUMULUS-1208** - Updated `@cumulus/ingest/queue/enqueueGranuleIngestMessage()` to not transform granule object passed to it when building an ingest message
- **CUMULUS-1198** - `@cumulus/ingest` no longer enforces any expectations about whether `provider_path` contains a leading slash or not.
- **CUMULUS-1170**
  - Update scripts and docs to use `npm` instead of `yarn`
  - Use `package-lock.json` files to ensure matching versions of npm packages
  - Update CI builds to use `npm ci` instead of `npm install`
- **CUMULUS-670**
  - Updated ParsePDR task to read standard PDR types+ (+ tgz as an external customer requirement) and add a fileType to granule-files on Granule discovery
  - Updated ParsePDR to fail if unrecognized type is used
  - Updated all relevant task schemas to include granule->files->filetype as a string value
  - Updated tests/test fixtures to include the fileType in the step function/task inputs and output validations as needed
  - Updated MoveGranules task to handle incoming configuration with new "fileType" values and to add them as appropriate to the lambda output.
  - Updated DiscoverGranules step/related workflows to read new Collection file parameter fileType that will map a discovered file to a workflow fileType
  - Updated CNM parser to add the fileType to the defined granule file fileType on ingest and updated integration tests to verify/validate that behavior
  - Updated generateEcho10XMLString in cmr-utils.js to use a map/related library to ensure order as CMR requires ordering for their online resources.
  - Updated post-to-cmr task to appropriately export CNM filetypes to CMR in echo10/UMM exports
- **CUMULUS-1139** - Granules stored in the API contain a `files` property. That schema has been greatly
  simplified and now better matches the CNM format.
  - The `name` property has been renamed to `fileName`.
  - The `filepath` property has been renamed to `key`.
  - The `checksumValue` property has been renamed to `checksum`.
  - The `path` property has been removed.
  - The `url_path` property has been removed.
  - The `filename` property (which contained an `s3://` URL) has been removed, and the `bucket`
    and `key` properties should be used instead. Any requests sent to the API containing a `granule.files[].filename`
    property will be rejected, and any responses coming back from the API will not contain that
    `filename` property.
  - A `source` property has been added, which is a URL indicating the original source of the file.
  - `@cumulus/ingest/granule.moveGranuleFiles()` no longer includes a `filename` field in its
    output. The `bucket` and `key` fields should be used instead.
- **CUMULUS-672**
  - Changed `@cumulus/integration-tests/api/EarthdataLogin.getEarthdataLoginRedirectResponse` to `@cumulus/integration-tests/api/EarthdataLogin.getEarthdataAccessToken`. The new function returns an access response from Earthdata login, if successful.
  - `@cumulus/integration-tests/cmr/getOnlineResources` now accepts an object of options, including `cmrMetadataFormat`. Based on the `cmrMetadataFormat`, the function will correctly retrieve the online resources for each metadata format (ECHO10, UMM-G)

- **CUMULUS-1101**
  - Moved `@cumulus/common/file/getFileChecksumFromStream` into `@cumulus/checksum`, and renamed it to `generateChecksumFromStream`.
    This is a breaking change for users relying on `@cumulus/common/file/getFileChecksumFromStream`.
  - Refactored `@cumulus/ingest/Granule` to depend on new `common/aws` checksum functions and remove significantly present checksumming code.
    - Deprecated `@cumulus/ingest/granule.validateChecksum`. Replaced with `@cumulus/ingest/granule.verifyFile`.
    - Renamed `granule.getChecksumFromFile` to `granule.retrieveSuppliedFileChecksumInformation` to be more accurate.
  - Deprecated `@cumulus/common/aws.checksumS3Objects`. Use `@cumulus/common/aws.calculateS3ObjectChecksum` instead.

- CUMULUS-1171
  - Fixed provider handling in the API to make it consistent between protocols.
    Before this change, FTP providers were configured using the `host` and
    `port` properties. HTTP providers ignored `port` and `protocol`, and stored
    an entire URL in the `host` property. Updated the API to only accept valid
    hostnames or IP addresses in the `provider.host` field. Updated ingest code
    to properly build HTTP and HTTPS URLs from `provider.protocol`,
    `provider.host`, and `provider.port`.
  - The default provider port was being set to 21, no matter what protocol was
    being used. Removed that default.

- **CUMULUS-1176**
  - `@cumulus/move-granules` breaking change:
    Input to `move-granules` is now expected to be in the form of a granules object (i.e. `{ granules: [ { ... }, { ... } ] }`);
    For backwards compatibility with array-of-files outputs from processing steps, use the new `@cumulus/files-to-granules` task as an intermediate step.
    This task will perform the input translation. This change allows `move-granules` to be simpler and behave more predictably.
     `config.granuleIdExtraction` and `config.input_granules` are no longer needed/used by `move-granules`.
  - `@cumulus/post-to-cmr`: `config.granuleIdExtraction` is no longer needed/used by `post-to-cmr`.

- CUMULUS-1174
  - Better error message and stacktrace for S3KeyPairProvider error reporting.

### Fixed

- **CUMULUS-1218** Reconciliation report will now scan only completed granules.
- `@cumulus/api` files and granules were not getting indexed correctly because files indexing was failing in `db-indexer`
- `@cumulus/deployment` A bug in the Cloudformation template was preventing the API from being able to be launched in a VPC, updated the IAM template to give the permissions to be able to run the API in a VPC

### Deprecated

- `@cumulus/api/models/Granule.removeGranuleFromCmr`, instead use `@cumulus/api/models/Granule.removeGranuleFromCmrByGranule`
- `@cumulus/ingest/granule.validateChecksum`, instead use `@cumulus/ingest/granule.verifyFile`
- `@cumulus/common/aws.checksumS3Objects`, instead use `@cumulus/common/aws.calculateS3ObjectChecksum`
- `@cumulus/cmrjs`: `getGranuleId` and `getCmrFiles` are deprecated due to changes in input handling.

## [v1.11.3] - 2019-3-5

### Added

- **CUMULUS-1187** - Added `@cumulus/ingest/granule/duplicateHandlingType()` to determine how duplicate files should be handled in an ingest workflow

### Fixed

- **CUMULUS-1187** - workflows not respecting the duplicate handling value specified in the collection
- Removed refreshToken schema requirement for OAuth

## [v1.11.2] - 2019-2-15

### Added

- CUMULUS-1169
  - Added a `@cumulus/common/StepFunctions` module. It contains functions for querying the AWS
    StepFunctions API. These functions have the ability to retry when a ThrottlingException occurs.
  - Added `@cumulus/common/aws.retryOnThrottlingException()`, which will wrap a function in code to
    retry on ThrottlingExceptions.
  - Added `@cumulus/common/test-utils.throttleOnce()`, which will cause a function to return a
    ThrottlingException the first time it is called, then return its normal result after that.
- CUMULUS-1103 Compare the collection holdings in CMR with Cumulus' internal data store
- CUMULUS-1099 Add support for UMMG JSON metadata versions > 1.4.
    - If a version is found in the metadata object, that version is used for processing and publishing to CMR otherwise, version 1.4 is assumed.
- CUMULUS-678
    - Added support for UMMG json v1.4 metadata files.
  `reconcileCMRMetadata` added to `@cumulus/cmrjs` to update metadata record with new file locations.
  `@cumulus/common/errors` adds two new error types `CMRMetaFileNotFound` and `InvalidArgument`.
  `@cumulus/common/test-utils` adds new function `randomId` to create a random string with id to help in debugging.
  `@cumulus/common/BucketsConfig` adds a new helper class `BucketsConfig` for working with bucket stack configuration and bucket names.
  `@cumulus/common/aws` adds new function `s3PutObjectTagging` as a convenience for the aws  [s3().putObjectTagging](https://docs.aws.amazon.com/AWSJavaScriptSDK/latest/AWS/S3.html#putObjectTagging-property) function.
  `@cumulus/cmrjs` Adds:
        - `isCMRFile` - Identify an echo10(xml) or UMMG(json) metadata file.
        - `metadataObjectFromCMRFile` Read and parse CMR XML file from s3.
        - `updateCMRMetadata` Modify a cmr metadata (xml/json) file with updated information.
        - `publish2CMR` Posts XML or UMMG CMR data to CMR service.
        - `reconcileCMRMetadata` Reconciles cmr metadata file after a file moves.
- Adds some ECS and other permissions to StepRole to enable running ECS tasks from a workflow
- Added Apache logs to cumulus api and distribution lambdas
- **CUMULUS-1119** - Added `@cumulus/integration-tests/api/EarthdataLogin.getEarthdataLoginRedirectResponse` helper for integration tests to handle login with Earthdata and to return response from redirect to Cumulus API
- **CUMULUS-673** Added `@cumulus/common/file/getFileChecksumFromStream` to get file checksum from a readable stream

### Fixed

- CUMULUS-1123
  - Cloudformation template overrides now work as expected

### Changed

- CUMULUS-1169
  - Deprecated the `@cumulus/common/step-functions` module.
  - Updated code that queries the StepFunctions API to use the retry-enabled functions from
    `@cumulus/common/StepFunctions`
- CUMULUS-1121
  - Schema validation is now strongly enforced when writing to the database.
    Additional properties are not allowed and will result in a validation error.
- CUMULUS-678
  `tasks/move-granules` simplified and refactored to use functionality from cmrjs.
  `ingest/granules.moveGranuleFiles` now just moves granule files and returns a list of the updated files. Updating metadata now handled by `@cumulus/cmrjs/reconcileCMRMetadata`.
  `move-granules.updateGranuleMetadata` refactored and bugs fixed in the case of a file matching multiple collection.files.regexps.
  `getCmrXmlFiles` simplified and now only returns an object with the cmrfilename and the granuleId.
  `@cumulus/test-processing` - test processing task updated to generate UMM-G metadata

- CUMULUS-1043
  - `@cumulus/api` now uses [express](http://expressjs.com/) as the API engine.
  - All `@cumulus/api` endpoints on ApiGateway are consolidated to a single endpoint the uses `{proxy+}` definition.
  - All files under `packages/api/endpoints` along with associated tests are updated to support express's request and response objects.
  - Replaced environment variables `internal`, `bucket` and `systemBucket` with `system_bucket`.
  - Update `@cumulus/integration-tests` to work with updated cumulus-api express endpoints

- `@cumulus/integration-tests` - `buildAndExecuteWorkflow` and `buildWorkflow` updated to take a `meta` param to allow for additional fields to be added to the workflow `meta`

- **CUMULUS-1049** Updated `Retrieve Execution Status API` in `@cumulus/api`: If the execution doesn't exist in Step Function API, Cumulus API returns the execution status information from the database.

- **CUMULUS-1119**
  - Renamed `DISTRIBUTION_URL` environment variable to `DISTRIBUTION_ENDPOINT`
  - Renamed `DEPLOYMENT_ENDPOINT` environment variable to `DISTRIBUTION_REDIRECT_ENDPOINT`
  - Renamed `API_ENDPOINT` environment variable to `TOKEN_REDIRECT_ENDPOINT`

### Removed

- Functions deprecated before 1.11.0:
  - @cumulus/api/models/base: static Manager.createTable() and static Manager.deleteTable()
  - @cumulus/ingest/aws/S3
  - @cumulus/ingest/aws/StepFunction.getExecution()
  - @cumulus/ingest/aws/StepFunction.pullEvent()
  - @cumulus/ingest/consumer.Consume
  - @cumulus/ingest/granule/Ingest.getBucket()

### Deprecated

`@cmrjs/ingestConcept`, instead use the CMR object methods. `@cmrjs/CMR.ingestGranule` or `@cmrjs/CMR.ingestCollection`
`@cmrjs/searchConcept`, instead use the CMR object methods. `@cmrjs/CMR.searchGranules` or `@cmrjs/CMR.searchCollections`
`@cmrjs/deleteConcept`, instead use the CMR object methods. `@cmrjs/CMR.deleteGranule` or `@cmrjs/CMR.deleteCollection`

## [v1.11.1] - 2018-12-18

**Please Note**
- Ensure your `app/config.yml` has a `clientId` specified in the `cmr` section. This will allow CMR to identify your requests for better support and metrics.
  - For an example, please see [the example config](https://github.com/nasa/cumulus/blob/1c7e2bf41b75da9f87004c4e40fbcf0f39f56794/example/app/config.yml#L128).

### Added

- Added a `/tokenDelete` endpoint in `@cumulus/api` to delete access token records

### Changed

- CUMULUS-678
`@cumulus/ingest/crypto` moved and renamed to `@cumulus/common/key-pair-provider`
`@cumulus/ingest/aws` function:  `KMSDecryptionFailed` and class: `KMS` extracted and moved to `@cumulus/common` and `KMS` is exported as `KMSProvider` from `@cumulus/common/key-pair-provider`
`@cumulus/ingest/granule` functions: `publish`, `getGranuleId`, `getXMLMetadataAsString`, `getMetadataBodyAndTags`, `parseXmlString`, `getCmrXMLFiles`, `postS3Object`, `contructOnlineAccessUrls`, `updateMetadata`, extracted and moved to `@cumulus/cmrjs`
`getGranuleId`, `getCmrXMLFiles`, `publish`, `updateMetadata` removed from `@cumulus/ingest/granule` and added to `@cumulus/cmrjs`;
`updateMetadata` renamed `updateCMRMetadata`.
`@cumulus/ingest` test files renamed.
- **CUMULUS-1070**
  - Add `'Client-Id'` header to all `@cumulus/cmrjs` requests (made via `searchConcept`, `ingestConcept`, and `deleteConcept`).
  - Updated `cumulus/example/app/config.yml` entry for `cmr.clientId` to use stackName for easier CMR-side identification.

## [v1.11.0] - 2018-11-30

**Please Note**
- Redeploy IAM roles:
  - CUMULUS-817 includes a migration that requires reconfiguration/redeployment of IAM roles.  Please see the [upgrade instructions](https://nasa.github.io/cumulus/docs/upgrade/1.11.0) for more information.
  - CUMULUS-977 includes a few new SNS-related permissions added to the IAM roles that will require redeployment of IAM roles.
- `cumulus-message-adapter` v1.0.13+ is required for `@cumulus/api` granule reingest API to work properly.  The latest version should be downloaded automatically by kes.
- A `TOKEN_SECRET` value (preferably 256-bit for security) must be added to `.env` to securely sign JWTs used for authorization in `@cumulus/api`

### Changed

- **CUUMULUS-1000** - Distribution endpoint now persists logins, instead of
  redirecting to Earthdata Login on every request
- **CUMULUS-783 CUMULUS-790** - Updated `@cumulus/sync-granule` and `@cumulus/move-granules` tasks to always overwrite existing files for manually-triggered reingest.
- **CUMULUS-906** - Updated `@cumulus/api` granule reingest API to
  - add `reingestGranule: true` and `forceDuplicateOverwrite: true` to Cumulus message `cumulus_meta.cumulus_context` field to indicate that the workflow is a manually triggered re-ingest.
  - return warning message to operator when duplicateHandling is not `replace`
  - `cumulus-message-adapter` v1.0.13+ is required.
- **CUMULUS-793** - Updated the granule move PUT request in `@cumulus/api` to reject the move with a 409 status code if one or more of the files already exist at the destination location
- Updated `@cumulus/helloworld` to use S3 to store state for pass on retry tests
- Updated `@cumulus/ingest`:
  - [Required for MAAP] `http.js#list` will now find links with a trailing whitespace
  - Removed code from `granule.js` which looked for files in S3 using `{ Bucket: discoveredFile.bucket, Key: discoveredFile.name }`. This is obsolete since `@cumulus/ingest` uses a `file-staging` and `constructCollectionId()` directory prefixes by default.
- **CUMULUS-989**
  - Updated `@cumulus/api` to use [JWT (JSON Web Token)](https://jwt.io/introduction/) as the transport format for API authorization tokens and to use JWT verification in the request authorization
  - Updated `/token` endpoint in `@cumulus/api` to return tokens as JWTs
  - Added a `/refresh` endpoint in `@cumulus/api` to request new access tokens from the OAuth provider using the refresh token
  - Added `refreshAccessToken` to `@cumulus/api/lib/EarthdataLogin` to manage refresh token requests with the Earthdata OAuth provider

### Added
- **CUMULUS-1050**
  - Separated configuration flags for originalPayload/finalPayload cleanup such that they can be set to different retention times
- **CUMULUS-798**
  - Added daily Executions cleanup CloudWatch event that triggers cleanExecutions lambda
  - Added cleanExecutions lambda that removes finalPayload/originalPayload field entries for records older than configured timeout value (execution_payload_retention_period), with a default of 30 days
- **CUMULUS-815/816**
  - Added 'originalPayload' and 'finalPayload' fields to Executions table
  - Updated Execution model to populate originalPayload with the execution payload on record creation
  - Updated Execution model code to populate finalPayload field with the execution payload on execution completion
  - Execution API now exposes the above fields
- **CUMULUS-977**
  - Rename `kinesisConsumer` to `messageConsumer` as it handles both Kinesis streams and SNS topics as of this version.
  - Add `sns`-type rule support. These rules create a subscription between an SNS topic and the `messageConsumer`.
    When a message is received, `messageConsumer` is triggered and passes the SNS message (JSON format expected) in
    its entirety to the workflow in the `payload` field of the Cumulus message. For more information on sns-type rules,
    see the [documentation](https://nasa.github.io/cumulus/docs/data-cookbooks/setup#rules).
- **CUMULUS-975**
  - Add `KinesisInboundEventLogger` and `KinesisOutboundEventLogger` API lambdas.  These lambdas
    are utilized to dump incoming and outgoing ingest workflow kinesis streams
    to cloudwatch for analytics in case of AWS/stream failure.
  - Update rules model to allow tracking of log_event ARNs related to
    Rule event logging.    Kinesis rule types will now automatically log
    incoming events via a Kinesis event triggered lambda.
 CUMULUS-975-migration-4
  - Update migration code to require explicit migration names per run
  - Added migration_4 to migrate/update exisitng Kinesis rules to have a log event mapping
  - Added new IAM policy for migration lambda
- **CUMULUS-775**
  - Adds a instance metadata endpoint to the `@cumulus/api` package.
  - Adds a new convenience function `hostId` to the `@cumulus/cmrjs` to help build environment specific cmr urls.
  - Fixed `@cumulus/cmrjs.searchConcept` to search and return CMR results.
  - Modified `@cumulus/cmrjs.CMR.searchGranule` and `@cumulus/cmrjs.CMR.searchCollection` to include CMR's provider as a default parameter to searches.
- **CUMULUS-965**
  - Add `@cumulus/test-data.loadJSONTestData()`,
    `@cumulus/test-data.loadTestData()`, and
    `@cumulus/test-data.streamTestData()` to safely load test data. These
    functions should be used instead of using `require()` to load test data,
    which could lead to tests interferring with each other.
  - Add a `@cumulus/common/util/deprecate()` function to mark a piece of code as
    deprecated
- **CUMULUS-986**
  - Added `waitForTestExecutionStart` to `@cumulus/integration-tests`
- **CUMULUS-919**
  - In `@cumulus/deployment`, added support for NGAP permissions boundaries for IAM roles with `useNgapPermissionBoundary` flag in `iam/config.yml`. Defaults to false.

### Fixed
- Fixed a bug where FTP sockets were not closed after an error, keeping the Lambda function active until it timed out [CUMULUS-972]
- **CUMULUS-656**
  - The API will no longer allow the deletion of a provider if that provider is
    referenced by a rule
  - The API will no longer allow the deletion of a collection if that collection
    is referenced by a rule
- Fixed a bug where `@cumulus/sf-sns-report` was not pulling large messages from S3 correctly.

### Deprecated
- `@cumulus/ingest/aws/StepFunction.pullEvent()`. Use `@cumulus/common/aws.pullStepFunctionEvent()`.
- `@cumulus/ingest/consumer.Consume` due to unpredictable implementation. Use `@cumulus/ingest/consumer.Consumer`.
Call `Consumer.consume()` instead of `Consume.read()`.

## [v1.10.4] - 2018-11-28

### Added
- **CUMULUS-1008**
  - New `config.yml` parameter for SQS consumers: `sqs_consumer_rate: (default 500)`, which is the maximum number of
  messages the consumer will attempt to process per execution. Currently this is only used by the sf-starter consumer,
  which runs every minute by default, making this a messages-per-minute upper bound. SQS does not guarantee the number
  of messages returned per call, so this is not a fixed rate of consumption, only attempted number of messages received.

### Deprecated
- `@cumulus/ingest/consumer.Consume` due to unpredictable implementation. Use `@cumulus/ingest/consumer.Consumer`.

### Changed
- Backported update of `packages/api` dependency `@mapbox/dyno` to `1.4.2` to mitigate `event-stream` vulnerability.

## [v1.10.3] - 2018-10-31

### Added
- **CUMULUS-817**
  - Added AWS Dead Letter Queues for lambdas that are scheduled asynchronously/such that failures show up only in cloudwatch logs.
- **CUMULUS-956**
  - Migrated developer documentation and data-cookbooks to Docusaurus
    - supports versioning of documentation
  - Added `docs/docs-how-to.md` to outline how to do things like add new docs or locally install for testing.
  - Deployment/CI scripts have been updated to work with the new format
- **CUMULUS-811**
  - Added new S3 functions to `@cumulus/common/aws`:
    - `aws.s3TagSetToQueryString`: converts S3 TagSet array to querystring (for use with upload()).
    - `aws.s3PutObject`: Returns promise of S3 `putObject`, which puts an object on S3
    - `aws.s3CopyObject`: Returns promise of S3 `copyObject`, which copies an object in S3 to a new S3 location
    - `aws.s3GetObjectTagging`: Returns promise of S3 `getObjectTagging`, which returns an object containing an S3 TagSet.
  - `@/cumulus/common/aws.s3PutObject` defaults to an explicit `ACL` of 'private' if not overridden.
  - `@/cumulus/common/aws.s3CopyObject` defaults to an explicit `TaggingDirective` of 'COPY' if not overridden.

### Deprecated
- **CUMULUS-811**
  - Deprecated `@cumulus/ingest/aws.S3`. Member functions of this class will now
    log warnings pointing to similar functionality in `@cumulus/common/aws`.

## [v1.10.2] - 2018-10-24

### Added
- **CUMULUS-965**
  - Added a `@cumulus/logger` package
- **CUMULUS-885**
  - Added 'human readable' version identifiers to Lambda Versioning lambda aliases
- **CUMULUS-705**
  - Note: Make sure to update the IAM stack when deploying this update.
  - Adds an AsyncOperations model and associated DynamoDB table to the
    `@cumulus/api` package
  - Adds an /asyncOperations endpoint to the `@cumulus/api` package, which can
    be used to fetch the status of an AsyncOperation.
  - Adds a /bulkDelete endpoint to the `@cumulus/api` package, which performs an
    asynchronous bulk-delete operation. This is a stub right now which is only
    intended to demonstration how AsyncOperations work.
  - Adds an AsyncOperation ECS task to the `@cumulus/api` package, which will
    fetch an Lambda function, run it in ECS, and then store the result to the
    AsyncOperations table in DynamoDB.
- **CUMULUS-851** - Added workflow lambda versioning feature to allow in-flight workflows to use lambda versions that were in place when a workflow was initiated
    - Updated Kes custom code to remove logic that used the CMA file key to determine template compilation logic.  Instead, utilize a `customCompilation` template configuration flag to indicate a template should use Cumulus's kes customized methods instead of 'core'.
    - Added `useWorkflowLambdaVersions` configuration option to enable the lambdaVersioning feature set.   **This option is set to true by default** and should be set to false to disable the feature.
    - Added uniqueIdentifier configuration key to S3 sourced lambdas to optionally support S3 lambda resource versioning within this scheme. This key must be unique for each modified version of the lambda package and must be updated in configuration each time the source changes.
    - Added a new nested stack template that will create a `LambdaVersions` stack that will take lambda parameters from the base template, generate lambda versions/aliases and return outputs with references to the most 'current' lambda alias reference, and updated 'core' template to utilize these outputs (if `useWorkflowLambdaVersions` is enabled).

- Created a `@cumulus/api/lib/OAuth2` interface, which is implemented by the
  `@cumulus/api/lib/EarthdataLogin` and `@cumulus/api/lib/GoogleOAuth2` classes.
  Endpoints that need to handle authentication will determine which class to use
  based on environment variables. This also greatly simplifies testing.
- Added `@cumulus/api/lib/assertions`, containing more complex AVA test assertions
- Added PublishGranule workflow to publish a granule to CMR without full reingest. (ingest-in-place capability)

- `@cumulus/integration-tests` new functionality:
  - `listCollections` to list collections from a provided data directory
  - `deleteCollection` to delete list of collections from a deployed stack
  - `cleanUpCollections` combines the above in one function.
  - `listProviders` to list providers from a provided data directory
  - `deleteProviders` to delete list of providers from a deployed stack
  - `cleanUpProviders` combines the above in one function.
  - `@cumulus/integrations-tests/api.js`: `deleteGranule` and `deletePdr` functions to make `DELETE` requests to Cumulus API
  - `rules` API functionality for posting and deleting a rule and listing all rules
  - `wait-for-deploy` lambda for use in the redeployment tests
- `@cumulus/ingest/granule.js`: `ingestFile` inserts new `duplicate_found: true` field in the file's record if a duplicate file already exists on S3.
- `@cumulus/api`: `/execution-status` endpoint requests and returns complete execution output if  execution output is stored in S3 due to size.
- Added option to use environment variable to set CMR host in `@cumulus/cmrjs`.
- **CUMULUS-781** - Added integration tests for `@cumulus/sync-granule` when `duplicateHandling` is set to `replace` or `skip`
- **CUMULUS-791** - `@cumulus/move-granules`: `moveFileRequest` inserts new `duplicate_found: true` field in the file's record if a duplicate file already exists on S3. Updated output schema to document new `duplicate_found` field.

### Removed

- Removed `@cumulus/common/fake-earthdata-login-server`. Tests can now create a
  service stub based on `@cumulus/api/lib/OAuth2` if testing requires handling
  authentication.

### Changed

- **CUMULUS-940** - modified `@cumulus/common/aws` `receiveSQSMessages` to take a parameter object instead of positional parameters.  All defaults remain the same, but now access to long polling is available through `options.waitTimeSeconds`.
- **CUMULUS-948** - Update lambda functions `CNMToCMA` and `CnmResponse` in the `cumulus-data-shared` bucket and point the default stack to them.
- **CUMULUS-782** - Updated `@cumulus/sync-granule` task and `Granule.ingestFile` in `@cumulus/ingest` to keep both old and new data when a destination file with different checksum already exists and `duplicateHandling` is `version`
- Updated the config schema in `@cumulus/move-granules` to include the `moveStagedFiles` param.
- **CUMULUS-778** - Updated config schema and documentation in `@cumulus/sync-granule` to include `duplicateHandling` parameter for specifying how duplicate filenames should be handled
- **CUMULUS-779** - Updated `@cumulus/sync-granule` to throw `DuplicateFile` error when destination files already exist and `duplicateHandling` is `error`
- **CUMULUS-780** - Updated `@cumulus/sync-granule` to use `error` as the default for `duplicateHandling` when it is not specified
- **CUMULUS-780** - Updated `@cumulus/api` to use `error` as the default value for `duplicateHandling` in the `Collection` model
- **CUMULUS-785** - Updated the config schema and documentation in `@cumulus/move-granules` to include `duplicateHandling` parameter for specifying how duplicate filenames should be handled
- **CUMULUS-786, CUMULUS-787** - Updated `@cumulus/move-granules` to throw `DuplicateFile` error when destination files already exist and `duplicateHandling` is `error` or not specified
- **CUMULUS-789** - Updated `@cumulus/move-granules` to keep both old and new data when a destination file with different checksum already exists and `duplicateHandling` is `version`

### Fixed

- `getGranuleId` in `@cumulus/ingest` bug: `getGranuleId` was constructing an error using `filename` which was undefined. The fix replaces `filename` with the `uri` argument.
- Fixes to `del` in `@cumulus/api/endpoints/granules.js` to not error/fail when not all files exist in S3 (e.g. delete granule which has only 2 of 3 files ingested).
- `@cumulus/deployment/lib/crypto.js` now checks for private key existence properly.

## [v1.10.1] - 2018-09-4

### Fixed

- Fixed cloudformation template errors in `@cumulus/deployment/`
  - Replaced references to Fn::Ref: with Ref:
  - Moved long form template references to a newline

## [v1.10.0] - 2018-08-31

### Removed

- Removed unused and broken code from `@cumulus/common`
  - Removed `@cumulus/common/test-helpers`
  - Removed `@cumulus/common/task`
  - Removed `@cumulus/common/message-source`
  - Removed the `getPossiblyRemote` function from `@cumulus/common/aws`
  - Removed the `startPromisedSfnExecution` function from `@cumulus/common/aws`
  - Removed the `getCurrentSfnTask` function from `@cumulus/common/aws`

### Changed

- **CUMULUS-839** - In `@cumulus/sync-granule`, 'collection' is now an optional config parameter

### Fixed

- **CUMULUS-859** Moved duplicate code in `@cumulus/move-granules` and `@cumulus/post-to-cmr` to `@cumulus/ingest`. Fixed imports making assumptions about directory structure.
- `@cumulus/ingest/consumer` correctly limits the number of messages being received and processed from SQS. Details:
  - **Background:** `@cumulus/api` includes a lambda `<stack-name>-sqs2sf` which processes messages from the `<stack-name>-startSF` SQS queue every minute. The `sqs2sf` lambda uses `@cumulus/ingest/consumer` to receive and process messages from SQS.
  - **Bug:** More than `messageLimit` number of messages were being consumed and processed from the `<stack-name>-startSF` SQS queue. Many step functions were being triggered simultaneously by the lambda `<stack-name>-sqs2sf` (which consumes every minute from the `startSF` queue) and resulting in step function failure with the error: `An error occurred (ThrottlingException) when calling the GetExecutionHistory`.
  - **Fix:** `@cumulus/ingest/consumer#processMessages` now processes messages until `timeLimit` has passed _OR_ once it receives up to `messageLimit` messages. `sqs2sf` is deployed with a [default `messageLimit` of 10](https://github.com/nasa/cumulus/blob/670000c8a821ff37ae162385f921c40956e293f7/packages/deployment/app/config.yml#L147).
  - **IMPORTANT NOTE:** `consumer` will actually process up to `messageLimit * 2 - 1` messages. This is because sometimes `receiveSQSMessages` will return less than `messageLimit` messages and thus the consumer will continue to make calls to `receiveSQSMessages`. For example, given a `messageLimit` of 10 and subsequent calls to `receiveSQSMessages` returns up to 9 messages, the loop will continue and a final call could return up to 10 messages.


## [v1.9.1] - 2018-08-22

**Please Note** To take advantage of the added granule tracking API functionality, updates are required for the message adapter and its libraries. You should be on the following versions:
- `cumulus-message-adapter` 1.0.9+
- `cumulus-message-adapter-js` 1.0.4+
- `cumulus-message-adapter-java` 1.2.7+
- `cumulus-message-adapter-python` 1.0.5+

### Added

- **CUMULUS-687** Added logs endpoint to search for logs from a specific workflow execution in `@cumulus/api`. Added integration test.
- **CUMULUS-836** - `@cumulus/deployment` supports a configurable docker storage driver for ECS. ECS can be configured with either `devicemapper` (the default storage driver for AWS ECS-optimized AMIs) or `overlay2` (the storage driver used by the NGAP 2.0 AMI). The storage driver can be configured in `app/config.yml` with `ecs.docker.storageDriver: overlay2 | devicemapper`. The default is `overlay2`.
  - To support this configuration, a [Handlebars](https://handlebarsjs.com/) helper `ifEquals` was added to `packages/deployment/lib/kes.js`.
- **CUMULUS-836** - `@cumulus/api` added IAM roles required by the NGAP 2.0 AMI. The NGAP 2.0 AMI runs a script `register_instances_with_ssm.py` which requires the ECS IAM role to include `ec2:DescribeInstances` and `ssm:GetParameter` permissions.

### Fixed
- **CUMULUS-836** - `@cumulus/deployment` uses `overlay2` driver by default and does not attempt to write `--storage-opt dm.basesize` to fix [this error](https://github.com/moby/moby/issues/37039).
- **CUMULUS-413** Kinesis processing now captures all errrors.
  - Added kinesis fallback mechanism when errors occur during record processing.
  - Adds FallbackTopicArn to `@cumulus/api/lambdas.yml`
  - Adds fallbackConsumer lambda to `@cumulus/api`
  - Adds fallbackqueue option to lambda definitions capture lambda failures after three retries.
  - Adds kinesisFallback SNS topic to signal incoming errors from kinesis stream.
  - Adds kinesisFailureSQS to capture fully failed events from all retries.
- **CUMULUS-855** Adds integration test for kinesis' error path.
- **CUMULUS-686** Added workflow task name and version tracking via `@cumulus/api` executions endpoint under new `tasks` property, and under `workflow_tasks` in step input/output.
  - Depends on `cumulus-message-adapter` 1.0.9+, `cumulus-message-adapter-js` 1.0.4+, `cumulus-message-adapter-java` 1.2.7+ and `cumulus-message-adapter-python` 1.0.5+
- **CUMULUS-771**
  - Updated sync-granule to stream the remote file to s3
  - Added integration test for ingesting granules from ftp provider
  - Updated http/https integration tests for ingesting granules from http/https providers
- **CUMULUS-862** Updated `@cumulus/integration-tests` to handle remote lambda output
- **CUMULUS-856** Set the rule `state` to have default value `ENABLED`

### Changed

- In `@cumulus/deployment`, changed the example app config.yml to have additional IAM roles

## [v1.9.0] - 2018-08-06

**Please note** additional information and upgrade instructions [here](https://nasa.github.io/cumulus/docs/upgrade/1.9.0)

### Added
- **CUMULUS-712** - Added integration tests verifying expected behavior in workflows
- **GITC-776-2** - Add support for versioned collections

### Fixed
- **CUMULUS-832**
  - Fixed indentation in example config.yml in `@cumulus/deployment`
  - Fixed issue with new deployment using the default distribution endpoint in `@cumulus/deployment` and `@cumulus/api`

## [v1.8.1] - 2018-08-01

**Note** IAM roles should be re-deployed with this release.

- **Cumulus-726**
  - Added function to `@cumulus/integration-tests`: `sfnStep` includes `getStepInput` which returns the input to the schedule event of a given step function step.
  - Added IAM policy `@cumulus/deployment`: Lambda processing IAM role includes `kinesis::PutRecord` so step function lambdas can write to kinesis streams.
- **Cumulus Community Edition**
  - Added Google OAuth authentication token logic to `@cumulus/api`. Refactored token endpoint to use environment variable flag `OAUTH_PROVIDER` when determining with authentication method to use.
  - Added API Lambda memory configuration variable `api_lambda_memory` to `@cumulus/api` and `@cumulus/deployment`.

### Changed

- **Cumulus-726**
  - Changed function in `@cumulus/api`: `models/rules.js#addKinesisEventSource` was modified to call to `deleteKinesisEventSource` with all required parameters (rule's name, arn and type).
  - Changed function in `@cumulus/integration-tests`: `getStepOutput` can now be used to return output of failed steps. If users of this function want the output of a failed event, they can pass a third parameter `eventType` as `'failure'`. This function will work as always for steps which completed successfully.

### Removed

- **Cumulus-726**
  - Configuration change to `@cumulus/deployment`: Removed default auto scaling configuration for Granules and Files DynamoDB tables.

- **CUMULUS-688**
  - Add integration test for ExecutionStatus
  - Function addition to `@cumulus/integration-tests`: `api` includes `getExecutionStatus` which returns the execution status from the Cumulus API

## [v1.8.0] - 2018-07-23

### Added

- **CUMULUS-718** Adds integration test for Kinesis triggering a workflow.

- **GITC-776-3** Added more flexibility for rules.  You can now edit all fields on the rule's record
We may need to update the api documentation to reflect this.

- **CUMULUS-681** - Add ingest-in-place action to granules endpoint
    - new applyWorkflow action at PUT /granules/{granuleid} Applying a workflow starts an execution of the provided workflow and passes the granule record as payload.
      Parameter(s):
        - workflow - the workflow name

- **CUMULUS-685** - Add parent exeuction arn to the execution which is triggered from a parent step function

### Changed
- **CUMULUS-768** - Integration tests get S3 provider data from shared data folder

### Fixed
- **CUMULUS-746** - Move granule API correctly updates record in dynamo DB and cmr xml file
- **CUMULUS-766** - Populate database fileSize field from S3 if value not present in Ingest payload

## [v1.7.1] - 2018-07-27 - [BACKPORT]

### Fixed
- **CUMULUS-766** - Backport from 1.8.0 - Populate database fileSize field from S3 if value not present in Ingest payload

## [v1.7.0] - 2018-07-02

### Please note: [Upgrade Instructions](https://nasa.github.io/cumulus/docs/upgrade/1.7.0)

### Added
- **GITC-776-2** - Add support for versioned collectons
- **CUMULUS-491** - Add granule reconciliation API endpoints.
- **CUMULUS-480** Add suport for backup and recovery:
  - Add DynamoDB tables for granules, executions and pdrs
  - Add ability to write all records to S3
  - Add ability to download all DynamoDB records in form json files
  - Add ability to upload records to DynamoDB
  - Add migration scripts for copying granule, pdr and execution records from ElasticSearch to DynamoDB
  - Add IAM support for batchWrite on dynamoDB
-
- **CUMULUS-508** - `@cumulus/deployment` cloudformation template allows for lambdas and ECS clusters to have multiple AZ availability.
    - `@cumulus/deployment` also ensures docker uses `devicemapper` storage driver.
- **CUMULUS-755** - `@cumulus/deployment` Add DynamoDB autoscaling support.
    - Application developers can add autoscaling and override default values in their deployment's `app/config.yml` file using a `{TableName}Table:` key.

### Fixed
- **CUMULUS-747** - Delete granule API doesn't delete granule files in s3 and granule in elasticsearch
    - update the StreamSpecification DynamoDB tables to have StreamViewType: "NEW_AND_OLD_IMAGES"
    - delete granule files in s3
- **CUMULUS-398** - Fix not able to filter executions by workflow
- **CUMULUS-748** - Fix invalid lambda .zip files being validated/uploaded to AWS
- **CUMULUS-544** - Post to CMR task has UAT URL hard-coded
  - Made configurable: PostToCmr now requires CMR_ENVIRONMENT env to be set to 'SIT' or 'OPS' for those CMR environments. Default is UAT.

### Changed
- **GITC-776-4** - Changed Discover-pdrs to not rely on collection but use provider_path in config. It also has an optional filterPdrs regex configuration parameter

- **CUMULUS-710** - In the integration test suite, `getStepOutput` returns the output of the first successful step execution or last failed, if none exists

## [v1.6.0] - 2018-06-06

### Please note: [Upgrade Instructions](https://nasa.github.io/cumulus/docs/upgrade/1.6.0)

### Fixed
- **CUMULUS-602** - Format all logs sent to Elastic Search.
  - Extract cumulus log message and index it to Elastic Search.

### Added
- **CUMULUS-556** - add a mechanism for creating and running migration scripts on deployment.
- **CUMULUS-461** Support use of metadata date and other components in `url_path` property

### Changed
- **CUMULUS-477** Update bucket configuration to support multiple buckets of the same type:
  - Change the structure of the buckets to allow for  more than one bucket of each type. The bucket structure is now:
    bucket-key:
      name: <bucket-name>
      type: <type> i.e. internal, public, etc.
  - Change IAM and app deployment configuration to support new bucket structure
  - Update tasks and workflows to support new bucket structure
  - Replace instances where buckets.internal is relied upon to either use the system bucket or a configured bucket
  - Move IAM template to the deployment package. NOTE: You now have to specify '--template node_modules/@cumulus/deployment/iam' in your IAM deployment
  - Add IAM cloudformation template support to filter buckets by type

## [v1.5.5] - 2018-05-30

### Added
- **CUMULUS-530** - PDR tracking through Queue-granules
  - Add optional `pdr` property to the sync-granule task's input config and output payload.
- **CUMULUS-548** - Create a Lambda task that generates EMS distribution reports
  - In order to supply EMS Distribution Reports, you must enable S3 Server
    Access Logging on any S3 buckets used for distribution. See [How Do I Enable Server Access Logging for an S3 Bucket?](https://docs.aws.amazon.com/AmazonS3/latest/user-guide/server-access-logging.html)
    The "Target bucket" setting should point at the Cumulus internal bucket.
    The "Target prefix" should be
    "<STACK_NAME>/ems-distribution/s3-server-access-logs/", where "STACK_NAME"
    is replaced with the name of your Cumulus stack.

### Fixed
- **CUMULUS-546 - Kinesis Consumer should catch and log invalid JSON**
  - Kinesis Consumer lambda catches and logs errors so that consumer doesn't get stuck in a loop re-processing bad json records.
- EMS report filenames are now based on their start time instead of the time
  instead of the time that the report was generated
- **CUMULUS-552 - Cumulus API returns different results for the same collection depending on query**
  - The collection, provider and rule records in elasticsearch are now replaced with records from dynamo db when the dynamo db records are updated.

### Added
- `@cumulus/deployment`'s default cloudformation template now configures storage for Docker to match the configured ECS Volume. The template defines Docker's devicemapper basesize (`dm.basesize`) using `ecs.volumeSize`. This addresses ECS default of limiting Docker containers to 10GB of storage ([Read more](https://aws.amazon.com/premiumsupport/knowledge-center/increase-default-ecs-docker-limit/)).

## [v1.5.4] - 2018-05-21

### Added
- **CUMULUS-535** - EMS Ingest, Archive, Archive Delete reports
  - Add lambda EmsReport to create daily EMS Ingest, Archive, Archive Delete reports
  - ems.provider property added to `@cumulus/deployment/app/config.yml`.
    To change the provider name, please add `ems: provider` property to `app/config.yml`.
- **CUMULUS-480** Use DynamoDB to store granules, pdrs and execution records
  - Activate PointInTime feature on DynamoDB tables
  - Increase test coverage on api package
  - Add ability to restore metadata records from json files to DynamoDB
- **CUMULUS-459** provide API endpoint for moving granules from one location on s3 to another

## [v1.5.3] - 2018-05-18

### Fixed
- **CUMULUS-557 - "Add dataType to DiscoverGranules output"**
  - Granules discovered by the DiscoverGranules task now include dataType
  - dataType is now a required property for granules used as input to the
    QueueGranules task
- **CUMULUS-550** Update deployment app/config.yml to force elasticsearch updates for deleted granules

## [v1.5.2] - 2018-05-15

### Fixed
- **CUMULUS-514 - "Unable to Delete the Granules"**
  - updated cmrjs.deleteConcept to return success if the record is not found
    in CMR.

### Added
- **CUMULUS-547** - The distribution API now includes an
  "earthdataLoginUsername" query parameter when it returns a signed S3 URL
- **CUMULUS-527 - "parse-pdr queues up all granules and ignores regex"**
  - Add an optional config property to the ParsePdr task called
    "granuleIdFilter". This property is a regular expression that is applied
    against the filename of the first file of each granule contained in the
    PDR. If the regular expression matches, then the granule is included in
    the output. Defaults to '.', which will match all granules in the PDR.
- File checksums in PDRs now support MD5
- Deployment support to subscribe to an SNS topic that already exists
- **CUMULUS-470, CUMULUS-471** In-region S3 Policy lambda added to API to update bucket policy for in-region access.
- **CUMULUS-533** Added fields to granule indexer to support EMS ingest and archive record creation
- **CUMULUS-534** Track deleted granules
  - added `deletedgranule` type to `cumulus` index.
  - **Important Note:** Force custom bootstrap to re-run by adding this to
    app/config.yml `es: elasticSearchMapping: 7`
- You can now deploy cumulus without ElasticSearch. Just add `es: null` to your `app/config.yml` file. This is only useful for debugging purposes. Cumulus still requires ElasticSearch to properly operate.
- `@cumulus/integration-tests` includes and exports the `addRules` function, which seeds rules into the DynamoDB table.
- Added capability to support EFS in cloud formation template. Also added
  optional capability to ssh to your instance and privileged lambda functions.
- Added support to force discovery of PDRs that have already been processed
  and filtering of selected data types
- `@cumulus/cmrjs` uses an environment variable `USER_IP_ADDRESS` or fallback
  IP address of `10.0.0.0` when a public IP address is not available. This
  supports lambda functions deployed into a VPC's private subnet, where no
  public IP address is available.

### Changed
- **CUMULUS-550** Custom bootstrap automatically adds new types to index on
  deployment

## [v1.5.1] - 2018-04-23
### Fixed
- add the missing dist folder to the hello-world task
- disable uglifyjs on the built version of the pdr-status-check (read: https://github.com/webpack-contrib/uglifyjs-webpack-plugin/issues/264)

## [v1.5.0] - 2018-04-23
### Changed
- Removed babel from all tasks and packages and increased minimum node requirements to version 8.10
- Lambda functions created by @cumulus/deployment will use node8.10 by default
- Moved [cumulus-integration-tests](https://github.com/nasa/cumulus-integration-tests) to the `example` folder CUMULUS-512
- Streamlined all packages dependencies (e.g. remove redundant dependencies and make sure versions are the same across packages)
- **CUMULUS-352:** Update Cumulus Elasticsearch indices to use [index aliases](https://www.elastic.co/guide/en/elasticsearch/reference/current/indices-aliases.html).
- **CUMULUS-519:** ECS tasks are no longer restarted after each CF deployment unless `ecs.restartTasksOnDeploy` is set to true
- **CUMULUS-298:** Updated log filterPattern to include all CloudWatch logs in ElasticSearch
- **CUMULUS-518:** Updates to the SyncGranule config schema
  - `granuleIdExtraction` is no longer a property
  - `process` is now an optional property
  - `provider_path` is no longer a property

### Fixed
- **CUMULUS-455 "Kes deployments using only an updated message adapter do not get automatically deployed"**
  - prepended the hash value of cumulus-message-adapter.zip file to the zip file name of lambda which uses message adapter.
  - the lambda function will be redeployed when message adapter or lambda function are updated
- Fixed a bug in the bootstrap lambda function where it stuck during update process
- Fixed a bug where the sf-sns-report task did not return the payload of the incoming message as the output of the task [CUMULUS-441]

### Added
- **CUMULUS-352:** Add reindex CLI to the API package.
- **CUMULUS-465:** Added mock http/ftp/sftp servers to the integration tests
- Added a `delete` method to the `@common/CollectionConfigStore` class
- **CUMULUS-467 "@cumulus/integration-tests or cumulus-integration-tests should seed provider and collection in deployed DynamoDB"**
  - `example` integration-tests populates providers and collections to database
  - `example` workflow messages are populated from workflow templates in s3, provider and collection information in database, and input payloads.  Input templates are removed.
  - added `https` protocol to provider schema

## [v1.4.1] - 2018-04-11

### Fixed
- Sync-granule install

## [v1.4.0] - 2018-04-09

### Fixed
- **CUMULUS-392 "queue-granules not returning the sfn-execution-arns queued"**
  - updated queue-granules to return the sfn-execution-arns queued and pdr if exists.
  - added pdr to ingest message meta.pdr instead of payload, so the pdr information doesn't get lost in the ingest workflow, and ingested granule in elasticsearch has pdr name.
  - fixed sf-sns-report schema, remove the invalid part
  - fixed pdr-status-check schema, the failed execution contains arn and reason
- **CUMULUS-206** make sure homepage and repository urls exist in package.json files of tasks and packages

### Added
- Example folder with a cumulus deployment example

### Changed
- [CUMULUS-450](https://bugs.earthdata.nasa.gov/browse/CUMULUS-450) - Updated
  the config schema of the **queue-granules** task
  - The config no longer takes a "collection" property
  - The config now takes an "internalBucket" property
  - The config now takes a "stackName" property
- [CUMULUS-450](https://bugs.earthdata.nasa.gov/browse/CUMULUS-450) - Updated
  the config schema of the **parse-pdr** task
  - The config no longer takes a "collection" property
  - The "stack", "provider", and "bucket" config properties are now
    required
- **CUMULUS-469** Added a lambda to the API package to prototype creating an S3 bucket policy for direct, in-region S3 access for the prototype bucket

### Removed
- Removed the `findTmpTestDataDirectory()` function from
  `@cumulus/common/test-utils`

### Fixed
- [CUMULUS-450](https://bugs.earthdata.nasa.gov/browse/CUMULUS-450)
  - The **queue-granules** task now enqueues a **sync-granule** task with the
    correct collection config for that granule based on the granule's
    data-type. It had previously been using the collection config from the
    config of the **queue-granules** task, which was a problem if the granules
    being queued belonged to different data-types.
  - The **parse-pdr** task now handles the case where a PDR contains granules
    with different data types, and uses the correct granuleIdExtraction for
    each granule.

### Added
- **CUMULUS-448** Add code coverage checking using [nyc](https://github.com/istanbuljs/nyc).

## [v1.3.0] - 2018-03-29

### Deprecated
- discover-s3-granules is deprecated. The functionality is provided by the discover-granules task
### Fixed
- **CUMULUS-331:** Fix aws.downloadS3File to handle non-existent key
- Using test ftp provider for discover-granules testing [CUMULUS-427]
- **CUMULUS-304: "Add AWS API throttling to pdr-status-check task"** Added concurrency limit on SFN API calls.  The default concurrency is 10 and is configurable through Lambda environment variable CONCURRENCY.
- **CUMULUS-414: "Schema validation not being performed on many tasks"** revised npm build scripts of tasks that use cumulus-message-adapter to place schema directories into dist directories.
- **CUMULUS-301:** Update all tests to use test-data package for testing data.
- **CUMULUS-271: "Empty response body from rules PUT endpoint"** Added the updated rule to response body.
- Increased memory allotment for `CustomBootstrap` lambda function. Resolves failed deployments where `CustomBootstrap` lambda function was failing with error `Process exited before completing request`. This was causing deployments to stall, fail to update and fail to rollback. This error is thrown when the lambda function tries to use more memory than it is allotted.
- Cumulus repository folders structure updated:
  - removed the `cumulus` folder altogether
  - moved `cumulus/tasks` to `tasks` folder at the root level
  - moved the tasks that are not converted to use CMA to `tasks/.not_CMA_compliant`
  - updated paths where necessary

### Added
- `@cumulus/integration-tests` - Added support for testing the output of an ECS activity as well as a Lambda function.

## [v1.2.0] - 2018-03-20

### Fixed
- Update vulnerable npm packages [CUMULUS-425]
- `@cumulus/api`: `kinesis-consumer.js` uses `sf-scheduler.js#schedule` instead of placing a message directly on the `startSF` SQS queue. This is a fix for [CUMULUS-359](https://bugs.earthdata.nasa.gov/browse/CUMULUS-359) because `sf-scheduler.js#schedule` looks up the provider and collection data in DynamoDB and adds it to the `meta` object of the enqueued message payload.
- `@cumulus/api`: `kinesis-consumer.js` catches and logs errors instead of doing an error callback. Before this change, `kinesis-consumer` was failing to process new records when an existing record caused an error because it would call back with an error and stop processing additional records. It keeps trying to process the record causing the error because it's "position" in the stream is unchanged. Catching and logging the errors is part 1 of the fix. Proposed part 2 is to enqueue the error and the message on a "dead-letter" queue so it can be processed later ([CUMULUS-413](https://bugs.earthdata.nasa.gov/browse/CUMULUS-413)).
- **CUMULUS-260: "PDR page on dashboard only shows zeros."** The PDR stats in LPDAAC are all 0s, even if the dashboard has been fixed to retrieve the correct fields.  The current version of pdr-status-check has a few issues.
  - pdr is not included in the input/output schema.  It's available from the input event.  So the pdr status and stats are not updated when the ParsePdr workflow is complete.  Adding the pdr to the input/output of the task will fix this.
  - pdr-status-check doesn't update pdr stats which prevent the real time pdr progress from showing up in the dashboard. To solve this, added lambda function sf-sns-report which is copied from @cumulus/api/lambdas/sf-sns-broadcast with modification, sf-sns-report can be used to report step function status anywhere inside a step function.  So add step sf-sns-report after each pdr-status-check, we will get the PDR status progress at real time.
  - It's possible an execution is still in the queue and doesn't exist in sfn yet.  Added code to handle 'ExecutionDoesNotExist' error when checking the execution status.
- Fixed `aws.cloudwatchevents()` typo in `packages/ingest/aws.js`. This typo was the root cause of the error: `Error: Could not process scheduled_ingest, Error: : aws.cloudwatchevents is not a constructor` seen when trying to update a rule.


### Removed

- `@cumulus/ingest/aws`: Remove queueWorkflowMessage which is no longer being used by `@cumulus/api`'s `kinesis-consumer.js`.

## [v1.1.4] - 2018-03-15

### Added
- added flag `useList` to parse-pdr [CUMULUS-404]

### Fixed

- Pass encrypted password to the ApiGranule Lambda function [CUMULUS-424]


## [v1.1.3] - 2018-03-14
### Fixed
- Changed @cumulus/deployment package install behavior. The build process will happen after installation

## [v1.1.2] - 2018-03-14

### Added
- added tools to @cumulus/integration-tests for local integration testing
- added end to end testing for discovering and parsing of PDRs
- `yarn e2e` command is available for end to end testing
### Fixed

- **CUMULUS-326: "Occasionally encounter "Too Many Requests" on deployment"** The api gateway calls will handle throttling errors
- **CUMULUS-175: "Dashboard providers not in sync with AWS providers."** The root cause of this bug - DynamoDB operations not showing up in Elasticsearch - was shared by collections and rules. The fix was to update providers', collections' and rules; POST, PUT and DELETE endpoints to operate on DynamoDB and using DynamoDB streams to update Elasticsearch. The following packages were made:
  - `@cumulus/deployment` deploys DynamoDB streams for the Collections, Providers and Rules tables as well as a new lambda function called `dbIndexer`. The `dbIndexer` lambda has an event source mapping which listens to each of the DynamoDB streams. The dbIndexer lambda receives events referencing operations on the DynamoDB table and updates the elasticsearch cluster accordingly.
  - The `@cumulus/api` endpoints for collections, providers and rules _only_ query DynamoDB, with the exception of LIST endpoints and the collections' GET endpoint.

### Updated
- Broke up `kes.override.js` of @cumulus/deployment to multiple modules and moved to a new location
- Expanded @cumulus/deployment test coverage
- all tasks were updated to use cumulus-message-adapter-js 1.0.1
- added build process to integration-tests package to babelify it before publication
- Update @cumulus/integration-tests lambda.js `getLambdaOutput` to return the entire lambda output. Previously `getLambdaOutput` returned only the payload.

## [v1.1.1] - 2018-03-08

### Removed
- Unused queue lambda in api/lambdas [CUMULUS-359]

### Fixed
- Kinesis message content is passed to the triggered workflow [CUMULUS-359]
- Kinesis message queues a workflow message and does not write to rules table [CUMULUS-359]

## [v1.1.0] - 2018-03-05

### Added

- Added a `jlog` function to `common/test-utils` to aid in test debugging
- Integration test package with command line tool [CUMULUS-200] by @laurenfrederick
- Test for FTP `useList` flag [CUMULUS-334] by @kkelly51

### Updated
- The `queue-pdrs` task now uses the [cumulus-message-adapter-js](https://github.com/nasa/cumulus-message-adapter-js)
  library
- Updated the `queue-pdrs` JSON schemas
- The test-utils schema validation functions now throw an error if validation
  fails
- The `queue-granules` task now uses the [cumulus-message-adapter-js](https://github.com/nasa/cumulus-message-adapter-js)
  library
- Updated the `queue-granules` JSON schemas

### Removed
- Removed the `getSfnExecutionByName` function from `common/aws`
- Removed the `getGranuleStatus` function from `common/aws`

## [v1.0.1] - 2018-02-27

### Added
- More tests for discover-pdrs, dicover-granules by @yjpa7145
- Schema validation utility for tests by @yjpa7145

### Changed
- Fix an FTP listing bug for servers that do not support STAT [CUMULUS-334] by @kkelly51

## [v1.0.0] - 2018-02-23

[Unreleased]: https://github.com/nasa/cumulus/compare/v1.18.0...HEAD
[v1.18.0]: https://github.com/nasa/cumulus/compare/v1.17.0...v1.18.0
[v1.17.0]: https://github.com/nasa/cumulus/compare/v1.16.1...v1.17.0
[v1.16.1]: https://github.com/nasa/cumulus/compare/v1.16.0...v1.16.1
[v1.16.0]: https://github.com/nasa/cumulus/compare/v1.15.0...v1.16.0
[v1.15.0]: https://github.com/nasa/cumulus/compare/v1.14.5...v1.15.0
[v1.14.5]: https://github.com/nasa/cumulus/compare/v1.14.4...v1.14.5
[v1.14.4]: https://github.com/nasa/cumulus/compare/v1.14.3...v1.14.4
[v1.14.3]: https://github.com/nasa/cumulus/compare/v1.14.2...v1.14.3
[v1.14.2]: https://github.com/nasa/cumulus/compare/v1.14.1...v1.14.2
[v1.14.1]: https://github.com/nasa/cumulus/compare/v1.14.0...v1.14.1
[v1.14.0]: https://github.com/nasa/cumulus/compare/v1.13.5...v1.14.0
[v1.13.5]: https://github.com/nasa/cumulus/compare/v1.13.4...v1.13.5
[v1.13.4]: https://github.com/nasa/cumulus/compare/v1.13.3...v1.13.4
[v1.13.3]: https://github.com/nasa/cumulus/compare/v1.13.2...v1.13.3
[v1.13.2]: https://github.com/nasa/cumulus/compare/v1.13.1...v1.13.2
[v1.13.1]: https://github.com/nasa/cumulus/compare/v1.13.0...v1.13.1
[v1.13.0]: https://github.com/nasa/cumulus/compare/v1.12.1...v1.13.0
[v1.12.1]: https://github.com/nasa/cumulus/compare/v1.12.0...v1.12.1
[v1.12.0]: https://github.com/nasa/cumulus/compare/v1.11.3...v1.12.0
[v1.11.3]: https://github.com/nasa/cumulus/compare/v1.11.2...v1.11.3
[v1.11.2]: https://github.com/nasa/cumulus/compare/v1.11.1...v1.11.2
[v1.11.1]: https://github.com/nasa/cumulus/compare/v1.11.0...v1.11.1
[v1.11.0]: https://github.com/nasa/cumulus/compare/v1.10.4...v1.11.0
[v1.10.4]: https://github.com/nasa/cumulus/compare/v1.10.3...v1.10.4
[v1.10.3]: https://github.com/nasa/cumulus/compare/v1.10.2...v1.10.3
[v1.10.2]: https://github.com/nasa/cumulus/compare/v1.10.1...v1.10.2
[v1.10.1]: https://github.com/nasa/cumulus/compare/v1.10.0...v1.10.1
[v1.10.0]: https://github.com/nasa/cumulus/compare/v1.9.1...v1.10.0
[v1.9.1]: https://github.com/nasa/cumulus/compare/v1.9.0...v1.9.1
[v1.9.0]: https://github.com/nasa/cumulus/compare/v1.8.1...v1.9.0
[v1.8.1]: https://github.com/nasa/cumulus/compare/v1.8.0...v1.8.1
[v1.8.0]: https://github.com/nasa/cumulus/compare/v1.7.0...v1.8.0
[v1.7.0]: https://github.com/nasa/cumulus/compare/v1.6.0...v1.7.0
[v1.6.0]: https://github.com/nasa/cumulus/compare/v1.5.5...v1.6.0
[v1.5.5]: https://github.com/nasa/cumulus/compare/v1.5.4...v1.5.5
[v1.5.4]: https://github.com/nasa/cumulus/compare/v1.5.3...v1.5.4
[v1.5.3]: https://github.com/nasa/cumulus/compare/v1.5.2...v1.5.3
[v1.5.2]: https://github.com/nasa/cumulus/compare/v1.5.1...v1.5.2
[v1.5.1]: https://github.com/nasa/cumulus/compare/v1.5.0...v1.5.1
[v1.5.0]: https://github.com/nasa/cumulus/compare/v1.4.1...v1.5.0
[v1.4.1]: https://github.com/nasa/cumulus/compare/v1.4.0...v1.4.1
[v1.4.0]: https://github.com/nasa/cumulus/compare/v1.3.0...v1.4.0
[v1.3.0]: https://github.com/nasa/cumulus/compare/v1.2.0...v1.3.0
[v1.2.0]: https://github.com/nasa/cumulus/compare/v1.1.4...v1.2.0
[v1.1.4]: https://github.com/nasa/cumulus/compare/v1.1.3...v1.1.4
[v1.1.3]: https://github.com/nasa/cumulus/compare/v1.1.2...v1.1.3
[v1.1.2]: https://github.com/nasa/cumulus/compare/v1.1.1...v1.1.2
[v1.1.1]: https://github.com/nasa/cumulus/compare/v1.0.1...v1.1.1
[v1.1.0]: https://github.com/nasa/cumulus/compare/v1.0.1...v1.1.0
[v1.0.1]: https://github.com/nasa/cumulus/compare/v1.0.0...v1.0.1
[v1.0.0]: https://github.com/nasa/cumulus/compare/pre-v1-release...v1.0.0<|MERGE_RESOLUTION|>--- conflicted
+++ resolved
@@ -6,16 +6,12 @@
 
 ## [Unreleased]
 
-<<<<<<< HEAD
-### BREAKING CHANGES
-=======
 ### Fixed
 
 - **CUMULUS-1740** - `cumulus_meta.workflow_start_time` is now set in Cumulus
   messages
 
 ## [v1.18.0] 2020-02-03
->>>>>>> 90ea17e5
 
 ### BREAKING CHANGES
 
@@ -155,32 +151,6 @@
     - `@cumulus/ingest/aws/StepFunction.getExecutionStatus` -> `@cumulus/aws-client/StepFunction.getExecutionStatus`
     - `@cumulus/ingest/aws/StepFunction.getExecutionUrl`  -> `@cumulus/aws-client/StepFunction.getExecutionUrl`
 
-<<<<<<< HEAD
-- **CUMULUS-1686**
-  - Changed `ecs_cluster_instance_image_id` to be a required variable of the `cumulus` module and removed the default value.
-    The default was not available across accounts and regions, nor outside of NGAP and therefore not particularly useful.
-
-- **CUMULUS-1688**
-  - Updated `@cumulus/aws.receiveSQSMessages` not to replace `message.Body` with a parsed object. This behavior was undocumented and confusing as received messages appeared to contradict AWS docs that state `message.Body` is always a string.
-  - Replaced `sf_watcher` CloudWatch rule from `cloudwatch-events.tf` with an EventSourceMapping on `sqs2sf` mapped to the `start_sf` SQS queue (in `event-sources.tf`).
-  - Updated `sqs2sf` with an EventSourceMapping handler and unit test.
-
-### Fixed
-
-- **CUMULUS-1664**
-  - Updated `dbIndexer` Lambda to remove hardcoded references to DynamoDB table names.
-
-- **CUMULUS-1698**
-  - Change variable `saml_launchpad_metadata_path` to `saml_launchpad_metadata_url` in the `tf-modules/cumulus` Terraform module.
-  - Updated `@cumulus/api/launchpadSaml` to download launchpad IDP metadata from configured location when the metadata in s3 is not valid, and to work with updated IDP metadata and SAML response.
-
-### Removed
-
-- **CUMULUS-1481**
-  - removed `process` config and output from PostToCmr as it was not required by the task nor downstream steps, and should still be in the output message's `meta` regardless.
-
-=======
->>>>>>> 90ea17e5
 ## [v1.17.0] - 2019-12-31
 
 ### BREAKING CHANGES
