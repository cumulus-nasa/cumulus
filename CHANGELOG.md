# Changelog

All notable changes to this project will be documented in this file.

The format is based on [Keep a Changelog](http://keepachangelog.com/en/1.0.0/).

## [Unreleased]

### BREAKING CHANGES
- **CUMULUS-2434**
  - To use the updated `update-granules-cmr-metadata-file-links` task, the
    granule  UMM-G metadata should have version 1.6.2 or later, since CMR s3
    link type 'GET DATA VIA DIRECT ACCESS' is not valid until UMM-G version
    [1.6.2](https://cdn.earthdata.nasa.gov/umm/granule/v1.6.2/umm-g-json-schema.json)
- **CUMULUS-2488**
  - Removed all EMS reporting including lambdas, endpoints, params, etc as all
    reporting is now handled through Cloud Metrics
- **CUMULUS-2472**
  - Moved existing `EarthdataLoginClient` to `@cumulus/oauth-client/EarthdataLoginClient` and updated all references in Cumulus Core.
  - Rename `EarthdataLoginClient` property from `earthdataLoginUrl` to `loginUrl` for consistency with new OAuth clients. See example in [oauth-client README](https://github.com/nasa/cumulus/blob/master/packages/oauth-client/README.md)

### Added

- **HYRAX-439** - Corrected README.md according to a new Hyrax URL format.
- **CUMULUS-2354**
  - Adds configuration options to allow `/s3credentials` endpoint to distribute
    same-region read-only tokens based on a user's CMR ACLs.
  - Configures the example deployment to enable this feature.
- **CUMULUS-2497**
  - Created `isISOFile()` to check if a CMR file is a CMR ISO file.

- **CUMULUS-2473**
  - Updated `tf-modules/cumulus_distribution` module to take earthdata or cognito credentials
  - Configured `example/cumulus-tf/cumulus_distribution.tf` to use CSDAP credentials

- **CUMULUS-2474**
  - Add `S3ObjectStore` to `aws-client`. This class allows for interaction with the S3 object store.
  - Add `object-store` package which contains abstracted object store functions for working with various cloud providers

<<<<<<< HEAD
- **CUMULUS-2477**
  - Added `/`, `/login` and `/logout` endpoints to cumulus distribution api
=======
- **CUMULUS-2479**
  - Adds /version endpoint to distribution API
>>>>>>> 969c0126

### Changed

- Changed timeout on `sfEventSqsToDbRecords` Lambda to 60 seconds to match timeout for Knex library to acquire database connections
- **CUMULUS-2517**
  - Updated postgres-migration-count-tool default concurrency to '1'

- **CUMULUS-2489**
  - Updated docs for Terraform references in FAQs, glossary, and in Deployment sections

- **CUMULUS-2434**
  - Updated `@cumulus/cmrjs` `updateCMRMetadata` and related functions to add
    both HTTPS URLS and S3 URIs to CMR metadata.
  - Updated `update-granules-cmr-metadata-file-links` task to add both HTTPS
    URLs and S3 URIs to the OnlineAccessURLs field of CMR metadata. The task
    configuration parameter `cmrGranuleUrlType` now has default value `both`.
  - To use the updated `update-granules-cmr-metadata-file-links` task, the
    granule UMM-G metadata should have version 1.6.2 or later, since CMR s3 link
    type 'GET DATA VIA DIRECT ACCESS' is not valid until UMM-G version
    [1.6.2](https://cdn.earthdata.nasa.gov/umm/granule/v1.6.2/umm-g-json-schema.json)
- **CUMULUS-2472**
  - Renamed `@cumulus/earthdata-login-client` to more generic `@cumulus/oauth-client` as a parent class for new OAuth clients.
  - Added `@cumulus/oauth-client/CognitoClient` to interface with AWS cognito login service.
- **CUMULUS-2497**
  - Changed the `@cumulus/cmrjs` package:
    - Updated `@cumulus/cmrjs/cmr-utils.getGranuleTemporalInfo()` so it now
      returns temporal info for CMR ISO 19115 SMAP XML files.
    - Updated `@cumulus/cmrjs/cmr-utils.isCmrFilename()` to include
      `isISOFile()`.

### Fixed

- **CUMULUS-2519**
  - Update @cumulus/integration-tests.buildWorkflow to fail if provider/collection API response is not successful
- **CUMULUS-2518**
  - Update sf-event-sqs-to-db-records to not throw if a collection is not
    defined on a payload that has no granules/an empty granule payload object
- **[2231](https://github.com/nasa/cumulus/issues/2231)**
  - Fixes broken relative path links in `docs/README.md`

## [v9.0.1] 2021-05-07

### Migration Steps

Please review the migration steps for 9.0.0 as this release is only a patch to
correct a failure in our build script and push out corrected release artifacts. The previous migration steps still apply.

### Changed

- Corrected `@cumulus/db` configuration to correctly build package.

## [v9.0.0] 2021-05-03

### Migration steps

- This release of Cumulus enables integration with a PostgreSQL database for archiving Cumulus data. There are several upgrade steps involved, **some of which need to be done before redeploying Cumulus**. See the [documentation on upgrading to the RDS release](https://nasa.github.io/cumulus/docs/upgrade-notes/upgrade-rds).

### BREAKING CHANGES

- **CUMULUS-2185** - RDS Migration Epic
  - **CUMULUS-2191**
    - Removed the following from the `@cumulus/api/models.asyncOperation` class in
      favor of the added `@cumulus/async-operations` module:
      - `start`
      - `startAsyncOperations`
  - **CUMULUS-2187**
    - The `async-operations` endpoint will now omit `output` instead of
      returning `none` when the operation did not return output.
  - **CUMULUS-2309**
    - Removed `@cumulus/api/models/granule.unpublishAndDeleteGranule` in favor
      of `@cumulus/api/lib/granule-remove-from-cmr.unpublishGranule` and
      `@cumulus/api/lib/granule-delete.deleteGranuleAndFiles`.
  - **CUMULUS-2385**
    - Updated `sf-event-sqs-to-db-records` to write a granule's files to
      PostgreSQL only after the workflow has exited the `Running` status.
      Please note that any workflow that uses `sf_sqs_report_task` for
      mid-workflow updates will be impacted.
    - Changed PostgreSQL `file` schema and TypeScript type definition to require
      `bucket` and `key` fields.
    - Updated granule/file write logic to mark a granule's status as "failed"
  - **CUMULUS-2455**
    - API `move granule` endpoint now moves granule files on a per-file basis
    - API `move granule` endpoint on granule file move failure will retain the
      file at it's original location, but continue to move any other granule
      files.
    - Removed the `move` method from the `@cumulus/api/models.granule` class.
      logic is now handled in `@cumulus/api/endpoints/granules` and is
      accessible via the Core API.

### Added

- **CUMULUS-2371**
  - Added helpers to `@cumulus/ingest/sqs`:
    - `archiveSqsMessageToS3` - archives an incoming SQS message to S3
    - `deleteArchivedMessageFromS3` - deletes a processed SQS message from S3
  - Added call to `archiveSqsMessageToS3` to `sqs-message-consumer` which
    archives all incoming SQS messages to S3.
  - Added call to `deleteArchivedMessageFrom` to `sqs-message-remover` which
    deletes archived SQS message from S3 once it has been processed.

- **CUMULUS-2185** - RDS Migration Epic
  - **CUMULUS-2130**
    - Added postgres-migration-count-tool lambda/ECS task to allow for
      evaluation of database state
    - Added /migrationCounts api endpoint that allows running of the
      postgres-migration-count-tool as an asyncOperation
  - **CUMULUS-2394**
    - Updated PDR and Granule writes to check the step function
      workflow_start_time against the createdAt field for each record to ensure
      old records do not overwrite newer ones for legacy Dynamo and PostgreSQL
      writes
  - **CUMULUS-2188**
    - Added `data-migration2` Lambda to be run after `data-migration1`
    - Added logic to `data-migration2` Lambda for migrating execution records
      from DynamoDB to PostgreSQL
  - **CUMULUS-2191**
    - Added `@cumulus/async-operations` to core packages, exposing
      `startAsyncOperation` which will handle starting an async operation and
      adding an entry to both PostgreSQL and DynamoDb
  - **CUMULUS-2127**
    - Add schema migration for `collections` table
  - **CUMULUS-2129**
    - Added logic to `data-migration1` Lambda for migrating collection records
      from Dynamo to PostgreSQL
  - **CUMULUS-2157**
    - Add schema migration for `providers` table
    - Added logic to `data-migration1` Lambda for migrating provider records
      from Dynamo to PostgreSQL
  - **CUMULUS-2187**
    - Added logic to `data-migration1` Lambda for migrating async operation
      records from Dynamo to PostgreSQL
  - **CUMULUS-2198**
    - Added logic to `data-migration1` Lambda for migrating rule records from
      DynamoDB to PostgreSQL
  - **CUMULUS-2182**
    - Add schema migration for PDRs table
  - **CUMULUS-2230**
    - Add schema migration for `rules` table
  - **CUMULUS-2183**
    - Add schema migration for `asyncOperations` table
  - **CUMULUS-2184**
    - Add schema migration for `executions` table
  - **CUMULUS-2257**
    - Updated PostgreSQL table and column names to snake_case
    - Added `translateApiAsyncOperationToPostgresAsyncOperation` function to `@cumulus/db`
  - **CUMULUS-2186**
    - Added logic to `data-migration2` Lambda for migrating PDR records from
      DynamoDB to PostgreSQL
  - **CUMULUS-2235**
    - Added initial ingest load spec test/utility
  - **CUMULUS-2167**
    - Added logic to `data-migration2` Lambda for migrating Granule records from
      DynamoDB to PostgreSQL and parse Granule records to store File records in
      RDS.
  - **CUMULUS-2367**
    - Added `granules_executions` table to PostgreSQL schema to allow for a
      many-to-many relationship between granules and executions
      - The table refers to granule and execution records using foreign keys
        defined with ON CASCADE DELETE, which means that any time a granule or
        execution record is deleted, all of the records in the
        `granules_executions` table referring to that record will also be
        deleted.
    - Added `upsertGranuleWithExecutionJoinRecord` helper to `@cumulus/db` to
      allow for upserting a granule record and its corresponding
      `granules_execution` record
  - **CUMULUS-2128**
    - Added helper functions:
      - `@cumulus/db/translate/file/translateApiFiletoPostgresFile`
      - `@cumulus/db/translate/file/translateApiGranuletoPostgresGranule`
      - `@cumulus/message/Providers/getMessageProvider`
  - **CUMULUS-2190**
    - Added helper functions:
      - `@cumulus/message/Executions/getMessageExecutionOriginalPayload`
      - `@cumulus/message/Executions/getMessageExecutionFinalPayload`
      - `@cumulus/message/workflows/getMessageWorkflowTasks`
      - `@cumulus/message/workflows/getMessageWorkflowStartTime`
      - `@cumulus/message/workflows/getMessageWorkflowStopTime`
      - `@cumulus/message/workflows/getMessageWorkflowName`
  - **CUMULUS-2192**
    - Added helper functions:
      - `@cumulus/message/PDRs/getMessagePdrRunningExecutions`
      - `@cumulus/message/PDRs/getMessagePdrCompletedExecutions`
      - `@cumulus/message/PDRs/getMessagePdrFailedExecutions`
      - `@cumulus/message/PDRs/getMessagePdrStats`
      - `@cumulus/message/PDRs/getPdrPercentCompletion`
      - `@cumulus/message/workflows/getWorkflowDuration`
  - **CUMULUS-2199**
    - Added `translateApiRuleToPostgresRule` to `@cumulus/db` to translate API
      Rule to conform to Postgres Rule definition.
  - **CUMUlUS-2128**
    - Added "upsert" logic to the `sfEventSqsToDbRecords` Lambda for granule and
      file writes to the core PostgreSQL database
  - **CUMULUS-2199**
    - Updated Rules endpoint to write rules to core PostgreSQL database in
      addition to DynamoDB and to delete rules from the PostgreSQL database in
      addition to DynamoDB.
    - Updated `create` in Rules Model to take in optional `createdAt` parameter
      which sets the value of createdAt if not specified during function call.
  - **CUMULUS-2189**
    - Updated Provider endpoint logic to write providers in parallel to Core
      PostgreSQL database
    - Update integration tests to utilize API calls instead of direct
      api/model/Provider calls
  - **CUMULUS-2191**
    - Updated cumuluss/async-operation task to write async-operations to the
      PostgreSQL database.
  - **CUMULUS-2228**
    - Added logic to the `sfEventSqsToDbRecords` Lambda to write execution, PDR,
      and granule records to the core PostgreSQL database in parallel with
      writes to DynamoDB
  - **CUMUlUS-2190**
    - Added "upsert" logic to the `sfEventSqsToDbRecords` Lambda for PDR writes
      to the core PostgreSQL database
  - **CUMUlUS-2192**
    - Added "upsert" logic to the `sfEventSqsToDbRecords` Lambda for execution
      writes to the core PostgreSQL database
  - **CUMULUS-2187**
    - The `async-operations` endpoint will now omit `output` instead of
      returning `none` when the operation did not return output.
  - **CUMULUS-2167**
    - Change PostgreSQL schema definition for `files` to remove `filename` and
      `name` and only support `file_name`.
    - Change PostgreSQL schema definition for `files` to remove `size` to only
      support `file_size`.
    - Change `PostgresFile` to remove duplicate fields `filename` and `name` and
      rename `size` to `file_size`.
  - **CUMULUS-2266**
    - Change `sf-event-sqs-to-db-records` behavior to discard and not throw an
      error on an out-of-order/delayed message so as not to have it be sent to
      the DLQ.
  - **CUMULUS-2305**
    - Changed `DELETE /pdrs/{pdrname}` API behavior to also delete record from
      PostgreSQL database.
  - **CUMULUS-2309**
    - Changed `DELETE /granules/{granuleName}` API behavior to also delete
      record from PostgreSQL database.
    - Changed `Bulk operation BULK_GRANULE_DELETE` API behavior to also delete
      records from PostgreSQL database.
  - **CUMULUS-2367**
    - Updated `granule_cumulus_id` foreign key to granule in PostgreSQL `files`
      table to use a CASCADE delete, so records in the files table are
      automatically deleted by the database when the corresponding granule is
      deleted.
  - **CUMULUS-2407**
    - Updated data-migration1 and data-migration2 Lambdas to use UPSERT instead
      of UPDATE when migrating dynamoDB records to PostgreSQL.
    - Changed data-migration1 and data-migration2 logic to only update already
      migrated records if the incoming record update has a newer timestamp
  - **CUMULUS-2329**
    - Add `write-db-dlq-records-to-s3` lambda.
    - Add terraform config to automatically write db records DLQ messages to an
      s3 archive on the system bucket.
    - Add unit tests and a component spec test for the above.
  - **CUMULUS-2380**
    - Add `process-dead-letter-archive` lambda to pick up and process dead letters in the S3 system bucket dead letter archive.
    - Add `/deadLetterArchive/recoverCumulusMessages` endpoint to trigger an async operation to leverage this capability on demand.
    - Add unit tests and integration test for all of the above.
  - **CUMULUS-2406**
    - Updated parallel write logic to ensure that updatedAt/updated_at
      timestamps are the same in Dynamo/PG on record write for the following
      data types:
      - async operations
      - granules
      - executions
      - PDRs
  - **CUMULUS-2446**
    - Remove schema validation check against DynamoDB table for collections when
      migrating records from DynamoDB to core PostgreSQL database.
  - **CUMULUS-2447**
    - Changed `translateApiAsyncOperationToPostgresAsyncOperation` to call
      `JSON.stringify` and then `JSON.parse` on output.
  - **CUMULUS-2313**
    - Added `postgres-migration-async-operation` lambda to start an ECS task to
      run a the `data-migration2` lambda.
    - Updated `async_operations` table to include `Data Migration 2` as a new
      `operation_type`.
    - Updated `cumulus-tf/variables.tf` to include `optional_dynamo_tables` that
      will be merged with `dynamo_tables`.
  - **CUMULUS-2451**
    - Added summary type file `packages/db/src/types/summary.ts` with
      `MigrationSummary` and `DataMigration1` and `DataMigration2` types.
    - Updated `data-migration1` and `data-migration2` lambdas to return
      `MigrationSummary` objects.
    - Added logging for every batch of 100 records processed for executions,
      granules and files, and PDRs.
    - Removed `RecordAlreadyMigrated` logs in `data-migration1` and
      `data-migration2`
  - **CUMULUS-2452**
    - Added support for only migrating certain granules by specifying the
      `granuleSearchParams.granuleId` or `granuleSearchParams.collectionId`
      properties in the payload for the
      `<prefix>-postgres-migration-async-operation` Lambda
    - Added support for only running certain migrations for data-migration2 by
      specifying the `migrationsList` property in the payload for the
      `<prefix>-postgres-migration-async-operation` Lambda
  - **CUMULUS-2453**
    - Created `storeErrors` function which stores errors in system bucket.
    - Updated `executions` and `granulesAndFiles` data migrations to call `storeErrors` to store migration errors.
    - Added `system_bucket` variable to `data-migration2`.
  - **CUMULUS-2455**
    - Move granules API endpoint records move updates for migrated granule files
      if writing any of the granule files fails.
  - **CUMULUS-2468**
    - Added support for doing [DynamoDB parallel scanning](https://docs.aws.amazon.com/amazondynamodb/latest/developerguide/Scan.html#Scan.ParallelScan) for `executions` and `granules` migrations to improve performance. The behavior of the parallel scanning and writes can be controlled via the following properties on the event input to the `<prefix>-postgres-migration-async-operation` Lambda:
      - `granuleMigrationParams.parallelScanSegments`: How many segments to divide your granules DynamoDB table into for parallel scanning
      - `granuleMigrationParams.parallelScanLimit`: The maximum number of granule records to evaluate for each parallel scanning segment of the DynamoDB table
      - `granuleMigrationParams.writeConcurrency`: The maximum number of concurrent granule/file writes to perform to the PostgreSQL database across all DynamoDB segments
      - `executionMigrationParams.parallelScanSegments`: How many segments to divide your executions DynamoDB table into for parallel scanning
      - `executionMigrationParams.parallelScanLimit`: The maximum number of execution records to evaluate for each parallel scanning segment of the DynamoDB table
      - `executionMigrationParams.writeConcurrency`: The maximum number of concurrent execution writes to perform to the PostgreSQL database across all DynamoDB segments
  - **CUMULUS-2468** - Added `@cumulus/aws-client/DynamoDb.parallelScan` helper to perform [parallel scanning on DynamoDb tables](https://docs.aws.amazon.com/amazondynamodb/latest/developerguide/Scan.html#Scan.ParallelScan)
  - **CUMULUS-2507**
    - Updated granule record write logic to set granule status to `failed` in both Postgres and DynamoDB if any/all of its files fail to write to the database.

### Deprecated

- **CUMULUS-2185** - RDS Migration Epic
  - **CUMULUS-2455**
    - `@cumulus/ingest/moveGranuleFiles`

## [v8.1.0] 2021-04-29

### Added

- **CUMULUS-2348**
  - The `@cumulus/api` `/granules` and `/granules/{granuleId}` endpoints now take `getRecoveryStatus` parameter
  to include recoveryStatus in result granule(s)
  - The `@cumulus/api-client.granules.getGranule` function takes a `query` parameter which can be used to
  request additional granule information.
  - Published `@cumulus/api@7.2.1-alpha.0` for dashboard testing
- **CUMULUS-2469**
  - Added `tf-modules/cumulus_distribution` module to standup a skeleton distribution api

## [v8.0.0] 2021-04-08

### BREAKING CHANGES

- **CUMULUS-2428**
  - Changed `/granules/bulk` to use `queueUrl` property instead of a `queueName` property for setting the queue to use for scheduling bulk granule workflows

### Notable changes

- Bulk granule operations endpoint now supports setting a custom queue for scheduling workflows via the `queueUrl` property in the request body. If provided, this value should be the full URL for an SQS queue.

### Added

- **CUMULUS-2374**
  - Add cookbok entry for queueing PostToCmr step
  - Add example workflow to go with cookbook
- **CUMULUS-2421**
  - Added **experimental** `ecs_include_docker_cleanup_cronjob` boolean variable to the Cumulus module to enable cron job to clean up docker root storage blocks in ECS cluster template for non-`device-mapper` storage drivers. Default value is `false`. This fulfills a specific user support request. This feature is otherwise untested and will remain so until we can iterate with a better, more general-purpose solution. Use of this feature is **NOT** recommended unless you are certain you need it.

- **CUMULUS-1808**
  - Add additional error messaging in `deleteSnsTrigger` to give users more context about where to look to resolve ResourceNotFound error when disabling or deleting a rule.

### Fixed

- **CUMULUS-2281**
  - Changed discover-granules task to write discovered granules directly to
    logger, instead of via environment variable. This fixes a problem where a
    large number of found granules prevents this lambda from running as an
    activity with an E2BIG error.

## [v7.2.0] 2021-03-23

### Added

- **CUMULUS-2346**
  - Added orca API endpoint to `@cumulus/api` to get recovery status
  - Add `CopyToGlacier` step to [example IngestAndPublishGranuleWithOrca workflow](https://github.com/nasa/cumulus/blob/master/example/cumulus-tf/ingest_and_publish_granule_with_orca_workflow.tf)

### Changed

- **HYRAX-357**
  - Format of NGAP OPeNDAP URL changed and by default now is referring to concept id and optionally can include short name and version of collection.
  - `addShortnameAndVersionIdToConceptId` field has been added to the config inputs of the `hyrax-metadata-updates` task

## [v7.1.0] 2021-03-12

### Notable changes

- `sync-granule` task will now properly handle syncing 0 byte files to S3
- SQS/Kinesis rules now support scheduling workflows to a custom queue via the `rule.queueUrl` property. If provided, this value should be the full URL for an SQS queue.

### Added

- `tf-modules/cumulus` module now supports a `cmr_custom_host` variable that can
  be used to set to an arbitray  host for making CMR requests (e.g.
  `https://custom-cmr-host.com`).
- Added `buckets` variable to `tf-modules/archive`
- **CUMULUS-2345**
  - Deploy ORCA with Cumulus, see `example/cumulus-tf/orca.tf` and `example/cumulus-tf/terraform.tfvars.example`
  - Add `CopyToGlacier` step to [example IngestAndPublishGranule workflow](https://github.com/nasa/cumulus/blob/master/example/cumulus-tf/ingest_and_publish_granule_workflow.asl.json)
- **CUMULUS-2424**
  - Added `childWorkflowMeta` to `queue-pdrs` config. An object passed to this config value will be merged into a child workflow message's `meta` object. For an example of how this can be used, see `example/cumulus-tf/discover_and_queue_pdrs_with_child_workflow_meta_workflow.asl.json`.
- **CUMULUS-2427**
  - Added support for using a custom queue with SQS and Kinesis rules. Whatever queue URL is set on the `rule.queueUrl` property will be used to schedule workflows for that rule. This change allows SQS/Kinesis rules to use [any throttled queues defined for a deployment](https://nasa.github.io/cumulus/docs/data-cookbooks/throttling-queued-executions).

### Fixed

- **CUMULUS-2394**
  - Updated PDR and Granule writes to check the step function `workflow_start_time` against
      the `createdAt` field  for each record to ensure old records do not
      overwrite newer ones

### Changed

- `<prefix>-lambda-api-gateway` IAM role used by API Gateway Lambda now
  supports accessing all buckets defined in your `buckets` variable except
  "internal" buckets
- Updated the default scroll duration used in ESScrollSearch and part of the
  reconcilation report functions as a result of testing and seeing timeouts
  at its current value of 2min.
- **CUMULUS-2355**
  - Added logic to disable `/s3Credentials` endpoint based upon value for
    environment variable `DISABLE_S3_CREDENTIALS`. If set to "true", the
    endpoint will not dispense S3 credentials and instead return a message
    indicating that the endpoint has been disabled.
- **CUMULUS-2397**
  - Updated `/elasticsearch` endpoint's `reindex` function to prevent
    reindexing when source and destination indices are the same.
- **CUMULUS-2420**
  - Updated test function `waitForAsyncOperationStatus` to take a retryObject
    and use exponential backoff.  Increased the total test duration for both
    AsycOperation specs and the ReconciliationReports tests.
  - Updated the default scroll duration used in ESScrollSearch and part of the
    reconcilation report functions as a result of testing and seeing timeouts
    at its current value of 2min.
- **CUMULUS-2427**
  - Removed `queueUrl` from the parameters object for `@cumulus/message/Build.buildQueueMessageFromTemplate`
  - Removed `queueUrl` from the parameters object for `@cumulus/message/Build.buildCumulusMeta`

### Fixed

- Fixed issue in `@cumulus/ingest/S3ProviderClient.sync()` preventing 0 byte files from being synced to S3.

### Removed

- Removed variables from `tf-modules/archive`:
  - `private_buckets`
  - `protected_buckets`
  - `public_buckets`

## [v7.0.0] 2021-02-22

### BREAKING CHANGES

- **CUMULUS-2362** - Endpoints for the logs (/logs) will now throw an error unless Metrics is set up

### Added

- **CUMULUS-2345**
  - Deploy ORCA with Cumulus, see `example/cumulus-tf/orca.tf` and `example/cumulus-tf/terraform.tfvars.example`
  - Add `CopyToGlacier` step to [example IngestAndPublishGranule workflow](https://github.com/nasa/cumulus/blob/master/example/cumulus-tf/ingest_and_publish_granule_workflow.asl.json)
- **CUMULUS-2376**
  - Added `cmrRevisionId` as an optional parameter to `post-to-cmr` that will be used when publishing metadata to CMR.
- **CUMULUS-2412**
  - Adds function `getCollectionsByShortNameAndVersion` to @cumulus/cmrjs that performs a compound query to CMR to retrieve collection information on a list of collections. This replaces a series of calls to the CMR for each collection with a single call on the `/collections` endpoint and should improve performance when CMR return times are increased.

### Changed

- **CUMULUS-2362**
  - Logs endpoints only work with Metrics set up
- **CUMULUS-2376**
  - Updated `publishUMMGJSON2CMR` to take in an optional `revisionId` parameter.
  - Updated `publishUMMGJSON2CMR` to throw an error if optional `revisionId` does not match resulting revision ID.
  - Updated `publishECHO10XML2CMR` to take in an optional `revisionId` parameter.
  - Updated `publishECHO10XML2CMR` to throw an error if optional `revisionId` does not match resulting revision ID.
  - Updated `publish2CMR` to take in optional `cmrRevisionId`.
  - Updated `getWriteHeaders` to take in an optional CMR Revision ID.
  - Updated `ingestGranule` to take in an optional CMR Revision ID to pass to `getWriteHeaders`.
  - Updated `ingestUMMGranule` to take in an optional CMR Revision ID to pass to `getWriteHeaders`.
- **CUMULUS-2350**
  - Updates the examples on the `/s3credentialsREADME`, to include Python and
    JavaScript code demonstrating how to refrsh  the s3credential for
    programatic access.
- **CUMULUS-2383**
  - PostToCMR task will return CMRInternalError when a `500` status is returned from CMR

## [v6.0.0] 2021-02-16

### MIGRATION NOTES

- **CUMULUS-2255** - Cumulus has upgraded its supported version of Terraform
  from **0.12.12** to **0.13.6**. Please see the [instructions to upgrade your
  deployments](https://github.com/nasa/cumulus/blob/master/docs/upgrade-notes/upgrading-tf-version-0.13.6.md).

- **CUMULUS-2350**
  - If the  `/s3credentialsREADME`, does not appear to be working after
    deploymnt, [manual redeployment](https://docs.aws.amazon.com/apigateway/latest/developerguide/how-to-deploy-api-with-console.html)
    of the API-gateway stage may be necessary to finish the deployment.

### BREAKING CHANGES

- **CUMULUS-2255** - Cumulus has upgraded its supported version of Terraform from **0.12.12** to **0.13.6**.

### Added

- **CUMULUS-2291**
  - Add provider filter to Granule Inventory Report
- **CUMULUS-2300**
  - Added `childWorkflowMeta` to `queue-granules` config. Object passed to this
    value will be merged into a child workflow message's  `meta` object. For an
    example of how this can be used, see
    `example/cumulus-tf/discover_granules_workflow.asl.json`.
- **CUMULUS-2350**
  - Adds an unprotected endpoint, `/s3credentialsREADME`, to the
    s3-credentials-endpoint that displays  information on how to use the
    `/s3credentials` endpoint
- **CUMULUS-2368**
  - Add QueueWorkflow task
- **CUMULUS-2391**
  - Add reportToEms to collections.files file schema
- **CUMULUS-2395**
  - Add Core module parameter `ecs_custom_sg_ids` to Cumulus module to allow for
    custom security group mappings
- **CUMULUS-2402**
  - Officially expose `sftp()` for use in `@cumulus/sftp-client`

### Changed

- **CUMULUS-2323**
  - The sync granules task when used with the s3 provider now uses the
    `source_bucket` key in `granule.files` objects.  If incoming payloads using
    this task have a `source_bucket` value for a file using the s3 provider, the
    task will attempt to sync from the bucket defined in the file's
    `source_bucket` key instead of the `provider`.
    - Updated `S3ProviderClient.sync` to allow for an optional bucket parameter
      in support of the changed behavior.
  - Removed `addBucketToFile` and related code from sync-granules task

- **CUMULUS-2255**
  - Updated Terraform deployment code syntax for compatibility with version 0.13.6
- **CUMULUS-2321**
  - Updated API endpoint GET `/reconciliationReports/{name}` to return the
    pre-signe s3 URL in addition to report data

### Fixed

- Updated `hyrax-metadata-updates` task so the opendap url has Type 'USE SERVICE API'

- **CUMULUS-2310**
  - Use valid filename for reconciliation report
- **CUMULUS-2351**
  - Inventory report no longer includes the File/Granule relation object in the
    okCountByGranules key of a report.  The information is only included when a
    'Granule Not Found' report is run.

### Removed

- **CUMULUS-2364**
  - Remove the internal Cumulus logging lambda (log2elasticsearch)

## [v5.0.1] 2021-01-27

### Changed

- **CUMULUS-2344**
  - Elasticsearch API now allows you to reindex to an index that already exists
  - If using the Change Index operation and the new index doesn't exist, it will be created
  - Regarding instructions for CUMULUS-2020, you can now do a change index
    operation before a reindex operation. This will
    ensure that new data will end up in the new index while Elasticsearch is reindexing.

- **CUMULUS-2351**
  - Inventory report no longer includes the File/Granule relation object in the okCountByGranules key of a report. The information is only included when a 'Granule Not Found' report is run.

### Removed

- **CUMULUS-2367**
  - Removed `execution_cumulus_id` column from granules RDS schema and data type

## [v5.0.0] 2021-01-12

### BREAKING CHANGES

- **CUMULUS-2020**
  - Elasticsearch data mappings have been updated to improve search and the API
    has been update to reflect those changes. See Migration notes on how to
    update the Elasticsearch mappings.

### Migration notes

- **CUMULUS-2020**
  - Elasticsearch data mappings have been updated to improve search. For
    example, case insensitive searching will now work (e.g. 'MOD' and 'mod' will
    return the same granule results). To use the improved Elasticsearch queries,
    [reindex](https://nasa.github.io/cumulus-api/#reindex) to create a new index
    with the correct types. Then perform a [change
    index](https://nasa.github.io/cumulus-api/#change-index) operation to use
    the new index.
- **CUMULUS-2258**
  - Because the `egress_lambda_log_group` and
    `egress_lambda_log_subscription_filter` resource were removed from the
    `cumulus` module, new definitions for these resources must be added to
    `cumulus-tf/main.tf`. For reference on how to define these resources, see
    [`example/cumulus-tf/thin_egress_app.tf`](https://github.com/nasa/cumulus/blob/master/example/cumulus-tf/thin_egress_app.tf).
  - The `tea_stack_name` variable being passed into the `cumulus` module should be removed
- **CUMULUS-2344**
  - Regarding instructions for CUMULUS-2020, you can now do a change index operation before a reindex operation. This will
    ensure that new data will end up in the new index while Elasticsearch is reindexing.

### BREAKING CHANGES

- **CUMULUS-2020**
  - Elasticsearch data mappings have been updated to improve search and the API has been updated to reflect those changes. See Migration notes on how to update the Elasticsearch mappings.

### Added

- **CUMULUS-2318**
  - Added`async_operation_image` as `cumulus` module variable to allow for override of the async_operation container image.  Users can optionally specify a non-default docker image for use with Core async operations.
- **CUMULUS-2219**
  - Added `lzards-backup` Core task to facilitate making LZARDS backup requests in Cumulus ingest workflows
- **CUMULUS-2092**
  - Add documentation for Granule Not Found Reports
- **HYRAX-320**
  - `@cumulus/hyrax-metadata-updates`Add component URI encoding for entry title id and granule ur to allow for values with special characters in them. For example, EntryTitleId 'Sentinel-6A MF/Jason-CS L2 Advanced Microwave Radiometer (AMR-C) NRT Geophysical Parameters' Now, URLs generated from such values will be encoded correctly and parsable by HyraxInTheCloud
- **CUMULUS-1370**
  - Add documentation for Getting Started section including FAQs
- **CUMULUS-2092**
  - Add documentation for Granule Not Found Reports
- **CUMULUS-2219**
  - Added `lzards-backup` Core task to facilitate making LZARDS backup requests in Cumulus ingest workflows
- **CUMULUS-2280**
  - In local api, retry to create tables if they fail to ensure localstack has had time to start fully.
- **CUMULUS-2290**
  - Add `queryFields` to granule schema, and this allows workflow tasks to add queryable data to granule record. For reference on how to add data to `queryFields` field, see [`example/cumulus-tf/kinesis_trigger_test_workflow.tf`](https://github.com/nasa/cumulus/blob/master/example/cumulus-tf/kinesis_trigger_test_workflow.tf).
- **CUMULUS-2318**
  - Added`async_operation_image` as `cumulus` module variable to allow for override of the async_operation container image.  Users can optionally specify a non-default docker image for use with Core async operations.

### Changed

- **CUMULUS-2020**
  - Updated Elasticsearch mappings to support case-insensitive search
- **CUMULUS-2124**
  - cumulus-rds-tf terraform module now takes engine_version as an input variable.
- **CUMULUS-2279**
  - Changed the formatting of granule CMR links: instead of a link to the `/search/granules.json` endpoint, now it is a direct link to `/search/concepts/conceptid.format`
- **CUMULUS-2296**
  - Improved PDR spec compliance of `parse-pdr` by updating `@cumulus/pvl` to parse fields in a manner more consistent with the PDR ICD, with respect to numbers and dates. Anything not matching the ICD expectations, or incompatible with Javascript parsing, will be parsed as a string instead.
- **CUMULUS-2344**
  - Elasticsearch API now allows you to reindex to an index that already exists
  - If using the Change Index operation and the new index doesn't exist, it will be created

### Removed

- **CUMULUS-2258**
  - Removed `tea_stack_name` variable from `tf-modules/distribution/variables.tf` and `tf-modules/cumulus/variables.tf`
  - Removed `egress_lambda_log_group` and `egress_lambda_log_subscription_filter` resources from `tf-modules/distribution/main.tf`

## [v4.0.0] 2020-11-20

### Migration notes

- Update the name of your `cumulus_message_adapter_lambda_layer_arn` variable for the `cumulus` module to `cumulus_message_adapter_lambda_layer_version_arn`. The value of the variable should remain the same (a layer version ARN of a Lambda layer for the [`cumulus-message-adapter`](https://github.com/nasa/cumulus-message-adapter/).
- **CUMULUS-2138** - Update all workflows using the `MoveGranules` step to add `UpdateGranulesCmrMetadataFileLinksStep`that runs after it. See the example [`IngestAndPublishWorkflow`](https://github.com/nasa/cumulus/blob/master/example/cumulus-tf/ingest_and_publish_granule_workflow.asl.json) for reference.
- **CUMULUS-2251**
  - Because it has been removed from the `cumulus` module, a new resource definition for `egress_api_gateway_log_subscription_filter` must be added to `cumulus-tf/main.tf`. For reference on how to define this resource, see [`example/cumulus-tf/main.tf`](https://github.com/nasa/cumulus/blob/master/example/cumulus-tf/main.tf).

### Added

- **CUMULUS-2248**
  - Updates Integration Tests README to point to new fake provider template.
- **CUMULUS-2239**
  - Add resource declaration to create a VPC endpoint in tea-map-cache module if `deploy_to_ngap` is false.
- **CUMULUS-2063**
  - Adds a new, optional query parameter to the `/collections[&getMMT=true]` and `/collections/active[&getMMT=true]` endpoints. When a user provides a value of `true` for `getMMT` in the query parameters, the endpoint will search CMR and update each collection's results with new key `MMTLink` containing a link to the MMT (Metadata Management Tool) if a CMR collection id is found.
- **CUMULUS-2170**
  - Adds ability to filter granule inventory reports
- **CUMULUS-2211**
  - Adds `granules/bulkReingest` endpoint to `@cumulus/api`
- **CUMULUS-2251**
  - Adds `log_api_gateway_to_cloudwatch` variable to `example/cumulus-tf/variables.tf`.
  - Adds `log_api_gateway_to_cloudwatch` variable to `thin_egress_app` module definition.

### Changed

- **CUMULUS-2216**
  - `/collection` and `/collection/active` endpoints now return collections without granule aggregate statistics by default. The original behavior is preserved and can be found by including a query param of `includeStats=true` on the request to the endpoint.
  - The `es/collections` Collection class takes a new parameter includeStats. It no longer appends granule aggregate statistics to the returned results by default. One must set the new parameter to any non-false value.
- **CUMULUS-2201**
  - Update `dbIndexer` lambda to process requests in serial
  - Fixes ingestPdrWithNodeNameSpec parsePdr provider error
- **CUMULUS-2251**
  - Moves Egress Api Gateway Log Group Filter from `tf-modules/distribution/main.tf` to `example/cumulus-tf/main.tf`

### Fixed

- **CUMULUS-2251**
  - This fixes a deployment error caused by depending on the `thin_egress_app` module output for a resource count.

### Removed

- **CUMULUS-2251**
  - Removes `tea_api_egress_log_group` variable from `tf-modules/distribution/variables.tf` and `tf-modules/cumulus/variables.tf`.

### BREAKING CHANGES

- **CUMULUS-2138** - CMR metadata update behavior has been removed from the `move-granules` task into a
new `update-granules-cmr-metadata-file-links` task.
- **CUMULUS-2216**
  - `/collection` and `/collection/active` endpoints now return collections without granule aggregate statistics by default. The original behavior is preserved and can be found by including a query param of `includeStats=true` on the request to the endpoint.  This is likely to affect the dashboard only but included here for the change of behavior.
- **[1956](https://github.com/nasa/cumulus/issues/1956)**
  - Update the name of the `cumulus_message_adapter_lambda_layer_arn` output from the `cumulus-message-adapter` module to `cumulus_message_adapter_lambda_layer_version_arn`. The output value has changed from being the ARN of the Lambda layer **without a version** to the ARN of the Lambda layer **with a version**.
  - Update the variable name in the `cumulus` and `ingest` modules from `cumulus_message_adapter_lambda_layer_arn` to `cumulus_message_adapter_lambda_layer_version_arn`

## [v3.0.1] 2020-10-21

- **CUMULUS-2203**
  - Update Core tasks to use
    [cumulus-message-adapter-js](https://github.com/nasa/cumulus-message-adapter-js)
    v2.0.0 to resolve memory leak/lambda ENOMEM constant failure issue.   This
    issue caused lambdas to slowly use all memory in the run environment and
    prevented AWS from halting/restarting warmed instances when task code was
    throwing consistent errors under load.

- **CUMULUS-2232**
  - Updated versions for `ajv`, `lodash`, `googleapis`, `archiver`, and
    `@cumulus/aws-client` to remediate vulnerabilities found in SNYK scan.

### Fixed

- **CUMULUS-2233**
  - Fixes /s3credentials bug where the expiration time on the cookie was set to a time that is always expired, so authentication was never being recognized as complete by the API. Consequently, the user would end up in a redirect loop and requests to /s3credentials would never complete successfully. The bug was caused by the fact that the code setting the expiration time for the cookie was expecting a time value in milliseconds, but was receiving the expirationTime from the EarthdataLoginClient in seconds. This bug has been fixed by converting seconds into milliseconds. Unit tests were added to test that the expiration time has been converted to milliseconds and checking that the cookie's expiration time is greater than the current time.

## [v3.0.0] 2020-10-7

### MIGRATION STEPS

- **CUMULUS-2099**
  - All references to `meta.queues` in workflow configuration must be replaced with references to queue URLs from Terraform resources. See the updated [data cookbooks](https://nasa.github.io/cumulus/docs/data-cookbooks/about-cookbooks) or example [Discover Granules workflow configuration](https://github.com/nasa/cumulus/blob/master/example/cumulus-tf/discover_granules_workflow.asl.json).
  - The steps for configuring queued execution throttling have changed. See the [updated documentation](https://nasa.github.io/cumulus/docs/data-cookbooks/throttling-queued-executions).
  - In addition to the configuration for execution throttling, the internal mechanism for tracking executions by queue has changed. As a result, you should **disable any rules or workflows scheduling executions via a throttled queue** before upgrading. Otherwise, you may be at risk of having **twice as many executions** as are configured for the queue while the updated tracking is deployed. You can re-enable these rules/workflows once the upgrade is complete.

- **CUMULUS-2111**
  - **Before you re-deploy your `cumulus-tf` module**, note that the [`thin-egress-app`][thin-egress-app] is no longer deployed by default as part of the `cumulus` module, so you must add the TEA module to your deployment and manually modify your Terraform state **to avoid losing your API gateway and impacting any Cloudfront endpoints pointing to those gateways**. If you don't care about losing your API gateway and impacting Cloudfront endpoints, you can ignore the instructions for manually modifying state.

    1. Add the [`thin-egress-app`][thin-egress-app] module to your `cumulus-tf` deployment as shown in the [Cumulus example deployment](https://github.com/nasa/cumulus/tree/master/example/cumulus-tf/main.tf).

         - Note that the values for `tea_stack_name` variable to the `cumulus` module and the `stack_name` variable to the `thin_egress_app` module **must match**
         - Also, if you are specifying the `stage_name` variable to the `thin_egress_app` module, **the value of the `tea_api_gateway_stage` variable to the `cumulus` module must match it**

    2. **If you want to preserve your existing `thin-egress-app` API gateway and avoid having to update your Cloudfront endpoint for distribution, then you must follow these instructions**: <https://nasa.github.io/cumulus/docs/upgrade-notes/migrate_tea_standalone>. Otherwise, you can re-deploy as usual.

  - If you provide your own custom bucket map to TEA as a standalone module, **you must ensure that your custom bucket map includes mappings for the `protected` and `public` buckets specified in your `cumulus-tf/terraform.tfvars`, otherwise Cumulus may not be able to determine the correct distribution URL for ingested files and you may encounter errors**

- **CUMULUS-2197**
  - EMS resources are now optional, and `ems_deploy` is set to `false` by default, which will delete your EMS resources.
  - If you would like to keep any deployed EMS resources, add the `ems_deploy` variable set to `true` in your `cumulus-tf/terraform.tfvars`

### BREAKING CHANGES

- **CUMULUS-2200**
  - Changes return from 303 redirect to 200 success for `Granule Inventory`'s
    `/reconciliationReport` returns.  The user (dashboard) must read the value
    of `url` from the return to get the s3SignedURL and then download the report.
- **CUMULUS-2099**
  - `meta.queues` has been removed from Cumulus core workflow messages.
  - `@cumulus/sf-sqs-report` workflow task no longer reads the reporting queue URL from `input.meta.queues.reporting` on the incoming event. Instead, it requires that the queue URL be set as the `reporting_queue_url` environment variable on the deployed Lambda.
- **CUMULUS-2111**
  - The deployment of the `thin-egress-app` module has be removed from `tf-modules/distribution`, which is a part of the `tf-modules/cumulus` module. Thus, the `thin-egress-app` module is no longer deployed for you by default. See the migration steps for details about how to add deployment for the `thin-egress-app`.
- **CUMULUS-2141**
  - The `parse-pdr` task has been updated to respect the `NODE_NAME` property in
    a PDR's `FILE_GROUP`. If a `NODE_NAME` is present, the task will query the
    Cumulus API for a provider with that host. If a provider is found, the
    output granule from the task will contain a `provider` property containing
    that provider. If `NODE_NAME` is set but a provider with that host cannot be
    found in the API, or if multiple providers are found with that same host,
    the task will fail.
  - The `queue-granules` task has been updated to expect an optional
    `granule.provider` property on each granule. If present, the granule will be
    enqueued using that provider. If not present, the task's `config.provider`
    will be used instead.
- **CUMULUS-2197**
  - EMS resources are now optional and will not be deployed by default. See migration steps for information
    about how to deploy EMS resources.

#### CODE CHANGES

- The `@cumulus/api-client.providers.getProviders` function now takes a
  `queryStringParameters` parameter which can be used to filter the providers
  which are returned
- The `@cumulus/aws-client/S3.getS3ObjectReadStreamAsync` function has been
  removed. It read the entire S3 object into memory before returning a read
  stream, which could cause Lambdas to run out of memory. Use
  `@cumulus/aws-client/S3.getObjectReadStream` instead.
- The `@cumulus/ingest/util.lookupMimeType` function now returns `undefined`
  rather than `null` if the mime type could not be found.
- The `@cumulus/ingest/lock.removeLock` function now returns `undefined`
- The `@cumulus/ingest/granule.generateMoveFileParams` function now returns
  `source: undefined` and `target :undefined` on the response object if either could not be
  determined. Previously, `null` had been returned.
- The `@cumulus/ingest/recursion.recursion` function must now be imported using
  `const { recursion } = require('@cumulus/ingest/recursion');`
- The `@cumulus/ingest/granule.getRenamedS3File` function has been renamed to
  `listVersionedObjects`
- `@cumulus/common.http` has been removed
- `@cumulus/common/http.download` has been removed

### Added

- **CUMULUS-1855**
  - Fixed SyncGranule task to return an empty granules list when given an empty
    (or absent) granules list on input, rather than throwing an exception
- **CUMULUS-1955**
  - Added `@cumulus/aws-client/S3.getObject` to get an AWS S3 object
  - Added `@cumulus/aws-client/S3.waitForObject` to get an AWS S3 object,
    retrying, if necessary
- **CUMULUS-1961**
  - Adds `startTimestamp` and `endTimestamp` parameters to endpoint
    `reconcilationReports`.  Setting these values will filter the returned
    report to cumulus data that falls within the timestamps. It also causes the
    report to be one directional, meaning cumulus is only reconciled with CMR,
    but not the other direction. The Granules will be filtered by their
    `updatedAt` values. Collections are filtered by the updatedAt time of their
    granules, i.e. Collections with granules that are updatedAt a time between
    the time parameters will be returned in the reconciliation reports.
  - Adds `startTimestamp` and `endTimestamp` parameters to create-reconciliation-reports
    lambda function. If either of these params is passed in with a value that can be
    converted to a date object, the inter-platform comparison between Cumulus and CMR will
    be one way.  That is, collections, granules, and files will be filtered by time for
    those found in Cumulus and only those compared to the CMR holdings. For the moment
    there is not enough information to change the internal consistency check, and S3 vs
    Cumulus comparisons are unchanged by the timestamps.
- **CUMULUS-1962**
  - Adds `location` as parameter to `/reconciliationReports` endpoint. Options are `S3`
    resulting in a S3 vs. Cumulus database search or `CMR` resulting in CMR vs. Cumulus database search.
- **CUMULUS-1963**
  - Adds `granuleId` as input parameter to `/reconcilationReports`
    endpoint. Limits inputs parameters to either `collectionId` or `granuleId`
    and will fail to create the report if both are provided.  Adding granuleId
    will find collections in Cumulus by granuleId and compare those one way
    with those in CMR.
  - `/reconciliationReports` now validates any input json before starting the
    async operation and the lambda handler no longer validates input
    parameters.
- **CUMULUS-1964**
  - Reports can now be filtered on provider
- **CUMULUS-1965**
  - Adds `collectionId` parameter to the `/reconcilationReports`
    endpoint. Setting this value will limit the scope of the reconcilation
    report to only the input collectionId when comparing Cumulus and
    CMR. `collectionId` is provided an array of strings e.g. `[shortname___version, shortname2___version2]`
- **CUMULUS-2107**
  - Added a new task, `update-cmr-access-constraints`, that will set access constraints in CMR Metadata.
    Currently supports UMMG-JSON and Echo10XML, where it will configure `AccessConstraints` and
    `RestrictionFlag/RestrictionComment`, respectively.
  - Added an operator doc on how to configure and run the access constraint update workflow, which will update the metadata using the new task, and then publish the updated metadata to CMR.
  - Added an operator doc on bulk operations.
- **CUMULUS-2111**
  - Added variables to `cumulus` module:
    - `tea_api_egress_log_group`
    - `tea_external_api_endpoint`
    - `tea_internal_api_endpoint`
    - `tea_rest_api_id`
    - `tea_rest_api_root_resource_id`
    - `tea_stack_name`
  - Added variables to `distribution` module:
    - `tea_api_egress_log_group`
    - `tea_external_api_endpoint`
    - `tea_internal_api_endpoint`
    - `tea_rest_api_id`
    - `tea_rest_api_root_resource_id`
    - `tea_stack_name`
- **CUMULUS-2112**
  - Added `@cumulus/api/lambdas/internal-reconciliation-report`, so create-reconciliation-report
    lambda can create `Internal` reconciliation report
- **CUMULUS-2116**
  - Added `@cumulus/api/models/granule.unpublishAndDeleteGranule` which
  unpublishes a granule from CMR and deletes it from Cumulus, but does not
  update the record to `published: false` before deletion
- **CUMULUS-2113**
  - Added Granule not found report to reports endpoint
  - Update reports to return breakdown by Granule of files both in DynamoDB and S3
- **CUMULUS-2123**
  - Added `cumulus-rds-tf` DB cluster module to `tf-modules` that adds a
    severless RDS Aurora/ PostgreSQL  database cluster to meet the PostgreSQL
    requirements for future releases.
  - Updated the default Cumulus module to take the following new required variables:
    - rds_user_access_secret_arn:
      AWS Secrets Manager secret ARN containing a JSON string of DB credentials
      (containing at least host, password, port as keys)
    - rds_security_group:
      RDS Security Group that provides connection access to the RDS cluster
  - Updated API lambdas and default ECS cluster to add them to the
    `rds_security_group` for database access
- **CUMULUS-2126**
  - The collections endpoint now writes to the RDS database
- **CUMULUS-2127**
  - Added migration to create collections relation for RDS database
- **CUMULUS-2129**
  - Added `data-migration1` Terraform module and Lambda to migrate data from Dynamo to RDS
    - Added support to Lambda for migrating collections data from Dynamo to RDS
- **CUMULUS-2155**
  - Added `rds_connection_heartbeat` to `cumulus` and `data-migration` tf
    modules.  If set to true, this diagnostic variable instructs Core's database
    code to fire off a connection 'heartbeat' query and log the timing/results
    for diagnostic purposes, and retry certain connection timeouts once.
    This option is disabled by default
- **CUMULUS-2156**
  - Support array inputs parameters for `Internal` reconciliation report
- **CUMULUS-2157**
  - Added support to `data-migration1` Lambda for migrating providers data from Dynamo to RDS
    - The migration process for providers will convert any credentials that are stored unencrypted or encrypted with an S3 keypair provider to be encrypted with a KMS key instead
- **CUMULUS-2161**
  - Rules now support an `executionNamePrefix` property. If set, any executions
    triggered as a result of that rule will use that prefix in the name of the
    execution.
  - The `QueueGranules` task now supports an `executionNamePrefix` property. Any
    executions queued by that task will use that prefix in the name of the
    execution. See the
    [example workflow](./example/cumulus-tf/discover_granules_with_execution_name_prefix_workflow.asl.json)
    for usage.
  - The `QueuePdrs` task now supports an `executionNamePrefix` config property.
    Any executions queued by that task will use that prefix in the name of the
    execution. See the
    [example workflow](./example/cumulus-tf/discover_and_queue_pdrs_with_execution_name_prefix_workflow.asl.json)
    for usage.
- **CUMULUS-2162**
  - Adds new report type to `/reconciliationReport` endpoint.  The new report
    is `Granule Inventory`. This report is a CSV file of all the granules in
    the Cumulus DB. This report will eventually replace the existing
    `granules-csv` endpoint which has been deprecated.
- **CUMULUS-2197**
  - Added `ems_deploy` variable to the `cumulus` module. This is set to false by default, except
    for our example deployment, where it is needed for integration tests.

### Changed

- Upgraded version of [TEA](https://github.com/asfadmin/thin-egress-app/) deployed with Cumulus to build 88.
- **CUMULUS-2107**
  - Updated the `applyWorkflow` functionality on the granules endpoint to take a `meta` property to pass into the workflow message.
  - Updated the `BULK_GRANULE` functionality on the granules endpoint to support the above `applyWorkflow` change.
- **CUMULUS-2111**
  - Changed `distribution_api_gateway_stage` variable for `cumulus` module to `tea_api_gateway_stage`
  - Changed `api_gateway_stage` variable for `distribution` module to `tea_api_gateway_stage`
- **CUMULUS-2224**
  - Updated `/reconciliationReport`'s file reconciliation to include `"EXTENDED METADATA"` as a valid CMR relatedUrls Type.

### Fixed

- **CUMULUS-2168**
  - Fixed issue where large number of documents (generally logs) in the
    `cumulus` elasticsearch index results in the collection granule stats
    queries failing for the collections list api endpoint
- **CUMULUS-1955**
  - Due to AWS's eventual consistency model, it was possible for PostToCMR to
    publish an earlier version of a CMR metadata file, rather than the latest
    version created in a workflow.  This fix guarantees that the latest version
    is published, as expected.
- **CUMULUS-1961**
  - Fixed `activeCollections` query only returning 10 results
- **CUMULUS-2201**
  - Fix Reconciliation Report integration test failures by waiting for collections appear
    in es list and ingesting a fake granule xml file to CMR
- **CUMULUS-2015**
  - Reduced concurrency of `QueueGranules` task. That task now has a
    `config.concurrency` option that defaults to `3`.
- **CUMULUS-2116**
  - Fixed a race condition with bulk granule delete causing deleted granules to still appear in Elasticsearch. Granules removed via bulk delete should now be removed from Elasticsearch.
- **CUMULUS-2163**
  - Remove the `public-read` ACL from the `move-granules` task
- **CUMULUS-2164**
  - Fix issue where `cumulus` index is recreated and attached to an alias if it has been previously deleted
- **CUMULUS-2195**
  - Fixed issue with redirect from `/token` not working when using a Cloudfront endpoint to access the Cumulus API with Launchpad authentication enabled. The redirect should now work properly whether you are using a plain API gateway URL or a Cloudfront endpoint pointing at an API gateway URL.
- **CUMULUS-2200**
  - Fixed issue where __in and __not queries were stripping spaces from values

### Deprecated

- **CUMULUS-1955**
  - `@cumulus/aws-client/S3.getS3Object()`
  - `@cumulus/message/Queue.getQueueNameByUrl()`
  - `@cumulus/message/Queue.getQueueName()`
- **CUMULUS-2162**
  - `@cumulus/api/endpoints/granules-csv/list()`

### Removed

- **CUMULUS-2111**
  - Removed `distribution_url` and `distribution_redirect_uri` outputs from the `cumulus` module
  - Removed variables from the `cumulus` module:
    - `distribution_url`
    - `log_api_gateway_to_cloudwatch`
    - `thin_egress_cookie_domain`
    - `thin_egress_domain_cert_arn`
    - `thin_egress_download_role_in_region_arn`
    - `thin_egress_jwt_algo`
    - `thin_egress_jwt_secret_name`
    - `thin_egress_lambda_code_dependency_archive_key`
    - `thin_egress_stack_name`
  - Removed outputs from the `distribution` module:
    - `distribution_url`
    - `internal_tea_api`
    - `rest_api_id`
    - `thin_egress_app_redirect_uri`
  - Removed variables from the `distribution` module:
    - `bucket_map_key`
    - `distribution_url`
    - `log_api_gateway_to_cloudwatch`
    - `thin_egress_cookie_domain`
    - `thin_egress_domain_cert_arn`
    - `thin_egress_download_role_in_region_arn`
    - `thin_egress_jwt_algo`
    - `thin_egress_jwt_secret_name`
    - `thin_egress_lambda_code_dependency_archive_key`
- **CUMULUS-2157**
  - Removed `providerSecretsMigration` and `verifyProviderSecretsMigration` lambdas
- Removed deprecated `@cumulus/sf-sns-report` task
- Removed code:
  - `@cumulus/aws-client/S3.calculateS3ObjectChecksum`
  - `@cumulus/aws-client/S3.getS3ObjectReadStream`
  - `@cumulus/cmrjs.getFullMetadata`
  - `@cumulus/cmrjs.getMetadata`
  - `@cumulus/common/util.isNil`
  - `@cumulus/common/util.isNull`
  - `@cumulus/common/util.isUndefined`
  - `@cumulus/common/util.lookupMimeType`
  - `@cumulus/common/util.mkdtempSync`
  - `@cumulus/common/util.negate`
  - `@cumulus/common/util.noop`
  - `@cumulus/common/util.omit`
  - `@cumulus/common/util.renameProperty`
  - `@cumulus/common/util.sleep`
  - `@cumulus/common/util.thread`
  - `@cumulus/ingest/granule.copyGranuleFile`
  - `@cumulus/ingest/granule.moveGranuleFile`
  - `@cumulus/integration-tests/api/rules.deleteRule`
  - `@cumulus/integration-tests/api/rules.getRule`
  - `@cumulus/integration-tests/api/rules.listRules`
  - `@cumulus/integration-tests/api/rules.postRule`
  - `@cumulus/integration-tests/api/rules.rerunRule`
  - `@cumulus/integration-tests/api/rules.updateRule`
  - `@cumulus/integration-tests/sfnStep.parseStepMessage`
  - `@cumulus/message/Queue.getQueueName`
  - `@cumulus/message/Queue.getQueueNameByUrl`

## v2.0.2+ Backport releases

Release v2.0.1 was the last release on the 2.0.x release series.

Changes after this version on the 2.0.x release series are limited
security/requested feature patches and will not be ported forward to future
releases unless there is a corresponding CHANGELOG entry.

For up-to-date CHANGELOG for the maintenance release branch see
[CHANGELOG.md](https://github.com/nasa/cumulus/blob/release-2.0.x/CHANGELOG.md)
from the 2.0.x branch.

For the most recent release information for the maintenance branch please see
the [release page](https://github.com/nasa/cumulus/releases)

## [v2.0.7] 2020-10-1 - [BACKPORT]

### Fixed

- CVE-2020-7720
  - Updated common `node-forge` dependency to 0.10.0 to address CVE finding

### [v2.0.6] 2020-09-25 - [BACKPORT]

### Fixed

- **CUMULUS-2168**
  - Fixed issue where large number of documents (generally logs) in the
    `cumulus` elasticsearch index results in the collection granule stats
    queries failing for the collections list api endpoint

### [v2.0.5] 2020-09-15 - [BACKPORT]

#### Added

- Added `thin_egress_stack_name` variable to `cumulus` and `distribution` Terraform modules to allow overriding the default Cloudformation stack name used for the `thin-egress-app`. **Please note that if you change/set this value for an existing deployment, it will destroy and re-create your API gateway for the `thin-egress-app`.**

#### Fixed

- Fix collection list queries. Removed fixes to collection stats, which break queries for a large number of granules.

### [v2.0.4] 2020-09-08 - [BACKPORT]

#### Changed

- Upgraded version of [TEA](https://github.com/asfadmin/thin-egress-app/) deployed with Cumulus to build 88.

### [v2.0.3] 2020-09-02 - [BACKPORT]

#### Fixed

- **CUMULUS-1961**
  - Fixed `activeCollections` query only returning 10 results

- **CUMULUS-2039**
  - Fix issue causing SyncGranules task to run out of memory on large granules

#### CODE CHANGES

- The `@cumulus/aws-client/S3.getS3ObjectReadStreamAsync` function has been
  removed. It read the entire S3 object into memory before returning a read
  stream, which could cause Lambdas to run out of memory. Use
  `@cumulus/aws-client/S3.getObjectReadStream` instead.

### [v2.0.2] 2020-08-17 - [BACKPORT]

#### CODE CHANGES

- The `@cumulus/ingest/util.lookupMimeType` function now returns `undefined`
  rather than `null` if the mime type could not be found.
- The `@cumulus/ingest/lock.removeLock` function now returns `undefined`

#### Added

- **CUMULUS-2116**
  - Added `@cumulus/api/models/granule.unpublishAndDeleteGranule` which
  unpublishes a granule from CMR and deletes it from Cumulus, but does not
  update the record to `published: false` before deletion

### Fixed

- **CUMULUS-2116**
  - Fixed a race condition with bulk granule delete causing deleted granules to still appear in Elasticsearch. Granules removed via bulk delete should now be removed from Elasticsearch.

## [v2.0.1] 2020-07-28

### Added

- **CUMULUS-1886**
  - Added `multiple sort keys` support to `@cumulus/api`
- **CUMULUS-2099**
  - `@cumulus/message/Queue.getQueueUrl` to get the queue URL specified in a Cumulus workflow message, if any.

### Fixed

- **[PR 1790](https://github.com/nasa/cumulus/pull/1790)**
  - Fixed bug with request headers in `@cumulus/launchpad-auth` causing Launchpad token requests to fail

## [v2.0.0] 2020-07-23

### BREAKING CHANGES

- Changes to the `@cumulus/api-client` package
  - The `CumulusApiClientError` class must now be imported using
    `const { CumulusApiClientError } = require('@cumulus/api-client/CumulusApiClientError')`
- The `@cumulus/sftp-client/SftpClient` class must now be imported using
  `const { SftpClient } = require('@cumulus/sftp-client');`
- Instances of `@cumulus/ingest/SftpProviderClient` no longer implicitly connect
  when `download`, `list`, or `sync` are called. You must call `connect` on the
  provider client before issuing one of those calls. Failure to do so will
  result in a "Client not connected" exception being thrown.
- Instances of `@cumulus/ingest/SftpProviderClient` no longer implicitly
  disconnect from the SFTP server when `list` is called.
- Instances of `@cumulus/sftp-client/SftpClient` must now be expclicitly closed
  by calling `.end()`
- Instances of `@cumulus/sftp-client/SftpClient` no longer implicitly connect to
  the server when `download`, `unlink`, `syncToS3`, `syncFromS3`, and `list` are
  called. You must explicitly call `connect` before calling one of those
  methods.
- Changes to the `@cumulus/common` package
  - `cloudwatch-event.getSfEventMessageObject()` now returns `undefined` if the
    message could not be found or could not be parsed. It previously returned
    `null`.
  - `S3KeyPairProvider.decrypt()` now throws an exception if the bucket
    containing the key cannot be determined.
  - `S3KeyPairProvider.decrypt()` now throws an exception if the stack cannot be
    determined.
  - `S3KeyPairProvider.encrypt()` now throws an exception if the bucket
    containing the key cannot be determined.
  - `S3KeyPairProvider.encrypt()` now throws an exception if the stack cannot be
    determined.
  - `sns-event.getSnsEventMessageObject()` now returns `undefined` if it could
    not be parsed. It previously returned `null`.
  - The `aws` module has been removed.
  - The `BucketsConfig.buckets` property is now read-only and private
  - The `test-utils.validateConfig()` function now resolves to `undefined`
    rather than `true`.
  - The `test-utils.validateInput()` function now resolves to `undefined` rather
    than `true`.
  - The `test-utils.validateOutput()` function now resolves to `undefined`
    rather than `true`.
  - The static `S3KeyPairProvider.retrieveKey()` function has been removed.
- Changes to the `@cumulus/cmrjs` package
  - `@cumulus/cmrjs.constructOnlineAccessUrl()` and
    `@cumulus/cmrjs/cmr-utils.constructOnlineAccessUrl()` previously took a
    `buckets` parameter, which was an instance of
    `@cumulus/common/BucketsConfig`. They now take a `bucketTypes` parameter,
    which is a simple object mapping bucket names to bucket types. Example:
    `{ 'private-1': 'private', 'public-1': 'public' }`
  - `@cumulus/cmrjs.reconcileCMRMetadata()` and
    `@cumulus/cmrjs/cmr-utils.reconcileCMRMetadata()` now take a **required**
    `bucketTypes` parameter, which is a simple object mapping bucket names to
    bucket types. Example: `{ 'private-1': 'private', 'public-1': 'public' }`
  - `@cumulus/cmrjs.updateCMRMetadata()` and
    `@cumulus/cmrjs/cmr-utils.updateCMRMetadata()` previously took an optional
    `inBuckets` parameter, which was an instance of
    `@cumulus/common/BucketsConfig`. They now take a **required** `bucketTypes`
    parameter, which is a simple object mapping bucket names to bucket types.
    Example: `{ 'private-1': 'private', 'public-1': 'public' }`
- The minimum supported version of all published Cumulus packages is now Node
  12.18.0
  - Tasks using the `cumuluss/cumulus-ecs-task` Docker image must be updated to
    `cumuluss/cumulus-ecs-task:1.7.0`. This can be done by updating the `image`
    property of any tasks defined using the `cumulus_ecs_service` Terraform
    module.
- Changes to `@cumulus/aws-client/S3`
  - The signature of the `getObjectSize` function has changed. It now takes a
    params object with three properties:
    - **s3**: an instance of an AWS.S3 object
    - **bucket**
    - **key**
  - The `getObjectSize` function will no longer retry if the object does not
    exist
- **CUMULUS-1861**
  - `@cumulus/message/Collections.getCollectionIdFromMessage` now throws a
    `CumulusMessageError` if `collectionName` and `collectionVersion` are missing
    from `meta.collection`.   Previously this method would return
    `'undefined___undefined'` instead
  - `@cumulus/integration-tests/addCollections` now returns an array of collections that
    were added rather than the count of added collections
- **CUMULUS-1930**
  - The `@cumulus/common/util.uuid()` function has been removed
- **CUMULUS-1955**
  - `@cumulus/aws-client/S3.multipartCopyObject` now returns an object with the
    AWS `etag` of the destination object
  - `@cumulus/ingest/S3ProviderClient.list` now sets a file object's `path`
    property to `undefined` instead of `null` when the file is at the top level
    of its bucket
  - The `sync` methods of the following classes in the `@cumulus/ingest` package
    now return an object with the AWS `s3uri` and `etag` of the destination file
    (they previously returned only a string representing the S3 URI)
    - `FtpProviderClient`
    - `HttpProviderClient`
    - `S3ProviderClient`
    - `SftpProviderClient`
- **CUMULUS-1958**
  - The following methods exported from `@cumulus/cmr-js/cmr-utils` were made
    async, and added distributionBucketMap as a parameter:
    - constructOnlineAccessUrl
    - generateFileUrl
    - reconcileCMRMetadata
    - updateCMRMetadata
- **CUMULUS-1969**
  - The `DiscoverPdrs` task now expects `provider_path` to be provided at
    `event.config.provider_path`, not `event.config.collection.provider_path`
  - `event.config.provider_path` is now a required parameter of the
    `DiscoverPdrs` task
  - `event.config.collection` is no longer a parameter to the `DiscoverPdrs`
    task
  - Collections no longer support the `provider_path` property. The tasks that
    relied on that property are now referencing `config.meta.provider_path`.
    Workflows should be updated accordingly.
- **CUMULUS-1977**
  - Moved bulk granule deletion endpoint from `/bulkDelete` to
    `/granules/bulkDelete`
- **CUMULUS-1991**
  - Updated CMR metadata generation to use "Download file.hdf" (where `file.hdf` is the filename of the given resource) as the resource description instead of "File to download"
  - CMR metadata updates now respect changes to resource descriptions (previously only changes to resource URLs were respected)

### MIGRATION STEPS

- Due to an issue with the AWS API Gateway and how the Thin Egress App Cloudformation template applies updates, you may need to redeploy your
  `thin-egress-app-EgressGateway` manually as a one time migration step.    If your deployment fails with an
  error similar to:

  ```bash
  Error: Lambda function (<stack>-tf-TeaCache) returned error: ({"errorType":"HTTPError","errorMessage":"Response code 404 (Not Found)"})
  ```

  Then follow the [AWS
  instructions](https://docs.aws.amazon.com/apigateway/latest/developerguide/how-to-deploy-api-with-console.html)
  to `Redeploy a REST API to a stage` for your egress API and re-run `terraform
  apply`.

### Added

- **CUMULUS-2081**
  - Add Integrator Guide section for onboarding
  - Add helpful tips documentation

- **CUMULUS-1902**
  - Add Common Use Cases section under Operator Docs

- **CUMULUS-2058**
  - Added `lambda_processing_role_name` as an output from the `cumulus` module
    to provide the processing role name
- **CUMULUS-1417**
  - Added a `checksumFor` property to collection `files` config. Set this
    property on a checksum file's definition matching the `regex` of the target
    file. More details in the ['Data Cookbooks
    Setup'](https://nasa.github.io/cumulus/docs/next/data-cookbooks/setup)
    documentation.
  - Added `checksumFor` validation to collections model.
- **CUMULUS-1956**
  - Added `@cumulus/earthata-login-client` package
  - The `/s3credentials` endpoint that is deployed as part of distribution now
    supports authentication using tokens created by a different application. If
    a request contains the `EDL-ClientId` and `EDL-Token` headers,
    authentication will be handled using that token rather than attempting to
    use OAuth.
  - `@cumulus/earthata-login-client.getTokenUsername()` now accepts an
    `xRequestId` argument, which will be included as the `X-Request-Id` header
    when calling Earthdata Login.
  - If the `s3Credentials` endpoint is invoked with an EDL token and an
    `X-Request-Id` header, that `X-Request-Id` header will be forwarded to
    Earthata Login.
- **CUMULUS-1957**
  - If EDL token authentication is being used, and the `EDL-Client-Name` header
    is set, `@the-client-name` will be appended to the end of the Earthdata
    Login username that is used as the `RoleSessionName` of the temporary IAM
    credentials. This value will show up in the AWS S3 server access logs.
- **CUMULUS-1958**
  - Add the ability for users to specify a `bucket_map_key` to the `cumulus`
    terraform module as an override for the default .yaml values that are passed
    to TEA by Core.    Using this option *requires* that each configured
    Cumulus 'distribution' bucket (e.g. public/protected buckets) have a single
    TEA mapping.  Multiple maps per bucket are not supported.
  - Updated Generating a distribution URL, the MoveGranules task and all CMR
    reconciliation functionality to utilize the TEA bucket map override.
  - Updated deploy process to utilize a bootstrap 'tea-map-cache' lambda that
    will, after deployment of Cumulus Core's TEA instance, query TEA for all
    protected/public buckets and generate a mapping configuration used
    internally by Core.  This object is also exposed as an output of the Cumulus
    module as `distribution_bucket_map`.
- **CUMULUS-1961**
  - Replaces DynamoDB for Elasticsearch for reconciliationReportForCumulusCMR
    comparisons between Cumulus and CMR.
- **CUMULUS-1970**
  - Created the `add-missing-file-checksums` workflow task
  - Added `@cumulus/aws-client/S3.calculateObjectHash()` function
  - Added `@cumulus/aws-client/S3.getObjectReadStream()` function
- **CUMULUS-1887**
  - Add additional fields to the granule CSV download file
- **CUMULUS-2019**
  - Add `infix` search to es query builder `@cumulus/api/es/es/queries` to
    support partial matching of the keywords

### Changed

- **CUMULUS-2032**
  - Updated @cumulus/ingest/HttpProviderClient to utilize a configuration key
    `httpListTimeout` to set the default timeout for discovery HTTP/HTTPS
    requests, and updates the default for the provider to 5 minutes (300 seconds).
  - Updated the DiscoverGranules and DiscoverPDRs tasks to utilize the updated
    configuration value if set via workflow config, and updates the default for
    these tasks to 5 minutes (300 seconds).

- **CUMULUS-176**
  - The API will now respond with a 400 status code when a request body contains
    invalid JSON. It had previously returned a 500 status code.
- **CUMULUS-1861**
  - Updates Rule objects to no longer require a collection.
  - Changes the DLQ behavior for `sfEventSqsToDbRecords` and
    `sfEventSqsToDbRecordsInputQueue`. Previously failure to write a database
    record would result in lambda success, and an error log in the CloudWatch
    logs.   The lambda has been updated to manually add a record to
    the `sfEventSqsToDbRecordsDeadLetterQueue` if the granule, execution, *or*
    pdr record fails to write, in addition to the previous error logging.
- **CUMULUS-1956**
  - The `/s3credentials` endpoint that is deployed as part of distribution now
    supports authentication using tokens created by a different application. If
    a request contains the `EDL-ClientId` and `EDL-Token` headers,
    authentication will be handled using that token rather than attempting to
    use OAuth.
- **CUMULUS-1977**
  - API endpoint POST `/granules/bulk` now returns a 202 status on a successful
    response instead of a 200 response
  - API endpoint DELETE `/granules/<granule-id>` now returns a 404 status if the
    granule record was already deleted
  - `@cumulus/api/models/Granule.update()` now returns the updated granule
    record
  - Implemented POST `/granules/bulkDelete` API endpoint to support deleting
    granules specified by ID or returned by the provided query in the request
    body. If the request is successful, the endpoint returns the async operation
    ID that has been started to remove the granules.
    - To use a query in the request body, your deployment must be
      [configured to access the Elasticsearch host for ESDIS metrics](https://nasa.github.io/cumulus/docs/additional-deployment-options/cloudwatch-logs-delivery#esdis-metrics)
      in your environment
  - Added `@cumulus/api/models/Granule.getRecord()` method to return raw record
    from DynamoDB
  - Added `@cumulus/api/models/Granule.delete()` method which handles deleting
    the granule record from DynamoDB and the granule files from S3
- **CUMULUS-1982**
  - The `globalConnectionLimit` property of providers is now optional and
    defaults to "unlimited"
- **CUMULUS-1997**
  - Added optional `launchpad` configuration to `@cumulus/hyrax-metadata-updates` task config schema.
- **CUMULUS-1991**
  - `@cumulus/cmrjs/src/cmr-utils/constructOnlineAccessUrls()` now throws an error if `cmrGranuleUrlType = "distribution"` and no distribution endpoint argument is provided
- **CUMULUS-2011**
  - Reconciliation reports are now generated within an AsyncOperation
- **CUMULUS-2016**
  - Upgrade TEA to version 79

### Fixed

- **CUMULUS-1991**
  - Added missing `DISTRIBUTION_ENDPOINT` environment variable for API lambdas. This environment variable is required for API requests to move granules.

- **CUMULUS-1961**
  - Fixed granules and executions query params not getting sent to API in granule list operation in `@cumulus/api-client`

### Deprecated

- `@cumulus/aws-client/S3.calculateS3ObjectChecksum()`
- `@cumulus/aws-client/S3.getS3ObjectReadStream()`
- `@cumulus/common/log.convertLogLevel()`
- `@cumulus/collection-config-store`
- `@cumulus/common/util.sleep()`

- **CUMULUS-1930**
  - `@cumulus/common/log.convertLogLevel()`
  - `@cumulus/common/util.isNull()`
  - `@cumulus/common/util.isUndefined()`
  - `@cumulus/common/util.negate()`
  - `@cumulus/common/util.noop()`
  - `@cumulus/common/util.isNil()`
  - `@cumulus/common/util.renameProperty()`
  - `@cumulus/common/util.lookupMimeType()`
  - `@cumulus/common/util.thread()`
  - `@cumulus/common/util.mkdtempSync()`

### Removed

- The deprecated `@cumulus/common.bucketsConfigJsonObject` function has been
  removed
- The deprecated `@cumulus/common.CollectionConfigStore` class has been removed
- The deprecated `@cumulus/common.concurrency` module has been removed
- The deprecated `@cumulus/common.constructCollectionId` function has been
  removed
- The deprecated `@cumulus/common.launchpad` module has been removed
- The deprecated `@cumulus/common.LaunchpadToken` class has been removed
- The deprecated `@cumulus/common.Semaphore` class has been removed
- The deprecated `@cumulus/common.stringUtils` module has been removed
- The deprecated `@cumulus/common/aws.cloudwatchlogs` function has been removed
- The deprecated `@cumulus/common/aws.deleteS3Files` function has been removed
- The deprecated `@cumulus/common/aws.deleteS3Object` function has been removed
- The deprecated `@cumulus/common/aws.dynamodb` function has been removed
- The deprecated `@cumulus/common/aws.dynamodbDocClient` function has been
  removed
- The deprecated `@cumulus/common/aws.getExecutionArn` function has been removed
- The deprecated `@cumulus/common/aws.headObject` function has been removed
- The deprecated `@cumulus/common/aws.listS3ObjectsV2` function has been removed
- The deprecated `@cumulus/common/aws.parseS3Uri` function has been removed
- The deprecated `@cumulus/common/aws.promiseS3Upload` function has been removed
- The deprecated `@cumulus/common/aws.recursivelyDeleteS3Bucket` function has
  been removed
- The deprecated `@cumulus/common/aws.s3CopyObject` function has been removed
- The deprecated `@cumulus/common/aws.s3ObjectExists` function has been removed
- The deprecated `@cumulus/common/aws.s3PutObject` function has been removed
- The deprecated `@cumulus/common/bucketsConfigJsonObject` function has been
  removed
- The deprecated `@cumulus/common/CloudWatchLogger` class has been removed
- The deprecated `@cumulus/common/collection-config-store.CollectionConfigStore`
  class has been removed
- The deprecated `@cumulus/common/collection-config-store.constructCollectionId`
  function has been removed
- The deprecated `@cumulus/common/concurrency.limit` function has been removed
- The deprecated `@cumulus/common/concurrency.mapTolerant` function has been
  removed
- The deprecated `@cumulus/common/concurrency.promiseUrl` function has been
  removed
- The deprecated `@cumulus/common/concurrency.toPromise` function has been
  removed
- The deprecated `@cumulus/common/concurrency.unless` function has been removed
- The deprecated `@cumulus/common/config.parseConfig` function has been removed
- The deprecated `@cumulus/common/config.resolveResource` function has been
  removed
- The deprecated `@cumulus/common/DynamoDb.get` function has been removed
- The deprecated `@cumulus/common/DynamoDb.scan` function has been removed
- The deprecated `@cumulus/common/FieldPattern` class has been removed
- The deprecated `@cumulus/common/launchpad.getLaunchpadToken` function has been
  removed
- The deprecated `@cumulus/common/launchpad.validateLaunchpadToken` function has
  been removed
- The deprecated `@cumulus/common/LaunchpadToken` class has been removed
- The deprecated `@cumulus/common/message.buildCumulusMeta` function has been
  removed
- The deprecated `@cumulus/common/message.buildQueueMessageFromTemplate`
  function has been removed
- The deprecated `@cumulus/common/message.getCollectionIdFromMessage` function
  has been removed
- The deprecated `@cumulus/common/message.getMaximumExecutions` function has
  been removed
- The deprecated `@cumulus/common/message.getMessageExecutionArn` function has
  been removed
- The deprecated `@cumulus/common/message.getMessageExecutionName` function has
  been removed
- The deprecated `@cumulus/common/message.getMessageFromTemplate` function has
  been removed
- The deprecated `@cumulus/common/message.getMessageGranules` function has been
  removed
- The deprecated `@cumulus/common/message.getMessageStateMachineArn` function
  has been removed
- The deprecated `@cumulus/common/message.getQueueName` function has been
  removed
- The deprecated `@cumulus/common/message.getQueueNameByUrl` function has been
  removed
- The deprecated `@cumulus/common/message.hasQueueAndExecutionLimit` function
  has been removed
- The deprecated `@cumulus/common/Semaphore` class has been removed
- The deprecated `@cumulus/common/string.globalReplace` functon has been removed
- The deprecated `@cumulus/common/string.isNonEmptyString` functon has been
  removed
- The deprecated `@cumulus/common/string.isValidHostname` functon has been
  removed
- The deprecated `@cumulus/common/string.match` functon has been removed
- The deprecated `@cumulus/common/string.matches` functon has been removed
- The deprecated `@cumulus/common/string.replace` functon has been removed
- The deprecated `@cumulus/common/string.toLower` functon has been removed
- The deprecated `@cumulus/common/string.toUpper` functon has been removed
- The deprecated `@cumulus/common/testUtils.getLocalstackEndpoint` function has been removed
- The deprecated `@cumulus/common/util.setErrorStack` function has been removed
- The `@cumulus/common/util.uuid` function has been removed
- The deprecated `@cumulus/common/workflows.getWorkflowArn` function has been
  removed
- The deprecated `@cumulus/common/workflows.getWorkflowFile` function has been
  removed
- The deprecated `@cumulus/common/workflows.getWorkflowList` function has been
  removed
- The deprecated `@cumulus/common/workflows.getWorkflowTemplate` function has
  been removed
- `@cumulus/aws-client/StepFunctions.toSfnExecutionName()`
- `@cumulus/aws-client/StepFunctions.fromSfnExecutionName()`
- `@cumulus/aws-client/StepFunctions.getExecutionArn()`
- `@cumulus/aws-client/StepFunctions.getExecutionUrl()`
- `@cumulus/aws-client/StepFunctions.getStateMachineArn()`
- `@cumulus/aws-client/StepFunctions.pullStepFunctionEvent()`
- `@cumulus/common/test-utils/throttleOnce()`
- `@cumulus/integration-tests/api/distribution.invokeApiDistributionLambda()`
- `@cumulus/integration-tests/api/distribution.getDistributionApiRedirect()`
- `@cumulus/integration-tests/api/distribution.getDistributionApiFileStream()`

## [v1.24.0] 2020-06-03

### BREAKING CHANGES

- **CUMULUS-1969**
  - The `DiscoverPdrs` task now expects `provider_path` to be provided at
    `event.config.provider_path`, not `event.config.collection.provider_path`
  - `event.config.provider_path` is now a required parameter of the
    `DiscoverPdrs` task
  - `event.config.collection` is no longer a parameter to the `DiscoverPdrs`
    task
  - Collections no longer support the `provider_path` property. The tasks that
    relied on that property are now referencing `config.meta.provider_path`.
    Workflows should be updated accordingly.

- **CUMULUS-1997**
  - `@cumulus/cmr-client/CMRSearchConceptQueue` parameters have been changed to take a `cmrSettings` object containing clientId, provider, and auth information. This can be generated using `@cumulus/cmrjs/cmr-utils/getCmrSettings`. The `cmrEnvironment` variable has been removed.

### Added

- **CUMULUS-1800**
  - Added task configuration setting named `syncChecksumFiles` to the
    SyncGranule task. This setting is `false` by default, but when set to
    `true`, all checksum files associated with data files that are downloaded
    will be downloaded as well.
- **CUMULUS-1952**
  - Updated HTTP(S) provider client to accept username/password for Basic authorization. This change adds support for Basic Authorization such as Earthdata login redirects to ingest (i.e. as implemented in SyncGranule), but not to discovery (i.e. as implemented in DiscoverGranules). Discovery still expects the provider's file system to be publicly accessible, but not the individual files and their contents.
  - **NOTE**: Using this in combination with the HTTP protocol may expose usernames and passwords to intermediary network entities. HTTPS is highly recommended.
- **CUMULUS-1997**
  - Added optional `launchpad` configuration to `@cumulus/hyrax-metadata-updates` task config schema.

### Fixed

- **CUMULUS-1997**
  - Updated all CMR operations to use configured authentication scheme
- **CUMULUS-2010**
  - Updated `@cumulus/api/launchpadSaml` to support multiple userGroup attributes from the SAML response

## [v1.23.2] 2020-05-22

### BREAKING CHANGES

- Updates to the Cumulus archive API:
  - All endpoints now return a `401` response instead of a `403` for any request where the JWT passed as a Bearer token is invalid.
  - POST `/refresh` and DELETE `/token/<token>` endpoints now return a `401` response for requests with expired tokens

- **CUMULUS-1894**
  - `@cumulus/ingest/granule.handleDuplicateFile()`
    - The `copyOptions` parameter has been removed
    - An `ACL` parameter has been added
  - `@cumulus/ingest/granule.renameS3FileWithTimestamp()`
    - Now returns `undefined`

- **CUMULUS-1896**
  Updated all Cumulus core lambdas to utilize the new message adapter streaming interface via [cumulus-message-adapter-js v1.2.0](https://github.com/nasa/cumulus-message-adapter-js/releases/tag/v1.2.0).   Users of this version of Cumulus (or later) must utilize version 1.3.0 or greater of the [cumulus-message-adapter](https://github.com/nasa/cumulus-message-adapter) to support core lambdas.

- **CUMULUS-1912**
  - `@cumulus/api` reconciliationReports list endpoint returns a list of reconciliationReport records instead of S3Uri.

- **CUMULUS-1969**
  - The `DiscoverGranules` task now expects `provider_path` to be provided at
    `event.config.provider_path`, not `event.config.collection.provider_path`
  - `config.provider_path` is now a required parameter of the `DiscoverGranules`
    task

### MIGRATION STEPS

- To take advantage of the new TTL-based access token expiration implemented in CUMULUS-1777 (see notes below) and clear out existing records in your access tokens table, do the following:
  1. Log out of any active dashboard sessions
  2. Use the AWS console or CLI to delete your `<prefix>-AccessTokensTable` DynamoDB table
  3. [Re-deploy your `data-persistence` module](https://nasa.github.io/cumulus/docs/deployment/upgrade-readme#update-data-persistence-resources), which should re-create the `<prefix>-AccessTokensTable` DynamoDB table
  4. Return to using the Cumulus API/dashboard as normal
- This release requires the Cumulus Message Adapter layer deployed with Cumulus Core to be at least 1.3.0, as the core lambdas have updated to [cumulus-message-adapter-js v1.2.0](https://github.com/nasa/cumulus-message-adapter-js/releases/tag/v1.2.0) and the new CMA interface.  As a result, users should:
  1. Follow the [Cumulus Message Adapter (CMA) deployment instructions](https://nasa.github.io/cumulus/docs/deployment/deployment-readme#deploy-the-cumulus-message-adapter-layer) and install a CMA layer version >=1.3.0
  2. If you are using any custom Node.js Lambdas in your workflows **and** the Cumulus CMA layer/`cumulus-message-adapter-js`, you must update your lambda to use [cumulus-message-adapter-js v1.2.0](https://github.com/nasa/cumulus-message-adapter-js/releases/tag/v1.2.0) and follow the migration instructions in the release notes. Prior versions of `cumulus-message-adapter-js` are not compatible with CMA >= 1.3.0.
- Migrate existing s3 reconciliation report records to database (CUMULUS-1911):
  - After update your `data persistence` module and Cumulus resources, run the command:

  ```bash
  ./node_modules/.bin/cumulus-api migrate --stack `<your-terraform-deployment-prefix>` --migrationVersion migration5
  ```

### Added

- Added a limit for concurrent Elasticsearch requests when doing an index from database operation
- Added the `es_request_concurrency` parameter to the archive and cumulus Terraform modules

- **CUMULUS-1995**
  - Added the `es_index_shards` parameter to the archive and cumulus Terraform modules to configure the number of shards for the ES index
    - If you have an existing ES index, you will need to [reindex](https://nasa.github.io/cumulus-api/#reindex) and then [change index](https://nasa.github.io/cumulus-api/#change-index) to take advantage of shard updates

- **CUMULUS-1894**
  - Added `@cumulus/aws-client/S3.moveObject()`

- **CUMULUS-1911**
  - Added ReconciliationReports table
  - Updated CreateReconciliationReport lambda to save Reconciliation Report records to database
  - Updated dbIndexer and IndexFromDatabase lambdas to index Reconciliation Report records to Elasticsearch
  - Added migration_5 to migrate existing s3 reconciliation report records to database and Elasticsearch
  - Updated `@cumulus/api` package, `tf-modules/archive` and `tf-modules/data-persistence` Terraform modules

- **CUMULUS-1916**
  - Added util function for seeding reconciliation reports when running API locally in dashboard

### Changed

- **CUMULUS-1777**
  - The `expirationTime` property is now a **required field** of the access tokens model.
  - Updated the `AccessTokens` table to set a [TTL](https://docs.aws.amazon.com/amazondynamodb/latest/developerguide/howitworks-ttl.html) on the `expirationTime` field in `tf-modules/data-persistence/dynamo.tf`. As a result, access token records in this table whose `expirationTime` has passed should be **automatically deleted by DynamoDB**.
  - Updated all code creating access token records in the Dynamo `AccessTokens` table to set the `expirationTime` field value in seconds from the epoch.
- **CUMULUS-1912**
  - Updated reconciliationReports endpoints to query against Elasticsearch, delete report from both database and s3
  - Added `@cumulus/api-client/reconciliationReports`
- **CUMULUS-1999**
  - Updated `@cumulus/common/util.deprecate()` so that only a single deprecation notice is printed for each name/version combination

### Fixed

- **CUMULUS-1894**
  - The `SyncGranule` task can now handle files larger than 5 GB
- **CUMULUS-1987**
  - `Remove granule from CMR` operation in `@cumulus/api` now passes token to CMR when fetching granule metadata, allowing removal of private granules
- **CUMULUS-1993**
  - For a given queue, the `sqs-message-consumer` Lambda will now only schedule workflows for rules matching the queue **and the collection information in each queue message (if any)**
    - The consumer also now only reads each queue message **once per Lambda invocation**, whereas previously each message was read **once per queue rule per Lambda invocation**
  - Fixed bug preventing the deletion of multiple SNS rules that share the same SNS topic

### Deprecated

- **CUMULUS-1894**
  - `@cumulus/ingest/granule.copyGranuleFile()`
  - `@cumulus/ingest/granule.moveGranuleFile()`

- **CUMULUS-1987** - Deprecated the following functions:
  - `@cumulus/cmrjs/getMetadata(cmrLink)` -> `@cumulus/cmr-client/CMR.getGranuleMetadata(cmrLink)`
  - `@cumulus/cmrjs/getFullMetadata(cmrLink)`

## [v1.22.1] 2020-05-04

**Note**: v1.22.0 was not released as a package due to npm/release concerns.  Users upgrading to 1.22.x should start with 1.22.1

### Added

- **CUMULUS-1894**
  - Added `@cumulus/aws-client/S3.multipartCopyObject()`
- **CUMULUS-408**
  - Added `certificateUri` field to provider schema. This optional field allows operators to specify an S3 uri to a CA bundle to use for HTTPS requests.
- **CUMULUS-1787**
  - Added `collections/active` endpoint for returning collections with active granules in `@cumulus/api`
- **CUMULUS-1799**
  - Added `@cumulus/common/stack.getBucketsConfigKey()` to return the S3 key for the buckets config object
  - Added `@cumulus/common/workflows.getWorkflowFileKey()` to return the S3 key for a workflow definition object
  - Added `@cumulus/common/workflows.getWorkflowsListKeyPrefix()` to return the S3 key prefix for objects containing workflow definitions
  - Added `@cumulus/message` package containing utilities for building and parsing Cumulus messages
- **CUMULUS-1850**
  - Added `@cumulus/aws-client/Kinesis.describeStream()` to get a Kinesis stream description
- **CUMULUS-1853**
  - Added `@cumulus/integration-tests/collections.createCollection()`
  - Added `@cumulus/integration-tests/executions.findExecutionArn()`
  - Added `@cumulus/integration-tests/executions.getExecutionWithStatus()`
  - Added `@cumulus/integration-tests/granules.getGranuleWithStatus()`
  - Added `@cumulus/integration-tests/providers.createProvider()`
  - Added `@cumulus/integration-tests/rules.createOneTimeRule()`

### Changed

- **CUMULUS-1682**
  - Moved all `@cumulus/ingest/parse-pdr` code into the `parse-pdr` task as it had become tightly coupled with that task's handler and was not used anywhere else. Unit tests also restored.
- **CUMULUS-1820**
  - Updated the Thin Egress App module used in `tf-modules/distribution/main.tf` to build 74. [See the release notes](https://github.com/asfadmin/thin-egress-app/releases/tag/tea-build.74).
- **CUMULUS-1852**
  - Updated POST endpoints for `/collections`, `/providers`, and `/rules` to log errors when returning a 500 response
  - Updated POST endpoint for `/collections`:
    - Return a 400 response when the `name` or `version` fields are missing
    - Return a 409 response if the collection already exists
    - Improved error messages to be more explicit
  - Updated POST endpoint for `/providers`:
    - Return a 400 response if the `host` field value is invalid
    - Return a 409 response if the provider already exists
  - Updated POST endpoint for `/rules`:
    - Return a 400 response if rule `name` is invalid
    - Return a 400 response if rule `type` is invalid
- **CUMULUS-1891**
  - Updated the following endpoints using async operations to return a 503 error if the ECS task  cannot be started and a 500 response for a non-specific error:
    - POST `/replays`
    - POST `/bulkDelete`
    - POST `/elasticsearch/index-from-database`
    - POST `/granules/bulk`

### Fixed

- **CUMULUS-408**
  - Fixed HTTPS discovery and ingest.

- **CUMULUS-1850**
  - Fixed a bug in Kinesis event processing where the message consumer would not properly filter available rules based on the collection information in the event and the Kinesis stream ARN

- **CUMULUS-1853**
  - Fixed a bug where attempting to create a rule containing a payload property
    would fail schema validation.

- **CUMULUS-1854**
  - Rule schema is validated before starting workflows or creating event source mappings

- **CUMULUS-1974**
  - Fixed @cumulus/api webpack config for missing underscore object due to underscore update

- **CUMULUS-2210**
  - Fixed `cmr_oauth_provider` variable not being propogated to reconciliation reports

### Deprecated

- **CUMULUS-1799** - Deprecated the following code. For cases where the code was moved into another package, the new code location is noted:
  - `@cumulus/aws-client/StepFunctions.fromSfnExecutionName()`
  - `@cumulus/aws-client/StepFunctions.toSfnExecutionName()`
  - `@cumulus/aws-client/StepFunctions.getExecutionArn()` -> `@cumulus/message/Executions.buildExecutionArn()`
  - `@cumulus/aws-client/StepFunctions.getExecutionUrl()` -> `@cumulus/message/Executions.getExecutionUrlFromArn()`
  - `@cumulus/aws-client/StepFunctions.getStateMachineArn()` -> `@cumulus/message/Executions.getStateMachineArnFromExecutionArn()`
  - `@cumulus/aws-client/StepFunctions.pullStepFunctionEvent()` -> `@cumulus/message/StepFunctions.pullStepFunctionEvent()`
  - `@cumulus/common/bucketsConfigJsonObject()`
  - `@cumulus/common/CloudWatchLogger`
  - `@cumulus/common/collection-config-store/CollectionConfigStore` -> `@cumulus/collection-config-store`
  - `@cumulus/common/collection-config-store.constructCollectionId()` -> `@cumulus/message/Collections.constructCollectionId`
  - `@cumulus/common/concurrency.limit()`
  - `@cumulus/common/concurrency.mapTolerant()`
  - `@cumulus/common/concurrency.promiseUrl()`
  - `@cumulus/common/concurrency.toPromise()`
  - `@cumulus/common/concurrency.unless()`
  - `@cumulus/common/config.buildSchema()`
  - `@cumulus/common/config.parseConfig()`
  - `@cumulus/common/config.resolveResource()`
  - `@cumulus/common/config.resourceToArn()`
  - `@cumulus/common/FieldPattern`
  - `@cumulus/common/launchpad.getLaunchpadToken()` -> `@cumulus/launchpad-auth/index.getLaunchpadToken()`
  - `@cumulus/common/LaunchpadToken` -> `@cumulus/launchpad-auth/LaunchpadToken`
  - `@cumulus/common/launchpad.validateLaunchpadToken()` -> `@cumulus/launchpad-auth/index.validateLaunchpadToken()`
  - `@cumulus/common/message.buildCumulusMeta()` -> `@cumulus/message/Build.buildCumulusMeta()`
  - `@cumulus/common/message.buildQueueMessageFromTemplate()` -> `@cumulus/message/Build.buildQueueMessageFromTemplate()`
  - `@cumulus/common/message.getCollectionIdFromMessage()` -> `@cumulus/message/Collections.getCollectionIdFromMessage()`
  - `@cumulus/common/message.getMessageExecutionArn()` -> `@cumulus/message/Executions.getMessageExecutionArn()`
  - `@cumulus/common/message.getMessageExecutionName()` -> `@cumulus/message/Executions.getMessageExecutionName()`
  - `@cumulus/common/message.getMaximumExecutions()` -> `@cumulus/message/Queue.getMaximumExecutions()`
  - `@cumulus/common/message.getMessageFromTemplate()`
  - `@cumulus/common/message.getMessageStateMachineArn()` -> `@cumulus/message/Executions.getMessageStateMachineArn()`)
  - `@cumulus/common/message.getMessageGranules()` -> `@cumulus/message/Granules.getMessageGranules()`
  - `@cumulus/common/message.getQueueNameByUrl()` -> `@cumulus/message/Queue.getQueueNameByUrl()`
  - `@cumulus/common/message.getQueueName()` -> `@cumulus/message/Queue.getQueueName()`)
  - `@cumulus/common/message.hasQueueAndExecutionLimit()` -> `@cumulus/message/Queue.hasQueueAndExecutionLimit()`
  - `@cumulus/common/Semaphore`
  - `@cumulus/common/test-utils.throttleOnce()`
  - `@cumulus/common/workflows.getWorkflowArn()`
  - `@cumulus/common/workflows.getWorkflowFile()`
  - `@cumulus/common/workflows.getWorkflowList()`
  - `@cumulus/common/workflows.getWorkflowTemplate()`
  - `@cumulus/integration-tests/sfnStep/SfnStep.parseStepMessage()` -> `@cumulus/message/StepFunctions.parseStepMessage()`
- **CUMULUS-1858** - Deprecated the following functions.
  - `@cumulus/common/string.globalReplace()`
  - `@cumulus/common/string.isNonEmptyString()`
  - `@cumulus/common/string.isValidHostname()`
  - `@cumulus/common/string.match()`
  - `@cumulus/common/string.matches()`
  - `@cumulus/common/string.replace()`
  - `@cumulus/common/string.toLower()`
  - `@cumulus/common/string.toUpper()`

### Removed

- **CUMULUS-1799**: Deprecated code removals:
  - Removed from `@cumulus/common/aws`:
    - `pullStepFunctionEvent()`
  - Removed `@cumulus/common/sfnStep`
  - Removed `@cumulus/common/StepFunctions`

## [v1.21.0] 2020-03-30

### PLEASE NOTE

- **CUMULUS-1762**: the `messageConsumer` for `sns` and `kinesis`-type rules now fetches
  the collection information from the message. You should ensure that your rule's collection
  name and version match what is in the message for these ingest messages to be processed.
  If no matching rule is found, an error will be thrown and logged in the
  `messageConsumer` Lambda function's log group.

### Added

- **CUMULUS-1629**`
  - Updates discover-granules task to respect/utilize duplicateHandling configuration such that
    - skip:               Duplicates will be filtered from the granule list
    - error:              Duplicates encountered will result in step failure
    - replace, version:   Duplicates will be ignored and handled as normal.
  - Adds a new copy of the API lambda `PrivateApiLambda()` which is configured to not require authentication. This Lambda is not connected to an API gateway
  - Adds `@cumulus/api-client` with functions for use by workflow lambdas to call the API when needed

- **CUMULUS-1732**
  - Added Python task/activity workflow and integration test (`PythonReferenceSpec`) to test `cumulus-message-adapter-python`and `cumulus-process-py` integration.
- **CUMULUS-1795**
  - Added an IAM policy on the Cumulus EC2 creation to enable SSM when the `deploy_to_ngap` flag is true

### Changed

- **CUMULUS-1762**
  - the `messageConsumer` for `sns` and `kinesis`-type rules now fetches the collection
    information from the message.

### Deprecated

- **CUMULUS-1629**
  - Deprecate `granulesApi`, `rulesApi`, `emsApi`, `executionsAPI` from `@cumulus/integration-test/api` in favor of code moved to `@cumulus/api-client`

### Removed

- **CUMULUS-1799**: Deprecated code removals
  - Removed deprecated method `@cumulus/api/models/Granule.createGranulesFromSns()`
  - Removed deprecated method `@cumulus/api/models/Granule.removeGranuleFromCmr()`
  - Removed from `@cumulus/common/aws`:
    - `apigateway()`
    - `buildS3Uri()`
    - `calculateS3ObjectChecksum()`
    - `cf()`
    - `cloudwatch()`
    - `cloudwatchevents()`
    - `cloudwatchlogs()`
    - `createAndWaitForDynamoDbTable()`
    - `createQueue()`
    - `deleteSQSMessage()`
    - `describeCfStackResources()`
    - `downloadS3File()`
    - `downloadS3Files()`
    - `DynamoDbSearchQueue` class
    - `dynamodbstreams()`
    - `ec2()`
    - `ecs()`
    - `fileExists()`
    - `findResourceArn()`
    - `fromSfnExecutionName()`
    - `getFileBucketAndKey()`
    - `getJsonS3Object()`
    - `getQueueUrl()`
    - `getObjectSize()`
    - `getS3ObjectReadStream()`
    - `getSecretString()`
    - `getStateMachineArn()`
    - `headObject()`
    - `isThrottlingException()`
    - `kinesis()`
    - `lambda()`
    - `listS3Objects()`
    - `promiseS3Upload()`
    - `publishSnsMessage()`
    - `putJsonS3Object()`
    - `receiveSQSMessages()`
    - `s3CopyObject()`
    - `s3GetObjectTagging()`
    - `s3Join()`
    - `S3ListObjectsV2Queue` class
    - `s3TagSetToQueryString()`
    - `s3PutObjectTagging()`
    - `secretsManager()`
    - `sendSQSMessage()`
    - `sfn()`
    - `sns()`
    - `sqs()`
    - `sqsQueueExists()`
    - `toSfnExecutionName()`
    - `uploadS3FileStream()`
    - `uploadS3Files()`
    - `validateS3ObjectChecksum()`
  - Removed `@cumulus/common/CloudFormationGateway` class
  - Removed `@cumulus/common/concurrency/Mutex` class
  - Removed `@cumulus/common/errors`
  - Removed `@cumulus/common/sftp`
  - Removed `@cumulus/common/string.unicodeEscape`
  - Removed `@cumulus/cmrjs/cmr-utils.getGranuleId()`
  - Removed `@cumulus/cmrjs/cmr-utils.getCmrFiles()`
  - Removed `@cumulus/cmrjs/cmr/CMR` class
  - Removed `@cumulus/cmrjs/cmr/CMRSearchConceptQueue` class
  - Removed `@cumulus/cmrjs/utils.getHost()`
  - Removed `@cumulus/cmrjs/utils.getIp()`
  - Removed `@cumulus/cmrjs/utils.hostId()`
  - Removed `@cumulus/cmrjs/utils/ummVersion()`
  - Removed `@cumulus/cmrjs/utils.updateToken()`
  - Removed `@cumulus/cmrjs/utils.validateUMMG()`
  - Removed `@cumulus/ingest/aws.getEndpoint()`
  - Removed `@cumulus/ingest/aws.getExecutionUrl()`
  - Removed `@cumulus/ingest/aws/invoke()`
  - Removed `@cumulus/ingest/aws/CloudWatch` class
  - Removed `@cumulus/ingest/aws/ECS` class
  - Removed `@cumulus/ingest/aws/Events` class
  - Removed `@cumulus/ingest/aws/SQS` class
  - Removed `@cumulus/ingest/aws/StepFunction` class
  - Removed `@cumulus/ingest/util.normalizeProviderPath()`
  - Removed `@cumulus/integration-tests/index.listCollections()`
  - Removed `@cumulus/integration-tests/index.listProviders()`
  - Removed `@cumulus/integration-tests/index.rulesList()`
  - Removed `@cumulus/integration-tests/api/api.addCollectionApi()`

## [v1.20.0] 2020-03-12

### BREAKING CHANGES

- **CUMULUS-1714**
  - Changed the format of the message sent to the granule SNS Topic. Message includes the granule record under `record` and the type of event under `event`. Messages with `deleted` events will have the record that was deleted with a `deletedAt` timestamp. Options for `event` are `Create | Update | Delete`
- **CUMULUS-1769** - `deploy_to_ngap` is now a **required** variable for the `tf-modules/cumulus` module. **For those deploying to NGAP environments, this variable should always be set to `true`.**

### Notable changes

- **CUMULUS-1739** - You can now exclude Elasticsearch from your `tf-modules/data-persistence` deployment (via `include_elasticsearch = false`) and your `tf-modules/cumulus` module will still deploy successfully.

- **CUMULUS-1769** - If you set `deploy_to_ngap = true` for the `tf-modules/archive` Terraform module, **you can only deploy your archive API gateway as `PRIVATE`**, not `EDGE`.

### Added

- Added `@cumulus/aws-client/S3.getS3ObjectReadStreamAsync()` to deal with S3 eventual consistency issues by checking for the existence an S3 object with retries before getting a readable stream for that object.
- **CUMULUS-1769**
  - Added `deploy_to_ngap` boolean variable for the `tf-modules/cumulus` and `tf-modules/archive` Terraform modules. This variable is required. **For those deploying to NGAP environments, this variable should always be set to `true`.**
- **HYRAX-70**
  - Add the hyrax-metadata-update task

### Changed

- [`AccessToken.get()`](https://github.com/nasa/cumulus/blob/master/packages/api/models/access-tokens.js) now enforces [strongly consistent reads from DynamoDB](https://docs.aws.amazon.com/amazondynamodb/latest/developerguide/HowItWorks.ReadConsistency.html)
- **CUMULUS-1739**
  - Updated `tf-modules/data-persistence` to make Elasticsearch alarm resources and outputs conditional on the `include_elasticsearch` variable
  - Updated `@cumulus/aws-client/S3.getObjectSize` to include automatic retries for any failures from `S3.headObject`
- **CUMULUS-1784**
  - Updated `@cumulus/api/lib/DistributionEvent.remoteIP()` to parse the IP address in an S3 access log from the `A-sourceip` query parameter if present, otherwise fallback to the original parsing behavior.
- **CUMULUS-1768**
  - The `stats/summary` endpoint reports the distinct collections for the number of granules reported

### Fixed

- **CUMULUS-1739** - Fixed the `tf-modules/cumulus` and `tf-modules/archive` modules to make these Elasticsearch variables truly optional:
  - `elasticsearch_domain_arn`
  - `elasticsearch_hostname`
  - `elasticsearch_security_group_id`

- **CUMULUS-1768**
  - Fixed the `stats/` endpoint so that data is correctly filtered by timestamp and `processingTime` is calculated correctly.

- **CUMULUS-1769**
  - In the `tf-modules/archive` Terraform module, the `lifecycle` block ignoring changes to the `policy` of the archive API gateway is now only enforced if `deploy_to_ngap = true`. This fixes a bug where users deploying outside of NGAP could not update their API gateway's resource policy when going from `PRIVATE` to `EDGE`, preventing their API from being accessed publicly.

- **CUMULUS-1775**
  - Fix/update api endpoint to use updated google auth endpoints such that it will work with new accounts

### Removed

- **CUMULUS-1768**
  - Removed API endpoints `stats/histogram` and `stats/average`. All advanced stats needs should be acquired from Cloud Metrics or similarly configured ELK stack.

## [v1.19.0] 2020-02-28

### BREAKING CHANGES

- **CUMULUS-1736**
  - The `@cumulus/discover-granules` task now sets the `dataType` of discovered
    granules based on the `name` of the configured collection, not the
    `dataType`.
  - The config schema of the `@cumulus/discover-granules` task now requires that
    collections contain a `version`.
  - The `@cumulus/sync-granule` task will set the `dataType` and `version` of a
    granule based on the configured collection if those fields are not already
    set on the granule. Previously it was using the `dataType` field of the
    configured collection, then falling back to the `name` field of the
    collection. This update will just use the `name` field of the collection to
    set the `dataType` field of the granule.

- **CUMULUS-1446**
  - Update the `@cumulus/integration-tests/api/executions.getExecution()`
    function to parse the response and return the execution, rather than return
    the full API response.

- **CUMULUS-1672**
  - The `cumulus` Terraform module in previous releases set a
    `Deployment = var.prefix` tag on all resources that it managed. In this
    release, a `tags` input variable has been added to the `cumulus` Terraform
    module to allow resource tagging to be customized. No default tags will be
    applied to Cumulus-managed resources. To replicate the previous behavior,
    set `tags = { Deployment: var.prefix }` as an input variable for the
    `cumulus` Terraform module.

- **CUMULUS-1684 Migration Instructions**
  - In previous releases, a provider's username and password were encrypted
    using a custom encryption library. That has now been updated to use KMS.
    This release includes a Lambda function named
    `<prefix>-ProviderSecretsMigration`, which will re-encrypt existing
    provider credentials to use KMS. After this release has been deployed, you
    will need to manually invoke that Lambda function using either the AWS CLI
    or AWS Console. It should only need to be successfully run once.
  - Future releases of Cumulus will invoke a
    `<prefix>-VerifyProviderSecretsMigration` Lambda function as part of the
    deployment, which will cause the deployment to fail if the migration
    Lambda has not been run.

- **CUMULUS-1718**
  - The `@cumulus/sf-sns-report` task for reporting mid-workflow updates has been retired.
  This task was used as the `PdrStatusReport` task in our ParsePdr example workflow.
  If you have a ParsePdr or other workflow using this task, use `@cumulus/sf-sqs-report` instead.
  Trying to deploy the old task will result in an error as the cumulus module no longer exports `sf_sns_report_task`.
  - Migration instruction: In your workflow definition, for each step using the old task change:
  `"Resource": "${module.cumulus.sf_sns_report_task.task_arn}"`
  to
  `"Resource": "${module.cumulus.sf_sqs_report_task.task_arn}"`

- **CUMULUS-1755**
  - The `thin_egress_jwt_secret_name` variable for the `tf-modules/cumulus` Terraform module is now **required**. This variable is passed on to the Thin Egress App in `tf-modules/distribution/main.tf`, which uses the keys stored in the secret to sign JWTs. See the [Thin Egress App documentation on how to create a value for this secret](https://github.com/asfadmin/thin-egress-app#setting-up-the-jwt-cookie-secrets).

### Added

- **CUMULUS-1446**
  - Add `@cumulus/common/FileUtils.readJsonFile()` function
  - Add `@cumulus/common/FileUtils.readTextFile()` function
  - Add `@cumulus/integration-tests/api/collections.createCollection()` function
  - Add `@cumulus/integration-tests/api/collections.deleteCollection()` function
  - Add `@cumulus/integration-tests/api/collections.getCollection()` function
  - Add `@cumulus/integration-tests/api/providers.getProvider()` function
  - Add `@cumulus/integration-tests/index.getExecutionOutput()` function
  - Add `@cumulus/integration-tests/index.loadCollection()` function
  - Add `@cumulus/integration-tests/index.loadProvider()` function
  - Add `@cumulus/integration-tests/index.readJsonFilesFromDir()` function

- **CUMULUS-1672**
  - Add a `tags` input variable to the `archive` Terraform module
  - Add a `tags` input variable to the `cumulus` Terraform module
  - Add a `tags` input variable to the `cumulus_ecs_service` Terraform module
  - Add a `tags` input variable to the `data-persistence` Terraform module
  - Add a `tags` input variable to the `distribution` Terraform module
  - Add a `tags` input variable to the `ingest` Terraform module
  - Add a `tags` input variable to the `s3-replicator` Terraform module

- **CUMULUS-1707**
  - Enable logrotate on ECS cluster

- **CUMULUS-1684**
  - Add a `@cumulus/aws-client/KMS` library of KMS-related functions
  - Add `@cumulus/aws-client/S3.getTextObject()`
  - Add `@cumulus/sftp-client` package
  - Create `ProviderSecretsMigration` Lambda function
  - Create `VerifyProviderSecretsMigration` Lambda function

- **CUMULUS-1548**
  - Add ability to put default Cumulus logs in Metrics' ELK stack
  - Add ability to add custom logs to Metrics' ELK Stack

- **CUMULUS-1702**
  - When logs are sent to Metrics' ELK stack, the logs endpoints will return results from there

- **CUMULUS-1459**
  - Async Operations are indexed in Elasticsearch
  - To index any existing async operations you'll need to perform an index from
    database function.

- **CUMULUS-1717**
  - Add `@cumulus/aws-client/deleteAndWaitForDynamoDbTableNotExists`, which
    deletes a DynamoDB table and waits to ensure the table no longer exists
  - Added `publishGranules` Lambda to handle publishing granule messages to SNS when granule records are written to DynamoDB
  - Added `@cumulus/api/models/Granule.storeGranulesFromCumulusMessage` to store granules from a Cumulus message to DynamoDB

- **CUMULUS-1718**
  - Added `@cumulus/sf-sqs-report` task to allow mid-workflow reporting updates.
  - Added `stepfunction_event_reporter_queue_url` and `sf_sqs_report_task` outputs to the `cumulus` module.
  - Added `publishPdrs` Lambda to handle publishing PDR messages to SNS when PDR records are written to DynamoDB.
  - Added `@cumulus/api/models/Pdr.storePdrFromCumulusMessage` to store PDRs from a Cumulus message to DynamoDB.
  - Added `@cumulus/aws-client/parseSQSMessageBody` to parse an SQS message body string into an object.

- **Ability to set custom backend API url in the archive module**
  - Add `api_url` definition in `tf-modules/cumulus/archive.tf`
  - Add `archive_api_url` variable in `tf-modules/cumulus/variables.tf`

- **CUMULUS-1741**
  - Added an optional `elasticsearch_security_group_ids` variable to the
    `data-persistence` Terraform module to allow additional security groups to
    be assigned to the Elasticsearch Domain.

- **CUMULUS-1752**
  - Added `@cumulus/integration-tests/api/distribution.invokeTEADistributionLambda` to simulate a request to the [Thin Egress App](https://github.com/asfadmin/thin-egress-app) by invoking the Lambda and getting a response payload.
  - Added `@cumulus/integration-tests/api/distribution.getTEARequestHeaders` to generate necessary request headers for a request to the Thin Egress App
  - Added `@cumulus/integration-tests/api/distribution.getTEADistributionApiFileStream` to get a response stream for a file served by Thin Egress App
  - Added `@cumulus/integration-tests/api/distribution.getTEADistributionApiRedirect` to get a redirect response from the Thin Egress App

- **CUMULUS-1755**
  - Added `@cumulus/aws-client/CloudFormation.describeCfStack()` to describe a Cloudformation stack
  - Added `@cumulus/aws-client/CloudFormation.getCfStackParameterValues()` to get multiple parameter values for a Cloudformation stack

### Changed

- **CUMULUS-1725**
  - Moved the logic that updates the granule files cache Dynamo table into its
    own Lambda function called `granuleFilesCacheUpdater`.

- **CUMULUS-1736**
  - The `collections` model in the API package now determines the name of a
    collection based on the `name` property, rather than using `dataType` and
    then falling back to `name`.
  - The `@cumulus/integration-tests.loadCollection()` function no longer appends
    the postfix to the end of the collection's `dataType`.
  - The `@cumulus/integration-tests.addCollections()` function no longer appends
    the postfix to the end of the collection's `dataType`.

- **CUMULUS-1672**
  - Add a `retryOptions` parameter to the `@cumulus/aws-client/S3.headObject`
     function, which will retry if the object being queried does not exist.

- **CUMULUS-1446**
  - Mark the `@cumulus/integration-tests/api.addCollectionApi()` function as
    deprecated
  - Mark the `@cumulus/integration-tests/index.listCollections()` function as
    deprecated
  - Mark the `@cumulus/integration-tests/index.listProviders()` function as
    deprecated
  - Mark the `@cumulus/integration-tests/index.rulesList()` function as
    deprecated

- **CUMULUS-1672**
  - Previously, the `cumulus` module defaulted to setting a
    `Deployment = var.prefix` tag on all resources that it managed. In this
    release, the `cumulus` module will now accept a `tags` input variable that
    defines the tags to be assigned to all resources that it manages.
  - Previously, the `data-persistence` module defaulted to setting a
    `Deployment = var.prefix` tag on all resources that it managed. In this
    release, the `data-persistence` module will now accept a `tags` input
    variable that defines the tags to be assigned to all resources that it
    manages.
  - Previously, the `distribution` module defaulted to setting a
    `Deployment = var.prefix` tag on all resources that it managed. In this
    release, the `distribution` module will now accept a `tags` input variable
    that defines the tags to be assigned to all resources that it manages.
  - Previously, the `ingest` module defaulted to setting a
    `Deployment = var.prefix` tag on all resources that it managed. In this
    release, the `ingest` module will now accept a `tags` input variable that
    defines the tags to be assigned to all resources that it manages.
  - Previously, the `s3-replicator` module defaulted to setting a
    `Deployment = var.prefix` tag on all resources that it managed. In this
    release, the `s3-replicator` module will now accept a `tags` input variable
    that defines the tags to be assigned to all resources that it manages.

- **CUMULUS-1684**
  - Update the API package to encrypt provider credentials using KMS instead of
    using RSA keys stored in S3

- **CUMULUS-1717**
  - Changed name of `cwSfExecutionEventToDb` Lambda to `cwSfEventToDbRecords`
  - Updated `cwSfEventToDbRecords` to write granule records to DynamoDB from the incoming Cumulus message

- **CUMULUS-1718**
  - Renamed `cwSfEventToDbRecords` to `sfEventSqsToDbRecords` due to architecture change to being a consumer of an SQS queue of Step Function Cloudwatch events.
  - Updated `sfEventSqsToDbRecords` to write PDR records to DynamoDB from the incoming Cumulus message
  - Moved `data-cookbooks/sns.md` to `data-cookbooks/ingest-notifications.md` and updated it to reflect recent changes.

- **CUMULUS-1748**
  - (S)FTP discovery tasks now use the provider-path as-is instead of forcing it to a relative path.
  - Improved error handling to catch permission denied FTP errors better and log them properly. Workflows will still fail encountering this error and we intend to consider that approach in a future ticket.

- **CUMULUS-1752**
  - Moved class for parsing distribution events to its own file: `@cumulus/api/lib/DistributionEvent.js`
    - Updated `DistributionEvent` to properly parse S3 access logs generated by requests from the [Thin Egress App](https://github.com/asfadmin/thin-egress-app)

- **CUMULUS-1753** - Changes to `@cumulus/ingest/HttpProviderClient.js`:
  - Removed regex filter in `HttpProviderClient.list()` that was used to return only files with an extension between 1 and 4 characters long. `HttpProviderClient.list()` will now return all files linked from the HTTP provider host.

- **CUMULUS-1755**
  - Updated the Thin Egress App module used in `tf-modules/distribution/main.tf` to build 61. [See the release notes](https://github.com/asfadmin/thin-egress-app/releases/tag/tea-build.61).

- **CUMULUS-1757**
  - Update @cumulus/cmr-client CMRSearchConceptQueue to take optional cmrEnvironment parameter

### Deprecated

- **CUMULUS-1684**
  - Deprecate `@cumulus/common/key-pair-provider/S3KeyPairProvider`
  - Deprecate `@cumulus/common/key-pair-provider/S3KeyPairProvider.encrypt()`
  - Deprecate `@cumulus/common/key-pair-provider/S3KeyPairProvider.decrypt()`
  - Deprecate `@cumulus/common/kms/KMS`
  - Deprecate `@cumulus/common/kms/KMS.encrypt()`
  - Deprecate `@cumulus/common/kms/KMS.decrypt()`
  - Deprecate `@cumulus/common/sftp.Sftp`

- **CUMULUS-1717**
  - Deprecate `@cumulus/api/models/Granule.createGranulesFromSns`

- **CUMULUS-1718**
  - Deprecate `@cumulus/sf-sns-report`.
    - This task has been updated to always throw an error directing the user to use `@cumulus/sf-sqs-report` instead. This was done because there is no longer an SNS topic to which to publish, and no consumers to listen to it.

- **CUMULUS-1748**
  - Deprecate `@cumulus/ingest/util.normalizeProviderPath`

- **CUMULUS-1752**
  - Deprecate `@cumulus/integration-tests/api/distribution.getDistributionApiFileStream`
  - Deprecate `@cumulus/integration-tests/api/distribution.getDistributionApiRedirect`
  - Deprecate `@cumulus/integration-tests/api/distribution.invokeApiDistributionLambda`

### Removed

- **CUMULUS-1684**
  - Remove the deployment script that creates encryption keys and stores them to
    S3

- **CUMULUS-1768**
  - Removed API endpoints `stats/histogram` and `stats/average`. All advanced stats needs should be acquired from Cloud Metrics or similarly configured ELK stack.

### Fixed

- **Fix default values for urs_url in variables.tf files**
  - Remove trailing `/` from default `urs_url` values.

- **CUMULUS-1610** - Add the Elasticsearch security group to the EC2 security groups

- **CUMULUS-1740** - `cumulus_meta.workflow_start_time` is now set in Cumulus
  messages

- **CUMULUS-1753** - Fixed `@cumulus/ingest/HttpProviderClient.js` to properly handle HTTP providers with:
  - Multiple link tags (e.g. `<a>`) per line of source code
  - Link tags in uppercase or lowercase (e.g. `<A>`)
  - Links with filepaths in the link target (e.g. `<a href="/path/to/file.txt">`). These files will be returned from HTTP file discovery **as the file name only** (e.g. `file.txt`).

- **CUMULUS-1768**
  - Fix an issue in the stats endpoints in `@cumulus/api` to send back stats for the correct type

## [v1.18.0] 2020-02-03

### BREAKING CHANGES

- **CUMULUS-1686**

  - `ecs_cluster_instance_image_id` is now a _required_ variable of the `cumulus` module, instead of optional.

- **CUMULUS-1698**

  - Change variable `saml_launchpad_metadata_path` to `saml_launchpad_metadata_url` in the `tf-modules/cumulus` Terraform module.

- **CUMULUS-1703**
  - Remove the unused `forceDownload` option from the `sync-granule` tasks's config
  - Remove the `@cumulus/ingest/granule.Discover` class
  - Remove the `@cumulus/ingest/granule.Granule` class
  - Remove the `@cumulus/ingest/pdr.Discover` class
  - Remove the `@cumulus/ingest/pdr.Granule` class
  - Remove the `@cumulus/ingest/parse-pdr.parsePdr` function

### Added

- **CUMULUS-1040**

  - Added `@cumulus/aws-client` package to provide utilities for working with AWS services and the Node.js AWS SDK
  - Added `@cumulus/errors` package which exports error classes for use in Cumulus workflow code
  - Added `@cumulus/integration-tests/sfnStep` to provide utilities for parsing step function execution histories

- **CUMULUS-1102**

  - Adds functionality to the @cumulus/api package for better local testing.
    - Adds data seeding for @cumulus/api's localAPI.
      - seed functions allow adding collections, executions, granules, pdrs, providers, and rules to a Localstack Elasticsearch and DynamoDB via `addCollections`, `addExecutions`, `addGranules`, `addPdrs`, `addProviders`, and `addRules`.
    - Adds `eraseDataStack` function to local API server code allowing resetting of local datastack for testing (ES and DynamoDB).
    - Adds optional parameters to the @cumulus/api bin serve to allow for launching the api without destroying the current data.

- **CUMULUS-1697**

  - Added the `@cumulus/tf-inventory` package that provides command line utilities for managing Terraform resources in your AWS account

- **CUMULUS-1703**

  - Add `@cumulus/aws-client/S3.createBucket` function
  - Add `@cumulus/aws-client/S3.putFile` function
  - Add `@cumulus/common/string.isNonEmptyString` function
  - Add `@cumulus/ingest/FtpProviderClient` class
  - Add `@cumulus/ingest/HttpProviderClient` class
  - Add `@cumulus/ingest/S3ProviderClient` class
  - Add `@cumulus/ingest/SftpProviderClient` class
  - Add `@cumulus/ingest/providerClientUtils.buildProviderClient` function
  - Add `@cumulus/ingest/providerClientUtils.fetchTextFile` function

- **CUMULUS-1731**

  - Add new optional input variables to the Cumulus Terraform module to support TEA upgrade:
    - `thin_egress_cookie_domain` - Valid domain for Thin Egress App cookie
    - `thin_egress_domain_cert_arn` - Certificate Manager SSL Cert ARN for Thin
      Egress App if deployed outside NGAP/CloudFront
    - `thin_egress_download_role_in_region_arn` - ARN for reading of Thin Egress
      App data buckets for in-region requests
    - `thin_egress_jwt_algo` - Algorithm with which to encode the Thin Egress
      App JWT cookie
    - `thin_egress_jwt_secret_name` - Name of AWS secret where keys for the Thin
      Egress App JWT encode/decode are stored
    - `thin_egress_lambda_code_dependency_archive_key` - Thin Egress App - S3
      Key of packaged python modules for lambda dependency layer

- **CUMULUS-1733**
  - Add `discovery-filtering` operator doc to document previously undocumented functionality.

- **CUMULUS-1737**
  - Added the `cumulus-test-cleanup` module to run a nightly cleanup on resources left over from the integration tests run from the `example/spec` directory.

### Changed

- **CUMULUS-1102**

  - Updates `@cumulus/api/auth/testAuth` to use JWT instead of random tokens.
  - Updates the default AMI for the ecs_cluster_instance_image_id.

- **CUMULUS-1622**

  - Mutex class has been deprecated in `@cumulus/common/concurrency` and will be removed in a future release.

- **CUMULUS-1686**

  - Changed `ecs_cluster_instance_image_id` to be a required variable of the `cumulus` module and removed the default value.
    The default was not available across accounts and regions, nor outside of NGAP and therefore not particularly useful.

- **CUMULUS-1688**

  - Updated `@cumulus/aws.receiveSQSMessages` not to replace `message.Body` with a parsed object. This behavior was undocumented and confusing as received messages appeared to contradict AWS docs that state `message.Body` is always a string.
  - Replaced `sf_watcher` CloudWatch rule from `cloudwatch-events.tf` with an EventSourceMapping on `sqs2sf` mapped to the `start_sf` SQS queue (in `event-sources.tf`).
  - Updated `sqs2sf` with an EventSourceMapping handler and unit test.

- **CUMULUS-1698**

  - Change variable `saml_launchpad_metadata_path` to `saml_launchpad_metadata_url` in the `tf-modules/cumulus` Terraform module.
  - Updated `@cumulus/api/launchpadSaml` to download launchpad IDP metadata from configured location when the metadata in s3 is not valid, and to work with updated IDP metadata and SAML response.

- **CUMULUS-1731**
  - Upgrade the version of the Thin Egress App deployed by Cumulus to v48
    - Note: New variables available, see the 'Added' section of this changelog.

### Fixed

- **CUMULUS-1664**

  - Updated `dbIndexer` Lambda to remove hardcoded references to DynamoDB table names.

- **CUMULUS-1733**
  - Fixed granule discovery recursion algorithm used in S/FTP protocols.

### Removed

- **CUMULUS-1481**
  - removed `process` config and output from PostToCmr as it was not required by the task nor downstream steps, and should still be in the output message's `meta` regardless.

### Deprecated

- **CUMULUS-1040**
  - Deprecated the following code. For cases where the code was moved into another package, the new code location is noted:
    - `@cumulus/common/CloudFormationGateway` -> `@cumulus/aws-client/CloudFormationGateway`
    - `@cumulus/common/DynamoDb` -> `@cumulus/aws-client/DynamoDb`
    - `@cumulus/common/errors` -> `@cumulus/errors`
    - `@cumulus/common/StepFunctions` -> `@cumulus/aws-client/StepFunctions`
    - All of the exported functions in `@cumulus/commmon/aws` (moved into `@cumulus/aws-client`), except:
      - `@cumulus/common/aws/isThrottlingException` -> `@cumulus/errors/isThrottlingException`
      - `@cumulus/common/aws/improveStackTrace` (not deprecated)
      - `@cumulus/common/aws/retryOnThrottlingException` (not deprecated)
    - `@cumulus/common/sfnStep/SfnStep.parseStepMessage` -> `@cumulus/integration-tests/sfnStep/SfnStep.parseStepMessage`
    - `@cumulus/common/sfnStep/ActivityStep` -> `@cumulus/integration-tests/sfnStep/ActivityStep`
    - `@cumulus/common/sfnStep/LambdaStep` -> `@cumulus/integration-tests/sfnStep/LambdaStep`
    - `@cumulus/common/string/unicodeEscape` -> `@cumulus/aws-client/StepFunctions.unicodeEscape`
    - `@cumulus/common/util/setErrorStack` -> `@cumulus/aws-client/util/setErrorStack`
    - `@cumulus/ingest/aws/invoke` -> `@cumulus/aws-client/Lambda/invoke`
    - `@cumulus/ingest/aws/CloudWatch.bucketSize`
    - `@cumulus/ingest/aws/CloudWatch.cw`
    - `@cumulus/ingest/aws/ECS.ecs`
    - `@cumulus/ingest/aws/ECS`
    - `@cumulus/ingest/aws/Events.putEvent` -> `@cumulus/aws-client/CloudwatchEvents.putEvent`
    - `@cumulus/ingest/aws/Events.deleteEvent` -> `@cumulus/aws-client/CloudwatchEvents.deleteEvent`
    - `@cumulus/ingest/aws/Events.deleteTarget` -> `@cumulus/aws-client/CloudwatchEvents.deleteTarget`
    - `@cumulus/ingest/aws/Events.putTarget` -> `@cumulus/aws-client/CloudwatchEvents.putTarget`
    - `@cumulus/ingest/aws/SQS.attributes` -> `@cumulus/aws-client/SQS.getQueueAttributes`
    - `@cumulus/ingest/aws/SQS.deleteMessage` -> `@cumulus/aws-client/SQS.deleteSQSMessage`
    - `@cumulus/ingest/aws/SQS.deleteQueue` -> `@cumulus/aws-client/SQS.deleteQueue`
    - `@cumulus/ingest/aws/SQS.getUrl` -> `@cumulus/aws-client/SQS.getQueueUrlByName`
    - `@cumulus/ingest/aws/SQS.receiveMessage` -> `@cumulus/aws-client/SQS.receiveSQSMessages`
    - `@cumulus/ingest/aws/SQS.sendMessage` -> `@cumulus/aws-client/SQS.sendSQSMessage`
    - `@cumulus/ingest/aws/StepFunction.getExecutionStatus` -> `@cumulus/aws-client/StepFunction.getExecutionStatus`
    - `@cumulus/ingest/aws/StepFunction.getExecutionUrl` -> `@cumulus/aws-client/StepFunction.getExecutionUrl`

## [v1.17.0] - 2019-12-31

### BREAKING CHANGES

- **CUMULUS-1498**
  - The `@cumulus/cmrjs.publish2CMR` function expects that the value of its
    `creds.password` parameter is a plaintext password.
  - Rather than using an encrypted password from the `cmr_password` environment
    variable, the `@cumulus/cmrjs.updateCMRMetadata` function now looks for an
    environment variable called `cmr_password_secret_name` and fetches the CMR
    password from that secret in AWS Secrets Manager.
  - The `@cumulus/post-to-cmr` task now expects a
    `config.cmr.passwordSecretName` value, rather than `config.cmr.password`.
    The CMR password will be fetched from that secret in AWS Secrets Manager.

### Added

- **CUMULUS-630**

  - Added support for replaying Kinesis records on a stream into the Cumulus Kinesis workflow triggering mechanism: either all the records, or some time slice delimited by start and end timestamps.
  - Added `/replays` endpoint to the operator API for triggering replays.
  - Added `Replay Kinesis Messages` documentation to Operator Docs.
  - Added `manualConsumer` lambda function to consume a Kinesis stream. Used by the replay AsyncOperation.

- **CUMULUS-1687**
  - Added new API endpoint for listing async operations at `/asyncOperations`
  - All asyncOperations now include the fields `description` and `operationType`. `operationType` can be one of the following. [`Bulk Delete`, `Bulk Granules`, `ES Index`, `Kinesis Replay`]

### Changed

- **CUMULUS-1626**

  - Updates Cumulus to use node10/CMA 1.1.2 for all of its internal lambdas in prep for AWS node 8 EOL

- **CUMULUS-1498**
  - Remove the DynamoDB Users table. The list of OAuth users who are allowed to
    use the API is now stored in S3.
  - The CMR password and Launchpad passphrase are now stored in Secrets Manager

## [v1.16.1] - 2019-12-6

**Please note**:

- The `region` argument to the `cumulus` Terraform module has been removed. You may see a warning or error if you have that variable populated.
- Your workflow tasks should use the following versions of the CMA libraries to utilize new granule, parentArn, asyncOperationId, and stackName fields on the logs:
  - `cumulus-message-adapter-js` version 1.0.10+
  - `cumulus-message-adapter-python` version 1.1.1+
  - `cumulus-message-adapter-java` version 1.2.11+
- The `data-persistence` module no longer manages the creation of an Elasticsearch service-linked role for deploying Elasticsearch to a VPC. Follow the [deployment instructions on preparing your VPC](https://nasa.github.io/cumulus/docs/deployment/deployment-readme#vpc-subnets-and-security-group) for guidance on how to create the Elasticsearch service-linked role manually.
- There is now a `distribution_api_gateway_stage` variable for the `tf-modules/cumulus` Terraform module that will be used as the API gateway stage name used for the distribution API (Thin Egress App)
- Default value for the `urs_url` variable is now `https://uat.urs.earthdata.nasa.gov/` in the `tf-modules/cumulus` and `tf-modules/archive` Terraform modules. So deploying the `cumulus` module without a `urs_url` variable set will integrate your Cumulus deployment with the UAT URS environment.

### Added

- **CUMULUS-1563**

  - Added `custom_domain_name` variable to `tf-modules/data-persistence` module

- **CUMULUS-1654**
  - Added new helpers to `@cumulus/common/execution-history`:
    - `getStepExitedEvent()` returns the `TaskStateExited` event in a workflow execution history after the given step completion/failure event
    - `getTaskExitedEventOutput()` returns the output message for a `TaskStateExited` event in a workflow execution history

### Changed

- **CUMULUS-1578**

  - Updates SAML launchpad configuration to authorize via configured userGroup.
    [See the NASA specific documentation (protected)](https://wiki.earthdata.nasa.gov/display/CUMULUS/Cumulus+SAML+Launchpad+Integration)

- **CUMULUS-1579**

  - Elasticsearch list queries use `match` instead of `term`. `term` had been analyzing the terms and not supporting `-` in the field values.

- **CUMULUS-1619**

  - Adds 4 new keys to `@cumulus/logger` to display granules, parentArn, asyncOperationId, and stackName.
  - Depends on `cumulus-message-adapter-js` version 1.0.10+. Cumulus tasks updated to use this version.

- **CUMULUS-1654**

  - Changed `@cumulus/common/SfnStep.parseStepMessage()` to a static class method

- **CUMULUS-1641**
  - Added `meta.retries` and `meta.visibilityTimeout` properties to sqs-type rule. To create sqs-type rule, you're required to configure a dead-letter queue on your queue.
  - Added `sqsMessageRemover` lambda which removes the message from SQS queue upon successful workflow execution.
  - Updated `sqsMessageConsumer` lambda to not delete message from SQS queue, and to retry the SQS message for configured number of times.

### Removed

- Removed `create_service_linked_role` variable from `tf-modules/data-persistence` module.

- **CUMULUS-1321**
  - The `region` argument to the `cumulus` Terraform module has been removed

### Fixed

- **CUMULUS-1668** - Fixed a race condition where executions may not have been
  added to the database correctly
- **CUMULUS-1654** - Fixed issue with `publishReports` Lambda not including workflow execution error information for failed workflows with a single step
- Fixed `tf-modules/cumulus` module so that the `urs_url` variable is passed on to its invocation of the `tf-modules/archive` module

## [v1.16.0] - 2019-11-15

### Added

- **CUMULUS-1321**

  - A `deploy_distribution_s3_credentials_endpoint` variable has been added to
    the `cumulus` Terraform module. If true, the NGAP-backed S3 credentials
    endpoint will be added to the Thin Egress App's API. Default: true

- **CUMULUS-1544**

  - Updated the `/granules/bulk` endpoint to correctly query Elasticsearch when
    granule ids are not provided.

- **CUMULUS-1580**
  - Added `/granules/bulk` endpoint to `@cumulus/api` to perform bulk actions on granules given either a list of granule ids or an Elasticsearch query and the workflow to perform.

### Changed

- **CUMULUS-1561**

  - Fix the way that we are handling Terraform provider version requirements
  - Pass provider configs into child modules using the method that the
    [Terraform documentation](https://www.terraform.io/docs/configuration/modules.html#providers-within-modules)
    suggests
  - Remove the `region` input variable from the `s3_access_test` Terraform module
  - Remove the `aws_profile` and `aws_region` input variables from the
    `s3-replicator` Terraform module

- **CUMULUS-1639**
  - Because of
    [S3's Data Consistency Model](https://docs.aws.amazon.com/AmazonS3/latest/dev/Introduction.html#BasicsObjects),
    there may be situations where a GET operation for an object can temporarily
    return a `NoSuchKey` response even if that object _has_ been created. The
    `@cumulus/common/aws.getS3Object()` function has been updated to support
    retries if a `NoSuchKey` response is returned by S3. This behavior can be
    enabled by passing a `retryOptions` object to that function. Supported
    values for that object can be found here:
    <https://github.com/tim-kos/node-retry#retryoperationoptions>

### Removed

- **CUMULUS-1559**
  - `logToSharedDestination` has been migrated to the Terraform deployment as `log_api_gateway_to_cloudwatch` and will ONLY apply to egress lambdas.
    Due to the differences in the Terraform deployment model, we cannot support a global log subscription toggle for a configurable subset of lambdas.
    However, setting up your own log forwarding for a Lambda with Terraform is fairly simple, as you will only need to add SubscriptionFilters to your Terraform configuration, one per log group.
    See [the Terraform documentation](https://www.terraform.io/docs/providers/aws/r/cloudwatch_log_subscription_filter.html) for details on how to do this.
    An empty FilterPattern ("") will capture all logs in a group.

## [v1.15.0] - 2019-11-04

### BREAKING CHANGES

- **CUMULUS-1644** - When a workflow execution begins or ends, the workflow
  payload is parsed and any new or updated PDRs or granules referenced in that
  workflow are stored to the Cumulus archive. The defined interface says that a
  PDR in `payload.pdr` will be added to the archive, and any granules in
  `payload.granules` will also be added to the archive. In previous releases,
  PDRs found in `meta.pdr` and granules found in `meta.input_granules` were also
  added to the archive. This caused unexpected behavior and has been removed.
  Only PDRs from `payload.pdr` and granules from `payload.granules` will now be
  added to the Cumulus archive.

- **CUMULUS-1449** - Cumulus now uses a universal workflow template when
  starting a workflow that contains general information specific to the
  deployment, but not specific to the workflow. Workflow task configs must be
  defined using AWS step function parameters. As part of this change,
  `CumulusConfig` has been retired and task configs must now be defined under
  the `cma.task_config` key in the Parameters section of a step function
  definition.

  **Migration instructions**:

  NOTE: These instructions require the use of Cumulus Message Adapter v1.1.x+.
  Please ensure you are using a compatible version before attempting to migrate
  workflow configurations. When defining workflow steps, remove any
  `CumulusConfig` section, as shown below:

  ```yaml
  ParsePdr:
    CumulusConfig:
      provider: "{$.meta.provider}"
      bucket: "{$.meta.buckets.internal.name}"
      stack: "{$.meta.stack}"
  ```

  Instead, use AWS Parameters to pass `task_config` for the task directly into
  the Cumulus Message Adapter:

  ```yaml
  ParsePdr:
    Parameters:
      cma:
        event.$: "$"
        task_config:
          provider: "{$.meta.provider}"
          bucket: "{$.meta.buckets.internal.name}"
          stack: "{$.meta.stack}"
  ```

  In this example, the `cma` key is used to pass parameters to the message
  adapter. Using `task_config` in combination with `event.$: '$'` allows the
  message adapter to process `task_config` as the `config` passed to the Cumulus
  task. See `example/workflows/sips.yml` in the core repository for further
  examples of how to set the Parameters.

  Additionally, workflow configurations for the `QueueGranules` and `QueuePdrs`
  tasks need to be updated:

  - `queue-pdrs` config changes:
    - `parsePdrMessageTemplateUri` replaced with `parsePdrWorkflow`, which is
      the workflow name (i.e. top-level name in `config.yml`, e.g. 'ParsePdr').
    - `internalBucket` and `stackName` configs now required to look up
      configuration from the deployment. Brings the task config in line with
      that of `queue-granules`.
  - `queue-granules` config change: `ingestGranuleMessageTemplateUri` replaced
    with `ingestGranuleWorkflow`, which is the workflow name (e.g.
    'IngestGranule').

- **CUMULUS-1396** - **Workflow steps at the beginning and end of a workflow
  using the `SfSnsReport` Lambda have now been deprecated (e.g. `StartStatus`,
  `StopStatus`) and should be removed from your workflow definitions**. These
  steps were used for publishing ingest notifications and have been replaced by
  an implementation using Cloudwatch events for Step Functions to trigger a
  Lambda that publishes ingest notifications. For further detail on how ingest
  notifications are published, see the notes below on **CUMULUS-1394**. For
  examples of how to update your workflow definitions, see our
  [example workflow definitions](https://github.com/nasa/cumulus/blob/master/example/workflows/).

- **CUMULUS-1470**
  - Remove Cumulus-defined ECS service autoscaling, allowing integrators to
    better customize autoscaling to meet their needs. In order to use
    autoscaling with ECS services, appropriate
    `AWS::ApplicationAutoScaling::ScalableTarget`,
    `AWS::ApplicationAutoScaling::ScalingPolicy`, and `AWS::CloudWatch::Alarm`
    resources should be defined in a kes overrides file. See
    [this example](https://github.com/nasa/cumulus/blob/release-1.15.x/example/overrides/app/cloudformation.template.yml)
    for an example.
  - The following config parameters are no longer used:
    - ecs.services.\<NAME\>.minTasks
    - ecs.services.\<NAME\>.maxTasks
    - ecs.services.\<NAME\>.scaleInActivityScheduleTime
    - ecs.services.\<NAME\>.scaleInAdjustmentPercent
    - ecs.services.\<NAME\>.scaleOutActivityScheduleTime
    - ecs.services.\<NAME\>.scaleOutAdjustmentPercent
    - ecs.services.\<NAME\>.activityName

### Added

- **CUMULUS-1100**

  - Added 30-day retention properties to all log groups that were missing those policies.

- **CUMULUS-1396**

  - Added `@cumulus/common/sfnStep`:
    - `LambdaStep` - A class for retrieving and parsing input and output to Lambda steps in AWS Step Functions
    - `ActivityStep` - A class for retrieving and parsing input and output to ECS activity steps in AWS Step Functions

- **CUMULUS-1574**

  - Added `GET /token` endpoint for SAML authorization when cumulus is protected by Launchpad.
    This lets a user retieve a token by hand that can be presented to the API.

- **CUMULUS-1625**

  - Added `sf_start_rate` variable to the `ingest` Terraform module, equivalent to `sqs_consumer_rate` in the old model, but will not be automatically applied to custom queues as that was.

- **CUMULUS-1513**
  - Added `sqs`-type rule support in the Cumulus API `@cumulus/api`
  - Added `sqsMessageConsumer` lambda which processes messages from the SQS queues configured in the `sqs` rules.

### Changed

- **CUMULUS-1639**

  - Because of
    [S3's Data Consistency Model](https://docs.aws.amazon.com/AmazonS3/latest/dev/Introduction.html#BasicsObjects),
    there may be situations where a GET operation for an object can temporarily
    return a `NoSuchKey` response even if that object _has_ been created. The
    `@cumulus/common/aws.getS3Object()` function will now retry up to 10 times
    if a `NoSuchKey` response is returned by S3. This can behavior can be
    overridden by passing `{ retries: 0 }` as the `retryOptions` argument.

- **CUMULUS-1449**

  - `queue-pdrs` & `queue-granules` config changes. Details in breaking changes section.
  - Cumulus now uses a universal workflow template when starting workflow that contains general information specific to the deployment, but not specific to the workflow.
  - Changed the way workflow configs are defined, from `CumulusConfig` to a `task_config` AWS Parameter.

- **CUMULUS-1452**

  - Changed the default ECS docker storage drive to `devicemapper`

- **CUMULUS-1453**
  - Removed config schema for `@cumulus/sf-sns-report` task
  - Updated `@cumulus/sf-sns-report` to always assume that it is running as an intermediate step in a workflow, not as the first or last step

### Removed

- **CUMULUS-1449**
  - Retired `CumulusConfig` as part of step function definitions, as this is an artifact of the way Kes parses workflow definitions that was not possible to migrate to Terraform. Use AWS Parameters and the `task_config` key instead. See change note above.
  - Removed individual workflow templates.

### Fixed

- **CUMULUS-1620** - Fixed bug where `message_adapter_version` does not correctly inject the CMA

- **CUMULUS-1396** - Updated `@cumulus/common/StepFunctions.getExecutionHistory()` to recursively fetch execution history when `nextToken` is returned in response

- **CUMULUS-1571** - Updated `@cumulus/common/DynamoDb.get()` to throw any errors encountered when trying to get a record and the record does exist

- **CUMULUS-1452**
  - Updated the EC2 initialization scripts to use full volume size for docker storage
  - Changed the default ECS docker storage drive to `devicemapper`

## [v1.14.5] - 2019-12-30 - [BACKPORT]

### Updated

- **CUMULUS-1626**
  - Updates Cumulus to use node10/CMA 1.1.2 for all of its internal lambdas in prep for AWS node 8 EOL

## [v1.14.4] - 2019-10-28

### Fixed

- **CUMULUS-1632** - Pinned `aws-elasticsearch-connector` package in `@cumulus/api` to version `8.1.3`, since `8.2.0` includes breaking changes

## [v1.14.3] - 2019-10-18

### Fixed

- **CUMULUS-1620** - Fixed bug where `message_adapter_version` does not correctly inject the CMA

- **CUMULUS-1572** - A granule is now included in discovery results even when
  none of its files has a matching file type in the associated collection
  configuration. Previously, if all files for a granule were unmatched by a file
  type configuration, the granule was excluded from the discovery results.
  Further, added support for a `boolean` property
  `ignoreFilesConfigForDiscovery`, which controls how a granule's files are
  filtered at discovery time.

## [v1.14.2] - 2019-10-08

### BREAKING CHANGES

Your Cumulus Message Adapter version should be pinned to `v1.0.13` or lower in your `app/config.yml` using `message_adapter_version: v1.0.13` OR you should use the workflow migration steps below to work with CMA v1.1.1+.

- **CUMULUS-1394** - The implementation of the `SfSnsReport` Lambda requires additional environment variables for integration with the new ingest notification SNS topics. Therefore, **you must update the definition of `SfSnsReport` in your `lambdas.yml` like so**:

```yaml
SfSnsReport:
  handler: index.handler
  timeout: 300
  source: node_modules/@cumulus/sf-sns-report/dist
  tables:
    - ExecutionsTable
  envs:
    execution_sns_topic_arn:
      function: Ref
      value: reportExecutionsSns
    granule_sns_topic_arn:
      function: Ref
      value: reportGranulesSns
    pdr_sns_topic_arn:
      function: Ref
      value: reportPdrsSns
```

- **CUMULUS-1447** -
  The newest release of the Cumulus Message Adapter (v1.1.1) requires that parameterized configuration be used for remote message functionality. Once released, Kes will automatically bring in CMA v1.1.1 without additional configuration.

  **Migration instructions**
  Oversized messages are no longer written to S3 automatically. In order to utilize remote messaging functionality, configure a `ReplaceConfig` AWS Step Function parameter on your CMA task:

  ```yaml
  ParsePdr:
    Parameters:
      cma:
        event.$: "$"
        ReplaceConfig:
          FullMessage: true
  ```

  Accepted fields in `ReplaceConfig` include `MaxSize`, `FullMessage`, `Path` and `TargetPath`.
  See https://github.com/nasa/cumulus-message-adapter/blob/master/CONTRACT.md#remote-message-configuration for full details.

  As this change is backward compatible in Cumulus Core, users wishing to utilize the previous version of the CMA may opt to transition to using a CMA lambda layer, or set `message_adapter_version` in their configuration to a version prior to v1.1.0.

### PLEASE NOTE

- **CUMULUS-1394** - Ingest notifications are now provided via 3 separate SNS topics for executions, granules, and PDRs, instead of a single `sftracker` SNS topic. Whereas the `sftracker` SNS topic received a full Cumulus execution message, the new topics all receive generated records for the given object. The new topics are only published to if the given object exists for the current execution. For a given execution/granule/PDR, **two messages will be received by each topic**: one message indicating that ingest is running and another message indicating that ingest has completed or failed. The new SNS topics are:

  - `reportExecutions` - Receives 1 message per execution
  - `reportGranules` - Receives 1 message per granule in an execution
  - `reportPdrs` - Receives 1 message per PDR

### Added

- **CUMULUS-639**

  - Adds SAML JWT and launchpad token authentication to Cumulus API (configurable)
    - **NOTE** to authenticate with Launchpad ensure your launchpad user_id is in the `<prefix>-UsersTable`
    - when Cumulus configured to protect API via Launchpad:
      - New endpoints
        - `GET /saml/login` - starting point for SAML SSO creates the login request url and redirects to the SAML Identity Provider Service (IDP)
        - `POST /saml/auth` - SAML Assertion Consumer Service. POST receiver from SAML IDP. Validates response, logs the user in, and returnes a SAML-based JWT.
    - Disabled endpoints
      - `POST /refresh`
      - Changes authorization worklow:
      - `ensureAuthorized` now presumes the bearer token is a JWT and tries to validate. If the token is malformed, it attempts to validate the token against Launchpad. This allows users to bring their own token as described here https://wiki.earthdata.nasa.gov/display/CUMULUS/Cumulus+API+with+Launchpad+Authentication. But it also allows dashboard users to manually authenticate via Launchpad SAML to receive a Launchpad-based JWT.

- **CUMULUS-1394**
  - Added `Granule.generateGranuleRecord()` method to granules model to generate a granule database record from a Cumulus execution message
  - Added `Pdr.generatePdrRecord()` method to PDRs model to generate a granule database record from a Cumulus execution message
  - Added helpers to `@cumulus/common/message`:
    - `getMessageExecutionName()` - Get the execution name from a Cumulus execution message
    - `getMessageStateMachineArn()` - Get the state machine ARN from a Cumulus execution message
    - `getMessageExecutionArn()` - Get the execution ARN for a Cumulus execution message
    - `getMessageGranules()` - Get the granules from a Cumulus execution message, if any.
  - Added `@cumulus/common/cloudwatch-event/isFailedSfStatus()` to determine if a Step Function status from a Cloudwatch event is a failed status

### Changed

- **CUMULUS-1308**

  - HTTP PUT of a Collection, Provider, or Rule via the Cumulus API now
    performs full replacement of the existing object with the object supplied
    in the request payload. Previous behavior was to perform a modification
    (partial update) by merging the existing object with the (possibly partial)
    object in the payload, but this did not conform to the HTTP standard, which
    specifies PATCH as the means for modifications rather than replacements.

- **CUMULUS-1375**

  - Migrate Cumulus from deprecated Elasticsearch JS client to new, supported one in `@cumulus/api`

- **CUMULUS-1485** Update `@cumulus/cmr-client` to return error message from CMR for validation failures.

- **CUMULUS-1394**

  - Renamed `Execution.generateDocFromPayload()` to `Execution.generateRecord()` on executions model. The method generates an execution database record from a Cumulus execution message.

- **CUMULUS-1432**

  - `logs` endpoint takes the level parameter as a string and not a number
  - Elasticsearch term query generation no longer converts numbers to boolean

- **CUMULUS-1447**

  - Consolidated all remote message handling code into @common/aws
  - Update remote message code to handle updated CMA remote message flags
  - Update example SIPS workflows to utilize Parameterized CMA configuration

- **CUMULUS-1448** Refactor workflows that are mutating cumulus_meta to utilize meta field

- **CUMULUS-1451**

  - Elasticsearch cluster setting `auto_create_index` will be set to false. This had been causing issues in the bootstrap lambda on deploy.

- **CUMULUS-1456**
  - `@cumulus/api` endpoints default error handler uses `boom` package to format errors, which is consistent with other API endpoint errors.

### Fixed

- **CUMULUS-1432** `logs` endpoint filter correctly filters logs by level
- **CUMULUS-1484** `useMessageAdapter` now does not set CUMULUS_MESSAGE_ADAPTER_DIR when `true`

### Removed

- **CUMULUS-1394**
  - Removed `sfTracker` SNS topic. Replaced by three new SNS topics for granule, execution, and PDR ingest notifications.
  - Removed unused functions from `@cumulus/common/aws`:
    - `getGranuleS3Params()`
    - `setGranuleStatus()`

## [v1.14.1] - 2019-08-29

### Fixed

- **CUMULUS-1455**

  - CMR token links updated to point to CMR legacy services rather than echo

- **CUMULUS-1211**
  - Errors thrown during granule discovery are no longer swallowed and ignored.
    Rather, errors are propagated to allow for proper error-handling and
    meaningful messaging.

## [v1.14.0] - 2019-08-22

### PLEASE NOTE

- We have encountered transient lambda service errors in our integration testing. Please handle transient service errors following [these guidelines](https://docs.aws.amazon.com/step-functions/latest/dg/bp-lambda-serviceexception.html). The workflows in the `example/workflows` folder have been updated with retries configured for these errors.

- **CUMULUS-799** added additional IAM permissions to support reading CloudWatch and API Gateway, so **you will have to redeploy your IAM stack.**

- **CUMULUS-800** Several items:

  - **Delete existing API Gateway stages**: To allow enabling of API Gateway logging, Cumulus now creates and manages a Stage resource during deployment. Before upgrading Cumulus, it is necessary to delete the API Gateway stages on both the Backend API and the Distribution API. Instructions are included in the documenation under [Delete API Gateway Stages](https://nasa.github.io/cumulus/docs/additional-deployment-options/delete-api-gateway-stages).

  - **Set up account permissions for API Gateway to write to CloudWatch**: In a one time operation for your AWS account, to enable CloudWatch Logs for API Gateway, you must first grant the API Gateway permission to read and write logs to CloudWatch for your account. The `AmazonAPIGatewayPushToCloudWatchLogs` managed policy (with an ARN of `arn:aws:iam::aws:policy/service-role/AmazonAPIGatewayPushToCloudWatchLogs`) has all the required permissions. You can find a simple how to in the documentation under [Enable API Gateway Logging.](https://nasa.github.io/cumulus/docs/additional-deployment-options/enable-gateway-logging-permissions)

  - **Configure API Gateway to write logs to CloudWatch** To enable execution logging for the distribution API set `config.yaml` `apiConfigs.distribution.logApigatewayToCloudwatch` value to `true`. More information [Enable API Gateway Logs](https://nasa.github.io/cumulus/docs/additional-deployment-options/enable-api-logs)

  - **Configure CloudWatch log delivery**: It is possible to deliver CloudWatch API execution and access logs to a cross-account shared AWS::Logs::Destination. An operator does this by adding the key `logToSharedDestination` to the `config.yml` at the default level with a value of a writable log destination. More information in the documenation under [Configure CloudWatch Logs Delivery.](https://nasa.github.io/cumulus/docs/additional-deployment-options/configure-cloudwatch-logs-delivery)

  - **Additional Lambda Logging**: It is now possible to configure any lambda to deliver logs to a shared subscriptions by setting `logToSharedDestination` to the ARN of a writable location (either an AWS::Logs::Destination or a Kinesis Stream) on any lambda config. Documentation for [Lambda Log Subscriptions](https://nasa.github.io/cumulus/docs/additional-deployment-options/additional-lambda-logging)

  - **Configure S3 Server Access Logs**: If you are running Cumulus in an NGAP environment you may [configure S3 Server Access Logs](https://nasa.github.io/cumulus/docs/next/deployment/server_access_logging) to be delivered to a shared bucket where the Metrics Team will ingest the logs into their ELK stack. Contact the Metrics team for permission and location.

- **CUMULUS-1368** The Cumulus distribution API has been deprecated and is being replaced by ASF's Thin Egress App. By default, the distribution API will not deploy. Please follow [the instructions for deploying and configuring Thin Egress](https://nasa.github.io/cumulus/docs/deployment/thin_egress_app).

To instead continue to deploy and use the legacy Cumulus distribution app, add the following to your `config.yml`:

```yaml
deployDistributionApi: true
```

If you deploy with no distribution app your deployment will succeed but you may encounter errors in your workflows, particularly in the `MoveGranule` task.

- **CUMULUS-1418** Users who are packaging the CMA in their Lambdas outside of Cumulus may need to update their Lambda configuration. Please see `BREAKING CHANGES` below for details.

### Added

- **CUMULUS-642**
  - Adds Launchpad as an authentication option for the Cumulus API.
  - Updated deployment documentation and added [instructions to setup Cumulus API Launchpad authentication](https://wiki.earthdata.nasa.gov/display/CUMULUS/Cumulus+API+with+Launchpad+Authentication)
- **CUMULUS-1418**
  - Adds usage docs/testing of lambda layers (introduced in PR1125), updates Core example tasks to use the updated `cumulus-ecs-task` and a CMA layer instead of kes CMA injection.
  - Added Terraform module to publish CMA as layer to user account.
- **PR1125** - Adds `layers` config option to support deploying Lambdas with layers
- **PR1128** - Added `useXRay` config option to enable AWS X-Ray for Lambdas.
- **CUMULUS-1345**
  - Adds new variables to the app deployment under `cmr`.
  - `cmrEnvironment` values are `SIT`, `UAT`, or `OPS` with `UAT` as the default.
  - `cmrLimit` and `cmrPageSize` have been added as configurable options.
- **CUMULUS-1273**
  - Added lambda function EmsProductMetadataReport to generate EMS Product Metadata report
- **CUMULUS-1226**
  - Added API endpoint `elasticsearch/index-from-database` to index to an Elasticsearch index from the database for recovery purposes and `elasticsearch/indices-status` to check the status of Elasticsearch indices via the API.
- **CUMULUS-824**
  - Added new Collection parameter `reportToEms` to configure whether the collection is reported to EMS
- **CUMULUS-1357**
  - Added new BackendApi endpoint `ems` that generates EMS reports.
- **CUMULUS-1241**
  - Added information about queues with maximum execution limits defined to default workflow templates (`meta.queueExecutionLimits`)
- **CUMULUS-1311**
  - Added `@cumulus/common/message` with various message parsing/preparation helpers
- **CUMULUS-812**

  - Added support for limiting the number of concurrent executions started from a queue. [See the data cookbook](https://nasa.github.io/cumulus/docs/data-cookbooks/throttling-queued-executions) for more information.

- **CUMULUS-1337**

  - Adds `cumulus.stackName` value to the `instanceMetadata` endpoint.

- **CUMULUS-1368**

  - Added `cmrGranuleUrlType` to the `@cumulus/move-granules` task. This determines what kind of links go in the CMR files. The options are `distribution`, `s3`, or `none`, with the default being distribution. If there is no distribution API being used with Cumulus, you must set the value to `s3` or `none`.

- Added `packages/s3-replicator` Terraform module to allow same-region s3 replication to metrics bucket.

- **CUMULUS-1392**

  - Added `tf-modules/report-granules` Terraform module which processes granule ingest notifications received via SNS and stores granule data to a database. The module includes:
    - SNS topic for publishing granule ingest notifications
    - Lambda to process granule notifications and store data
    - IAM permissions for the Lambda
    - Subscription for the Lambda to the SNS topic

- **CUMULUS-1393**

  - Added `tf-modules/report-pdrs` Terraform module which processes PDR ingest notifications received via SNS and stores PDR data to a database. The module includes:
    - SNS topic for publishing PDR ingest notifications
    - Lambda to process PDR notifications and store data
    - IAM permissions for the Lambda
    - Subscription for the Lambda to the SNS topic
  - Added unit tests for `@cumulus/api/models/pdrs.createPdrFromSns()`

- **CUMULUS-1400**

  - Added `tf-modules/report-executions` Terraform module which processes workflow execution information received via SNS and stores it to a database. The module includes:
    - SNS topic for publishing execution data
    - Lambda to process and store execution data
    - IAM permissions for the Lambda
    - Subscription for the Lambda to the SNS topic
  - Added `@cumulus/common/sns-event` which contains helpers for SNS events:
    - `isSnsEvent()` returns true if event is from SNS
    - `getSnsEventMessage()` extracts and parses the message from an SNS event
    - `getSnsEventMessageObject()` extracts and parses message object from an SNS event
  - Added `@cumulus/common/cloudwatch-event` which contains helpers for Cloudwatch events:
    - `isSfExecutionEvent()` returns true if event is from Step Functions
    - `isTerminalSfStatus()` determines if a Step Function status from a Cloudwatch event is a terminal status
    - `getSfEventStatus()` gets the Step Function status from a Cloudwatch event
    - `getSfEventDetailValue()` extracts a Step Function event detail field from a Cloudwatch event
    - `getSfEventMessageObject()` extracts and parses Step Function detail object from a Cloudwatch event

- **CUMULUS-1429**

  - Added `tf-modules/data-persistence` Terraform module which includes resources for data persistence in Cumulus:
    - DynamoDB tables
    - Elasticsearch with optional support for VPC
    - Cloudwatch alarm for number of Elasticsearch nodes

- **CUMULUS-1379** CMR Launchpad Authentication
  - Added `launchpad` configuration to `@cumulus/deployment/app/config.yml`, and cloudformation templates, workflow message, lambda configuration, api endpoint configuration
  - Added `@cumulus/common/LaunchpadToken` and `@cumulus/common/launchpad` to provide methods to get token and validate token
  - Updated lambdas to use Launchpad token for CMR actions (ingest and delete granules)
  - Updated deployment documentation and added [instructions to setup CMR client for Launchpad authentication](https://wiki.earthdata.nasa.gov/display/CUMULUS/CMR+Launchpad+Authentication)

## Changed

- **CUMULUS-1232**

  - Added retries to update `@cumulus/cmr-client` `updateToken()`

- **CUMULUS-1245 CUMULUS-795**

  - Added additional `ems` configuration parameters for sending the ingest reports to EMS
  - Added functionality to send daily ingest reports to EMS

- **CUMULUS-1241**

  - Removed the concept of "priority levels" and added ability to define a number of maximum concurrent executions per SQS queue
  - Changed mapping of Cumulus message properties for the `sqs2sfThrottle` lambda:
    - Queue name is read from `cumulus_meta.queueName`
    - Maximum executions for the queue is read from `meta.queueExecutionLimits[queueName]`, where `queueName` is `cumulus_meta.queueName`
  - Changed `sfSemaphoreDown` lambda to only attempt decrementing semaphores when:
    - the message is for a completed/failed/aborted/timed out workflow AND
    - `cumulus_meta.queueName` exists on the Cumulus message AND
    - An entry for the queue name (`cumulus_meta.queueName`) exists in the the object `meta.queueExecutionLimits` on the Cumulus message

- **CUMULUS-1338**

  - Updated `sfSemaphoreDown` lambda to be triggered via AWS Step Function Cloudwatch events instead of subscription to `sfTracker` SNS topic

- **CUMULUS-1311**

  - Updated `@cumulus/queue-granules` to set `cumulus_meta.queueName` for queued execution messages
  - Updated `@cumulus/queue-pdrs` to set `cumulus_meta.queueName` for queued execution messages
  - Updated `sqs2sfThrottle` lambda to immediately decrement queue semaphore value if dispatching Step Function execution throws an error

- **CUMULUS-1362**

  - Granule `processingStartTime` and `processingEndTime` will be set to the execution start time and end time respectively when there is no sync granule or post to cmr task present in the workflow

- **CUMULUS-1400**
  - Deprecated `@cumulus/ingest/aws/getExecutionArn`. Use `@cumulus/common/aws/getExecutionArn` instead.

### Fixed

- **CUMULUS-1439**

  - Fix bug with rule.logEventArn deletion on Kinesis rule update and fix unit test to verify

- **CUMULUS-796**

  - Added production information (collection ShortName and Version, granuleId) to EMS distribution report
  - Added functionality to send daily distribution reports to EMS

- **CUMULUS-1319**

  - Fixed a bug where granule ingest times were not being stored to the database

- **CUMULUS-1356**

  - The `Collection` model's `delete` method now _removes_ the specified item
    from the collection config store that was inserted by the `create` method.
    Previously, this behavior was missing.

- **CUMULUS-1374**
  - Addressed audit concerns (https://www.npmjs.com/advisories/782) in api package

### BREAKING CHANGES

### Changed

- **CUMULUS-1418**
  - Adding a default `cmaDir` key to configuration will cause `CUMULUS_MESSAGE_ADAPTER_DIR` to be set by default to `/opt` for any Lambda not setting `useCma` to true, or explicitly setting the CMA environment variable. In lambdas that package the CMA independently of the Cumulus packaging. Lambdas manually packaging the CMA should have their Lambda configuration updated to set the CMA path, or alternately if not using the CMA as a Lambda layer in this deployment set `cmaDir` to `./cumulus-message-adapter`.

### Removed

- **CUMULUS-1337**

  - Removes the S3 Access Metrics package added in CUMULUS-799

- **PR1130**
  - Removed code deprecated since v1.11.1:
    - Removed `@cumulus/common/step-functions`. Use `@cumulus/common/StepFunctions` instead.
    - Removed `@cumulus/api/lib/testUtils.fakeFilesFactory`. Use `@cumulus/api/lib/testUtils.fakeFileFactory` instead.
    - Removed `@cumulus/cmrjs/cmr` functions: `searchConcept`, `ingestConcept`, `deleteConcept`. Use the functions in `@cumulus/cmr-client` instead.
    - Removed `@cumulus/ingest/aws.getExecutionHistory`. Use `@cumulus/common/StepFunctions.getExecutionHistory` instead.

## [v1.13.5] - 2019-08-29 - [BACKPORT]

### Fixed

- **CUMULUS-1455** - CMR token links updated to point to CMR legacy services rather than echo

## [v1.13.4] - 2019-07-29

- **CUMULUS-1411** - Fix deployment issue when using a template override

## [v1.13.3] - 2019-07-26

- **CUMULUS-1345** Full backport of CUMULUS-1345 features - Adds new variables to the app deployment under `cmr`.
  - `cmrEnvironment` values are `SIT`, `UAT`, or `OPS` with `UAT` as the default.
  - `cmrLimit` and `cmrPageSize` have been added as configurable options.

## [v1.13.2] - 2019-07-25

- Re-release of v1.13.1 to fix broken npm packages.

## [v1.13.1] - 2019-07-22

- **CUMULUS-1374** - Resolve audit compliance with lodash version for api package subdependency
- **CUMULUS-1412** - Resolve audit compliance with googleapi package
- **CUMULUS-1345** - Backported CMR environment setting in getUrl to address immediate user need. CMR_ENVIRONMENT can now be used to set the CMR environment to OPS/SIT

## [v1.13.0] - 2019-5-20

### PLEASE NOTE

**CUMULUS-802** added some additional IAM permissions to support ECS autoscaling, so **you will have to redeploy your IAM stack.**
As a result of the changes for **CUMULUS-1193**, **CUMULUS-1264**, and **CUMULUS-1310**, **you must delete your existing stacks (except IAM) before deploying this version of Cumulus.**
If running Cumulus within a VPC and extended downtime is acceptable, we recommend doing this at the end of the day to allow AWS backend resources and network interfaces to be cleaned up overnight.

### BREAKING CHANGES

- **CUMULUS-1228**

  - The default AMI used by ECS instances is now an NGAP-compliant AMI. This
    will be a breaking change for non-NGAP deployments. If you do not deploy to
    NGAP, you will need to find the AMI ID of the
    [most recent Amazon ECS-optimized AMI](https://docs.aws.amazon.com/AmazonECS/latest/developerguide/ecs-optimized_AMI.html),
    and set the `ecs.amiid` property in your config. Instructions for finding
    the most recent NGAP AMI can be found using
    [these instructions](https://wiki.earthdata.nasa.gov/display/ESKB/Select+an+NGAP+Created+AMI).

- **CUMULUS-1310**

  - Database resources (DynamoDB, ElasticSearch) have been moved to an independent `db` stack.
    Migrations for this version will need to be user-managed. (e.g. [elasticsearch](https://docs.aws.amazon.com/elasticsearch-service/latest/developerguide/es-version-migration.html#snapshot-based-migration) and [dynamoDB](https://docs.aws.amazon.com/datapipeline/latest/DeveloperGuide/dp-template-exports3toddb.html)).
    Order of stack deployment is `iam` -> `db` -> `app`.
  - All stacks can now be deployed using a single `config.yml` file, i.e.: `kes cf deploy --kes-folder app --template node_modules/@cumulus/deployment/[iam|db|app] [...]`
    Backwards-compatible. For development, please re-run `npm run bootstrap` to build new `kes` overrides.
    Deployment docs have been updated to show how to deploy a single-config Cumulus instance.
  - `params` have been moved: Nest `params` fields under `app`, `db` or `iam` to override all Parameters for a particular stack's cloudformation template. Backwards-compatible with multi-config setups.
  - `stackName` and `stackNameNoDash` have been retired. Use `prefix` and `prefixNoDash` instead.
  - The `iams` section in `app/config.yml` IAM roles has been deprecated as a user-facing parameter,
    _unless_ your IAM role ARNs do not match the convention shown in `@cumulus/deployment/app/config.yml`
  - The `vpc.securityGroup` will need to be set with a pre-existing security group ID to use Cumulus in a VPC. Must allow inbound HTTP(S) (Port 443).

- **CUMULUS-1212**

  - `@cumulus/post-to-cmr` will now fail if any granules being processed are missing a metadata file. You can set the new config option `skipMetaCheck` to `true` to pass post-to-cmr without a metadata file.

- **CUMULUS-1232**

  - `@cumulus/sync-granule` will no longer silently pass if no checksum data is provided. It will use input
    from the granule object to:
    - Verify checksum if `checksumType` and `checksumValue` are in the file record OR a checksum file is provided
      (throws `InvalidChecksum` on fail), else log warning that no checksum is available.
    - Then, verify synced S3 file size if `file.size` is in the file record (throws `UnexpectedFileSize` on fail),
      else log warning that no file size is available.
    - Pass the step.

- **CUMULUS-1264**

  - The Cloudformation templating and deployment configuration has been substantially refactored.
    - `CumulusApiDefault` nested stack resource has been renamed to `CumulusApiDistribution`
    - `CumulusApiV1` nested stack resource has been renamed to `CumulusApiBackend`
  - The `urs: true` config option for when defining your lambdas (e.g. in `lambdas.yml`) has been deprecated. There are two new options to replace it:
    - `urs_redirect: 'token'`: This will expose a `TOKEN_REDIRECT_ENDPOINT` environment variable to your lambda that references the `/token` endpoint on the Cumulus backend API
    - `urs_redirect: 'distribution'`: This will expose a `DISTRIBUTION_REDIRECT_ENDPOINT` environment variable to your lambda that references the `/redirect` endpoint on the Cumulus distribution API

- **CUMULUS-1193**

  - The elasticsearch instance is moved behind the VPC.
  - Your account will need an Elasticsearch Service Linked role. This is a one-time setup for the account. You can follow the instructions to use the AWS console or AWS CLI [here](https://docs.aws.amazon.com/IAM/latest/UserGuide/using-service-linked-roles.html) or use the following AWS CLI command: `aws iam create-service-linked-role --aws-service-name es.amazonaws.com`

- **CUMULUS-802**

  - ECS `maxInstances` must be greater than `minInstances`. If you use defaults, no change is required.

- **CUMULUS-1269**
  - Brought Cumulus data models in line with CNM JSON schema:
    - Renamed file object `fileType` field to `type`
    - Renamed file object `fileSize` field to `size`
    - Renamed file object `checksumValue` field to `checksum` where not already done.
    - Added `ancillary` and `linkage` type support to file objects.

### Added

- **CUMULUS-799**

  - Added an S3 Access Metrics package which will take S3 Server Access Logs and
    write access metrics to CloudWatch

- **CUMULUS-1242** - Added `sqs2sfThrottle` lambda. The lambda reads SQS messages for queued executions and uses semaphores to only start new executions if the maximum number of executions defined for the priority key (`cumulus_meta.priorityKey`) has not been reached. Any SQS messages that are read but not used to start executions remain in the queue.

- **CUMULUS-1240**

  - Added `sfSemaphoreDown` lambda. This lambda receives SNS messages and for each message it decrements the semaphore used to track the number of running executions if:
    - the message is for a completed/failed workflow AND
    - the message contains a level of priority (`cumulus_meta.priorityKey`)
  - Added `sfSemaphoreDown` lambda as a subscriber to the `sfTracker` SNS topic

- **CUMULUS-1265**

  - Added `apiConfigs` configuration option to configure API Gateway to be private
  - All internal lambdas configured to run inside the VPC by default
  - Removed references to `NoVpc` lambdas from documentation and `example` folder.

- **CUMULUS-802**
  - Adds autoscaling of ECS clusters
  - Adds autoscaling of ECS services that are handling StepFunction activities

## Changed

- Updated `@cumulus/ingest/http/httpMixin.list()` to trim trailing spaces on discovered filenames

- **CUMULUS-1310**

  - Database resources (DynamoDB, ElasticSearch) have been moved to an independent `db` stack.
    This will enable future updates to avoid affecting database resources or requiring migrations.
    Migrations for this version will need to be user-managed.
    (e.g. [elasticsearch](https://docs.aws.amazon.com/elasticsearch-service/latest/developerguide/es-version-migration.html#snapshot-based-migration) and [dynamoDB](https://docs.aws.amazon.com/datapipeline/latest/DeveloperGuide/dp-template-exports3toddb.html)).
    Order of stack deployment is `iam` -> `db` -> `app`.
  - All stacks can now be deployed using a single `config.yml` file, i.e.: `kes cf deploy --kes-folder app --template node_modules/@cumulus/deployment/[iam|db|app] [...]`
    Backwards-compatible. Please re-run `npm run bootstrap` to build new `kes` overrides.
    Deployment docs have been updated to show how to deploy a single-config Cumulus instance.
  - `params` fields should now be nested under the stack key (i.e. `app`, `db` or `iam`) to provide Parameters for a particular stack's cloudformation template,
    for use with single-config instances. Keys _must_ match the name of the deployment package folder (`app`, `db`, or `iam`).
    Backwards-compatible with multi-config setups.
  - `stackName` and `stackNameNoDash` have been retired as user-facing config parameters. Use `prefix` and `prefixNoDash` instead.
    This will be used to create stack names for all stacks in a single-config use case.
    `stackName` may still be used as an override in multi-config usage, although this is discouraged.
    Warning: overriding the `db` stack's `stackName` will require you to set `dbStackName` in your `app/config.yml`.
    This parameter is required to fetch outputs from the `db` stack to reference in the `app` stack.
  - The `iams` section in `app/config.yml` IAM roles has been retired as a user-facing parameter,
    _unless_ your IAM role ARNs do not match the convention shown in `@cumulus/deployment/app/config.yml`
    In that case, overriding `iams` in your own config is recommended.
  - `iam` and `db` `cloudformation.yml` file names will have respective prefixes (e.g `iam.cloudformation.yml`).
  - Cumulus will now only attempt to create reconciliation reports for buckets of the `private`, `public` and `protected` types.
  - Cumulus will no longer set up its own security group.
    To pass a pre-existing security group for in-VPC deployments as a parameter to the Cumulus template, populate `vpc.securityGroup` in `config.yml`.
    This security group must allow inbound HTTP(S) traffic (Port 443). SSH traffic (Port 22) must be permitted for SSH access to ECS instances.
  - Deployment docs have been updated with examples for the new deployment model.

- **CUMULUS-1236**

  - Moves access to public files behind the distribution endpoint. Authentication is not required, but direct http access has been disallowed.

- **CUMULUS-1223**

  - Adds unauthenticated access for public bucket files to the Distribution API. Public files should be requested the same way as protected files, but for public files a redirect to a self-signed S3 URL will happen without requiring authentication with Earthdata login.

- **CUMULUS-1232**

  - Unifies duplicate handling in `ingest/granule.handleDuplicateFile` for maintainability.
  - Changed `ingest/granule.ingestFile` and `move-granules/index.moveFileRequest` to use new function.
  - Moved file versioning code to `ingest/granule.moveGranuleFileWithVersioning`
  - `ingest/granule.verifyFile` now also tests `file.size` for verification if it is in the file record and throws
    `UnexpectedFileSize` error for file size not matching input.
  - `ingest/granule.verifyFile` logs warnings if checksum and/or file size are not available.

- **CUMULUS-1193**

  - Moved reindex CLI functionality to an API endpoint. See [API docs](https://nasa.github.io/cumulus-api/#elasticsearch-1)

- **CUMULUS-1207**
  - No longer disable lambda event source mappings when disabling a rule

### Fixed

- Updated Lerna publish script so that published Cumulus packages will pin their dependencies on other Cumulus packages to exact versions (e.g. `1.12.1` instead of `^1.12.1`)

- **CUMULUS-1203**

  - Fixes IAM template's use of intrinsic functions such that IAM template overrides now work with kes

- **CUMULUS-1268**
  - Deployment will not fail if there are no ES alarms or ECS services

## [v1.12.1] - 2019-4-8

## [v1.12.0] - 2019-4-4

Note: There was an issue publishing 1.12.0. Upgrade to 1.12.1.

### BREAKING CHANGES

- **CUMULUS-1139**

  - `granule.applyWorkflow` uses the new-style granule record as input to workflows.

- **CUMULUS-1171**

  - Fixed provider handling in the API to make it consistent between protocols.
    NOTE: This is a breaking change. When applying this upgrade, users will need to:
    1. Disable all workflow rules
    2. Update any `http` or `https` providers so that the host field only
       contains a valid hostname or IP address, and the port field contains the
       provider port.
    3. Perform the deployment
    4. Re-enable workflow rules

- **CUMULUS-1176**:

  - `@cumulus/move-granules` input expectations have changed. `@cumulus/files-to-granules` is a new intermediate task to perform input translation in the old style.
    See the Added and Changed sections of this release changelog for more information.

- **CUMULUS-670**

  - The behavior of ParsePDR and related code has changed in this release. PDRs with FILE_TYPEs that do not conform to the PDR ICD (+ TGZ) (https://cdn.earthdata.nasa.gov/conduit/upload/6376/ESDS-RFC-030v1.0.pdf) will fail to parse.

- **CUMULUS-1208**
  - The granule object input to `@cumulus/queue-granules` will now be added to ingest workflow messages **as is**. In practice, this means that if you are using `@cumulus/queue-granules` to trigger ingest workflows and your granule objects input have invalid properties, then your ingest workflows will fail due to schema validation errors.

### Added

- **CUMULUS-777**
  - Added new cookbook entry on configuring Cumulus to track ancillary files.
- **CUMULUS-1183**
  - Kes overrides will now abort with a warning if a workflow step is configured without a corresponding
    lambda configuration
- **CUMULUS-1223**

  - Adds convenience function `@cumulus/common/bucketsConfigJsonObject` for fetching stack's bucket configuration as an object.

- **CUMULUS-853**
  - Updated FakeProcessing example lambda to include option to generate fake browse
  - Added feature documentation for ancillary metadata export, a new cookbook entry describing a workflow with ancillary metadata generation(browse), and related task definition documentation
- **CUMULUS-805**
  - Added a CloudWatch alarm to check running ElasticSearch instances, and a CloudWatch dashboard to view the health of ElasticSearch
  - Specify `AWS_REGION` in `.env` to be used by deployment script
- **CUMULUS-803**
  - Added CloudWatch alarms to check running tasks of each ECS service, and add the alarms to CloudWatch dashboard
- **CUMULUS-670**
  - Added Ancillary Metadata Export feature (see https://nasa.github.io/cumulus/docs/features/ancillary_metadata for more information)
  - Added new Collection file parameter "fileType" that allows configuration of workflow granule file fileType
- **CUMULUS-1184** - Added kes logging output to ensure we always see the state machine reference before failures due to configuration
- **CUMULUS-1105** - Added a dashboard endpoint to serve the dashboard from an S3 bucket
- **CUMULUS-1199** - Moves `s3credentials` endpoint from the backend to the distribution API.
- **CUMULUS-666**
  - Added `@api/endpoints/s3credentials` to allow EarthData Login authorized users to retrieve temporary security credentials for same-region direct S3 access.
- **CUMULUS-671**
  - Added `@packages/integration-tests/api/distribution/getDistributionApiS3SignedUrl()` to return the S3 signed URL for a file protected by the distribution API
- **CUMULUS-672**
  - Added `cmrMetadataFormat` and `cmrConceptId` to output for individual granules from `@cumulus/post-to-cmr`. `cmrMetadataFormat` will be read from the `cmrMetadataFormat` generated for each granule in `@cumulus/cmrjs/publish2CMR()`
  - Added helpers to `@packages/integration-tests/api/distribution`:
    - `getDistributionApiFileStream()` returns a stream to download files protected by the distribution API
    - `getDistributionFileUrl()` constructs URLs for requesting files from the distribution API
- **CUMULUS-1185** `@cumulus/api/models/Granule.removeGranuleFromCmrByGranule` to replace `@cumulus/api/models/Granule.removeGranuleFromCmr` and use the Granule UR from the CMR metadata to remove the granule from CMR

- **CUMULUS-1101**

  - Added new `@cumulus/checksum` package. This package provides functions to calculate and validate checksums.
  - Added new checksumming functions to `@cumulus/common/aws`: `calculateS3ObjectChecksum` and `validateS3ObjectChecksum`, which depend on the `checksum` package.

- CUMULUS-1171

  - Added `@cumulus/common` API documentation to `packages/common/docs/API.md`
  - Added an `npm run build-docs` task to `@cumulus/common`
  - Added `@cumulus/common/string#isValidHostname()`
  - Added `@cumulus/common/string#match()`
  - Added `@cumulus/common/string#matches()`
  - Added `@cumulus/common/string#toLower()`
  - Added `@cumulus/common/string#toUpper()`
  - Added `@cumulus/common/URLUtils#buildURL()`
  - Added `@cumulus/common/util#isNil()`
  - Added `@cumulus/common/util#isNull()`
  - Added `@cumulus/common/util#isUndefined()`
  - Added `@cumulus/common/util#negate()`

- **CUMULUS-1176**

  - Added new `@cumulus/files-to-granules` task to handle converting file array output from `cumulus-process` tasks into granule objects.
    Allows simplification of `@cumulus/move-granules` and `@cumulus/post-to-cmr`, see Changed section for more details.

- CUMULUS-1151 Compare the granule holdings in CMR with Cumulus' internal data store
- CUMULUS-1152 Compare the granule file holdings in CMR with Cumulus' internal data store

### Changed

- **CUMULUS-1216** - Updated `@cumulus/ingest/granule/ingestFile` to download files to expected staging location.
- **CUMULUS-1208** - Updated `@cumulus/ingest/queue/enqueueGranuleIngestMessage()` to not transform granule object passed to it when building an ingest message
- **CUMULUS-1198** - `@cumulus/ingest` no longer enforces any expectations about whether `provider_path` contains a leading slash or not.
- **CUMULUS-1170**
  - Update scripts and docs to use `npm` instead of `yarn`
  - Use `package-lock.json` files to ensure matching versions of npm packages
  - Update CI builds to use `npm ci` instead of `npm install`
- **CUMULUS-670**
  - Updated ParsePDR task to read standard PDR types+ (+ tgz as an external customer requirement) and add a fileType to granule-files on Granule discovery
  - Updated ParsePDR to fail if unrecognized type is used
  - Updated all relevant task schemas to include granule->files->filetype as a string value
  - Updated tests/test fixtures to include the fileType in the step function/task inputs and output validations as needed
  - Updated MoveGranules task to handle incoming configuration with new "fileType" values and to add them as appropriate to the lambda output.
  - Updated DiscoverGranules step/related workflows to read new Collection file parameter fileType that will map a discovered file to a workflow fileType
  - Updated CNM parser to add the fileType to the defined granule file fileType on ingest and updated integration tests to verify/validate that behavior
  - Updated generateEcho10XMLString in cmr-utils.js to use a map/related library to ensure order as CMR requires ordering for their online resources.
  - Updated post-to-cmr task to appropriately export CNM filetypes to CMR in echo10/UMM exports
- **CUMULUS-1139** - Granules stored in the API contain a `files` property. That schema has been greatly
  simplified and now better matches the CNM format.
  - The `name` property has been renamed to `fileName`.
  - The `filepath` property has been renamed to `key`.
  - The `checksumValue` property has been renamed to `checksum`.
  - The `path` property has been removed.
  - The `url_path` property has been removed.
  - The `filename` property (which contained an `s3://` URL) has been removed, and the `bucket`
    and `key` properties should be used instead. Any requests sent to the API containing a `granule.files[].filename`
    property will be rejected, and any responses coming back from the API will not contain that
    `filename` property.
  - A `source` property has been added, which is a URL indicating the original source of the file.
  - `@cumulus/ingest/granule.moveGranuleFiles()` no longer includes a `filename` field in its
    output. The `bucket` and `key` fields should be used instead.
- **CUMULUS-672**

  - Changed `@cumulus/integration-tests/api/EarthdataLogin.getEarthdataLoginRedirectResponse` to `@cumulus/integration-tests/api/EarthdataLogin.getEarthdataAccessToken`. The new function returns an access response from Earthdata login, if successful.
  - `@cumulus/integration-tests/cmr/getOnlineResources` now accepts an object of options, including `cmrMetadataFormat`. Based on the `cmrMetadataFormat`, the function will correctly retrieve the online resources for each metadata format (ECHO10, UMM-G)

- **CUMULUS-1101**

  - Moved `@cumulus/common/file/getFileChecksumFromStream` into `@cumulus/checksum`, and renamed it to `generateChecksumFromStream`.
    This is a breaking change for users relying on `@cumulus/common/file/getFileChecksumFromStream`.
  - Refactored `@cumulus/ingest/Granule` to depend on new `common/aws` checksum functions and remove significantly present checksumming code.
    - Deprecated `@cumulus/ingest/granule.validateChecksum`. Replaced with `@cumulus/ingest/granule.verifyFile`.
    - Renamed `granule.getChecksumFromFile` to `granule.retrieveSuppliedFileChecksumInformation` to be more accurate.
  - Deprecated `@cumulus/common/aws.checksumS3Objects`. Use `@cumulus/common/aws.calculateS3ObjectChecksum` instead.

- CUMULUS-1171

  - Fixed provider handling in the API to make it consistent between protocols.
    Before this change, FTP providers were configured using the `host` and
    `port` properties. HTTP providers ignored `port` and `protocol`, and stored
    an entire URL in the `host` property. Updated the API to only accept valid
    hostnames or IP addresses in the `provider.host` field. Updated ingest code
    to properly build HTTP and HTTPS URLs from `provider.protocol`,
    `provider.host`, and `provider.port`.
  - The default provider port was being set to 21, no matter what protocol was
    being used. Removed that default.

- **CUMULUS-1176**

  - `@cumulus/move-granules` breaking change:
    Input to `move-granules` is now expected to be in the form of a granules object (i.e. `{ granules: [ { ... }, { ... } ] }`);
    For backwards compatibility with array-of-files outputs from processing steps, use the new `@cumulus/files-to-granules` task as an intermediate step.
    This task will perform the input translation. This change allows `move-granules` to be simpler and behave more predictably.
    `config.granuleIdExtraction` and `config.input_granules` are no longer needed/used by `move-granules`.
  - `@cumulus/post-to-cmr`: `config.granuleIdExtraction` is no longer needed/used by `post-to-cmr`.

- CUMULUS-1174
  - Better error message and stacktrace for S3KeyPairProvider error reporting.

### Fixed

- **CUMULUS-1218** Reconciliation report will now scan only completed granules.
- `@cumulus/api` files and granules were not getting indexed correctly because files indexing was failing in `db-indexer`
- `@cumulus/deployment` A bug in the Cloudformation template was preventing the API from being able to be launched in a VPC, updated the IAM template to give the permissions to be able to run the API in a VPC

### Deprecated

- `@cumulus/api/models/Granule.removeGranuleFromCmr`, instead use `@cumulus/api/models/Granule.removeGranuleFromCmrByGranule`
- `@cumulus/ingest/granule.validateChecksum`, instead use `@cumulus/ingest/granule.verifyFile`
- `@cumulus/common/aws.checksumS3Objects`, instead use `@cumulus/common/aws.calculateS3ObjectChecksum`
- `@cumulus/cmrjs`: `getGranuleId` and `getCmrFiles` are deprecated due to changes in input handling.

## [v1.11.3] - 2019-3-5

### Added

- **CUMULUS-1187** - Added `@cumulus/ingest/granule/duplicateHandlingType()` to determine how duplicate files should be handled in an ingest workflow

### Fixed

- **CUMULUS-1187** - workflows not respecting the duplicate handling value specified in the collection
- Removed refreshToken schema requirement for OAuth

## [v1.11.2] - 2019-2-15

### Added

- CUMULUS-1169
  - Added a `@cumulus/common/StepFunctions` module. It contains functions for querying the AWS
    StepFunctions API. These functions have the ability to retry when a ThrottlingException occurs.
  - Added `@cumulus/common/aws.retryOnThrottlingException()`, which will wrap a function in code to
    retry on ThrottlingExceptions.
  - Added `@cumulus/common/test-utils.throttleOnce()`, which will cause a function to return a
    ThrottlingException the first time it is called, then return its normal result after that.
- CUMULUS-1103 Compare the collection holdings in CMR with Cumulus' internal data store
- CUMULUS-1099 Add support for UMMG JSON metadata versions > 1.4.
  - If a version is found in the metadata object, that version is used for processing and publishing to CMR otherwise, version 1.4 is assumed.
- CUMULUS-678
  - Added support for UMMG json v1.4 metadata files.
    `reconcileCMRMetadata` added to `@cumulus/cmrjs` to update metadata record with new file locations.
    `@cumulus/common/errors` adds two new error types `CMRMetaFileNotFound` and `InvalidArgument`.
    `@cumulus/common/test-utils` adds new function `randomId` to create a random string with id to help in debugging.
    `@cumulus/common/BucketsConfig` adds a new helper class `BucketsConfig` for working with bucket stack configuration and bucket names.
    `@cumulus/common/aws` adds new function `s3PutObjectTagging` as a convenience for the aws [s3().putObjectTagging](https://docs.aws.amazon.com/AWSJavaScriptSDK/latest/AWS/S3.html#putObjectTagging-property) function.
    `@cumulus/cmrjs` Adds: - `isCMRFile` - Identify an echo10(xml) or UMMG(json) metadata file. - `metadataObjectFromCMRFile` Read and parse CMR XML file from s3. - `updateCMRMetadata` Modify a cmr metadata (xml/json) file with updated information. - `publish2CMR` Posts XML or UMMG CMR data to CMR service. - `reconcileCMRMetadata` Reconciles cmr metadata file after a file moves.
- Adds some ECS and other permissions to StepRole to enable running ECS tasks from a workflow
- Added Apache logs to cumulus api and distribution lambdas
- **CUMULUS-1119** - Added `@cumulus/integration-tests/api/EarthdataLogin.getEarthdataLoginRedirectResponse` helper for integration tests to handle login with Earthdata and to return response from redirect to Cumulus API
- **CUMULUS-673** Added `@cumulus/common/file/getFileChecksumFromStream` to get file checksum from a readable stream

### Fixed

- CUMULUS-1123
  - Cloudformation template overrides now work as expected

### Changed

- CUMULUS-1169
  - Deprecated the `@cumulus/common/step-functions` module.
  - Updated code that queries the StepFunctions API to use the retry-enabled functions from
    `@cumulus/common/StepFunctions`
- CUMULUS-1121
  - Schema validation is now strongly enforced when writing to the database.
    Additional properties are not allowed and will result in a validation error.
- CUMULUS-678
  `tasks/move-granules` simplified and refactored to use functionality from cmrjs.
  `ingest/granules.moveGranuleFiles` now just moves granule files and returns a list of the updated files. Updating metadata now handled by `@cumulus/cmrjs/reconcileCMRMetadata`.
  `move-granules.updateGranuleMetadata` refactored and bugs fixed in the case of a file matching multiple collection.files.regexps.
  `getCmrXmlFiles` simplified and now only returns an object with the cmrfilename and the granuleId.
  `@cumulus/test-processing` - test processing task updated to generate UMM-G metadata

- CUMULUS-1043

  - `@cumulus/api` now uses [express](http://expressjs.com/) as the API engine.
  - All `@cumulus/api` endpoints on ApiGateway are consolidated to a single endpoint the uses `{proxy+}` definition.
  - All files under `packages/api/endpoints` along with associated tests are updated to support express's request and response objects.
  - Replaced environment variables `internal`, `bucket` and `systemBucket` with `system_bucket`.
  - Update `@cumulus/integration-tests` to work with updated cumulus-api express endpoints

- `@cumulus/integration-tests` - `buildAndExecuteWorkflow` and `buildWorkflow` updated to take a `meta` param to allow for additional fields to be added to the workflow `meta`

- **CUMULUS-1049** Updated `Retrieve Execution Status API` in `@cumulus/api`: If the execution doesn't exist in Step Function API, Cumulus API returns the execution status information from the database.

- **CUMULUS-1119**
  - Renamed `DISTRIBUTION_URL` environment variable to `DISTRIBUTION_ENDPOINT`
  - Renamed `DEPLOYMENT_ENDPOINT` environment variable to `DISTRIBUTION_REDIRECT_ENDPOINT`
  - Renamed `API_ENDPOINT` environment variable to `TOKEN_REDIRECT_ENDPOINT`

### Removed

- Functions deprecated before 1.11.0:
  - @cumulus/api/models/base: static Manager.createTable() and static Manager.deleteTable()
  - @cumulus/ingest/aws/S3
  - @cumulus/ingest/aws/StepFunction.getExecution()
  - @cumulus/ingest/aws/StepFunction.pullEvent()
  - @cumulus/ingest/consumer.Consume
  - @cumulus/ingest/granule/Ingest.getBucket()

### Deprecated

`@cmrjs/ingestConcept`, instead use the CMR object methods. `@cmrjs/CMR.ingestGranule` or `@cmrjs/CMR.ingestCollection`
`@cmrjs/searchConcept`, instead use the CMR object methods. `@cmrjs/CMR.searchGranules` or `@cmrjs/CMR.searchCollections`
`@cmrjs/deleteConcept`, instead use the CMR object methods. `@cmrjs/CMR.deleteGranule` or `@cmrjs/CMR.deleteCollection`

## [v1.11.1] - 2018-12-18

**Please Note**

- Ensure your `app/config.yml` has a `clientId` specified in the `cmr` section. This will allow CMR to identify your requests for better support and metrics.
  - For an example, please see [the example config](https://github.com/nasa/cumulus/blob/1c7e2bf41b75da9f87004c4e40fbcf0f39f56794/example/app/config.yml#L128).

### Added

- Added a `/tokenDelete` endpoint in `@cumulus/api` to delete access token records

### Changed

- CUMULUS-678
  `@cumulus/ingest/crypto` moved and renamed to `@cumulus/common/key-pair-provider`
  `@cumulus/ingest/aws` function: `KMSDecryptionFailed` and class: `KMS` extracted and moved to `@cumulus/common` and `KMS` is exported as `KMSProvider` from `@cumulus/common/key-pair-provider`
  `@cumulus/ingest/granule` functions: `publish`, `getGranuleId`, `getXMLMetadataAsString`, `getMetadataBodyAndTags`, `parseXmlString`, `getCmrXMLFiles`, `postS3Object`, `contructOnlineAccessUrls`, `updateMetadata`, extracted and moved to `@cumulus/cmrjs`
  `getGranuleId`, `getCmrXMLFiles`, `publish`, `updateMetadata` removed from `@cumulus/ingest/granule` and added to `@cumulus/cmrjs`;
  `updateMetadata` renamed `updateCMRMetadata`.
  `@cumulus/ingest` test files renamed.
- **CUMULUS-1070**
  - Add `'Client-Id'` header to all `@cumulus/cmrjs` requests (made via `searchConcept`, `ingestConcept`, and `deleteConcept`).
  - Updated `cumulus/example/app/config.yml` entry for `cmr.clientId` to use stackName for easier CMR-side identification.

## [v1.11.0] - 2018-11-30

**Please Note**

- Redeploy IAM roles:
  - CUMULUS-817 includes a migration that requires reconfiguration/redeployment of IAM roles. Please see the [upgrade instructions](https://nasa.github.io/cumulus/docs/upgrade/1.11.0) for more information.
  - CUMULUS-977 includes a few new SNS-related permissions added to the IAM roles that will require redeployment of IAM roles.
- `cumulus-message-adapter` v1.0.13+ is required for `@cumulus/api` granule reingest API to work properly. The latest version should be downloaded automatically by kes.
- A `TOKEN_SECRET` value (preferably 256-bit for security) must be added to `.env` to securely sign JWTs used for authorization in `@cumulus/api`

### Changed

- **CUUMULUS-1000** - Distribution endpoint now persists logins, instead of
  redirecting to Earthdata Login on every request
- **CUMULUS-783 CUMULUS-790** - Updated `@cumulus/sync-granule` and `@cumulus/move-granules` tasks to always overwrite existing files for manually-triggered reingest.
- **CUMULUS-906** - Updated `@cumulus/api` granule reingest API to
  - add `reingestGranule: true` and `forceDuplicateOverwrite: true` to Cumulus message `cumulus_meta.cumulus_context` field to indicate that the workflow is a manually triggered re-ingest.
  - return warning message to operator when duplicateHandling is not `replace`
  - `cumulus-message-adapter` v1.0.13+ is required.
- **CUMULUS-793** - Updated the granule move PUT request in `@cumulus/api` to reject the move with a 409 status code if one or more of the files already exist at the destination location
- Updated `@cumulus/helloworld` to use S3 to store state for pass on retry tests
- Updated `@cumulus/ingest`:
  - [Required for MAAP] `http.js#list` will now find links with a trailing whitespace
  - Removed code from `granule.js` which looked for files in S3 using `{ Bucket: discoveredFile.bucket, Key: discoveredFile.name }`. This is obsolete since `@cumulus/ingest` uses a `file-staging` and `constructCollectionId()` directory prefixes by default.
- **CUMULUS-989**
  - Updated `@cumulus/api` to use [JWT (JSON Web Token)](https://jwt.io/introduction/) as the transport format for API authorization tokens and to use JWT verification in the request authorization
  - Updated `/token` endpoint in `@cumulus/api` to return tokens as JWTs
  - Added a `/refresh` endpoint in `@cumulus/api` to request new access tokens from the OAuth provider using the refresh token
  - Added `refreshAccessToken` to `@cumulus/api/lib/EarthdataLogin` to manage refresh token requests with the Earthdata OAuth provider

### Added

- **CUMULUS-1050**
  - Separated configuration flags for originalPayload/finalPayload cleanup such that they can be set to different retention times
- **CUMULUS-798**
  - Added daily Executions cleanup CloudWatch event that triggers cleanExecutions lambda
  - Added cleanExecutions lambda that removes finalPayload/originalPayload field entries for records older than configured timeout value (execution_payload_retention_period), with a default of 30 days
- **CUMULUS-815/816**
  - Added 'originalPayload' and 'finalPayload' fields to Executions table
  - Updated Execution model to populate originalPayload with the execution payload on record creation
  - Updated Execution model code to populate finalPayload field with the execution payload on execution completion
  - Execution API now exposes the above fields
- **CUMULUS-977**
  - Rename `kinesisConsumer` to `messageConsumer` as it handles both Kinesis streams and SNS topics as of this version.
  - Add `sns`-type rule support. These rules create a subscription between an SNS topic and the `messageConsumer`.
    When a message is received, `messageConsumer` is triggered and passes the SNS message (JSON format expected) in
    its entirety to the workflow in the `payload` field of the Cumulus message. For more information on sns-type rules,
    see the [documentation](https://nasa.github.io/cumulus/docs/data-cookbooks/setup#rules).
- **CUMULUS-975**
  - Add `KinesisInboundEventLogger` and `KinesisOutboundEventLogger` API lambdas. These lambdas
    are utilized to dump incoming and outgoing ingest workflow kinesis streams
    to cloudwatch for analytics in case of AWS/stream failure.
  - Update rules model to allow tracking of log_event ARNs related to
    Rule event logging. Kinesis rule types will now automatically log
    incoming events via a Kinesis event triggered lambda.
    CUMULUS-975-migration-4
  - Update migration code to require explicit migration names per run
  - Added migration_4 to migrate/update exisitng Kinesis rules to have a log event mapping
  - Added new IAM policy for migration lambda
- **CUMULUS-775**
  - Adds a instance metadata endpoint to the `@cumulus/api` package.
  - Adds a new convenience function `hostId` to the `@cumulus/cmrjs` to help build environment specific cmr urls.
  - Fixed `@cumulus/cmrjs.searchConcept` to search and return CMR results.
  - Modified `@cumulus/cmrjs.CMR.searchGranule` and `@cumulus/cmrjs.CMR.searchCollection` to include CMR's provider as a default parameter to searches.
- **CUMULUS-965**
  - Add `@cumulus/test-data.loadJSONTestData()`,
    `@cumulus/test-data.loadTestData()`, and
    `@cumulus/test-data.streamTestData()` to safely load test data. These
    functions should be used instead of using `require()` to load test data,
    which could lead to tests interferring with each other.
  - Add a `@cumulus/common/util/deprecate()` function to mark a piece of code as
    deprecated
- **CUMULUS-986**
  - Added `waitForTestExecutionStart` to `@cumulus/integration-tests`
- **CUMULUS-919**
  - In `@cumulus/deployment`, added support for NGAP permissions boundaries for IAM roles with `useNgapPermissionBoundary` flag in `iam/config.yml`. Defaults to false.

### Fixed

- Fixed a bug where FTP sockets were not closed after an error, keeping the Lambda function active until it timed out [CUMULUS-972]
- **CUMULUS-656**
  - The API will no longer allow the deletion of a provider if that provider is
    referenced by a rule
  - The API will no longer allow the deletion of a collection if that collection
    is referenced by a rule
- Fixed a bug where `@cumulus/sf-sns-report` was not pulling large messages from S3 correctly.

### Deprecated

- `@cumulus/ingest/aws/StepFunction.pullEvent()`. Use `@cumulus/common/aws.pullStepFunctionEvent()`.
- `@cumulus/ingest/consumer.Consume` due to unpredictable implementation. Use `@cumulus/ingest/consumer.Consumer`.
  Call `Consumer.consume()` instead of `Consume.read()`.

## [v1.10.4] - 2018-11-28

### Added

- **CUMULUS-1008**
  - New `config.yml` parameter for SQS consumers: `sqs_consumer_rate: (default 500)`, which is the maximum number of
    messages the consumer will attempt to process per execution. Currently this is only used by the sf-starter consumer,
    which runs every minute by default, making this a messages-per-minute upper bound. SQS does not guarantee the number
    of messages returned per call, so this is not a fixed rate of consumption, only attempted number of messages received.

### Deprecated

- `@cumulus/ingest/consumer.Consume` due to unpredictable implementation. Use `@cumulus/ingest/consumer.Consumer`.

### Changed

- Backported update of `packages/api` dependency `@mapbox/dyno` to `1.4.2` to mitigate `event-stream` vulnerability.

## [v1.10.3] - 2018-10-31

### Added

- **CUMULUS-817**
  - Added AWS Dead Letter Queues for lambdas that are scheduled asynchronously/such that failures show up only in cloudwatch logs.
- **CUMULUS-956**
  - Migrated developer documentation and data-cookbooks to Docusaurus
    - supports versioning of documentation
  - Added `docs/docs-how-to.md` to outline how to do things like add new docs or locally install for testing.
  - Deployment/CI scripts have been updated to work with the new format
- **CUMULUS-811**
  - Added new S3 functions to `@cumulus/common/aws`:
    - `aws.s3TagSetToQueryString`: converts S3 TagSet array to querystring (for use with upload()).
    - `aws.s3PutObject`: Returns promise of S3 `putObject`, which puts an object on S3
    - `aws.s3CopyObject`: Returns promise of S3 `copyObject`, which copies an object in S3 to a new S3 location
    - `aws.s3GetObjectTagging`: Returns promise of S3 `getObjectTagging`, which returns an object containing an S3 TagSet.
  - `@/cumulus/common/aws.s3PutObject` defaults to an explicit `ACL` of 'private' if not overridden.
  - `@/cumulus/common/aws.s3CopyObject` defaults to an explicit `TaggingDirective` of 'COPY' if not overridden.

### Deprecated

- **CUMULUS-811**
  - Deprecated `@cumulus/ingest/aws.S3`. Member functions of this class will now
    log warnings pointing to similar functionality in `@cumulus/common/aws`.

## [v1.10.2] - 2018-10-24

### Added

- **CUMULUS-965**
  - Added a `@cumulus/logger` package
- **CUMULUS-885**
  - Added 'human readable' version identifiers to Lambda Versioning lambda aliases
- **CUMULUS-705**
  - Note: Make sure to update the IAM stack when deploying this update.
  - Adds an AsyncOperations model and associated DynamoDB table to the
    `@cumulus/api` package
  - Adds an /asyncOperations endpoint to the `@cumulus/api` package, which can
    be used to fetch the status of an AsyncOperation.
  - Adds a /bulkDelete endpoint to the `@cumulus/api` package, which performs an
    asynchronous bulk-delete operation. This is a stub right now which is only
    intended to demonstration how AsyncOperations work.
  - Adds an AsyncOperation ECS task to the `@cumulus/api` package, which will
    fetch an Lambda function, run it in ECS, and then store the result to the
    AsyncOperations table in DynamoDB.
- **CUMULUS-851** - Added workflow lambda versioning feature to allow in-flight workflows to use lambda versions that were in place when a workflow was initiated

  - Updated Kes custom code to remove logic that used the CMA file key to determine template compilation logic. Instead, utilize a `customCompilation` template configuration flag to indicate a template should use Cumulus's kes customized methods instead of 'core'.
  - Added `useWorkflowLambdaVersions` configuration option to enable the lambdaVersioning feature set. **This option is set to true by default** and should be set to false to disable the feature.
  - Added uniqueIdentifier configuration key to S3 sourced lambdas to optionally support S3 lambda resource versioning within this scheme. This key must be unique for each modified version of the lambda package and must be updated in configuration each time the source changes.
  - Added a new nested stack template that will create a `LambdaVersions` stack that will take lambda parameters from the base template, generate lambda versions/aliases and return outputs with references to the most 'current' lambda alias reference, and updated 'core' template to utilize these outputs (if `useWorkflowLambdaVersions` is enabled).

- Created a `@cumulus/api/lib/OAuth2` interface, which is implemented by the
  `@cumulus/api/lib/EarthdataLogin` and `@cumulus/api/lib/GoogleOAuth2` classes.
  Endpoints that need to handle authentication will determine which class to use
  based on environment variables. This also greatly simplifies testing.
- Added `@cumulus/api/lib/assertions`, containing more complex AVA test assertions
- Added PublishGranule workflow to publish a granule to CMR without full reingest. (ingest-in-place capability)

- `@cumulus/integration-tests` new functionality:
  - `listCollections` to list collections from a provided data directory
  - `deleteCollection` to delete list of collections from a deployed stack
  - `cleanUpCollections` combines the above in one function.
  - `listProviders` to list providers from a provided data directory
  - `deleteProviders` to delete list of providers from a deployed stack
  - `cleanUpProviders` combines the above in one function.
  - `@cumulus/integrations-tests/api.js`: `deleteGranule` and `deletePdr` functions to make `DELETE` requests to Cumulus API
  - `rules` API functionality for posting and deleting a rule and listing all rules
  - `wait-for-deploy` lambda for use in the redeployment tests
- `@cumulus/ingest/granule.js`: `ingestFile` inserts new `duplicate_found: true` field in the file's record if a duplicate file already exists on S3.
- `@cumulus/api`: `/execution-status` endpoint requests and returns complete execution output if execution output is stored in S3 due to size.
- Added option to use environment variable to set CMR host in `@cumulus/cmrjs`.
- **CUMULUS-781** - Added integration tests for `@cumulus/sync-granule` when `duplicateHandling` is set to `replace` or `skip`
- **CUMULUS-791** - `@cumulus/move-granules`: `moveFileRequest` inserts new `duplicate_found: true` field in the file's record if a duplicate file already exists on S3. Updated output schema to document new `duplicate_found` field.

### Removed

- Removed `@cumulus/common/fake-earthdata-login-server`. Tests can now create a
  service stub based on `@cumulus/api/lib/OAuth2` if testing requires handling
  authentication.

### Changed

- **CUMULUS-940** - modified `@cumulus/common/aws` `receiveSQSMessages` to take a parameter object instead of positional parameters. All defaults remain the same, but now access to long polling is available through `options.waitTimeSeconds`.
- **CUMULUS-948** - Update lambda functions `CNMToCMA` and `CnmResponse` in the `cumulus-data-shared` bucket and point the default stack to them.
- **CUMULUS-782** - Updated `@cumulus/sync-granule` task and `Granule.ingestFile` in `@cumulus/ingest` to keep both old and new data when a destination file with different checksum already exists and `duplicateHandling` is `version`
- Updated the config schema in `@cumulus/move-granules` to include the `moveStagedFiles` param.
- **CUMULUS-778** - Updated config schema and documentation in `@cumulus/sync-granule` to include `duplicateHandling` parameter for specifying how duplicate filenames should be handled
- **CUMULUS-779** - Updated `@cumulus/sync-granule` to throw `DuplicateFile` error when destination files already exist and `duplicateHandling` is `error`
- **CUMULUS-780** - Updated `@cumulus/sync-granule` to use `error` as the default for `duplicateHandling` when it is not specified
- **CUMULUS-780** - Updated `@cumulus/api` to use `error` as the default value for `duplicateHandling` in the `Collection` model
- **CUMULUS-785** - Updated the config schema and documentation in `@cumulus/move-granules` to include `duplicateHandling` parameter for specifying how duplicate filenames should be handled
- **CUMULUS-786, CUMULUS-787** - Updated `@cumulus/move-granules` to throw `DuplicateFile` error when destination files already exist and `duplicateHandling` is `error` or not specified
- **CUMULUS-789** - Updated `@cumulus/move-granules` to keep both old and new data when a destination file with different checksum already exists and `duplicateHandling` is `version`

### Fixed

- `getGranuleId` in `@cumulus/ingest` bug: `getGranuleId` was constructing an error using `filename` which was undefined. The fix replaces `filename` with the `uri` argument.
- Fixes to `del` in `@cumulus/api/endpoints/granules.js` to not error/fail when not all files exist in S3 (e.g. delete granule which has only 2 of 3 files ingested).
- `@cumulus/deployment/lib/crypto.js` now checks for private key existence properly.

## [v1.10.1] - 2018-09-4

### Fixed

- Fixed cloudformation template errors in `@cumulus/deployment/`
  - Replaced references to Fn::Ref: with Ref:
  - Moved long form template references to a newline

## [v1.10.0] - 2018-08-31

### Removed

- Removed unused and broken code from `@cumulus/common`
  - Removed `@cumulus/common/test-helpers`
  - Removed `@cumulus/common/task`
  - Removed `@cumulus/common/message-source`
  - Removed the `getPossiblyRemote` function from `@cumulus/common/aws`
  - Removed the `startPromisedSfnExecution` function from `@cumulus/common/aws`
  - Removed the `getCurrentSfnTask` function from `@cumulus/common/aws`

### Changed

- **CUMULUS-839** - In `@cumulus/sync-granule`, 'collection' is now an optional config parameter

### Fixed

- **CUMULUS-859** Moved duplicate code in `@cumulus/move-granules` and `@cumulus/post-to-cmr` to `@cumulus/ingest`. Fixed imports making assumptions about directory structure.
- `@cumulus/ingest/consumer` correctly limits the number of messages being received and processed from SQS. Details:
  - **Background:** `@cumulus/api` includes a lambda `<stack-name>-sqs2sf` which processes messages from the `<stack-name>-startSF` SQS queue every minute. The `sqs2sf` lambda uses `@cumulus/ingest/consumer` to receive and process messages from SQS.
  - **Bug:** More than `messageLimit` number of messages were being consumed and processed from the `<stack-name>-startSF` SQS queue. Many step functions were being triggered simultaneously by the lambda `<stack-name>-sqs2sf` (which consumes every minute from the `startSF` queue) and resulting in step function failure with the error: `An error occurred (ThrottlingException) when calling the GetExecutionHistory`.
  - **Fix:** `@cumulus/ingest/consumer#processMessages` now processes messages until `timeLimit` has passed _OR_ once it receives up to `messageLimit` messages. `sqs2sf` is deployed with a [default `messageLimit` of 10](https://github.com/nasa/cumulus/blob/670000c8a821ff37ae162385f921c40956e293f7/packages/deployment/app/config.yml#L147).
  - **IMPORTANT NOTE:** `consumer` will actually process up to `messageLimit * 2 - 1` messages. This is because sometimes `receiveSQSMessages` will return less than `messageLimit` messages and thus the consumer will continue to make calls to `receiveSQSMessages`. For example, given a `messageLimit` of 10 and subsequent calls to `receiveSQSMessages` returns up to 9 messages, the loop will continue and a final call could return up to 10 messages.

## [v1.9.1] - 2018-08-22

**Please Note** To take advantage of the added granule tracking API functionality, updates are required for the message adapter and its libraries. You should be on the following versions:

- `cumulus-message-adapter` 1.0.9+
- `cumulus-message-adapter-js` 1.0.4+
- `cumulus-message-adapter-java` 1.2.7+
- `cumulus-message-adapter-python` 1.0.5+

### Added

- **CUMULUS-687** Added logs endpoint to search for logs from a specific workflow execution in `@cumulus/api`. Added integration test.
- **CUMULUS-836** - `@cumulus/deployment` supports a configurable docker storage driver for ECS. ECS can be configured with either `devicemapper` (the default storage driver for AWS ECS-optimized AMIs) or `overlay2` (the storage driver used by the NGAP 2.0 AMI). The storage driver can be configured in `app/config.yml` with `ecs.docker.storageDriver: overlay2 | devicemapper`. The default is `overlay2`.
  - To support this configuration, a [Handlebars](https://handlebarsjs.com/) helper `ifEquals` was added to `packages/deployment/lib/kes.js`.
- **CUMULUS-836** - `@cumulus/api` added IAM roles required by the NGAP 2.0 AMI. The NGAP 2.0 AMI runs a script `register_instances_with_ssm.py` which requires the ECS IAM role to include `ec2:DescribeInstances` and `ssm:GetParameter` permissions.

### Fixed

- **CUMULUS-836** - `@cumulus/deployment` uses `overlay2` driver by default and does not attempt to write `--storage-opt dm.basesize` to fix [this error](https://github.com/moby/moby/issues/37039).
- **CUMULUS-413** Kinesis processing now captures all errrors.
  - Added kinesis fallback mechanism when errors occur during record processing.
  - Adds FallbackTopicArn to `@cumulus/api/lambdas.yml`
  - Adds fallbackConsumer lambda to `@cumulus/api`
  - Adds fallbackqueue option to lambda definitions capture lambda failures after three retries.
  - Adds kinesisFallback SNS topic to signal incoming errors from kinesis stream.
  - Adds kinesisFailureSQS to capture fully failed events from all retries.
- **CUMULUS-855** Adds integration test for kinesis' error path.
- **CUMULUS-686** Added workflow task name and version tracking via `@cumulus/api` executions endpoint under new `tasks` property, and under `workflow_tasks` in step input/output.
  - Depends on `cumulus-message-adapter` 1.0.9+, `cumulus-message-adapter-js` 1.0.4+, `cumulus-message-adapter-java` 1.2.7+ and `cumulus-message-adapter-python` 1.0.5+
- **CUMULUS-771**
  - Updated sync-granule to stream the remote file to s3
  - Added integration test for ingesting granules from ftp provider
  - Updated http/https integration tests for ingesting granules from http/https providers
- **CUMULUS-862** Updated `@cumulus/integration-tests` to handle remote lambda output
- **CUMULUS-856** Set the rule `state` to have default value `ENABLED`

### Changed

- In `@cumulus/deployment`, changed the example app config.yml to have additional IAM roles

## [v1.9.0] - 2018-08-06

**Please note** additional information and upgrade instructions [here](https://nasa.github.io/cumulus/docs/upgrade/1.9.0)

### Added

- **CUMULUS-712** - Added integration tests verifying expected behavior in workflows
- **GITC-776-2** - Add support for versioned collections

### Fixed

- **CUMULUS-832**
  - Fixed indentation in example config.yml in `@cumulus/deployment`
  - Fixed issue with new deployment using the default distribution endpoint in `@cumulus/deployment` and `@cumulus/api`

## [v1.8.1] - 2018-08-01

**Note** IAM roles should be re-deployed with this release.

- **Cumulus-726**
  - Added function to `@cumulus/integration-tests`: `sfnStep` includes `getStepInput` which returns the input to the schedule event of a given step function step.
  - Added IAM policy `@cumulus/deployment`: Lambda processing IAM role includes `kinesis::PutRecord` so step function lambdas can write to kinesis streams.
- **Cumulus Community Edition**
  - Added Google OAuth authentication token logic to `@cumulus/api`. Refactored token endpoint to use environment variable flag `OAUTH_PROVIDER` when determining with authentication method to use.
  - Added API Lambda memory configuration variable `api_lambda_memory` to `@cumulus/api` and `@cumulus/deployment`.

### Changed

- **Cumulus-726**
  - Changed function in `@cumulus/api`: `models/rules.js#addKinesisEventSource` was modified to call to `deleteKinesisEventSource` with all required parameters (rule's name, arn and type).
  - Changed function in `@cumulus/integration-tests`: `getStepOutput` can now be used to return output of failed steps. If users of this function want the output of a failed event, they can pass a third parameter `eventType` as `'failure'`. This function will work as always for steps which completed successfully.

### Removed

- **Cumulus-726**

  - Configuration change to `@cumulus/deployment`: Removed default auto scaling configuration for Granules and Files DynamoDB tables.

- **CUMULUS-688**
  - Add integration test for ExecutionStatus
  - Function addition to `@cumulus/integration-tests`: `api` includes `getExecutionStatus` which returns the execution status from the Cumulus API

## [v1.8.0] - 2018-07-23

### Added

- **CUMULUS-718** Adds integration test for Kinesis triggering a workflow.

- **GITC-776-3** Added more flexibility for rules. You can now edit all fields on the rule's record
  We may need to update the api documentation to reflect this.

- **CUMULUS-681** - Add ingest-in-place action to granules endpoint

  - new applyWorkflow action at PUT /granules/{granuleid} Applying a workflow starts an execution of the provided workflow and passes the granule record as payload.
    Parameter(s):
    - workflow - the workflow name

- **CUMULUS-685** - Add parent exeuction arn to the execution which is triggered from a parent step function

### Changed

- **CUMULUS-768** - Integration tests get S3 provider data from shared data folder

### Fixed

- **CUMULUS-746** - Move granule API correctly updates record in dynamo DB and cmr xml file
- **CUMULUS-766** - Populate database fileSize field from S3 if value not present in Ingest payload

## [v1.7.1] - 2018-07-27 - [BACKPORT]

### Fixed

- **CUMULUS-766** - Backport from 1.8.0 - Populate database fileSize field from S3 if value not present in Ingest payload

## [v1.7.0] - 2018-07-02

### Please note: [Upgrade Instructions](https://nasa.github.io/cumulus/docs/upgrade/1.7.0)

### Added

- **GITC-776-2** - Add support for versioned collectons
- **CUMULUS-491** - Add granule reconciliation API endpoints.
- **CUMULUS-480** Add suport for backup and recovery:
  - Add DynamoDB tables for granules, executions and pdrs
  - Add ability to write all records to S3
  - Add ability to download all DynamoDB records in form json files
  - Add ability to upload records to DynamoDB
  - Add migration scripts for copying granule, pdr and execution records from ElasticSearch to DynamoDB
  - Add IAM support for batchWrite on dynamoDB
-
- **CUMULUS-508** - `@cumulus/deployment` cloudformation template allows for lambdas and ECS clusters to have multiple AZ availability.
  - `@cumulus/deployment` also ensures docker uses `devicemapper` storage driver.
- **CUMULUS-755** - `@cumulus/deployment` Add DynamoDB autoscaling support.
  - Application developers can add autoscaling and override default values in their deployment's `app/config.yml` file using a `{TableName}Table:` key.

### Fixed

- **CUMULUS-747** - Delete granule API doesn't delete granule files in s3 and granule in elasticsearch
  - update the StreamSpecification DynamoDB tables to have StreamViewType: "NEW_AND_OLD_IMAGES"
  - delete granule files in s3
- **CUMULUS-398** - Fix not able to filter executions by workflow
- **CUMULUS-748** - Fix invalid lambda .zip files being validated/uploaded to AWS
- **CUMULUS-544** - Post to CMR task has UAT URL hard-coded
  - Made configurable: PostToCmr now requires CMR_ENVIRONMENT env to be set to 'SIT' or 'OPS' for those CMR environments. Default is UAT.

### Changed

- **GITC-776-4** - Changed Discover-pdrs to not rely on collection but use provider_path in config. It also has an optional filterPdrs regex configuration parameter

- **CUMULUS-710** - In the integration test suite, `getStepOutput` returns the output of the first successful step execution or last failed, if none exists

## [v1.6.0] - 2018-06-06

### Please note: [Upgrade Instructions](https://nasa.github.io/cumulus/docs/upgrade/1.6.0)

### Fixed

- **CUMULUS-602** - Format all logs sent to Elastic Search.
  - Extract cumulus log message and index it to Elastic Search.

### Added

- **CUMULUS-556** - add a mechanism for creating and running migration scripts on deployment.
- **CUMULUS-461** Support use of metadata date and other components in `url_path` property

### Changed

- **CUMULUS-477** Update bucket configuration to support multiple buckets of the same type:
  - Change the structure of the buckets to allow for more than one bucket of each type. The bucket structure is now:
    bucket-key:
    name: <bucket-name>
    type: <type> i.e. internal, public, etc.
  - Change IAM and app deployment configuration to support new bucket structure
  - Update tasks and workflows to support new bucket structure
  - Replace instances where buckets.internal is relied upon to either use the system bucket or a configured bucket
  - Move IAM template to the deployment package. NOTE: You now have to specify '--template node_modules/@cumulus/deployment/iam' in your IAM deployment
  - Add IAM cloudformation template support to filter buckets by type

## [v1.5.5] - 2018-05-30

### Added

- **CUMULUS-530** - PDR tracking through Queue-granules
  - Add optional `pdr` property to the sync-granule task's input config and output payload.
- **CUMULUS-548** - Create a Lambda task that generates EMS distribution reports
  - In order to supply EMS Distribution Reports, you must enable S3 Server
    Access Logging on any S3 buckets used for distribution. See [How Do I Enable Server Access Logging for an S3 Bucket?](https://docs.aws.amazon.com/AmazonS3/latest/user-guide/server-access-logging.html)
    The "Target bucket" setting should point at the Cumulus internal bucket.
    The "Target prefix" should be
    "<STACK_NAME>/ems-distribution/s3-server-access-logs/", where "STACK_NAME"
    is replaced with the name of your Cumulus stack.

### Fixed

- **CUMULUS-546 - Kinesis Consumer should catch and log invalid JSON**
  - Kinesis Consumer lambda catches and logs errors so that consumer doesn't get stuck in a loop re-processing bad json records.
- EMS report filenames are now based on their start time instead of the time
  instead of the time that the report was generated
- **CUMULUS-552 - Cumulus API returns different results for the same collection depending on query**
  - The collection, provider and rule records in elasticsearch are now replaced with records from dynamo db when the dynamo db records are updated.

### Added

- `@cumulus/deployment`'s default cloudformation template now configures storage for Docker to match the configured ECS Volume. The template defines Docker's devicemapper basesize (`dm.basesize`) using `ecs.volumeSize`. This addresses ECS default of limiting Docker containers to 10GB of storage ([Read more](https://aws.amazon.com/premiumsupport/knowledge-center/increase-default-ecs-docker-limit/)).

## [v1.5.4] - 2018-05-21

### Added

- **CUMULUS-535** - EMS Ingest, Archive, Archive Delete reports
  - Add lambda EmsReport to create daily EMS Ingest, Archive, Archive Delete reports
  - ems.provider property added to `@cumulus/deployment/app/config.yml`.
    To change the provider name, please add `ems: provider` property to `app/config.yml`.
- **CUMULUS-480** Use DynamoDB to store granules, pdrs and execution records
  - Activate PointInTime feature on DynamoDB tables
  - Increase test coverage on api package
  - Add ability to restore metadata records from json files to DynamoDB
- **CUMULUS-459** provide API endpoint for moving granules from one location on s3 to another

## [v1.5.3] - 2018-05-18

### Fixed

- **CUMULUS-557 - "Add dataType to DiscoverGranules output"**
  - Granules discovered by the DiscoverGranules task now include dataType
  - dataType is now a required property for granules used as input to the
    QueueGranules task
- **CUMULUS-550** Update deployment app/config.yml to force elasticsearch updates for deleted granules

## [v1.5.2] - 2018-05-15

### Fixed

- **CUMULUS-514 - "Unable to Delete the Granules"**
  - updated cmrjs.deleteConcept to return success if the record is not found
    in CMR.

### Added

- **CUMULUS-547** - The distribution API now includes an
  "earthdataLoginUsername" query parameter when it returns a signed S3 URL
- **CUMULUS-527 - "parse-pdr queues up all granules and ignores regex"**
  - Add an optional config property to the ParsePdr task called
    "granuleIdFilter". This property is a regular expression that is applied
    against the filename of the first file of each granule contained in the
    PDR. If the regular expression matches, then the granule is included in
    the output. Defaults to '.', which will match all granules in the PDR.
- File checksums in PDRs now support MD5
- Deployment support to subscribe to an SNS topic that already exists
- **CUMULUS-470, CUMULUS-471** In-region S3 Policy lambda added to API to update bucket policy for in-region access.
- **CUMULUS-533** Added fields to granule indexer to support EMS ingest and archive record creation
- **CUMULUS-534** Track deleted granules
  - added `deletedgranule` type to `cumulus` index.
  - **Important Note:** Force custom bootstrap to re-run by adding this to
    app/config.yml `es: elasticSearchMapping: 7`
- You can now deploy cumulus without ElasticSearch. Just add `es: null` to your `app/config.yml` file. This is only useful for debugging purposes. Cumulus still requires ElasticSearch to properly operate.
- `@cumulus/integration-tests` includes and exports the `addRules` function, which seeds rules into the DynamoDB table.
- Added capability to support EFS in cloud formation template. Also added
  optional capability to ssh to your instance and privileged lambda functions.
- Added support to force discovery of PDRs that have already been processed
  and filtering of selected data types
- `@cumulus/cmrjs` uses an environment variable `USER_IP_ADDRESS` or fallback
  IP address of `10.0.0.0` when a public IP address is not available. This
  supports lambda functions deployed into a VPC's private subnet, where no
  public IP address is available.

### Changed

- **CUMULUS-550** Custom bootstrap automatically adds new types to index on
  deployment

## [v1.5.1] - 2018-04-23

### Fixed

- add the missing dist folder to the hello-world task
- disable uglifyjs on the built version of the pdr-status-check (read: https://github.com/webpack-contrib/uglifyjs-webpack-plugin/issues/264)

## [v1.5.0] - 2018-04-23

### Changed

- Removed babel from all tasks and packages and increased minimum node requirements to version 8.10
- Lambda functions created by @cumulus/deployment will use node8.10 by default
- Moved [cumulus-integration-tests](https://github.com/nasa/cumulus-integration-tests) to the `example` folder CUMULUS-512
- Streamlined all packages dependencies (e.g. remove redundant dependencies and make sure versions are the same across packages)
- **CUMULUS-352:** Update Cumulus Elasticsearch indices to use [index aliases](https://www.elastic.co/guide/en/elasticsearch/reference/current/indices-aliases.html).
- **CUMULUS-519:** ECS tasks are no longer restarted after each CF deployment unless `ecs.restartTasksOnDeploy` is set to true
- **CUMULUS-298:** Updated log filterPattern to include all CloudWatch logs in ElasticSearch
- **CUMULUS-518:** Updates to the SyncGranule config schema
  - `granuleIdExtraction` is no longer a property
  - `process` is now an optional property
  - `provider_path` is no longer a property

### Fixed

- **CUMULUS-455 "Kes deployments using only an updated message adapter do not get automatically deployed"**
  - prepended the hash value of cumulus-message-adapter.zip file to the zip file name of lambda which uses message adapter.
  - the lambda function will be redeployed when message adapter or lambda function are updated
- Fixed a bug in the bootstrap lambda function where it stuck during update process
- Fixed a bug where the sf-sns-report task did not return the payload of the incoming message as the output of the task [CUMULUS-441]

### Added

- **CUMULUS-352:** Add reindex CLI to the API package.
- **CUMULUS-465:** Added mock http/ftp/sftp servers to the integration tests
- Added a `delete` method to the `@common/CollectionConfigStore` class
- **CUMULUS-467 "@cumulus/integration-tests or cumulus-integration-tests should seed provider and collection in deployed DynamoDB"**
  - `example` integration-tests populates providers and collections to database
  - `example` workflow messages are populated from workflow templates in s3, provider and collection information in database, and input payloads. Input templates are removed.
  - added `https` protocol to provider schema

## [v1.4.1] - 2018-04-11

### Fixed

- Sync-granule install

## [v1.4.0] - 2018-04-09

### Fixed

- **CUMULUS-392 "queue-granules not returning the sfn-execution-arns queued"**
  - updated queue-granules to return the sfn-execution-arns queued and pdr if exists.
  - added pdr to ingest message meta.pdr instead of payload, so the pdr information doesn't get lost in the ingest workflow, and ingested granule in elasticsearch has pdr name.
  - fixed sf-sns-report schema, remove the invalid part
  - fixed pdr-status-check schema, the failed execution contains arn and reason
- **CUMULUS-206** make sure homepage and repository urls exist in package.json files of tasks and packages

### Added

- Example folder with a cumulus deployment example

### Changed

- [CUMULUS-450](https://bugs.earthdata.nasa.gov/browse/CUMULUS-450) - Updated
  the config schema of the **queue-granules** task
  - The config no longer takes a "collection" property
  - The config now takes an "internalBucket" property
  - The config now takes a "stackName" property
- [CUMULUS-450](https://bugs.earthdata.nasa.gov/browse/CUMULUS-450) - Updated
  the config schema of the **parse-pdr** task
  - The config no longer takes a "collection" property
  - The "stack", "provider", and "bucket" config properties are now
    required
- **CUMULUS-469** Added a lambda to the API package to prototype creating an S3 bucket policy for direct, in-region S3 access for the prototype bucket

### Removed

- Removed the `findTmpTestDataDirectory()` function from
  `@cumulus/common/test-utils`

### Fixed

- [CUMULUS-450](https://bugs.earthdata.nasa.gov/browse/CUMULUS-450)
  - The **queue-granules** task now enqueues a **sync-granule** task with the
    correct collection config for that granule based on the granule's
    data-type. It had previously been using the collection config from the
    config of the **queue-granules** task, which was a problem if the granules
    being queued belonged to different data-types.
  - The **parse-pdr** task now handles the case where a PDR contains granules
    with different data types, and uses the correct granuleIdExtraction for
    each granule.

### Added

- **CUMULUS-448** Add code coverage checking using [nyc](https://github.com/istanbuljs/nyc).

## [v1.3.0] - 2018-03-29

### Deprecated

- discover-s3-granules is deprecated. The functionality is provided by the discover-granules task

### Fixed

- **CUMULUS-331:** Fix aws.downloadS3File to handle non-existent key
- Using test ftp provider for discover-granules testing [CUMULUS-427]
- **CUMULUS-304: "Add AWS API throttling to pdr-status-check task"** Added concurrency limit on SFN API calls. The default concurrency is 10 and is configurable through Lambda environment variable CONCURRENCY.
- **CUMULUS-414: "Schema validation not being performed on many tasks"** revised npm build scripts of tasks that use cumulus-message-adapter to place schema directories into dist directories.
- **CUMULUS-301:** Update all tests to use test-data package for testing data.
- **CUMULUS-271: "Empty response body from rules PUT endpoint"** Added the updated rule to response body.
- Increased memory allotment for `CustomBootstrap` lambda function. Resolves failed deployments where `CustomBootstrap` lambda function was failing with error `Process exited before completing request`. This was causing deployments to stall, fail to update and fail to rollback. This error is thrown when the lambda function tries to use more memory than it is allotted.
- Cumulus repository folders structure updated:
  - removed the `cumulus` folder altogether
  - moved `cumulus/tasks` to `tasks` folder at the root level
  - moved the tasks that are not converted to use CMA to `tasks/.not_CMA_compliant`
  - updated paths where necessary

### Added

- `@cumulus/integration-tests` - Added support for testing the output of an ECS activity as well as a Lambda function.

## [v1.2.0] - 2018-03-20

### Fixed

- Update vulnerable npm packages [CUMULUS-425]
- `@cumulus/api`: `kinesis-consumer.js` uses `sf-scheduler.js#schedule` instead of placing a message directly on the `startSF` SQS queue. This is a fix for [CUMULUS-359](https://bugs.earthdata.nasa.gov/browse/CUMULUS-359) because `sf-scheduler.js#schedule` looks up the provider and collection data in DynamoDB and adds it to the `meta` object of the enqueued message payload.
- `@cumulus/api`: `kinesis-consumer.js` catches and logs errors instead of doing an error callback. Before this change, `kinesis-consumer` was failing to process new records when an existing record caused an error because it would call back with an error and stop processing additional records. It keeps trying to process the record causing the error because it's "position" in the stream is unchanged. Catching and logging the errors is part 1 of the fix. Proposed part 2 is to enqueue the error and the message on a "dead-letter" queue so it can be processed later ([CUMULUS-413](https://bugs.earthdata.nasa.gov/browse/CUMULUS-413)).
- **CUMULUS-260: "PDR page on dashboard only shows zeros."** The PDR stats in LPDAAC are all 0s, even if the dashboard has been fixed to retrieve the correct fields. The current version of pdr-status-check has a few issues.
  - pdr is not included in the input/output schema. It's available from the input event. So the pdr status and stats are not updated when the ParsePdr workflow is complete. Adding the pdr to the input/output of the task will fix this.
  - pdr-status-check doesn't update pdr stats which prevent the real time pdr progress from showing up in the dashboard. To solve this, added lambda function sf-sns-report which is copied from @cumulus/api/lambdas/sf-sns-broadcast with modification, sf-sns-report can be used to report step function status anywhere inside a step function. So add step sf-sns-report after each pdr-status-check, we will get the PDR status progress at real time.
  - It's possible an execution is still in the queue and doesn't exist in sfn yet. Added code to handle 'ExecutionDoesNotExist' error when checking the execution status.
- Fixed `aws.cloudwatchevents()` typo in `packages/ingest/aws.js`. This typo was the root cause of the error: `Error: Could not process scheduled_ingest, Error: : aws.cloudwatchevents is not a constructor` seen when trying to update a rule.

### Removed

- `@cumulus/ingest/aws`: Remove queueWorkflowMessage which is no longer being used by `@cumulus/api`'s `kinesis-consumer.js`.

## [v1.1.4] - 2018-03-15

### Added

- added flag `useList` to parse-pdr [CUMULUS-404]

### Fixed

- Pass encrypted password to the ApiGranule Lambda function [CUMULUS-424]

## [v1.1.3] - 2018-03-14

### Fixed

- Changed @cumulus/deployment package install behavior. The build process will happen after installation

## [v1.1.2] - 2018-03-14

### Added

- added tools to @cumulus/integration-tests for local integration testing
- added end to end testing for discovering and parsing of PDRs
- `yarn e2e` command is available for end to end testing

### Fixed

- **CUMULUS-326: "Occasionally encounter "Too Many Requests" on deployment"** The api gateway calls will handle throttling errors
- **CUMULUS-175: "Dashboard providers not in sync with AWS providers."** The root cause of this bug - DynamoDB operations not showing up in Elasticsearch - was shared by collections and rules. The fix was to update providers', collections' and rules; POST, PUT and DELETE endpoints to operate on DynamoDB and using DynamoDB streams to update Elasticsearch. The following packages were made:
  - `@cumulus/deployment` deploys DynamoDB streams for the Collections, Providers and Rules tables as well as a new lambda function called `dbIndexer`. The `dbIndexer` lambda has an event source mapping which listens to each of the DynamoDB streams. The dbIndexer lambda receives events referencing operations on the DynamoDB table and updates the elasticsearch cluster accordingly.
  - The `@cumulus/api` endpoints for collections, providers and rules _only_ query DynamoDB, with the exception of LIST endpoints and the collections' GET endpoint.

### Updated

- Broke up `kes.override.js` of @cumulus/deployment to multiple modules and moved to a new location
- Expanded @cumulus/deployment test coverage
- all tasks were updated to use cumulus-message-adapter-js 1.0.1
- added build process to integration-tests package to babelify it before publication
- Update @cumulus/integration-tests lambda.js `getLambdaOutput` to return the entire lambda output. Previously `getLambdaOutput` returned only the payload.

## [v1.1.1] - 2018-03-08

### Removed

- Unused queue lambda in api/lambdas [CUMULUS-359]

### Fixed

- Kinesis message content is passed to the triggered workflow [CUMULUS-359]
- Kinesis message queues a workflow message and does not write to rules table [CUMULUS-359]

## [v1.1.0] - 2018-03-05

### Added

- Added a `jlog` function to `common/test-utils` to aid in test debugging
- Integration test package with command line tool [CUMULUS-200] by @laurenfrederick
- Test for FTP `useList` flag [CUMULUS-334] by @kkelly51

### Updated

- The `queue-pdrs` task now uses the [cumulus-message-adapter-js](https://github.com/nasa/cumulus-message-adapter-js)
  library
- Updated the `queue-pdrs` JSON schemas
- The test-utils schema validation functions now throw an error if validation
  fails
- The `queue-granules` task now uses the [cumulus-message-adapter-js](https://github.com/nasa/cumulus-message-adapter-js)
  library
- Updated the `queue-granules` JSON schemas

### Removed

- Removed the `getSfnExecutionByName` function from `common/aws`
- Removed the `getGranuleStatus` function from `common/aws`

## [v1.0.1] - 2018-02-27

### Added

- More tests for discover-pdrs, dicover-granules by @yjpa7145
- Schema validation utility for tests by @yjpa7145

### Changed

- Fix an FTP listing bug for servers that do not support STAT [CUMULUS-334] by @kkelly51

## [v1.0.0] - 2018-02-23

[unreleased]: https://github.com/nasa/cumulus/compare/v9.0.1...HEAD
[v9.0.1]: https://github.com/nasa/cumulus/compare/v9.0.0...v9.0.1
[v9.0.0]: https://github.com/nasa/cumulus/compare/v8.1.0...v9.0.0
[v8.1.0]: https://github.com/nasa/cumulus/compare/v8.0.0...v8.1.0
[v8.0.0]: https://github.com/nasa/cumulus/compare/v7.2.0...v8.0.0
[v7.2.0]: https://github.com/nasa/cumulus/compare/v7.1.0...v7.2.0
[v7.1.0]: https://github.com/nasa/cumulus/compare/v7.0.0...v7.1.0
[v7.0.0]: https://github.com/nasa/cumulus/compare/v6.0.0...v7.0.0
[v6.0.0]: https://github.com/nasa/cumulus/compare/v5.0.1...v6.0.0
[v5.0.1]: https://github.com/nasa/cumulus/compare/v5.0.0...v5.0.1
[v5.0.0]: https://github.com/nasa/cumulus/compare/v4.0.0...v5.0.0
[v4.0.0]: https://github.com/nasa/cumulus/compare/v3.0.1...v4.0.0
[v3.0.1]: https://github.com/nasa/cumulus/compare/v3.0.0...v3.0.1
[v3.0.0]: https://github.com/nasa/cumulus/compare/v2.0.1...v3.0.0
[v2.0.7]: https://github.com/nasa/cumulus/compare/v2.0.6...v2.0.7
[v2.0.6]: https://github.com/nasa/cumulus/compare/v2.0.5...v2.0.6
[v2.0.5]: https://github.com/nasa/cumulus/compare/v2.0.4...v2.0.5
[v2.0.4]: https://github.com/nasa/cumulus/compare/v2.0.3...v2.0.4
[v2.0.3]: https://github.com/nasa/cumulus/compare/v2.0.2...v2.0.3
[v2.0.2]: https://github.com/nasa/cumulus/compare/v2.0.1...v2.0.2
[v2.0.1]: https://github.com/nasa/cumulus/compare/v1.24.0...v2.0.1
[v2.0.0]: https://github.com/nasa/cumulus/compare/v1.24.0...v2.0.0
[v1.24.0]: https://github.com/nasa/cumulus/compare/v1.23.2...v1.24.0
[v1.23.2]: https://github.com/nasa/cumulus/compare/v1.22.1...v1.23.2
[v1.22.1]: https://github.com/nasa/cumulus/compare/v1.21.0...v1.22.1
[v1.21.0]: https://github.com/nasa/cumulus/compare/v1.20.0...v1.21.0
[v1.20.0]: https://github.com/nasa/cumulus/compare/v1.19.0...v1.20.0
[v1.19.0]: https://github.com/nasa/cumulus/compare/v1.18.0...v1.19.0
[v1.18.0]: https://github.com/nasa/cumulus/compare/v1.17.0...v1.18.0
[v1.17.0]: https://github.com/nasa/cumulus/compare/v1.16.1...v1.17.0
[v1.16.1]: https://github.com/nasa/cumulus/compare/v1.16.0...v1.16.1
[v1.16.0]: https://github.com/nasa/cumulus/compare/v1.15.0...v1.16.0
[v1.15.0]: https://github.com/nasa/cumulus/compare/v1.14.5...v1.15.0
[v1.14.5]: https://github.com/nasa/cumulus/compare/v1.14.4...v1.14.5
[v1.14.4]: https://github.com/nasa/cumulus/compare/v1.14.3...v1.14.4
[v1.14.3]: https://github.com/nasa/cumulus/compare/v1.14.2...v1.14.3
[v1.14.2]: https://github.com/nasa/cumulus/compare/v1.14.1...v1.14.2
[v1.14.1]: https://github.com/nasa/cumulus/compare/v1.14.0...v1.14.1
[v1.14.0]: https://github.com/nasa/cumulus/compare/v1.13.5...v1.14.0
[v1.13.5]: https://github.com/nasa/cumulus/compare/v1.13.4...v1.13.5
[v1.13.4]: https://github.com/nasa/cumulus/compare/v1.13.3...v1.13.4
[v1.13.3]: https://github.com/nasa/cumulus/compare/v1.13.2...v1.13.3
[v1.13.2]: https://github.com/nasa/cumulus/compare/v1.13.1...v1.13.2
[v1.13.1]: https://github.com/nasa/cumulus/compare/v1.13.0...v1.13.1
[v1.13.0]: https://github.com/nasa/cumulus/compare/v1.12.1...v1.13.0
[v1.12.1]: https://github.com/nasa/cumulus/compare/v1.12.0...v1.12.1
[v1.12.0]: https://github.com/nasa/cumulus/compare/v1.11.3...v1.12.0
[v1.11.3]: https://github.com/nasa/cumulus/compare/v1.11.2...v1.11.3
[v1.11.2]: https://github.com/nasa/cumulus/compare/v1.11.1...v1.11.2
[v1.11.1]: https://github.com/nasa/cumulus/compare/v1.11.0...v1.11.1
[v1.11.0]: https://github.com/nasa/cumulus/compare/v1.10.4...v1.11.0
[v1.10.4]: https://github.com/nasa/cumulus/compare/v1.10.3...v1.10.4
[v1.10.3]: https://github.com/nasa/cumulus/compare/v1.10.2...v1.10.3
[v1.10.2]: https://github.com/nasa/cumulus/compare/v1.10.1...v1.10.2
[v1.10.1]: https://github.com/nasa/cumulus/compare/v1.10.0...v1.10.1
[v1.10.0]: https://github.com/nasa/cumulus/compare/v1.9.1...v1.10.0
[v1.9.1]: https://github.com/nasa/cumulus/compare/v1.9.0...v1.9.1
[v1.9.0]: https://github.com/nasa/cumulus/compare/v1.8.1...v1.9.0
[v1.8.1]: https://github.com/nasa/cumulus/compare/v1.8.0...v1.8.1
[v1.8.0]: https://github.com/nasa/cumulus/compare/v1.7.0...v1.8.0
[v1.7.0]: https://github.com/nasa/cumulus/compare/v1.6.0...v1.7.0
[v1.6.0]: https://github.com/nasa/cumulus/compare/v1.5.5...v1.6.0
[v1.5.5]: https://github.com/nasa/cumulus/compare/v1.5.4...v1.5.5
[v1.5.4]: https://github.com/nasa/cumulus/compare/v1.5.3...v1.5.4
[v1.5.3]: https://github.com/nasa/cumulus/compare/v1.5.2...v1.5.3
[v1.5.2]: https://github.com/nasa/cumulus/compare/v1.5.1...v1.5.2
[v1.5.1]: https://github.com/nasa/cumulus/compare/v1.5.0...v1.5.1
[v1.5.0]: https://github.com/nasa/cumulus/compare/v1.4.1...v1.5.0
[v1.4.1]: https://github.com/nasa/cumulus/compare/v1.4.0...v1.4.1
[v1.4.0]: https://github.com/nasa/cumulus/compare/v1.3.0...v1.4.0
[v1.3.0]: https://github.com/nasa/cumulus/compare/v1.2.0...v1.3.0
[v1.2.0]: https://github.com/nasa/cumulus/compare/v1.1.4...v1.2.0
[v1.1.4]: https://github.com/nasa/cumulus/compare/v1.1.3...v1.1.4
[v1.1.3]: https://github.com/nasa/cumulus/compare/v1.1.2...v1.1.3
[v1.1.2]: https://github.com/nasa/cumulus/compare/v1.1.1...v1.1.2
[v1.1.1]: https://github.com/nasa/cumulus/compare/v1.0.1...v1.1.1
[v1.1.0]: https://github.com/nasa/cumulus/compare/v1.0.1...v1.1.0
[v1.0.1]: https://github.com/nasa/cumulus/compare/v1.0.0...v1.0.1
[v1.0.0]: https://github.com/nasa/cumulus/compare/pre-v1-release...v1.0.0

[thin-egress-app]: <https://github.com/asfadmin/thin-egress-app> "Thin Egress App"<|MERGE_RESOLUTION|>--- conflicted
+++ resolved
@@ -37,13 +37,11 @@
   - Add `S3ObjectStore` to `aws-client`. This class allows for interaction with the S3 object store.
   - Add `object-store` package which contains abstracted object store functions for working with various cloud providers
 
-<<<<<<< HEAD
 - **CUMULUS-2477**
   - Added `/`, `/login` and `/logout` endpoints to cumulus distribution api
-=======
+
 - **CUMULUS-2479**
   - Adds /version endpoint to distribution API
->>>>>>> 969c0126
 
 ### Changed
 
