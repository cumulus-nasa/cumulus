# Changelog

All notable changes to this project will be documented in this file.

The format is based on [Keep a Changelog](http://keepachangelog.com/en/1.0.0/).

## [Unreleased]

### BREAKING CHANGES

- All API requests made by `@cumulus/api-client` will now throw an error if the status code
does not match the expected response (200 for most requests and 202 for a few requests that
trigger async operations). Previously the helpers in this package would return the response
regardless of the status code, so you may need to update any code using helpers from this
package to catch or to otherwise handle errors that you may encounter.

### Added

- Added user doc describing new features related to the Cumulus dead letter archive.
- **CUMULUS-2475**
  - Adds `GET` endpoint to distribution API
- **CUMULUS-2476**
  - Adds handler for authenticated `HEAD` Distribution requests replicating current behavior of TEA
- **CUMULUS-2478**
  - Implemented [bucket map](https://github.com/asfadmin/thin-egress-app#bucket-mapping).
  - Implemented /locate endpoint
  - Cumulus distribution API checks the file request against bucket map:
    - retrieves the bucket and key from file path
    - determines if the file request is public based on the bucket map rather than the bucket type
    - (EDL only) restricts download from PRIVATE_BUCKETS to users who belong to certain EDL User Groups
    - bucket prefix and object prefix are supported
  - Add 'Bearer token' support as an authorization method
<<<<<<< HEAD
- **CUMULUS-2486**
  - Implemented support for custom headers
=======
- **CUMULUS-2568**
  - Add `deletePdr`/PDR deletion functionality to `@cumulus/api-client/pdrs`
  - Add `removeCollectionAndAllDependencies` to integration test helpers
>>>>>>> 3ecc004e
- **CUMULUS-2487**
  - Add integration test for cumulus distribution API
- Added `example/spec/apiUtils.waitForApiStatus` to wait for a
record to be returned by the API with a specific value for
`status`
- Added `example/spec/discoverUtils.uploadS3GranuleDataForDiscovery` to upload granule data fixtures
to S3 with a randomized granule ID for `discover-granules` based
integration tests
- Added `example/spec/Collections.removeCollectionAndAllDependencies` to remove a collection and
all dependent objects (e.g. PDRs, granules, executions) from the
database via the API
- Added helpers to `@cumulus/api-client`:
  - `pdrs.deletePdr` - Delete a PDR via the API
  - `replays.postKinesisReplays` - Submit a POST request to the `/replays` endpoint for replaying Kinesis messages

### Changed

- Moved functions from `@cumulus/integration-tests` to `example/spec/helpers/workflowUtils`:
  - `startWorkflowExecution`
  - `startWorkflow`
  - `executeWorkflow`
  - `buildWorkflow`
  - `testWorkflow`
  - `buildAndExecuteWorkflow`
  - `buildAndStartWorkflow`
- `example/spec/helpers/workflowUtils.executeWorkflow` now uses
`waitForApiStatus` to ensure that the execution is `completed` or
`failed` before resolving
- `example/spec/helpers/testUtils.updateAndUploadTestFileToBucket`
now accepts an object of parameters rather than positional
arguments
- Removed PDR from the `payload` in the input payload test fixture for reconciliation report integration tests
- The following integration tests for PDR-based workflows were
updated to use randomized granule IDs:
  - `example/spec/parallel/ingest/ingestFromPdrSpec.js`
  - `example/spec/parallel/ingest/ingestFromPdrWithChildWorkflowMetaSpec.js`
  - `example/spec/parallel/ingest/ingestFromPdrWithExecutionNamePrefixSpec.js`
  - `example/spec/parallel/ingest/ingestPdrWithNodeNameSpec.js`
- Updated the `@cumulus/api-client/CumulusApiClientError` error class to include new properties that can be accessed directly on
the error object:
  - `statusCode` - The HTTP status code of the API response
  - `apiMessage` - The message from the API response
- Added `params.pRetryOptions` parameter to
`@cumulus/api-client/granules.deleteGranule` to control the retry
behavior


### Fixed

- **CUMULUS-2568**
  - Update reconciliation report integration test to have better cleanup/failure
    behavior
- **CUMULUS-2520**
  - Fixed error that prevented `/elasticsearch/index-from-database` from starting.
- **CUMULUS-2532**
  - Fixed integration tests to have granule deletion occur before provider and
    collection deletion in test cleanup.
- **CUMULUS-2558**
  - Fixed issue where executions original_payload would not be retained on successful execution
- Fixed `@cumulus/api-client/pdrs.getPdr` to request correct
endpoint for returning a PDR from the API

## [v9.1.0] 2021-06-03

### BREAKING CHANGES

- `@cumulus/api-client/granules.getGranule` now returns the granule record from the GET `/granules/<granuleId>` endpoint, not the raw endpoint response
- **CUMULUS-2434**
  - To use the updated `update-granules-cmr-metadata-file-links` task, the
    granule  UMM-G metadata should have version 1.6.2 or later, since CMR s3
    link type 'GET DATA VIA DIRECT ACCESS' is not valid until UMM-G version
    [1.6.2](https://cdn.earthdata.nasa.gov/umm/granule/v1.6.2/umm-g-json-schema.json)
- **CUMULUS-2488**
  - Removed all EMS reporting including lambdas, endpoints, params, etc as all
    reporting is now handled through Cloud Metrics
- **CUMULUS-2472**
  - Moved existing `EarthdataLoginClient` to
    `@cumulus/oauth-client/EarthdataLoginClient` and updated all references in
    Cumulus Core.
  - Rename `EarthdataLoginClient` property from `earthdataLoginUrl` to
    `loginUrl for consistency with new OAuth clients. See example in
    [oauth-client
    README](https://github.com/nasa/cumulus/blob/master/packages/oauth-client/README.md)

### Added

- `@cumulus/api-client/granules.getGranuleResponse` to return the raw endpoint response from the GET `/granules/<granuleId>` endpoint
- **HYRAX-439** - Corrected README.md according to a new Hyrax URL format.
- **CUMULUS-2354**
  - Adds configuration options to allow `/s3credentials` endpoint to distribute
    same-region read-only tokens based on a user's CMR ACLs.
  - Configures the example deployment to enable this feature.
- **CUMULUS-2442**
  - Adds option to generate cloudfront URL to lzards-backup task. This will require a few new task config options that have been documented in the [task README](https://github.com/nasa/cumulus/blob/master/tasks/lzards-backup/README.md).
- **CUMULUS-2470**
  - Added `/s3credentials` endpoint for distribution API
- **CUMULUS-2471**
  - Add `/s3credentialsREADME` endpoint to distribution API
- **CUMULUS-2473**
  - Updated `tf-modules/cumulus_distribution` module to take earthdata or cognito credentials
  - Configured `example/cumulus-tf/cumulus_distribution.tf` to use CSDAP credentials
- **CUMULUS-2474**
  - Add `S3ObjectStore` to `aws-client`. This class allows for interaction with the S3 object store.
  - Add `object-store` package which contains abstracted object store functions for working with various cloud providers
- **CUMULUS-2477**
  - Added `/`, `/login` and `/logout` endpoints to cumulus distribution api
- **CUMULUS-2479**
  - Adds /version endpoint to distribution API
- **CUMULUS-2497**
  - Created `isISOFile()` to check if a CMR file is a CMR ISO file.
- **CUMULUS-2371**
  - Added helpers to `@cumulus/ingest/sqs`:
    - `archiveSqsMessageToS3` - archives an incoming SQS message to S3
    - `deleteArchivedMessageFromS3` - deletes a processed SQS message from S3
  - Added call to `archiveSqsMessageToS3` to `sqs-message-consumer` which
    archives all incoming SQS messages to S3.
  - Added call to `deleteArchivedMessageFrom` to `sqs-message-remover` which
    deletes archived SQS message from S3 once it has been processed.

### Changed

- **[PR2224](https://github.com/nasa/cumulus/pull/2244)**
  - Changed timeout on `sfEventSqsToDbRecords` Lambda to 60 seconds to match
    timeout for Knex library to acquire dataase connections
- **CUMULUS-2208**
  - Moved all `@cumulus/api/es/*` code to new `@cumulus/es-client` package
- Changed timeout on `sfEventSqsToDbRecords` Lambda to 60 seconds to match
  timeout for Knex library to acquire database connections
- **CUMULUS-2517**
  - Updated postgres-migration-count-tool default concurrency to '1'

- **CUMULUS-2489**
  - Updated docs for Terraform references in FAQs, glossary, and in Deployment sections

- **CUMULUS-2434**
  - Updated `@cumulus/cmrjs` `updateCMRMetadata` and related functions to add
    both HTTPS URLS and S3 URIs to CMR metadata.
  - Updated `update-granules-cmr-metadata-file-links` task to add both HTTPS
    URLs and S3 URIs to the OnlineAccessURLs field of CMR metadata. The task
    configuration parameter `cmrGranuleUrlType` now has default value `both`.
  - To use the updated `update-granules-cmr-metadata-file-links` task, the
    granule UMM-G metadata should have version 1.6.2 or later, since CMR s3 link
    type 'GET DATA VIA DIRECT ACCESS' is not valid until UMM-G version
    [1.6.2](https://cdn.earthdata.nasa.gov/umm/granule/v1.6.2/umm-g-json-schema.json)
- **CUMULUS-2472**
  - Renamed `@cumulus/earthdata-login-client` to more generic
    `@cumulus/oauth-client` as a parnt  class for new OAuth clients.
  - Added `@cumulus/oauth-client/CognitoClient` to interface with AWS cognito login service.
- **CUMULUS-2497**
  - Changed the `@cumulus/cmrjs` package:
    - Updated `@cumulus/cmrjs/cmr-utils.getGranuleTemporalInfo()` so it now
      returns temporal info for CMR ISO 19115 SMAP XML files.
    - Updated `@cumulus/cmrjs/cmr-utils.isCmrFilename()` to include
      `isISOFile()`.
- **CUMULUS-2532**
  - Changed integration tests to use `api-client/granules` functions as opposed
    to `granulesApi` from `@cumulus/integration-tests`.

### Fixed

- **CUMULUS-2519**
  - Update @cumulus/integration-tests.buildWorkflow to fail if provider/collection API response is not successful
- **CUMULUS-2518**
  - Update sf-event-sqs-to-db-records to not throw if a collection is not
    defined on a payload that has no granules/an empty granule payload object
- **CUMULUS-2512**
  - Updated ingest package S3 provider client to take additional parameter
    `remoteAltBucket` on `download` method to allow for per-file override of
    provider bucket for checksum
  - Updated @cumulus/ingest.fetchTextFile's signature to be parameterized and
    added `remoteAltBucket`to allow for an override of the passed in provider
    bucket for the source file
  - Update "eslint-plugin-import" to be pinned to 2.22.1
- **CUMULUS-2520**
  - Fixed error that prevented `/elasticsearch/index-from-database` from starting.
- **[2231](https://github.com/nasa/cumulus/issues/2231)**
  - Fixes broken relative path links in `docs/README.md`

### Removed

- **CUMULUS-2502**
  - Removed outdated documenation regarding Kibana index patterns for metrics.

## [v9.0.1] 2021-05-07

### Migration Steps

Please review the migration steps for 9.0.0 as this release is only a patch to
correct a failure in our build script and push out corrected release artifacts. The previous migration steps still apply.

### Changed

- Corrected `@cumulus/db` configuration to correctly build package.

## [v9.0.0] 2021-05-03

### Migration steps

- This release of Cumulus enables integration with a PostgreSQL database for archiving Cumulus data. There are several upgrade steps involved, **some of which need to be done before redeploying Cumulus**. See the [documentation on upgrading to the RDS release](https://nasa.github.io/cumulus/docs/upgrade-notes/upgrade-rds).

### BREAKING CHANGES

- **CUMULUS-2185** - RDS Migration Epic
  - **CUMULUS-2191**
    - Removed the following from the `@cumulus/api/models.asyncOperation` class in
      favor of the added `@cumulus/async-operations` module:
      - `start`
      - `startAsyncOperations`
  - **CUMULUS-2187**
    - The `async-operations` endpoint will now omit `output` instead of
      returning `none` when the operation did not return output.
  - **CUMULUS-2309**
    - Removed `@cumulus/api/models/granule.unpublishAndDeleteGranule` in favor
      of `@cumulus/api/lib/granule-remove-from-cmr.unpublishGranule` and
      `@cumulus/api/lib/granule-delete.deleteGranuleAndFiles`.
  - **CUMULUS-2385**
    - Updated `sf-event-sqs-to-db-records` to write a granule's files to
      PostgreSQL only after the workflow has exited the `Running` status.
      Please note that any workflow that uses `sf_sqs_report_task` for
      mid-workflow updates will be impacted.
    - Changed PostgreSQL `file` schema and TypeScript type definition to require
      `bucket` and `key` fields.
    - Updated granule/file write logic to mark a granule's status as "failed"
  - **CUMULUS-2455**
    - API `move granule` endpoint now moves granule files on a per-file basis
    - API `move granule` endpoint on granule file move failure will retain the
      file at it's original location, but continue to move any other granule
      files.
    - Removed the `move` method from the `@cumulus/api/models.granule` class.
      logic is now handled in `@cumulus/api/endpoints/granules` and is
      accessible via the Core API.

### Added

- **CUMULUS-2185** - RDS Migration Epic
  - **CUMULUS-2130**
    - Added postgres-migration-count-tool lambda/ECS task to allow for
      evaluation of database state
    - Added /migrationCounts api endpoint that allows running of the
      postgres-migration-count-tool as an asyncOperation
  - **CUMULUS-2394**
    - Updated PDR and Granule writes to check the step function
      workflow_start_time against the createdAt field for each record to ensure
      old records do not overwrite newer ones for legacy Dynamo and PostgreSQL
      writes
  - **CUMULUS-2188**
    - Added `data-migration2` Lambda to be run after `data-migration1`
    - Added logic to `data-migration2` Lambda for migrating execution records
      from DynamoDB to PostgreSQL
  - **CUMULUS-2191**
    - Added `@cumulus/async-operations` to core packages, exposing
      `startAsyncOperation` which will handle starting an async operation and
      adding an entry to both PostgreSQL and DynamoDb
  - **CUMULUS-2127**
    - Add schema migration for `collections` table
  - **CUMULUS-2129**
    - Added logic to `data-migration1` Lambda for migrating collection records
      from Dynamo to PostgreSQL
  - **CUMULUS-2157**
    - Add schema migration for `providers` table
    - Added logic to `data-migration1` Lambda for migrating provider records
      from Dynamo to PostgreSQL
  - **CUMULUS-2187**
    - Added logic to `data-migration1` Lambda for migrating async operation
      records from Dynamo to PostgreSQL
  - **CUMULUS-2198**
    - Added logic to `data-migration1` Lambda for migrating rule records from
      DynamoDB to PostgreSQL
  - **CUMULUS-2182**
    - Add schema migration for PDRs table
  - **CUMULUS-2230**
    - Add schema migration for `rules` table
  - **CUMULUS-2183**
    - Add schema migration for `asyncOperations` table
  - **CUMULUS-2184**
    - Add schema migration for `executions` table
  - **CUMULUS-2257**
    - Updated PostgreSQL table and column names to snake_case
    - Added `translateApiAsyncOperationToPostgresAsyncOperation` function to `@cumulus/db`
  - **CUMULUS-2186**
    - Added logic to `data-migration2` Lambda for migrating PDR records from
      DynamoDB to PostgreSQL
  - **CUMULUS-2235**
    - Added initial ingest load spec test/utility
  - **CUMULUS-2167**
    - Added logic to `data-migration2` Lambda for migrating Granule records from
      DynamoDB to PostgreSQL and parse Granule records to store File records in
      RDS.
  - **CUMULUS-2367**
    - Added `granules_executions` table to PostgreSQL schema to allow for a
      many-to-many relationship between granules and executions
      - The table refers to granule and execution records using foreign keys
        defined with ON CASCADE DELETE, which means that any time a granule or
        execution record is deleted, all of the records in the
        `granules_executions` table referring to that record will also be
        deleted.
    - Added `upsertGranuleWithExecutionJoinRecord` helper to `@cumulus/db` to
      allow for upserting a granule record and its corresponding
      `granules_execution` record
  - **CUMULUS-2128**
    - Added helper functions:
      - `@cumulus/db/translate/file/translateApiFiletoPostgresFile`
      - `@cumulus/db/translate/file/translateApiGranuletoPostgresGranule`
      - `@cumulus/message/Providers/getMessageProvider`
  - **CUMULUS-2190**
    - Added helper functions:
      - `@cumulus/message/Executions/getMessageExecutionOriginalPayload`
      - `@cumulus/message/Executions/getMessageExecutionFinalPayload`
      - `@cumulus/message/workflows/getMessageWorkflowTasks`
      - `@cumulus/message/workflows/getMessageWorkflowStartTime`
      - `@cumulus/message/workflows/getMessageWorkflowStopTime`
      - `@cumulus/message/workflows/getMessageWorkflowName`
  - **CUMULUS-2192**
    - Added helper functions:
      - `@cumulus/message/PDRs/getMessagePdrRunningExecutions`
      - `@cumulus/message/PDRs/getMessagePdrCompletedExecutions`
      - `@cumulus/message/PDRs/getMessagePdrFailedExecutions`
      - `@cumulus/message/PDRs/getMessagePdrStats`
      - `@cumulus/message/PDRs/getPdrPercentCompletion`
      - `@cumulus/message/workflows/getWorkflowDuration`
  - **CUMULUS-2199**
    - Added `translateApiRuleToPostgresRule` to `@cumulus/db` to translate API
      Rule to conform to Postgres Rule definition.
  - **CUMUlUS-2128**
    - Added "upsert" logic to the `sfEventSqsToDbRecords` Lambda for granule and
      file writes to the core PostgreSQL database
  - **CUMULUS-2199**
    - Updated Rules endpoint to write rules to core PostgreSQL database in
      addition to DynamoDB and to delete rules from the PostgreSQL database in
      addition to DynamoDB.
    - Updated `create` in Rules Model to take in optional `createdAt` parameter
      which sets the value of createdAt if not specified during function call.
  - **CUMULUS-2189**
    - Updated Provider endpoint logic to write providers in parallel to Core
      PostgreSQL database
    - Update integration tests to utilize API calls instead of direct
      api/model/Provider calls
  - **CUMULUS-2191**
    - Updated cumuluss/async-operation task to write async-operations to the
      PostgreSQL database.
  - **CUMULUS-2228**
    - Added logic to the `sfEventSqsToDbRecords` Lambda to write execution, PDR,
      and granule records to the core PostgreSQL database in parallel with
      writes to DynamoDB
  - **CUMUlUS-2190**
    - Added "upsert" logic to the `sfEventSqsToDbRecords` Lambda for PDR writes
      to the core PostgreSQL database
  - **CUMUlUS-2192**
    - Added "upsert" logic to the `sfEventSqsToDbRecords` Lambda for execution
      writes to the core PostgreSQL database
  - **CUMULUS-2187**
    - The `async-operations` endpoint will now omit `output` instead of
      returning `none` when the operation did not return output.
  - **CUMULUS-2167**
    - Change PostgreSQL schema definition for `files` to remove `filename` and
      `name` and only support `file_name`.
    - Change PostgreSQL schema definition for `files` to remove `size` to only
      support `file_size`.
    - Change `PostgresFile` to remove duplicate fields `filename` and `name` and
      rename `size` to `file_size`.
  - **CUMULUS-2266**
    - Change `sf-event-sqs-to-db-records` behavior to discard and not throw an
      error on an out-of-order/delayed message so as not to have it be sent to
      the DLQ.
  - **CUMULUS-2305**
    - Changed `DELETE /pdrs/{pdrname}` API behavior to also delete record from
      PostgreSQL database.
  - **CUMULUS-2309**
    - Changed `DELETE /granules/{granuleName}` API behavior to also delete
      record from PostgreSQL database.
    - Changed `Bulk operation BULK_GRANULE_DELETE` API behavior to also delete
      records from PostgreSQL database.
  - **CUMULUS-2367**
    - Updated `granule_cumulus_id` foreign key to granule in PostgreSQL `files`
      table to use a CASCADE delete, so records in the files table are
      automatically deleted by the database when the corresponding granule is
      deleted.
  - **CUMULUS-2407**
    - Updated data-migration1 and data-migration2 Lambdas to use UPSERT instead
      of UPDATE when migrating dynamoDB records to PostgreSQL.
    - Changed data-migration1 and data-migration2 logic to only update already
      migrated records if the incoming record update has a newer timestamp
  - **CUMULUS-2329**
    - Add `write-db-dlq-records-to-s3` lambda.
    - Add terraform config to automatically write db records DLQ messages to an
      s3 archive on the system bucket.
    - Add unit tests and a component spec test for the above.
  - **CUMULUS-2380**
    - Add `process-dead-letter-archive` lambda to pick up and process dead letters in the S3 system bucket dead letter archive.
    - Add `/deadLetterArchive/recoverCumulusMessages` endpoint to trigger an async operation to leverage this capability on demand.
    - Add unit tests and integration test for all of the above.
  - **CUMULUS-2406**
    - Updated parallel write logic to ensure that updatedAt/updated_at
      timestamps are the same in Dynamo/PG on record write for the following
      data types:
      - async operations
      - granules
      - executions
      - PDRs
  - **CUMULUS-2446**
    - Remove schema validation check against DynamoDB table for collections when
      migrating records from DynamoDB to core PostgreSQL database.
  - **CUMULUS-2447**
    - Changed `translateApiAsyncOperationToPostgresAsyncOperation` to call
      `JSON.stringify` and then `JSON.parse` on output.
  - **CUMULUS-2313**
    - Added `postgres-migration-async-operation` lambda to start an ECS task to
      run a the `data-migration2` lambda.
    - Updated `async_operations` table to include `Data Migration 2` as a new
      `operation_type`.
    - Updated `cumulus-tf/variables.tf` to include `optional_dynamo_tables` that
      will be merged with `dynamo_tables`.
  - **CUMULUS-2451**
    - Added summary type file `packages/db/src/types/summary.ts` with
      `MigrationSummary` and `DataMigration1` and `DataMigration2` types.
    - Updated `data-migration1` and `data-migration2` lambdas to return
      `MigrationSummary` objects.
    - Added logging for every batch of 100 records processed for executions,
      granules and files, and PDRs.
    - Removed `RecordAlreadyMigrated` logs in `data-migration1` and
      `data-migration2`
  - **CUMULUS-2452**
    - Added support for only migrating certain granules by specifying the
      `granuleSearchParams.granuleId` or `granuleSearchParams.collectionId`
      properties in the payload for the
      `<prefix>-postgres-migration-async-operation` Lambda
    - Added support for only running certain migrations for data-migration2 by
      specifying the `migrationsList` property in the payload for the
      `<prefix>-postgres-migration-async-operation` Lambda
  - **CUMULUS-2453**
    - Created `storeErrors` function which stores errors in system bucket.
    - Updated `executions` and `granulesAndFiles` data migrations to call `storeErrors` to store migration errors.
    - Added `system_bucket` variable to `data-migration2`.
  - **CUMULUS-2455**
    - Move granules API endpoint records move updates for migrated granule files
      if writing any of the granule files fails.
  - **CUMULUS-2468**
    - Added support for doing [DynamoDB parallel scanning](https://docs.aws.amazon.com/amazondynamodb/latest/developerguide/Scan.html#Scan.ParallelScan) for `executions` and `granules` migrations to improve performance. The behavior of the parallel scanning and writes can be controlled via the following properties on the event input to the `<prefix>-postgres-migration-async-operation` Lambda:
      - `granuleMigrationParams.parallelScanSegments`: How many segments to divide your granules DynamoDB table into for parallel scanning
      - `granuleMigrationParams.parallelScanLimit`: The maximum number of granule records to evaluate for each parallel scanning segment of the DynamoDB table
      - `granuleMigrationParams.writeConcurrency`: The maximum number of concurrent granule/file writes to perform to the PostgreSQL database across all DynamoDB segments
      - `executionMigrationParams.parallelScanSegments`: How many segments to divide your executions DynamoDB table into for parallel scanning
      - `executionMigrationParams.parallelScanLimit`: The maximum number of execution records to evaluate for each parallel scanning segment of the DynamoDB table
      - `executionMigrationParams.writeConcurrency`: The maximum number of concurrent execution writes to perform to the PostgreSQL database across all DynamoDB segments
  - **CUMULUS-2468** - Added `@cumulus/aws-client/DynamoDb.parallelScan` helper to perform [parallel scanning on DynamoDb tables](https://docs.aws.amazon.com/amazondynamodb/latest/developerguide/Scan.html#Scan.ParallelScan)
  - **CUMULUS-2507**
    - Updated granule record write logic to set granule status to `failed` in both Postgres and DynamoDB if any/all of its files fail to write to the database.

### Deprecated

- **CUMULUS-2185** - RDS Migration Epic
  - **CUMULUS-2455**
    - `@cumulus/ingest/moveGranuleFiles`

## [v8.1.0] 2021-04-29

### Added

- **CUMULUS-2348**
  - The `@cumulus/api` `/granules` and `/granules/{granuleId}` endpoints now take `getRecoveryStatus` parameter
  to include recoveryStatus in result granule(s)
  - The `@cumulus/api-client.granules.getGranule` function takes a `query` parameter which can be used to
  request additional granule information.
  - Published `@cumulus/api@7.2.1-alpha.0` for dashboard testing
- **CUMULUS-2469**
  - Added `tf-modules/cumulus_distribution` module to standup a skeleton
    distribution api

## [v8.0.0] 2021-04-08

### BREAKING CHANGES

- **CUMULUS-2428**
  - Changed `/granules/bulk` to use `queueUrl` property instead of a `queueName` property for setting the queue to use for scheduling bulk granule workflows

### Notable changes

- Bulk granule operations endpoint now supports setting a custom queue for scheduling workflows via the `queueUrl` property in the request body. If provided, this value should be the full URL for an SQS queue.

### Added

- **CUMULUS-2374**
  - Add cookbok entry for queueing PostToCmr step
  - Add example workflow to go with cookbook
- **CUMULUS-2421**
  - Added **experimental** `ecs_include_docker_cleanup_cronjob` boolean variable to the Cumulus module to enable cron job to clean up docker root storage blocks in ECS cluster template for non-`device-mapper` storage drivers. Default value is `false`. This fulfills a specific user support request. This feature is otherwise untested and will remain so until we can iterate with a better, more general-purpose solution. Use of this feature is **NOT** recommended unless you are certain you need it.

- **CUMULUS-1808**
  - Add additional error messaging in `deleteSnsTrigger` to give users more context about where to look to resolve ResourceNotFound error when disabling or deleting a rule.

### Fixed

- **CUMULUS-2281**
  - Changed discover-granules task to write discovered granules directly to
    logger, instead of via environment variable. This fixes a problem where a
    large number of found granules prevents this lambda from running as an
    activity with an E2BIG error.

## [v7.2.0] 2021-03-23

### Added

- **CUMULUS-2346**
  - Added orca API endpoint to `@cumulus/api` to get recovery status
  - Add `CopyToGlacier` step to [example IngestAndPublishGranuleWithOrca workflow](https://github.com/nasa/cumulus/blob/master/example/cumulus-tf/ingest_and_publish_granule_with_orca_workflow.tf)

### Changed

- **HYRAX-357**
  - Format of NGAP OPeNDAP URL changed and by default now is referring to concept id and optionally can include short name and version of collection.
  - `addShortnameAndVersionIdToConceptId` field has been added to the config inputs of the `hyrax-metadata-updates` task

## [v7.1.0] 2021-03-12

### Notable changes

- `sync-granule` task will now properly handle syncing 0 byte files to S3
- SQS/Kinesis rules now support scheduling workflows to a custom queue via the `rule.queueUrl` property. If provided, this value should be the full URL for an SQS queue.

### Added

- `tf-modules/cumulus` module now supports a `cmr_custom_host` variable that can
  be used to set to an arbitray  host for making CMR requests (e.g.
  `https://custom-cmr-host.com`).
- Added `buckets` variable to `tf-modules/archive`
- **CUMULUS-2345**
  - Deploy ORCA with Cumulus, see `example/cumulus-tf/orca.tf` and `example/cumulus-tf/terraform.tfvars.example`
  - Add `CopyToGlacier` step to [example IngestAndPublishGranule workflow](https://github.com/nasa/cumulus/blob/master/example/cumulus-tf/ingest_and_publish_granule_workflow.asl.json)
- **CUMULUS-2424**
  - Added `childWorkflowMeta` to `queue-pdrs` config. An object passed to this config value will be merged into a child workflow message's `meta` object. For an example of how this can be used, see `example/cumulus-tf/discover_and_queue_pdrs_with_child_workflow_meta_workflow.asl.json`.
- **CUMULUS-2427**
  - Added support for using a custom queue with SQS and Kinesis rules. Whatever queue URL is set on the `rule.queueUrl` property will be used to schedule workflows for that rule. This change allows SQS/Kinesis rules to use [any throttled queues defined for a deployment](https://nasa.github.io/cumulus/docs/data-cookbooks/throttling-queued-executions).

### Fixed

- **CUMULUS-2394**
  - Updated PDR and Granule writes to check the step function `workflow_start_time` against
      the `createdAt` field  for each record to ensure old records do not
      overwrite newer ones

### Changed

- `<prefix>-lambda-api-gateway` IAM role used by API Gateway Lambda now
  supports accessing all buckets defined in your `buckets` variable except
  "internal" buckets
- Updated the default scroll duration used in ESScrollSearch and part of the
  reconcilation report functions as a result of testing and seeing timeouts
  at its current value of 2min.
- **CUMULUS-2355**
  - Added logic to disable `/s3Credentials` endpoint based upon value for
    environment variable `DISABLE_S3_CREDENTIALS`. If set to "true", the
    endpoint will not dispense S3 credentials and instead return a message
    indicating that the endpoint has been disabled.
- **CUMULUS-2397**
  - Updated `/elasticsearch` endpoint's `reindex` function to prevent
    reindexing when source and destination indices are the same.
- **CUMULUS-2420**
  - Updated test function `waitForAsyncOperationStatus` to take a retryObject
    and use exponential backoff.  Increased the total test duration for both
    AsycOperation specs and the ReconciliationReports tests.
  - Updated the default scroll duration used in ESScrollSearch and part of the
    reconcilation report functions as a result of testing and seeing timeouts
    at its current value of 2min.
- **CUMULUS-2427**
  - Removed `queueUrl` from the parameters object for `@cumulus/message/Build.buildQueueMessageFromTemplate`
  - Removed `queueUrl` from the parameters object for `@cumulus/message/Build.buildCumulusMeta`

### Fixed

- Fixed issue in `@cumulus/ingest/S3ProviderClient.sync()` preventing 0 byte files from being synced to S3.

### Removed

- Removed variables from `tf-modules/archive`:
  - `private_buckets`
  - `protected_buckets`
  - `public_buckets`

## [v7.0.0] 2021-02-22

### BREAKING CHANGES

- **CUMULUS-2362** - Endpoints for the logs (/logs) will now throw an error unless Metrics is set up

### Added

- **CUMULUS-2345**
  - Deploy ORCA with Cumulus, see `example/cumulus-tf/orca.tf` and `example/cumulus-tf/terraform.tfvars.example`
  - Add `CopyToGlacier` step to [example IngestAndPublishGranule workflow](https://github.com/nasa/cumulus/blob/master/example/cumulus-tf/ingest_and_publish_granule_workflow.asl.json)
- **CUMULUS-2376**
  - Added `cmrRevisionId` as an optional parameter to `post-to-cmr` that will be used when publishing metadata to CMR.
- **CUMULUS-2412**
  - Adds function `getCollectionsByShortNameAndVersion` to @cumulus/cmrjs that performs a compound query to CMR to retrieve collection information on a list of collections. This replaces a series of calls to the CMR for each collection with a single call on the `/collections` endpoint and should improve performance when CMR return times are increased.

### Changed

- **CUMULUS-2362**
  - Logs endpoints only work with Metrics set up
- **CUMULUS-2376**
  - Updated `publishUMMGJSON2CMR` to take in an optional `revisionId` parameter.
  - Updated `publishUMMGJSON2CMR` to throw an error if optional `revisionId` does not match resulting revision ID.
  - Updated `publishECHO10XML2CMR` to take in an optional `revisionId` parameter.
  - Updated `publishECHO10XML2CMR` to throw an error if optional `revisionId` does not match resulting revision ID.
  - Updated `publish2CMR` to take in optional `cmrRevisionId`.
  - Updated `getWriteHeaders` to take in an optional CMR Revision ID.
  - Updated `ingestGranule` to take in an optional CMR Revision ID to pass to `getWriteHeaders`.
  - Updated `ingestUMMGranule` to take in an optional CMR Revision ID to pass to `getWriteHeaders`.
- **CUMULUS-2350**
  - Updates the examples on the `/s3credentialsREADME`, to include Python and
    JavaScript code demonstrating how to refrsh  the s3credential for
    programatic access.
- **CUMULUS-2383**
  - PostToCMR task will return CMRInternalError when a `500` status is returned from CMR

## [v6.0.0] 2021-02-16

### MIGRATION NOTES

- **CUMULUS-2255** - Cumulus has upgraded its supported version of Terraform
  from **0.12.12** to **0.13.6**. Please see the [instructions to upgrade your
  deployments](https://github.com/nasa/cumulus/blob/master/docs/upgrade-notes/upgrading-tf-version-0.13.6.md).

- **CUMULUS-2350**
  - If the  `/s3credentialsREADME`, does not appear to be working after
    deploymnt, [manual redeployment](https://docs.aws.amazon.com/apigateway/latest/developerguide/how-to-deploy-api-with-console.html)
    of the API-gateway stage may be necessary to finish the deployment.

### BREAKING CHANGES

- **CUMULUS-2255** - Cumulus has upgraded its supported version of Terraform from **0.12.12** to **0.13.6**.

### Added

- **CUMULUS-2291**
  - Add provider filter to Granule Inventory Report
- **CUMULUS-2300**
  - Added `childWorkflowMeta` to `queue-granules` config. Object passed to this
    value will be merged into a child workflow message's  `meta` object. For an
    example of how this can be used, see
    `example/cumulus-tf/discover_granules_workflow.asl.json`.
- **CUMULUS-2350**
  - Adds an unprotected endpoint, `/s3credentialsREADME`, to the
    s3-credentials-endpoint that displays  information on how to use the
    `/s3credentials` endpoint
- **CUMULUS-2368**
  - Add QueueWorkflow task
- **CUMULUS-2391**
  - Add reportToEms to collections.files file schema
- **CUMULUS-2395**
  - Add Core module parameter `ecs_custom_sg_ids` to Cumulus module to allow for
    custom security group mappings
- **CUMULUS-2402**
  - Officially expose `sftp()` for use in `@cumulus/sftp-client`

### Changed

- **CUMULUS-2323**
  - The sync granules task when used with the s3 provider now uses the
    `source_bucket` key in `granule.files` objects.  If incoming payloads using
    this task have a `source_bucket` value for a file using the s3 provider, the
    task will attempt to sync from the bucket defined in the file's
    `source_bucket` key instead of the `provider`.
    - Updated `S3ProviderClient.sync` to allow for an optional bucket parameter
      in support of the changed behavior.
  - Removed `addBucketToFile` and related code from sync-granules task

- **CUMULUS-2255**
  - Updated Terraform deployment code syntax for compatibility with version 0.13.6
- **CUMULUS-2321**
  - Updated API endpoint GET `/reconciliationReports/{name}` to return the
    pre-signe s3 URL in addition to report data

### Fixed

- Updated `hyrax-metadata-updates` task so the opendap url has Type 'USE SERVICE API'

- **CUMULUS-2310**
  - Use valid filename for reconciliation report
- **CUMULUS-2351**
  - Inventory report no longer includes the File/Granule relation object in the
    okCountByGranules key of a report.  The information is only included when a
    'Granule Not Found' report is run.

### Removed

- **CUMULUS-2364**
  - Remove the internal Cumulus logging lambda (log2elasticsearch)

## [v5.0.1] 2021-01-27

### Changed

- **CUMULUS-2344**
  - Elasticsearch API now allows you to reindex to an index that already exists
  - If using the Change Index operation and the new index doesn't exist, it will be created
  - Regarding instructions for CUMULUS-2020, you can now do a change index
    operation before a reindex operation. This will
    ensure that new data will end up in the new index while Elasticsearch is reindexing.

- **CUMULUS-2351**
  - Inventory report no longer includes the File/Granule relation object in the okCountByGranules key of a report. The information is only included when a 'Granule Not Found' report is run.

### Removed

- **CUMULUS-2367**
  - Removed `execution_cumulus_id` column from granules RDS schema and data type

## [v5.0.0] 2021-01-12

### BREAKING CHANGES

- **CUMULUS-2020**
  - Elasticsearch data mappings have been updated to improve search and the API
    has been update to reflect those changes. See Migration notes on how to
    update the Elasticsearch mappings.

### Migration notes

- **CUMULUS-2020**
  - Elasticsearch data mappings have been updated to improve search. For
    example, case insensitive searching will now work (e.g. 'MOD' and 'mod' will
    return the same granule results). To use the improved Elasticsearch queries,
    [reindex](https://nasa.github.io/cumulus-api/#reindex) to create a new index
    with the correct types. Then perform a [change
    index](https://nasa.github.io/cumulus-api/#change-index) operation to use
    the new index.
- **CUMULUS-2258**
  - Because the `egress_lambda_log_group` and
    `egress_lambda_log_subscription_filter` resource were removed from the
    `cumulus` module, new definitions for these resources must be added to
    `cumulus-tf/main.tf`. For reference on how to define these resources, see
    [`example/cumulus-tf/thin_egress_app.tf`](https://github.com/nasa/cumulus/blob/master/example/cumulus-tf/thin_egress_app.tf).
  - The `tea_stack_name` variable being passed into the `cumulus` module should be removed
- **CUMULUS-2344**
  - Regarding instructions for CUMULUS-2020, you can now do a change index operation before a reindex operation. This will
    ensure that new data will end up in the new index while Elasticsearch is reindexing.

### BREAKING CHANGES

- **CUMULUS-2020**
  - Elasticsearch data mappings have been updated to improve search and the API has been updated to reflect those changes. See Migration notes on how to update the Elasticsearch mappings.

### Added

- **CUMULUS-2318**
  - Added`async_operation_image` as `cumulus` module variable to allow for override of the async_operation container image.  Users can optionally specify a non-default docker image for use with Core async operations.
- **CUMULUS-2219**
  - Added `lzards-backup` Core task to facilitate making LZARDS backup requests in Cumulus ingest workflows
- **CUMULUS-2092**
  - Add documentation for Granule Not Found Reports
- **HYRAX-320**
  - `@cumulus/hyrax-metadata-updates`Add component URI encoding for entry title id and granule ur to allow for values with special characters in them. For example, EntryTitleId 'Sentinel-6A MF/Jason-CS L2 Advanced Microwave Radiometer (AMR-C) NRT Geophysical Parameters' Now, URLs generated from such values will be encoded correctly and parsable by HyraxInTheCloud
- **CUMULUS-1370**
  - Add documentation for Getting Started section including FAQs
- **CUMULUS-2092**
  - Add documentation for Granule Not Found Reports
- **CUMULUS-2219**
  - Added `lzards-backup` Core task to facilitate making LZARDS backup requests in Cumulus ingest workflows
- **CUMULUS-2280**
  - In local api, retry to create tables if they fail to ensure localstack has had time to start fully.
- **CUMULUS-2290**
  - Add `queryFields` to granule schema, and this allows workflow tasks to add queryable data to granule record. For reference on how to add data to `queryFields` field, see [`example/cumulus-tf/kinesis_trigger_test_workflow.tf`](https://github.com/nasa/cumulus/blob/master/example/cumulus-tf/kinesis_trigger_test_workflow.tf).
- **CUMULUS-2318**
  - Added`async_operation_image` as `cumulus` module variable to allow for override of the async_operation container image.  Users can optionally specify a non-default docker image for use with Core async operations.

### Changed

- **CUMULUS-2020**
  - Updated Elasticsearch mappings to support case-insensitive search
- **CUMULUS-2124**
  - cumulus-rds-tf terraform module now takes engine_version as an input variable.
- **CUMULUS-2279**
  - Changed the formatting of granule CMR links: instead of a link to the `/search/granules.json` endpoint, now it is a direct link to `/search/concepts/conceptid.format`
- **CUMULUS-2296**
  - Improved PDR spec compliance of `parse-pdr` by updating `@cumulus/pvl` to parse fields in a manner more consistent with the PDR ICD, with respect to numbers and dates. Anything not matching the ICD expectations, or incompatible with Javascript parsing, will be parsed as a string instead.
- **CUMULUS-2344**
  - Elasticsearch API now allows you to reindex to an index that already exists
  - If using the Change Index operation and the new index doesn't exist, it will be created

### Removed

- **CUMULUS-2258**
  - Removed `tea_stack_name` variable from `tf-modules/distribution/variables.tf` and `tf-modules/cumulus/variables.tf`
  - Removed `egress_lambda_log_group` and `egress_lambda_log_subscription_filter` resources from `tf-modules/distribution/main.tf`

## [v4.0.0] 2020-11-20

### Migration notes

- Update the name of your `cumulus_message_adapter_lambda_layer_arn` variable for the `cumulus` module to `cumulus_message_adapter_lambda_layer_version_arn`. The value of the variable should remain the same (a layer version ARN of a Lambda layer for the [`cumulus-message-adapter`](https://github.com/nasa/cumulus-message-adapter/).
- **CUMULUS-2138** - Update all workflows using the `MoveGranules` step to add `UpdateGranulesCmrMetadataFileLinksStep`that runs after it. See the example [`IngestAndPublishWorkflow`](https://github.com/nasa/cumulus/blob/master/example/cumulus-tf/ingest_and_publish_granule_workflow.asl.json) for reference.
- **CUMULUS-2251**
  - Because it has been removed from the `cumulus` module, a new resource definition for `egress_api_gateway_log_subscription_filter` must be added to `cumulus-tf/main.tf`. For reference on how to define this resource, see [`example/cumulus-tf/main.tf`](https://github.com/nasa/cumulus/blob/master/example/cumulus-tf/main.tf).

### Added

- **CUMULUS-2248**
  - Updates Integration Tests README to point to new fake provider template.
- **CUMULUS-2239**
  - Add resource declaration to create a VPC endpoint in tea-map-cache module if `deploy_to_ngap` is false.
- **CUMULUS-2063**
  - Adds a new, optional query parameter to the `/collections[&getMMT=true]` and `/collections/active[&getMMT=true]` endpoints. When a user provides a value of `true` for `getMMT` in the query parameters, the endpoint will search CMR and update each collection's results with new key `MMTLink` containing a link to the MMT (Metadata Management Tool) if a CMR collection id is found.
- **CUMULUS-2170**
  - Adds ability to filter granule inventory reports
- **CUMULUS-2211**
  - Adds `granules/bulkReingest` endpoint to `@cumulus/api`
- **CUMULUS-2251**
  - Adds `log_api_gateway_to_cloudwatch` variable to `example/cumulus-tf/variables.tf`.
  - Adds `log_api_gateway_to_cloudwatch` variable to `thin_egress_app` module definition.

### Changed

- **CUMULUS-2216**
  - `/collection` and `/collection/active` endpoints now return collections without granule aggregate statistics by default. The original behavior is preserved and can be found by including a query param of `includeStats=true` on the request to the endpoint.
  - The `es/collections` Collection class takes a new parameter includeStats. It no longer appends granule aggregate statistics to the returned results by default. One must set the new parameter to any non-false value.
- **CUMULUS-2201**
  - Update `dbIndexer` lambda to process requests in serial
  - Fixes ingestPdrWithNodeNameSpec parsePdr provider error
- **CUMULUS-2251**
  - Moves Egress Api Gateway Log Group Filter from `tf-modules/distribution/main.tf` to `example/cumulus-tf/main.tf`

### Fixed

- **CUMULUS-2251**
  - This fixes a deployment error caused by depending on the `thin_egress_app` module output for a resource count.

### Removed

- **CUMULUS-2251**
  - Removes `tea_api_egress_log_group` variable from `tf-modules/distribution/variables.tf` and `tf-modules/cumulus/variables.tf`.

### BREAKING CHANGES

- **CUMULUS-2138** - CMR metadata update behavior has been removed from the `move-granules` task into a
new `update-granules-cmr-metadata-file-links` task.
- **CUMULUS-2216**
  - `/collection` and `/collection/active` endpoints now return collections without granule aggregate statistics by default. The original behavior is preserved and can be found by including a query param of `includeStats=true` on the request to the endpoint.  This is likely to affect the dashboard only but included here for the change of behavior.
- **[1956](https://github.com/nasa/cumulus/issues/1956)**
  - Update the name of the `cumulus_message_adapter_lambda_layer_arn` output from the `cumulus-message-adapter` module to `cumulus_message_adapter_lambda_layer_version_arn`. The output value has changed from being the ARN of the Lambda layer **without a version** to the ARN of the Lambda layer **with a version**.
  - Update the variable name in the `cumulus` and `ingest` modules from `cumulus_message_adapter_lambda_layer_arn` to `cumulus_message_adapter_lambda_layer_version_arn`

## [v3.0.1] 2020-10-21

- **CUMULUS-2203**
  - Update Core tasks to use
    [cumulus-message-adapter-js](https://github.com/nasa/cumulus-message-adapter-js)
    v2.0.0 to resolve memory leak/lambda ENOMEM constant failure issue.   This
    issue caused lambdas to slowly use all memory in the run environment and
    prevented AWS from halting/restarting warmed instances when task code was
    throwing consistent errors under load.

- **CUMULUS-2232**
  - Updated versions for `ajv`, `lodash`, `googleapis`, `archiver`, and
    `@cumulus/aws-client` to remediate vulnerabilities found in SNYK scan.

### Fixed

- **CUMULUS-2233**
  - Fixes /s3credentials bug where the expiration time on the cookie was set to a time that is always expired, so authentication was never being recognized as complete by the API. Consequently, the user would end up in a redirect loop and requests to /s3credentials would never complete successfully. The bug was caused by the fact that the code setting the expiration time for the cookie was expecting a time value in milliseconds, but was receiving the expirationTime from the EarthdataLoginClient in seconds. This bug has been fixed by converting seconds into milliseconds. Unit tests were added to test that the expiration time has been converted to milliseconds and checking that the cookie's expiration time is greater than the current time.

## [v3.0.0] 2020-10-7

### MIGRATION STEPS

- **CUMULUS-2099**
  - All references to `meta.queues` in workflow configuration must be replaced with references to queue URLs from Terraform resources. See the updated [data cookbooks](https://nasa.github.io/cumulus/docs/data-cookbooks/about-cookbooks) or example [Discover Granules workflow configuration](https://github.com/nasa/cumulus/blob/master/example/cumulus-tf/discover_granules_workflow.asl.json).
  - The steps for configuring queued execution throttling have changed. See the [updated documentation](https://nasa.github.io/cumulus/docs/data-cookbooks/throttling-queued-executions).
  - In addition to the configuration for execution throttling, the internal mechanism for tracking executions by queue has changed. As a result, you should **disable any rules or workflows scheduling executions via a throttled queue** before upgrading. Otherwise, you may be at risk of having **twice as many executions** as are configured for the queue while the updated tracking is deployed. You can re-enable these rules/workflows once the upgrade is complete.

- **CUMULUS-2111**
  - **Before you re-deploy your `cumulus-tf` module**, note that the [`thin-egress-app`][thin-egress-app] is no longer deployed by default as part of the `cumulus` module, so you must add the TEA module to your deployment and manually modify your Terraform state **to avoid losing your API gateway and impacting any Cloudfront endpoints pointing to those gateways**. If you don't care about losing your API gateway and impacting Cloudfront endpoints, you can ignore the instructions for manually modifying state.

    1. Add the [`thin-egress-app`][thin-egress-app] module to your `cumulus-tf` deployment as shown in the [Cumulus example deployment](https://github.com/nasa/cumulus/tree/master/example/cumulus-tf/main.tf).

         - Note that the values for `tea_stack_name` variable to the `cumulus` module and the `stack_name` variable to the `thin_egress_app` module **must match**
         - Also, if you are specifying the `stage_name` variable to the `thin_egress_app` module, **the value of the `tea_api_gateway_stage` variable to the `cumulus` module must match it**

    2. **If you want to preserve your existing `thin-egress-app` API gateway and avoid having to update your Cloudfront endpoint for distribution, then you must follow these instructions**: <https://nasa.github.io/cumulus/docs/upgrade-notes/migrate_tea_standalone>. Otherwise, you can re-deploy as usual.

  - If you provide your own custom bucket map to TEA as a standalone module, **you must ensure that your custom bucket map includes mappings for the `protected` and `public` buckets specified in your `cumulus-tf/terraform.tfvars`, otherwise Cumulus may not be able to determine the correct distribution URL for ingested files and you may encounter errors**

- **CUMULUS-2197**
  - EMS resources are now optional, and `ems_deploy` is set to `false` by default, which will delete your EMS resources.
  - If you would like to keep any deployed EMS resources, add the `ems_deploy` variable set to `true` in your `cumulus-tf/terraform.tfvars`

### BREAKING CHANGES

- **CUMULUS-2200**
  - Changes return from 303 redirect to 200 success for `Granule Inventory`'s
    `/reconciliationReport` returns.  The user (dashboard) must read the value
    of `url` from the return to get the s3SignedURL and then download the report.
- **CUMULUS-2099**
  - `meta.queues` has been removed from Cumulus core workflow messages.
  - `@cumulus/sf-sqs-report` workflow task no longer reads the reporting queue URL from `input.meta.queues.reporting` on the incoming event. Instead, it requires that the queue URL be set as the `reporting_queue_url` environment variable on the deployed Lambda.
- **CUMULUS-2111**
  - The deployment of the `thin-egress-app` module has be removed from `tf-modules/distribution`, which is a part of the `tf-modules/cumulus` module. Thus, the `thin-egress-app` module is no longer deployed for you by default. See the migration steps for details about how to add deployment for the `thin-egress-app`.
- **CUMULUS-2141**
  - The `parse-pdr` task has been updated to respect the `NODE_NAME` property in
    a PDR's `FILE_GROUP`. If a `NODE_NAME` is present, the task will query the
    Cumulus API for a provider with that host. If a provider is found, the
    output granule from the task will contain a `provider` property containing
    that provider. If `NODE_NAME` is set but a provider with that host cannot be
    found in the API, or if multiple providers are found with that same host,
    the task will fail.
  - The `queue-granules` task has been updated to expect an optional
    `granule.provider` property on each granule. If present, the granule will be
    enqueued using that provider. If not present, the task's `config.provider`
    will be used instead.
- **CUMULUS-2197**
  - EMS resources are now optional and will not be deployed by default. See migration steps for information
    about how to deploy EMS resources.

#### CODE CHANGES

- The `@cumulus/api-client.providers.getProviders` function now takes a
  `queryStringParameters` parameter which can be used to filter the providers
  which are returned
- The `@cumulus/aws-client/S3.getS3ObjectReadStreamAsync` function has been
  removed. It read the entire S3 object into memory before returning a read
  stream, which could cause Lambdas to run out of memory. Use
  `@cumulus/aws-client/S3.getObjectReadStream` instead.
- The `@cumulus/ingest/util.lookupMimeType` function now returns `undefined`
  rather than `null` if the mime type could not be found.
- The `@cumulus/ingest/lock.removeLock` function now returns `undefined`
- The `@cumulus/ingest/granule.generateMoveFileParams` function now returns
  `source: undefined` and `target :undefined` on the response object if either could not be
  determined. Previously, `null` had been returned.
- The `@cumulus/ingest/recursion.recursion` function must now be imported using
  `const { recursion } = require('@cumulus/ingest/recursion');`
- The `@cumulus/ingest/granule.getRenamedS3File` function has been renamed to
  `listVersionedObjects`
- `@cumulus/common.http` has been removed
- `@cumulus/common/http.download` has been removed

### Added

- **CUMULUS-1855**
  - Fixed SyncGranule task to return an empty granules list when given an empty
    (or absent) granules list on input, rather than throwing an exception
- **CUMULUS-1955**
  - Added `@cumulus/aws-client/S3.getObject` to get an AWS S3 object
  - Added `@cumulus/aws-client/S3.waitForObject` to get an AWS S3 object,
    retrying, if necessary
- **CUMULUS-1961**
  - Adds `startTimestamp` and `endTimestamp` parameters to endpoint
    `reconcilationReports`.  Setting these values will filter the returned
    report to cumulus data that falls within the timestamps. It also causes the
    report to be one directional, meaning cumulus is only reconciled with CMR,
    but not the other direction. The Granules will be filtered by their
    `updatedAt` values. Collections are filtered by the updatedAt time of their
    granules, i.e. Collections with granules that are updatedAt a time between
    the time parameters will be returned in the reconciliation reports.
  - Adds `startTimestamp` and `endTimestamp` parameters to create-reconciliation-reports
    lambda function. If either of these params is passed in with a value that can be
    converted to a date object, the inter-platform comparison between Cumulus and CMR will
    be one way.  That is, collections, granules, and files will be filtered by time for
    those found in Cumulus and only those compared to the CMR holdings. For the moment
    there is not enough information to change the internal consistency check, and S3 vs
    Cumulus comparisons are unchanged by the timestamps.
- **CUMULUS-1962**
  - Adds `location` as parameter to `/reconciliationReports` endpoint. Options are `S3`
    resulting in a S3 vs. Cumulus database search or `CMR` resulting in CMR vs. Cumulus database search.
- **CUMULUS-1963**
  - Adds `granuleId` as input parameter to `/reconcilationReports`
    endpoint. Limits inputs parameters to either `collectionId` or `granuleId`
    and will fail to create the report if both are provided.  Adding granuleId
    will find collections in Cumulus by granuleId and compare those one way
    with those in CMR.
  - `/reconciliationReports` now validates any input json before starting the
    async operation and the lambda handler no longer validates input
    parameters.
- **CUMULUS-1964**
  - Reports can now be filtered on provider
- **CUMULUS-1965**
  - Adds `collectionId` parameter to the `/reconcilationReports`
    endpoint. Setting this value will limit the scope of the reconcilation
    report to only the input collectionId when comparing Cumulus and
    CMR. `collectionId` is provided an array of strings e.g. `[shortname___version, shortname2___version2]`
- **CUMULUS-2107**
  - Added a new task, `update-cmr-access-constraints`, that will set access constraints in CMR Metadata.
    Currently supports UMMG-JSON and Echo10XML, where it will configure `AccessConstraints` and
    `RestrictionFlag/RestrictionComment`, respectively.
  - Added an operator doc on how to configure and run the access constraint update workflow, which will update the metadata using the new task, and then publish the updated metadata to CMR.
  - Added an operator doc on bulk operations.
- **CUMULUS-2111**
  - Added variables to `cumulus` module:
    - `tea_api_egress_log_group`
    - `tea_external_api_endpoint`
    - `tea_internal_api_endpoint`
    - `tea_rest_api_id`
    - `tea_rest_api_root_resource_id`
    - `tea_stack_name`
  - Added variables to `distribution` module:
    - `tea_api_egress_log_group`
    - `tea_external_api_endpoint`
    - `tea_internal_api_endpoint`
    - `tea_rest_api_id`
    - `tea_rest_api_root_resource_id`
    - `tea_stack_name`
- **CUMULUS-2112**
  - Added `@cumulus/api/lambdas/internal-reconciliation-report`, so create-reconciliation-report
    lambda can create `Internal` reconciliation report
- **CUMULUS-2116**
  - Added `@cumulus/api/models/granule.unpublishAndDeleteGranule` which
  unpublishes a granule from CMR and deletes it from Cumulus, but does not
  update the record to `published: false` before deletion
- **CUMULUS-2113**
  - Added Granule not found report to reports endpoint
  - Update reports to return breakdown by Granule of files both in DynamoDB and S3
- **CUMULUS-2123**
  - Added `cumulus-rds-tf` DB cluster module to `tf-modules` that adds a
    severless RDS Aurora/ PostgreSQL  database cluster to meet the PostgreSQL
    requirements for future releases.
  - Updated the default Cumulus module to take the following new required variables:
    - rds_user_access_secret_arn:
      AWS Secrets Manager secret ARN containing a JSON string of DB credentials
      (containing at least host, password, port as keys)
    - rds_security_group:
      RDS Security Group that provides connection access to the RDS cluster
  - Updated API lambdas and default ECS cluster to add them to the
    `rds_security_group` for database access
- **CUMULUS-2126**
  - The collections endpoint now writes to the RDS database
- **CUMULUS-2127**
  - Added migration to create collections relation for RDS database
- **CUMULUS-2129**
  - Added `data-migration1` Terraform module and Lambda to migrate data from Dynamo to RDS
    - Added support to Lambda for migrating collections data from Dynamo to RDS
- **CUMULUS-2155**
  - Added `rds_connection_heartbeat` to `cumulus` and `data-migration` tf
    modules.  If set to true, this diagnostic variable instructs Core's database
    code to fire off a connection 'heartbeat' query and log the timing/results
    for diagnostic purposes, and retry certain connection timeouts once.
    This option is disabled by default
- **CUMULUS-2156**
  - Support array inputs parameters for `Internal` reconciliation report
- **CUMULUS-2157**
  - Added support to `data-migration1` Lambda for migrating providers data from Dynamo to RDS
    - The migration process for providers will convert any credentials that are stored unencrypted or encrypted with an S3 keypair provider to be encrypted with a KMS key instead
- **CUMULUS-2161**
  - Rules now support an `executionNamePrefix` property. If set, any executions
    triggered as a result of that rule will use that prefix in the name of the
    execution.
  - The `QueueGranules` task now supports an `executionNamePrefix` property. Any
    executions queued by that task will use that prefix in the name of the
    execution. See the
    [example workflow](./example/cumulus-tf/discover_granules_with_execution_name_prefix_workflow.asl.json)
    for usage.
  - The `QueuePdrs` task now supports an `executionNamePrefix` config property.
    Any executions queued by that task will use that prefix in the name of the
    execution. See the
    [example workflow](./example/cumulus-tf/discover_and_queue_pdrs_with_execution_name_prefix_workflow.asl.json)
    for usage.
- **CUMULUS-2162**
  - Adds new report type to `/reconciliationReport` endpoint.  The new report
    is `Granule Inventory`. This report is a CSV file of all the granules in
    the Cumulus DB. This report will eventually replace the existing
    `granules-csv` endpoint which has been deprecated.
- **CUMULUS-2197**
  - Added `ems_deploy` variable to the `cumulus` module. This is set to false by default, except
    for our example deployment, where it is needed for integration tests.

### Changed

- Upgraded version of [TEA](https://github.com/asfadmin/thin-egress-app/) deployed with Cumulus to build 88.
- **CUMULUS-2107**
  - Updated the `applyWorkflow` functionality on the granules endpoint to take a `meta` property to pass into the workflow message.
  - Updated the `BULK_GRANULE` functionality on the granules endpoint to support the above `applyWorkflow` change.
- **CUMULUS-2111**
  - Changed `distribution_api_gateway_stage` variable for `cumulus` module to `tea_api_gateway_stage`
  - Changed `api_gateway_stage` variable for `distribution` module to `tea_api_gateway_stage`
- **CUMULUS-2224**
  - Updated `/reconciliationReport`'s file reconciliation to include `"EXTENDED METADATA"` as a valid CMR relatedUrls Type.

### Fixed

- **CUMULUS-2168**
  - Fixed issue where large number of documents (generally logs) in the
    `cumulus` elasticsearch index results in the collection granule stats
    queries failing for the collections list api endpoint
- **CUMULUS-1955**
  - Due to AWS's eventual consistency model, it was possible for PostToCMR to
    publish an earlier version of a CMR metadata file, rather than the latest
    version created in a workflow.  This fix guarantees that the latest version
    is published, as expected.
- **CUMULUS-1961**
  - Fixed `activeCollections` query only returning 10 results
- **CUMULUS-2201**
  - Fix Reconciliation Report integration test failures by waiting for collections appear
    in es list and ingesting a fake granule xml file to CMR
- **CUMULUS-2015**
  - Reduced concurrency of `QueueGranules` task. That task now has a
    `config.concurrency` option that defaults to `3`.
- **CUMULUS-2116**
  - Fixed a race condition with bulk granule delete causing deleted granules to still appear in Elasticsearch. Granules removed via bulk delete should now be removed from Elasticsearch.
- **CUMULUS-2163**
  - Remove the `public-read` ACL from the `move-granules` task
- **CUMULUS-2164**
  - Fix issue where `cumulus` index is recreated and attached to an alias if it has been previously deleted
- **CUMULUS-2195**
  - Fixed issue with redirect from `/token` not working when using a Cloudfront endpoint to access the Cumulus API with Launchpad authentication enabled. The redirect should now work properly whether you are using a plain API gateway URL or a Cloudfront endpoint pointing at an API gateway URL.
- **CUMULUS-2200**
  - Fixed issue where __in and __not queries were stripping spaces from values

### Deprecated

- **CUMULUS-1955**
  - `@cumulus/aws-client/S3.getS3Object()`
  - `@cumulus/message/Queue.getQueueNameByUrl()`
  - `@cumulus/message/Queue.getQueueName()`
- **CUMULUS-2162**
  - `@cumulus/api/endpoints/granules-csv/list()`

### Removed

- **CUMULUS-2111**
  - Removed `distribution_url` and `distribution_redirect_uri` outputs from the `cumulus` module
  - Removed variables from the `cumulus` module:
    - `distribution_url`
    - `log_api_gateway_to_cloudwatch`
    - `thin_egress_cookie_domain`
    - `thin_egress_domain_cert_arn`
    - `thin_egress_download_role_in_region_arn`
    - `thin_egress_jwt_algo`
    - `thin_egress_jwt_secret_name`
    - `thin_egress_lambda_code_dependency_archive_key`
    - `thin_egress_stack_name`
  - Removed outputs from the `distribution` module:
    - `distribution_url`
    - `internal_tea_api`
    - `rest_api_id`
    - `thin_egress_app_redirect_uri`
  - Removed variables from the `distribution` module:
    - `bucket_map_key`
    - `distribution_url`
    - `log_api_gateway_to_cloudwatch`
    - `thin_egress_cookie_domain`
    - `thin_egress_domain_cert_arn`
    - `thin_egress_download_role_in_region_arn`
    - `thin_egress_jwt_algo`
    - `thin_egress_jwt_secret_name`
    - `thin_egress_lambda_code_dependency_archive_key`
- **CUMULUS-2157**
  - Removed `providerSecretsMigration` and `verifyProviderSecretsMigration` lambdas
- Removed deprecated `@cumulus/sf-sns-report` task
- Removed code:
  - `@cumulus/aws-client/S3.calculateS3ObjectChecksum`
  - `@cumulus/aws-client/S3.getS3ObjectReadStream`
  - `@cumulus/cmrjs.getFullMetadata`
  - `@cumulus/cmrjs.getMetadata`
  - `@cumulus/common/util.isNil`
  - `@cumulus/common/util.isNull`
  - `@cumulus/common/util.isUndefined`
  - `@cumulus/common/util.lookupMimeType`
  - `@cumulus/common/util.mkdtempSync`
  - `@cumulus/common/util.negate`
  - `@cumulus/common/util.noop`
  - `@cumulus/common/util.omit`
  - `@cumulus/common/util.renameProperty`
  - `@cumulus/common/util.sleep`
  - `@cumulus/common/util.thread`
  - `@cumulus/ingest/granule.copyGranuleFile`
  - `@cumulus/ingest/granule.moveGranuleFile`
  - `@cumulus/integration-tests/api/rules.deleteRule`
  - `@cumulus/integration-tests/api/rules.getRule`
  - `@cumulus/integration-tests/api/rules.listRules`
  - `@cumulus/integration-tests/api/rules.postRule`
  - `@cumulus/integration-tests/api/rules.rerunRule`
  - `@cumulus/integration-tests/api/rules.updateRule`
  - `@cumulus/integration-tests/sfnStep.parseStepMessage`
  - `@cumulus/message/Queue.getQueueName`
  - `@cumulus/message/Queue.getQueueNameByUrl`

## v2.0.2+ Backport releases

Release v2.0.1 was the last release on the 2.0.x release series.

Changes after this version on the 2.0.x release series are limited
security/requested feature patches and will not be ported forward to future
releases unless there is a corresponding CHANGELOG entry.

For up-to-date CHANGELOG for the maintenance release branch see
[CHANGELOG.md](https://github.com/nasa/cumulus/blob/release-2.0.x/CHANGELOG.md)
from the 2.0.x branch.

For the most recent release information for the maintenance branch please see
the [release page](https://github.com/nasa/cumulus/releases)

## [v2.0.7] 2020-10-1 - [BACKPORT]

### Fixed

- CVE-2020-7720
  - Updated common `node-forge` dependency to 0.10.0 to address CVE finding

### [v2.0.6] 2020-09-25 - [BACKPORT]

### Fixed

- **CUMULUS-2168**
  - Fixed issue where large number of documents (generally logs) in the
    `cumulus` elasticsearch index results in the collection granule stats
    queries failing for the collections list api endpoint

### [v2.0.5] 2020-09-15 - [BACKPORT]

#### Added

- Added `thin_egress_stack_name` variable to `cumulus` and `distribution` Terraform modules to allow overriding the default Cloudformation stack name used for the `thin-egress-app`. **Please note that if you change/set this value for an existing deployment, it will destroy and re-create your API gateway for the `thin-egress-app`.**

#### Fixed

- Fix collection list queries. Removed fixes to collection stats, which break queries for a large number of granules.

### [v2.0.4] 2020-09-08 - [BACKPORT]

#### Changed

- Upgraded version of [TEA](https://github.com/asfadmin/thin-egress-app/) deployed with Cumulus to build 88.

### [v2.0.3] 2020-09-02 - [BACKPORT]

#### Fixed

- **CUMULUS-1961**
  - Fixed `activeCollections` query only returning 10 results

- **CUMULUS-2039**
  - Fix issue causing SyncGranules task to run out of memory on large granules

#### CODE CHANGES

- The `@cumulus/aws-client/S3.getS3ObjectReadStreamAsync` function has been
  removed. It read the entire S3 object into memory before returning a read
  stream, which could cause Lambdas to run out of memory. Use
  `@cumulus/aws-client/S3.getObjectReadStream` instead.

### [v2.0.2] 2020-08-17 - [BACKPORT]

#### CODE CHANGES

- The `@cumulus/ingest/util.lookupMimeType` function now returns `undefined`
  rather than `null` if the mime type could not be found.
- The `@cumulus/ingest/lock.removeLock` function now returns `undefined`

#### Added

- **CUMULUS-2116**
  - Added `@cumulus/api/models/granule.unpublishAndDeleteGranule` which
  unpublishes a granule from CMR and deletes it from Cumulus, but does not
  update the record to `published: false` before deletion

### Fixed

- **CUMULUS-2116**
  - Fixed a race condition with bulk granule delete causing deleted granules to still appear in Elasticsearch. Granules removed via bulk delete should now be removed from Elasticsearch.

## [v2.0.1] 2020-07-28

### Added

- **CUMULUS-1886**
  - Added `multiple sort keys` support to `@cumulus/api`
- **CUMULUS-2099**
  - `@cumulus/message/Queue.getQueueUrl` to get the queue URL specified in a Cumulus workflow message, if any.

### Fixed

- **[PR 1790](https://github.com/nasa/cumulus/pull/1790)**
  - Fixed bug with request headers in `@cumulus/launchpad-auth` causing Launchpad token requests to fail

## [v2.0.0] 2020-07-23

### BREAKING CHANGES

- Changes to the `@cumulus/api-client` package
  - The `CumulusApiClientError` class must now be imported using
    `const { CumulusApiClientError } = require('@cumulus/api-client/CumulusApiClientError')`
- The `@cumulus/sftp-client/SftpClient` class must now be imported using
  `const { SftpClient } = require('@cumulus/sftp-client');`
- Instances of `@cumulus/ingest/SftpProviderClient` no longer implicitly connect
  when `download`, `list`, or `sync` are called. You must call `connect` on the
  provider client before issuing one of those calls. Failure to do so will
  result in a "Client not connected" exception being thrown.
- Instances of `@cumulus/ingest/SftpProviderClient` no longer implicitly
  disconnect from the SFTP server when `list` is called.
- Instances of `@cumulus/sftp-client/SftpClient` must now be expclicitly closed
  by calling `.end()`
- Instances of `@cumulus/sftp-client/SftpClient` no longer implicitly connect to
  the server when `download`, `unlink`, `syncToS3`, `syncFromS3`, and `list` are
  called. You must explicitly call `connect` before calling one of those
  methods.
- Changes to the `@cumulus/common` package
  - `cloudwatch-event.getSfEventMessageObject()` now returns `undefined` if the
    message could not be found or could not be parsed. It previously returned
    `null`.
  - `S3KeyPairProvider.decrypt()` now throws an exception if the bucket
    containing the key cannot be determined.
  - `S3KeyPairProvider.decrypt()` now throws an exception if the stack cannot be
    determined.
  - `S3KeyPairProvider.encrypt()` now throws an exception if the bucket
    containing the key cannot be determined.
  - `S3KeyPairProvider.encrypt()` now throws an exception if the stack cannot be
    determined.
  - `sns-event.getSnsEventMessageObject()` now returns `undefined` if it could
    not be parsed. It previously returned `null`.
  - The `aws` module has been removed.
  - The `BucketsConfig.buckets` property is now read-only and private
  - The `test-utils.validateConfig()` function now resolves to `undefined`
    rather than `true`.
  - The `test-utils.validateInput()` function now resolves to `undefined` rather
    than `true`.
  - The `test-utils.validateOutput()` function now resolves to `undefined`
    rather than `true`.
  - The static `S3KeyPairProvider.retrieveKey()` function has been removed.
- Changes to the `@cumulus/cmrjs` package
  - `@cumulus/cmrjs.constructOnlineAccessUrl()` and
    `@cumulus/cmrjs/cmr-utils.constructOnlineAccessUrl()` previously took a
    `buckets` parameter, which was an instance of
    `@cumulus/common/BucketsConfig`. They now take a `bucketTypes` parameter,
    which is a simple object mapping bucket names to bucket types. Example:
    `{ 'private-1': 'private', 'public-1': 'public' }`
  - `@cumulus/cmrjs.reconcileCMRMetadata()` and
    `@cumulus/cmrjs/cmr-utils.reconcileCMRMetadata()` now take a **required**
    `bucketTypes` parameter, which is a simple object mapping bucket names to
    bucket types. Example: `{ 'private-1': 'private', 'public-1': 'public' }`
  - `@cumulus/cmrjs.updateCMRMetadata()` and
    `@cumulus/cmrjs/cmr-utils.updateCMRMetadata()` previously took an optional
    `inBuckets` parameter, which was an instance of
    `@cumulus/common/BucketsConfig`. They now take a **required** `bucketTypes`
    parameter, which is a simple object mapping bucket names to bucket types.
    Example: `{ 'private-1': 'private', 'public-1': 'public' }`
- The minimum supported version of all published Cumulus packages is now Node
  12.18.0
  - Tasks using the `cumuluss/cumulus-ecs-task` Docker image must be updated to
    `cumuluss/cumulus-ecs-task:1.7.0`. This can be done by updating the `image`
    property of any tasks defined using the `cumulus_ecs_service` Terraform
    module.
- Changes to `@cumulus/aws-client/S3`
  - The signature of the `getObjectSize` function has changed. It now takes a
    params object with three properties:
    - **s3**: an instance of an AWS.S3 object
    - **bucket**
    - **key**
  - The `getObjectSize` function will no longer retry if the object does not
    exist
- **CUMULUS-1861**
  - `@cumulus/message/Collections.getCollectionIdFromMessage` now throws a
    `CumulusMessageError` if `collectionName` and `collectionVersion` are missing
    from `meta.collection`.   Previously this method would return
    `'undefined___undefined'` instead
  - `@cumulus/integration-tests/addCollections` now returns an array of collections that
    were added rather than the count of added collections
- **CUMULUS-1930**
  - The `@cumulus/common/util.uuid()` function has been removed
- **CUMULUS-1955**
  - `@cumulus/aws-client/S3.multipartCopyObject` now returns an object with the
    AWS `etag` of the destination object
  - `@cumulus/ingest/S3ProviderClient.list` now sets a file object's `path`
    property to `undefined` instead of `null` when the file is at the top level
    of its bucket
  - The `sync` methods of the following classes in the `@cumulus/ingest` package
    now return an object with the AWS `s3uri` and `etag` of the destination file
    (they previously returned only a string representing the S3 URI)
    - `FtpProviderClient`
    - `HttpProviderClient`
    - `S3ProviderClient`
    - `SftpProviderClient`
- **CUMULUS-1958**
  - The following methods exported from `@cumulus/cmr-js/cmr-utils` were made
    async, and added distributionBucketMap as a parameter:
    - constructOnlineAccessUrl
    - generateFileUrl
    - reconcileCMRMetadata
    - updateCMRMetadata
- **CUMULUS-1969**
  - The `DiscoverPdrs` task now expects `provider_path` to be provided at
    `event.config.provider_path`, not `event.config.collection.provider_path`
  - `event.config.provider_path` is now a required parameter of the
    `DiscoverPdrs` task
  - `event.config.collection` is no longer a parameter to the `DiscoverPdrs`
    task
  - Collections no longer support the `provider_path` property. The tasks that
    relied on that property are now referencing `config.meta.provider_path`.
    Workflows should be updated accordingly.
- **CUMULUS-1977**
  - Moved bulk granule deletion endpoint from `/bulkDelete` to
    `/granules/bulkDelete`
- **CUMULUS-1991**
  - Updated CMR metadata generation to use "Download file.hdf" (where `file.hdf` is the filename of the given resource) as the resource description instead of "File to download"
  - CMR metadata updates now respect changes to resource descriptions (previously only changes to resource URLs were respected)

### MIGRATION STEPS

- Due to an issue with the AWS API Gateway and how the Thin Egress App Cloudformation template applies updates, you may need to redeploy your
  `thin-egress-app-EgressGateway` manually as a one time migration step.    If your deployment fails with an
  error similar to:

  ```bash
  Error: Lambda function (<stack>-tf-TeaCache) returned error: ({"errorType":"HTTPError","errorMessage":"Response code 404 (Not Found)"})
  ```

  Then follow the [AWS
  instructions](https://docs.aws.amazon.com/apigateway/latest/developerguide/how-to-deploy-api-with-console.html)
  to `Redeploy a REST API to a stage` for your egress API and re-run `terraform
  apply`.

### Added

- **CUMULUS-2081**
  - Add Integrator Guide section for onboarding
  - Add helpful tips documentation

- **CUMULUS-1902**
  - Add Common Use Cases section under Operator Docs

- **CUMULUS-2058**
  - Added `lambda_processing_role_name` as an output from the `cumulus` module
    to provide the processing role name
- **CUMULUS-1417**
  - Added a `checksumFor` property to collection `files` config. Set this
    property on a checksum file's definition matching the `regex` of the target
    file. More details in the ['Data Cookbooks
    Setup'](https://nasa.github.io/cumulus/docs/next/data-cookbooks/setup)
    documentation.
  - Added `checksumFor` validation to collections model.
- **CUMULUS-1956**
  - Added `@cumulus/earthata-login-client` package
  - The `/s3credentials` endpoint that is deployed as part of distribution now
    supports authentication using tokens created by a different application. If
    a request contains the `EDL-ClientId` and `EDL-Token` headers,
    authentication will be handled using that token rather than attempting to
    use OAuth.
  - `@cumulus/earthata-login-client.getTokenUsername()` now accepts an
    `xRequestId` argument, which will be included as the `X-Request-Id` header
    when calling Earthdata Login.
  - If the `s3Credentials` endpoint is invoked with an EDL token and an
    `X-Request-Id` header, that `X-Request-Id` header will be forwarded to
    Earthata Login.
- **CUMULUS-1957**
  - If EDL token authentication is being used, and the `EDL-Client-Name` header
    is set, `@the-client-name` will be appended to the end of the Earthdata
    Login username that is used as the `RoleSessionName` of the temporary IAM
    credentials. This value will show up in the AWS S3 server access logs.
- **CUMULUS-1958**
  - Add the ability for users to specify a `bucket_map_key` to the `cumulus`
    terraform module as an override for the default .yaml values that are passed
    to TEA by Core.    Using this option *requires* that each configured
    Cumulus 'distribution' bucket (e.g. public/protected buckets) have a single
    TEA mapping.  Multiple maps per bucket are not supported.
  - Updated Generating a distribution URL, the MoveGranules task and all CMR
    reconciliation functionality to utilize the TEA bucket map override.
  - Updated deploy process to utilize a bootstrap 'tea-map-cache' lambda that
    will, after deployment of Cumulus Core's TEA instance, query TEA for all
    protected/public buckets and generate a mapping configuration used
    internally by Core.  This object is also exposed as an output of the Cumulus
    module as `distribution_bucket_map`.
- **CUMULUS-1961**
  - Replaces DynamoDB for Elasticsearch for reconciliationReportForCumulusCMR
    comparisons between Cumulus and CMR.
- **CUMULUS-1970**
  - Created the `add-missing-file-checksums` workflow task
  - Added `@cumulus/aws-client/S3.calculateObjectHash()` function
  - Added `@cumulus/aws-client/S3.getObjectReadStream()` function
- **CUMULUS-1887**
  - Add additional fields to the granule CSV download file
- **CUMULUS-2019**
  - Add `infix` search to es query builder `@cumulus/api/es/es/queries` to
    support partial matching of the keywords

### Changed

- **CUMULUS-2032**
  - Updated @cumulus/ingest/HttpProviderClient to utilize a configuration key
    `httpListTimeout` to set the default timeout for discovery HTTP/HTTPS
    requests, and updates the default for the provider to 5 minutes (300 seconds).
  - Updated the DiscoverGranules and DiscoverPDRs tasks to utilize the updated
    configuration value if set via workflow config, and updates the default for
    these tasks to 5 minutes (300 seconds).

- **CUMULUS-176**
  - The API will now respond with a 400 status code when a request body contains
    invalid JSON. It had previously returned a 500 status code.
- **CUMULUS-1861**
  - Updates Rule objects to no longer require a collection.
  - Changes the DLQ behavior for `sfEventSqsToDbRecords` and
    `sfEventSqsToDbRecordsInputQueue`. Previously failure to write a database
    record would result in lambda success, and an error log in the CloudWatch
    logs.   The lambda has been updated to manually add a record to
    the `sfEventSqsToDbRecordsDeadLetterQueue` if the granule, execution, *or*
    pdr record fails to write, in addition to the previous error logging.
- **CUMULUS-1956**
  - The `/s3credentials` endpoint that is deployed as part of distribution now
    supports authentication using tokens created by a different application. If
    a request contains the `EDL-ClientId` and `EDL-Token` headers,
    authentication will be handled using that token rather than attempting to
    use OAuth.
- **CUMULUS-1977**
  - API endpoint POST `/granules/bulk` now returns a 202 status on a successful
    response instead of a 200 response
  - API endpoint DELETE `/granules/<granule-id>` now returns a 404 status if the
    granule record was already deleted
  - `@cumulus/api/models/Granule.update()` now returns the updated granule
    record
  - Implemented POST `/granules/bulkDelete` API endpoint to support deleting
    granules specified by ID or returned by the provided query in the request
    body. If the request is successful, the endpoint returns the async operation
    ID that has been started to remove the granules.
    - To use a query in the request body, your deployment must be
      [configured to access the Elasticsearch host for ESDIS metrics](https://nasa.github.io/cumulus/docs/additional-deployment-options/cloudwatch-logs-delivery#esdis-metrics)
      in your environment
  - Added `@cumulus/api/models/Granule.getRecord()` method to return raw record
    from DynamoDB
  - Added `@cumulus/api/models/Granule.delete()` method which handles deleting
    the granule record from DynamoDB and the granule files from S3
- **CUMULUS-1982**
  - The `globalConnectionLimit` property of providers is now optional and
    defaults to "unlimited"
- **CUMULUS-1997**
  - Added optional `launchpad` configuration to `@cumulus/hyrax-metadata-updates` task config schema.
- **CUMULUS-1991**
  - `@cumulus/cmrjs/src/cmr-utils/constructOnlineAccessUrls()` now throws an error if `cmrGranuleUrlType = "distribution"` and no distribution endpoint argument is provided
- **CUMULUS-2011**
  - Reconciliation reports are now generated within an AsyncOperation
- **CUMULUS-2016**
  - Upgrade TEA to version 79

### Fixed

- **CUMULUS-1991**
  - Added missing `DISTRIBUTION_ENDPOINT` environment variable for API lambdas. This environment variable is required for API requests to move granules.

- **CUMULUS-1961**
  - Fixed granules and executions query params not getting sent to API in granule list operation in `@cumulus/api-client`

### Deprecated

- `@cumulus/aws-client/S3.calculateS3ObjectChecksum()`
- `@cumulus/aws-client/S3.getS3ObjectReadStream()`
- `@cumulus/common/log.convertLogLevel()`
- `@cumulus/collection-config-store`
- `@cumulus/common/util.sleep()`

- **CUMULUS-1930**
  - `@cumulus/common/log.convertLogLevel()`
  - `@cumulus/common/util.isNull()`
  - `@cumulus/common/util.isUndefined()`
  - `@cumulus/common/util.negate()`
  - `@cumulus/common/util.noop()`
  - `@cumulus/common/util.isNil()`
  - `@cumulus/common/util.renameProperty()`
  - `@cumulus/common/util.lookupMimeType()`
  - `@cumulus/common/util.thread()`
  - `@cumulus/common/util.mkdtempSync()`

### Removed

- The deprecated `@cumulus/common.bucketsConfigJsonObject` function has been
  removed
- The deprecated `@cumulus/common.CollectionConfigStore` class has been removed
- The deprecated `@cumulus/common.concurrency` module has been removed
- The deprecated `@cumulus/common.constructCollectionId` function has been
  removed
- The deprecated `@cumulus/common.launchpad` module has been removed
- The deprecated `@cumulus/common.LaunchpadToken` class has been removed
- The deprecated `@cumulus/common.Semaphore` class has been removed
- The deprecated `@cumulus/common.stringUtils` module has been removed
- The deprecated `@cumulus/common/aws.cloudwatchlogs` function has been removed
- The deprecated `@cumulus/common/aws.deleteS3Files` function has been removed
- The deprecated `@cumulus/common/aws.deleteS3Object` function has been removed
- The deprecated `@cumulus/common/aws.dynamodb` function has been removed
- The deprecated `@cumulus/common/aws.dynamodbDocClient` function has been
  removed
- The deprecated `@cumulus/common/aws.getExecutionArn` function has been removed
- The deprecated `@cumulus/common/aws.headObject` function has been removed
- The deprecated `@cumulus/common/aws.listS3ObjectsV2` function has been removed
- The deprecated `@cumulus/common/aws.parseS3Uri` function has been removed
- The deprecated `@cumulus/common/aws.promiseS3Upload` function has been removed
- The deprecated `@cumulus/common/aws.recursivelyDeleteS3Bucket` function has
  been removed
- The deprecated `@cumulus/common/aws.s3CopyObject` function has been removed
- The deprecated `@cumulus/common/aws.s3ObjectExists` function has been removed
- The deprecated `@cumulus/common/aws.s3PutObject` function has been removed
- The deprecated `@cumulus/common/bucketsConfigJsonObject` function has been
  removed
- The deprecated `@cumulus/common/CloudWatchLogger` class has been removed
- The deprecated `@cumulus/common/collection-config-store.CollectionConfigStore`
  class has been removed
- The deprecated `@cumulus/common/collection-config-store.constructCollectionId`
  function has been removed
- The deprecated `@cumulus/common/concurrency.limit` function has been removed
- The deprecated `@cumulus/common/concurrency.mapTolerant` function has been
  removed
- The deprecated `@cumulus/common/concurrency.promiseUrl` function has been
  removed
- The deprecated `@cumulus/common/concurrency.toPromise` function has been
  removed
- The deprecated `@cumulus/common/concurrency.unless` function has been removed
- The deprecated `@cumulus/common/config.parseConfig` function has been removed
- The deprecated `@cumulus/common/config.resolveResource` function has been
  removed
- The deprecated `@cumulus/common/DynamoDb.get` function has been removed
- The deprecated `@cumulus/common/DynamoDb.scan` function has been removed
- The deprecated `@cumulus/common/FieldPattern` class has been removed
- The deprecated `@cumulus/common/launchpad.getLaunchpadToken` function has been
  removed
- The deprecated `@cumulus/common/launchpad.validateLaunchpadToken` function has
  been removed
- The deprecated `@cumulus/common/LaunchpadToken` class has been removed
- The deprecated `@cumulus/common/message.buildCumulusMeta` function has been
  removed
- The deprecated `@cumulus/common/message.buildQueueMessageFromTemplate`
  function has been removed
- The deprecated `@cumulus/common/message.getCollectionIdFromMessage` function
  has been removed
- The deprecated `@cumulus/common/message.getMaximumExecutions` function has
  been removed
- The deprecated `@cumulus/common/message.getMessageExecutionArn` function has
  been removed
- The deprecated `@cumulus/common/message.getMessageExecutionName` function has
  been removed
- The deprecated `@cumulus/common/message.getMessageFromTemplate` function has
  been removed
- The deprecated `@cumulus/common/message.getMessageGranules` function has been
  removed
- The deprecated `@cumulus/common/message.getMessageStateMachineArn` function
  has been removed
- The deprecated `@cumulus/common/message.getQueueName` function has been
  removed
- The deprecated `@cumulus/common/message.getQueueNameByUrl` function has been
  removed
- The deprecated `@cumulus/common/message.hasQueueAndExecutionLimit` function
  has been removed
- The deprecated `@cumulus/common/Semaphore` class has been removed
- The deprecated `@cumulus/common/string.globalReplace` functon has been removed
- The deprecated `@cumulus/common/string.isNonEmptyString` functon has been
  removed
- The deprecated `@cumulus/common/string.isValidHostname` functon has been
  removed
- The deprecated `@cumulus/common/string.match` functon has been removed
- The deprecated `@cumulus/common/string.matches` functon has been removed
- The deprecated `@cumulus/common/string.replace` functon has been removed
- The deprecated `@cumulus/common/string.toLower` functon has been removed
- The deprecated `@cumulus/common/string.toUpper` functon has been removed
- The deprecated `@cumulus/common/testUtils.getLocalstackEndpoint` function has been removed
- The deprecated `@cumulus/common/util.setErrorStack` function has been removed
- The `@cumulus/common/util.uuid` function has been removed
- The deprecated `@cumulus/common/workflows.getWorkflowArn` function has been
  removed
- The deprecated `@cumulus/common/workflows.getWorkflowFile` function has been
  removed
- The deprecated `@cumulus/common/workflows.getWorkflowList` function has been
  removed
- The deprecated `@cumulus/common/workflows.getWorkflowTemplate` function has
  been removed
- `@cumulus/aws-client/StepFunctions.toSfnExecutionName()`
- `@cumulus/aws-client/StepFunctions.fromSfnExecutionName()`
- `@cumulus/aws-client/StepFunctions.getExecutionArn()`
- `@cumulus/aws-client/StepFunctions.getExecutionUrl()`
- `@cumulus/aws-client/StepFunctions.getStateMachineArn()`
- `@cumulus/aws-client/StepFunctions.pullStepFunctionEvent()`
- `@cumulus/common/test-utils/throttleOnce()`
- `@cumulus/integration-tests/api/distribution.invokeApiDistributionLambda()`
- `@cumulus/integration-tests/api/distribution.getDistributionApiRedirect()`
- `@cumulus/integration-tests/api/distribution.getDistributionApiFileStream()`

## [v1.24.0] 2020-06-03

### BREAKING CHANGES

- **CUMULUS-1969**
  - The `DiscoverPdrs` task now expects `provider_path` to be provided at
    `event.config.provider_path`, not `event.config.collection.provider_path`
  - `event.config.provider_path` is now a required parameter of the
    `DiscoverPdrs` task
  - `event.config.collection` is no longer a parameter to the `DiscoverPdrs`
    task
  - Collections no longer support the `provider_path` property. The tasks that
    relied on that property are now referencing `config.meta.provider_path`.
    Workflows should be updated accordingly.

- **CUMULUS-1997**
  - `@cumulus/cmr-client/CMRSearchConceptQueue` parameters have been changed to take a `cmrSettings` object containing clientId, provider, and auth information. This can be generated using `@cumulus/cmrjs/cmr-utils/getCmrSettings`. The `cmrEnvironment` variable has been removed.

### Added

- **CUMULUS-1800**
  - Added task configuration setting named `syncChecksumFiles` to the
    SyncGranule task. This setting is `false` by default, but when set to
    `true`, all checksum files associated with data files that are downloaded
    will be downloaded as well.
- **CUMULUS-1952**
  - Updated HTTP(S) provider client to accept username/password for Basic authorization. This change adds support for Basic Authorization such as Earthdata login redirects to ingest (i.e. as implemented in SyncGranule), but not to discovery (i.e. as implemented in DiscoverGranules). Discovery still expects the provider's file system to be publicly accessible, but not the individual files and their contents.
  - **NOTE**: Using this in combination with the HTTP protocol may expose usernames and passwords to intermediary network entities. HTTPS is highly recommended.
- **CUMULUS-1997**
  - Added optional `launchpad` configuration to `@cumulus/hyrax-metadata-updates` task config schema.

### Fixed

- **CUMULUS-1997**
  - Updated all CMR operations to use configured authentication scheme
- **CUMULUS-2010**
  - Updated `@cumulus/api/launchpadSaml` to support multiple userGroup attributes from the SAML response

## [v1.23.2] 2020-05-22

### BREAKING CHANGES

- Updates to the Cumulus archive API:
  - All endpoints now return a `401` response instead of a `403` for any request where the JWT passed as a Bearer token is invalid.
  - POST `/refresh` and DELETE `/token/<token>` endpoints now return a `401` response for requests with expired tokens

- **CUMULUS-1894**
  - `@cumulus/ingest/granule.handleDuplicateFile()`
    - The `copyOptions` parameter has been removed
    - An `ACL` parameter has been added
  - `@cumulus/ingest/granule.renameS3FileWithTimestamp()`
    - Now returns `undefined`

- **CUMULUS-1896**
  Updated all Cumulus core lambdas to utilize the new message adapter streaming interface via [cumulus-message-adapter-js v1.2.0](https://github.com/nasa/cumulus-message-adapter-js/releases/tag/v1.2.0).   Users of this version of Cumulus (or later) must utilize version 1.3.0 or greater of the [cumulus-message-adapter](https://github.com/nasa/cumulus-message-adapter) to support core lambdas.

- **CUMULUS-1912**
  - `@cumulus/api` reconciliationReports list endpoint returns a list of reconciliationReport records instead of S3Uri.

- **CUMULUS-1969**
  - The `DiscoverGranules` task now expects `provider_path` to be provided at
    `event.config.provider_path`, not `event.config.collection.provider_path`
  - `config.provider_path` is now a required parameter of the `DiscoverGranules`
    task

### MIGRATION STEPS

- To take advantage of the new TTL-based access token expiration implemented in CUMULUS-1777 (see notes below) and clear out existing records in your access tokens table, do the following:
  1. Log out of any active dashboard sessions
  2. Use the AWS console or CLI to delete your `<prefix>-AccessTokensTable` DynamoDB table
  3. [Re-deploy your `data-persistence` module](https://nasa.github.io/cumulus/docs/deployment/upgrade-readme#update-data-persistence-resources), which should re-create the `<prefix>-AccessTokensTable` DynamoDB table
  4. Return to using the Cumulus API/dashboard as normal
- This release requires the Cumulus Message Adapter layer deployed with Cumulus Core to be at least 1.3.0, as the core lambdas have updated to [cumulus-message-adapter-js v1.2.0](https://github.com/nasa/cumulus-message-adapter-js/releases/tag/v1.2.0) and the new CMA interface.  As a result, users should:
  1. Follow the [Cumulus Message Adapter (CMA) deployment instructions](https://nasa.github.io/cumulus/docs/deployment/deployment-readme#deploy-the-cumulus-message-adapter-layer) and install a CMA layer version >=1.3.0
  2. If you are using any custom Node.js Lambdas in your workflows **and** the Cumulus CMA layer/`cumulus-message-adapter-js`, you must update your lambda to use [cumulus-message-adapter-js v1.2.0](https://github.com/nasa/cumulus-message-adapter-js/releases/tag/v1.2.0) and follow the migration instructions in the release notes. Prior versions of `cumulus-message-adapter-js` are not compatible with CMA >= 1.3.0.
- Migrate existing s3 reconciliation report records to database (CUMULUS-1911):
  - After update your `data persistence` module and Cumulus resources, run the command:

  ```bash
  ./node_modules/.bin/cumulus-api migrate --stack `<your-terraform-deployment-prefix>` --migrationVersion migration5
  ```

### Added

- Added a limit for concurrent Elasticsearch requests when doing an index from database operation
- Added the `es_request_concurrency` parameter to the archive and cumulus Terraform modules

- **CUMULUS-1995**
  - Added the `es_index_shards` parameter to the archive and cumulus Terraform modules to configure the number of shards for the ES index
    - If you have an existing ES index, you will need to [reindex](https://nasa.github.io/cumulus-api/#reindex) and then [change index](https://nasa.github.io/cumulus-api/#change-index) to take advantage of shard updates

- **CUMULUS-1894**
  - Added `@cumulus/aws-client/S3.moveObject()`

- **CUMULUS-1911**
  - Added ReconciliationReports table
  - Updated CreateReconciliationReport lambda to save Reconciliation Report records to database
  - Updated dbIndexer and IndexFromDatabase lambdas to index Reconciliation Report records to Elasticsearch
  - Added migration_5 to migrate existing s3 reconciliation report records to database and Elasticsearch
  - Updated `@cumulus/api` package, `tf-modules/archive` and `tf-modules/data-persistence` Terraform modules

- **CUMULUS-1916**
  - Added util function for seeding reconciliation reports when running API locally in dashboard

### Changed

- **CUMULUS-1777**
  - The `expirationTime` property is now a **required field** of the access tokens model.
  - Updated the `AccessTokens` table to set a [TTL](https://docs.aws.amazon.com/amazondynamodb/latest/developerguide/howitworks-ttl.html) on the `expirationTime` field in `tf-modules/data-persistence/dynamo.tf`. As a result, access token records in this table whose `expirationTime` has passed should be **automatically deleted by DynamoDB**.
  - Updated all code creating access token records in the Dynamo `AccessTokens` table to set the `expirationTime` field value in seconds from the epoch.
- **CUMULUS-1912**
  - Updated reconciliationReports endpoints to query against Elasticsearch, delete report from both database and s3
  - Added `@cumulus/api-client/reconciliationReports`
- **CUMULUS-1999**
  - Updated `@cumulus/common/util.deprecate()` so that only a single deprecation notice is printed for each name/version combination

### Fixed

- **CUMULUS-1894**
  - The `SyncGranule` task can now handle files larger than 5 GB
- **CUMULUS-1987**
  - `Remove granule from CMR` operation in `@cumulus/api` now passes token to CMR when fetching granule metadata, allowing removal of private granules
- **CUMULUS-1993**
  - For a given queue, the `sqs-message-consumer` Lambda will now only schedule workflows for rules matching the queue **and the collection information in each queue message (if any)**
    - The consumer also now only reads each queue message **once per Lambda invocation**, whereas previously each message was read **once per queue rule per Lambda invocation**
  - Fixed bug preventing the deletion of multiple SNS rules that share the same SNS topic

### Deprecated

- **CUMULUS-1894**
  - `@cumulus/ingest/granule.copyGranuleFile()`
  - `@cumulus/ingest/granule.moveGranuleFile()`

- **CUMULUS-1987** - Deprecated the following functions:
  - `@cumulus/cmrjs/getMetadata(cmrLink)` -> `@cumulus/cmr-client/CMR.getGranuleMetadata(cmrLink)`
  - `@cumulus/cmrjs/getFullMetadata(cmrLink)`

## [v1.22.1] 2020-05-04

**Note**: v1.22.0 was not released as a package due to npm/release concerns.  Users upgrading to 1.22.x should start with 1.22.1

### Added

- **CUMULUS-1894**
  - Added `@cumulus/aws-client/S3.multipartCopyObject()`
- **CUMULUS-408**
  - Added `certificateUri` field to provider schema. This optional field allows operators to specify an S3 uri to a CA bundle to use for HTTPS requests.
- **CUMULUS-1787**
  - Added `collections/active` endpoint for returning collections with active granules in `@cumulus/api`
- **CUMULUS-1799**
  - Added `@cumulus/common/stack.getBucketsConfigKey()` to return the S3 key for the buckets config object
  - Added `@cumulus/common/workflows.getWorkflowFileKey()` to return the S3 key for a workflow definition object
  - Added `@cumulus/common/workflows.getWorkflowsListKeyPrefix()` to return the S3 key prefix for objects containing workflow definitions
  - Added `@cumulus/message` package containing utilities for building and parsing Cumulus messages
- **CUMULUS-1850**
  - Added `@cumulus/aws-client/Kinesis.describeStream()` to get a Kinesis stream description
- **CUMULUS-1853**
  - Added `@cumulus/integration-tests/collections.createCollection()`
  - Added `@cumulus/integration-tests/executions.findExecutionArn()`
  - Added `@cumulus/integration-tests/executions.getExecutionWithStatus()`
  - Added `@cumulus/integration-tests/granules.getGranuleWithStatus()`
  - Added `@cumulus/integration-tests/providers.createProvider()`
  - Added `@cumulus/integration-tests/rules.createOneTimeRule()`

### Changed

- **CUMULUS-1682**
  - Moved all `@cumulus/ingest/parse-pdr` code into the `parse-pdr` task as it had become tightly coupled with that task's handler and was not used anywhere else. Unit tests also restored.
- **CUMULUS-1820**
  - Updated the Thin Egress App module used in `tf-modules/distribution/main.tf` to build 74. [See the release notes](https://github.com/asfadmin/thin-egress-app/releases/tag/tea-build.74).
- **CUMULUS-1852**
  - Updated POST endpoints for `/collections`, `/providers`, and `/rules` to log errors when returning a 500 response
  - Updated POST endpoint for `/collections`:
    - Return a 400 response when the `name` or `version` fields are missing
    - Return a 409 response if the collection already exists
    - Improved error messages to be more explicit
  - Updated POST endpoint for `/providers`:
    - Return a 400 response if the `host` field value is invalid
    - Return a 409 response if the provider already exists
  - Updated POST endpoint for `/rules`:
    - Return a 400 response if rule `name` is invalid
    - Return a 400 response if rule `type` is invalid
- **CUMULUS-1891**
  - Updated the following endpoints using async operations to return a 503 error if the ECS task  cannot be started and a 500 response for a non-specific error:
    - POST `/replays`
    - POST `/bulkDelete`
    - POST `/elasticsearch/index-from-database`
    - POST `/granules/bulk`

### Fixed

- **CUMULUS-408**
  - Fixed HTTPS discovery and ingest.

- **CUMULUS-1850**
  - Fixed a bug in Kinesis event processing where the message consumer would not properly filter available rules based on the collection information in the event and the Kinesis stream ARN

- **CUMULUS-1853**
  - Fixed a bug where attempting to create a rule containing a payload property
    would fail schema validation.

- **CUMULUS-1854**
  - Rule schema is validated before starting workflows or creating event source mappings

- **CUMULUS-1974**
  - Fixed @cumulus/api webpack config for missing underscore object due to underscore update

- **CUMULUS-2210**
  - Fixed `cmr_oauth_provider` variable not being propogated to reconciliation reports

### Deprecated

- **CUMULUS-1799** - Deprecated the following code. For cases where the code was moved into another package, the new code location is noted:
  - `@cumulus/aws-client/StepFunctions.fromSfnExecutionName()`
  - `@cumulus/aws-client/StepFunctions.toSfnExecutionName()`
  - `@cumulus/aws-client/StepFunctions.getExecutionArn()` -> `@cumulus/message/Executions.buildExecutionArn()`
  - `@cumulus/aws-client/StepFunctions.getExecutionUrl()` -> `@cumulus/message/Executions.getExecutionUrlFromArn()`
  - `@cumulus/aws-client/StepFunctions.getStateMachineArn()` -> `@cumulus/message/Executions.getStateMachineArnFromExecutionArn()`
  - `@cumulus/aws-client/StepFunctions.pullStepFunctionEvent()` -> `@cumulus/message/StepFunctions.pullStepFunctionEvent()`
  - `@cumulus/common/bucketsConfigJsonObject()`
  - `@cumulus/common/CloudWatchLogger`
  - `@cumulus/common/collection-config-store/CollectionConfigStore` -> `@cumulus/collection-config-store`
  - `@cumulus/common/collection-config-store.constructCollectionId()` -> `@cumulus/message/Collections.constructCollectionId`
  - `@cumulus/common/concurrency.limit()`
  - `@cumulus/common/concurrency.mapTolerant()`
  - `@cumulus/common/concurrency.promiseUrl()`
  - `@cumulus/common/concurrency.toPromise()`
  - `@cumulus/common/concurrency.unless()`
  - `@cumulus/common/config.buildSchema()`
  - `@cumulus/common/config.parseConfig()`
  - `@cumulus/common/config.resolveResource()`
  - `@cumulus/common/config.resourceToArn()`
  - `@cumulus/common/FieldPattern`
  - `@cumulus/common/launchpad.getLaunchpadToken()` -> `@cumulus/launchpad-auth/index.getLaunchpadToken()`
  - `@cumulus/common/LaunchpadToken` -> `@cumulus/launchpad-auth/LaunchpadToken`
  - `@cumulus/common/launchpad.validateLaunchpadToken()` -> `@cumulus/launchpad-auth/index.validateLaunchpadToken()`
  - `@cumulus/common/message.buildCumulusMeta()` -> `@cumulus/message/Build.buildCumulusMeta()`
  - `@cumulus/common/message.buildQueueMessageFromTemplate()` -> `@cumulus/message/Build.buildQueueMessageFromTemplate()`
  - `@cumulus/common/message.getCollectionIdFromMessage()` -> `@cumulus/message/Collections.getCollectionIdFromMessage()`
  - `@cumulus/common/message.getMessageExecutionArn()` -> `@cumulus/message/Executions.getMessageExecutionArn()`
  - `@cumulus/common/message.getMessageExecutionName()` -> `@cumulus/message/Executions.getMessageExecutionName()`
  - `@cumulus/common/message.getMaximumExecutions()` -> `@cumulus/message/Queue.getMaximumExecutions()`
  - `@cumulus/common/message.getMessageFromTemplate()`
  - `@cumulus/common/message.getMessageStateMachineArn()` -> `@cumulus/message/Executions.getMessageStateMachineArn()`)
  - `@cumulus/common/message.getMessageGranules()` -> `@cumulus/message/Granules.getMessageGranules()`
  - `@cumulus/common/message.getQueueNameByUrl()` -> `@cumulus/message/Queue.getQueueNameByUrl()`
  - `@cumulus/common/message.getQueueName()` -> `@cumulus/message/Queue.getQueueName()`)
  - `@cumulus/common/message.hasQueueAndExecutionLimit()` -> `@cumulus/message/Queue.hasQueueAndExecutionLimit()`
  - `@cumulus/common/Semaphore`
  - `@cumulus/common/test-utils.throttleOnce()`
  - `@cumulus/common/workflows.getWorkflowArn()`
  - `@cumulus/common/workflows.getWorkflowFile()`
  - `@cumulus/common/workflows.getWorkflowList()`
  - `@cumulus/common/workflows.getWorkflowTemplate()`
  - `@cumulus/integration-tests/sfnStep/SfnStep.parseStepMessage()` -> `@cumulus/message/StepFunctions.parseStepMessage()`
- **CUMULUS-1858** - Deprecated the following functions.
  - `@cumulus/common/string.globalReplace()`
  - `@cumulus/common/string.isNonEmptyString()`
  - `@cumulus/common/string.isValidHostname()`
  - `@cumulus/common/string.match()`
  - `@cumulus/common/string.matches()`
  - `@cumulus/common/string.replace()`
  - `@cumulus/common/string.toLower()`
  - `@cumulus/common/string.toUpper()`

### Removed

- **CUMULUS-1799**: Deprecated code removals:
  - Removed from `@cumulus/common/aws`:
    - `pullStepFunctionEvent()`
  - Removed `@cumulus/common/sfnStep`
  - Removed `@cumulus/common/StepFunctions`

## [v1.21.0] 2020-03-30

### PLEASE NOTE

- **CUMULUS-1762**: the `messageConsumer` for `sns` and `kinesis`-type rules now fetches
  the collection information from the message. You should ensure that your rule's collection
  name and version match what is in the message for these ingest messages to be processed.
  If no matching rule is found, an error will be thrown and logged in the
  `messageConsumer` Lambda function's log group.

### Added

- **CUMULUS-1629**`
  - Updates discover-granules task to respect/utilize duplicateHandling configuration such that
    - skip:               Duplicates will be filtered from the granule list
    - error:              Duplicates encountered will result in step failure
    - replace, version:   Duplicates will be ignored and handled as normal.
  - Adds a new copy of the API lambda `PrivateApiLambda()` which is configured to not require authentication. This Lambda is not connected to an API gateway
  - Adds `@cumulus/api-client` with functions for use by workflow lambdas to call the API when needed

- **CUMULUS-1732**
  - Added Python task/activity workflow and integration test (`PythonReferenceSpec`) to test `cumulus-message-adapter-python`and `cumulus-process-py` integration.
- **CUMULUS-1795**
  - Added an IAM policy on the Cumulus EC2 creation to enable SSM when the `deploy_to_ngap` flag is true

### Changed

- **CUMULUS-1762**
  - the `messageConsumer` for `sns` and `kinesis`-type rules now fetches the collection
    information from the message.

### Deprecated

- **CUMULUS-1629**
  - Deprecate `granulesApi`, `rulesApi`, `emsApi`, `executionsAPI` from `@cumulus/integration-test/api` in favor of code moved to `@cumulus/api-client`

### Removed

- **CUMULUS-1799**: Deprecated code removals
  - Removed deprecated method `@cumulus/api/models/Granule.createGranulesFromSns()`
  - Removed deprecated method `@cumulus/api/models/Granule.removeGranuleFromCmr()`
  - Removed from `@cumulus/common/aws`:
    - `apigateway()`
    - `buildS3Uri()`
    - `calculateS3ObjectChecksum()`
    - `cf()`
    - `cloudwatch()`
    - `cloudwatchevents()`
    - `cloudwatchlogs()`
    - `createAndWaitForDynamoDbTable()`
    - `createQueue()`
    - `deleteSQSMessage()`
    - `describeCfStackResources()`
    - `downloadS3File()`
    - `downloadS3Files()`
    - `DynamoDbSearchQueue` class
    - `dynamodbstreams()`
    - `ec2()`
    - `ecs()`
    - `fileExists()`
    - `findResourceArn()`
    - `fromSfnExecutionName()`
    - `getFileBucketAndKey()`
    - `getJsonS3Object()`
    - `getQueueUrl()`
    - `getObjectSize()`
    - `getS3ObjectReadStream()`
    - `getSecretString()`
    - `getStateMachineArn()`
    - `headObject()`
    - `isThrottlingException()`
    - `kinesis()`
    - `lambda()`
    - `listS3Objects()`
    - `promiseS3Upload()`
    - `publishSnsMessage()`
    - `putJsonS3Object()`
    - `receiveSQSMessages()`
    - `s3CopyObject()`
    - `s3GetObjectTagging()`
    - `s3Join()`
    - `S3ListObjectsV2Queue` class
    - `s3TagSetToQueryString()`
    - `s3PutObjectTagging()`
    - `secretsManager()`
    - `sendSQSMessage()`
    - `sfn()`
    - `sns()`
    - `sqs()`
    - `sqsQueueExists()`
    - `toSfnExecutionName()`
    - `uploadS3FileStream()`
    - `uploadS3Files()`
    - `validateS3ObjectChecksum()`
  - Removed `@cumulus/common/CloudFormationGateway` class
  - Removed `@cumulus/common/concurrency/Mutex` class
  - Removed `@cumulus/common/errors`
  - Removed `@cumulus/common/sftp`
  - Removed `@cumulus/common/string.unicodeEscape`
  - Removed `@cumulus/cmrjs/cmr-utils.getGranuleId()`
  - Removed `@cumulus/cmrjs/cmr-utils.getCmrFiles()`
  - Removed `@cumulus/cmrjs/cmr/CMR` class
  - Removed `@cumulus/cmrjs/cmr/CMRSearchConceptQueue` class
  - Removed `@cumulus/cmrjs/utils.getHost()`
  - Removed `@cumulus/cmrjs/utils.getIp()`
  - Removed `@cumulus/cmrjs/utils.hostId()`
  - Removed `@cumulus/cmrjs/utils/ummVersion()`
  - Removed `@cumulus/cmrjs/utils.updateToken()`
  - Removed `@cumulus/cmrjs/utils.validateUMMG()`
  - Removed `@cumulus/ingest/aws.getEndpoint()`
  - Removed `@cumulus/ingest/aws.getExecutionUrl()`
  - Removed `@cumulus/ingest/aws/invoke()`
  - Removed `@cumulus/ingest/aws/CloudWatch` class
  - Removed `@cumulus/ingest/aws/ECS` class
  - Removed `@cumulus/ingest/aws/Events` class
  - Removed `@cumulus/ingest/aws/SQS` class
  - Removed `@cumulus/ingest/aws/StepFunction` class
  - Removed `@cumulus/ingest/util.normalizeProviderPath()`
  - Removed `@cumulus/integration-tests/index.listCollections()`
  - Removed `@cumulus/integration-tests/index.listProviders()`
  - Removed `@cumulus/integration-tests/index.rulesList()`
  - Removed `@cumulus/integration-tests/api/api.addCollectionApi()`

## [v1.20.0] 2020-03-12

### BREAKING CHANGES

- **CUMULUS-1714**
  - Changed the format of the message sent to the granule SNS Topic. Message includes the granule record under `record` and the type of event under `event`. Messages with `deleted` events will have the record that was deleted with a `deletedAt` timestamp. Options for `event` are `Create | Update | Delete`
- **CUMULUS-1769** - `deploy_to_ngap` is now a **required** variable for the `tf-modules/cumulus` module. **For those deploying to NGAP environments, this variable should always be set to `true`.**

### Notable changes

- **CUMULUS-1739** - You can now exclude Elasticsearch from your `tf-modules/data-persistence` deployment (via `include_elasticsearch = false`) and your `tf-modules/cumulus` module will still deploy successfully.

- **CUMULUS-1769** - If you set `deploy_to_ngap = true` for the `tf-modules/archive` Terraform module, **you can only deploy your archive API gateway as `PRIVATE`**, not `EDGE`.

### Added

- Added `@cumulus/aws-client/S3.getS3ObjectReadStreamAsync()` to deal with S3 eventual consistency issues by checking for the existence an S3 object with retries before getting a readable stream for that object.
- **CUMULUS-1769**
  - Added `deploy_to_ngap` boolean variable for the `tf-modules/cumulus` and `tf-modules/archive` Terraform modules. This variable is required. **For those deploying to NGAP environments, this variable should always be set to `true`.**
- **HYRAX-70**
  - Add the hyrax-metadata-update task

### Changed

- [`AccessToken.get()`](https://github.com/nasa/cumulus/blob/master/packages/api/models/access-tokens.js) now enforces [strongly consistent reads from DynamoDB](https://docs.aws.amazon.com/amazondynamodb/latest/developerguide/HowItWorks.ReadConsistency.html)
- **CUMULUS-1739**
  - Updated `tf-modules/data-persistence` to make Elasticsearch alarm resources and outputs conditional on the `include_elasticsearch` variable
  - Updated `@cumulus/aws-client/S3.getObjectSize` to include automatic retries for any failures from `S3.headObject`
- **CUMULUS-1784**
  - Updated `@cumulus/api/lib/DistributionEvent.remoteIP()` to parse the IP address in an S3 access log from the `A-sourceip` query parameter if present, otherwise fallback to the original parsing behavior.
- **CUMULUS-1768**
  - The `stats/summary` endpoint reports the distinct collections for the number of granules reported

### Fixed

- **CUMULUS-1739** - Fixed the `tf-modules/cumulus` and `tf-modules/archive` modules to make these Elasticsearch variables truly optional:
  - `elasticsearch_domain_arn`
  - `elasticsearch_hostname`
  - `elasticsearch_security_group_id`

- **CUMULUS-1768**
  - Fixed the `stats/` endpoint so that data is correctly filtered by timestamp and `processingTime` is calculated correctly.

- **CUMULUS-1769**
  - In the `tf-modules/archive` Terraform module, the `lifecycle` block ignoring changes to the `policy` of the archive API gateway is now only enforced if `deploy_to_ngap = true`. This fixes a bug where users deploying outside of NGAP could not update their API gateway's resource policy when going from `PRIVATE` to `EDGE`, preventing their API from being accessed publicly.

- **CUMULUS-1775**
  - Fix/update api endpoint to use updated google auth endpoints such that it will work with new accounts

### Removed

- **CUMULUS-1768**
  - Removed API endpoints `stats/histogram` and `stats/average`. All advanced stats needs should be acquired from Cloud Metrics or similarly configured ELK stack.

## [v1.19.0] 2020-02-28

### BREAKING CHANGES

- **CUMULUS-1736**
  - The `@cumulus/discover-granules` task now sets the `dataType` of discovered
    granules based on the `name` of the configured collection, not the
    `dataType`.
  - The config schema of the `@cumulus/discover-granules` task now requires that
    collections contain a `version`.
  - The `@cumulus/sync-granule` task will set the `dataType` and `version` of a
    granule based on the configured collection if those fields are not already
    set on the granule. Previously it was using the `dataType` field of the
    configured collection, then falling back to the `name` field of the
    collection. This update will just use the `name` field of the collection to
    set the `dataType` field of the granule.

- **CUMULUS-1446**
  - Update the `@cumulus/integration-tests/api/executions.getExecution()`
    function to parse the response and return the execution, rather than return
    the full API response.

- **CUMULUS-1672**
  - The `cumulus` Terraform module in previous releases set a
    `Deployment = var.prefix` tag on all resources that it managed. In this
    release, a `tags` input variable has been added to the `cumulus` Terraform
    module to allow resource tagging to be customized. No default tags will be
    applied to Cumulus-managed resources. To replicate the previous behavior,
    set `tags = { Deployment: var.prefix }` as an input variable for the
    `cumulus` Terraform module.

- **CUMULUS-1684 Migration Instructions**
  - In previous releases, a provider's username and password were encrypted
    using a custom encryption library. That has now been updated to use KMS.
    This release includes a Lambda function named
    `<prefix>-ProviderSecretsMigration`, which will re-encrypt existing
    provider credentials to use KMS. After this release has been deployed, you
    will need to manually invoke that Lambda function using either the AWS CLI
    or AWS Console. It should only need to be successfully run once.
  - Future releases of Cumulus will invoke a
    `<prefix>-VerifyProviderSecretsMigration` Lambda function as part of the
    deployment, which will cause the deployment to fail if the migration
    Lambda has not been run.

- **CUMULUS-1718**
  - The `@cumulus/sf-sns-report` task for reporting mid-workflow updates has been retired.
  This task was used as the `PdrStatusReport` task in our ParsePdr example workflow.
  If you have a ParsePdr or other workflow using this task, use `@cumulus/sf-sqs-report` instead.
  Trying to deploy the old task will result in an error as the cumulus module no longer exports `sf_sns_report_task`.
  - Migration instruction: In your workflow definition, for each step using the old task change:
  `"Resource": "${module.cumulus.sf_sns_report_task.task_arn}"`
  to
  `"Resource": "${module.cumulus.sf_sqs_report_task.task_arn}"`

- **CUMULUS-1755**
  - The `thin_egress_jwt_secret_name` variable for the `tf-modules/cumulus` Terraform module is now **required**. This variable is passed on to the Thin Egress App in `tf-modules/distribution/main.tf`, which uses the keys stored in the secret to sign JWTs. See the [Thin Egress App documentation on how to create a value for this secret](https://github.com/asfadmin/thin-egress-app#setting-up-the-jwt-cookie-secrets).

### Added

- **CUMULUS-1446**
  - Add `@cumulus/common/FileUtils.readJsonFile()` function
  - Add `@cumulus/common/FileUtils.readTextFile()` function
  - Add `@cumulus/integration-tests/api/collections.createCollection()` function
  - Add `@cumulus/integration-tests/api/collections.deleteCollection()` function
  - Add `@cumulus/integration-tests/api/collections.getCollection()` function
  - Add `@cumulus/integration-tests/api/providers.getProvider()` function
  - Add `@cumulus/integration-tests/index.getExecutionOutput()` function
  - Add `@cumulus/integration-tests/index.loadCollection()` function
  - Add `@cumulus/integration-tests/index.loadProvider()` function
  - Add `@cumulus/integration-tests/index.readJsonFilesFromDir()` function

- **CUMULUS-1672**
  - Add a `tags` input variable to the `archive` Terraform module
  - Add a `tags` input variable to the `cumulus` Terraform module
  - Add a `tags` input variable to the `cumulus_ecs_service` Terraform module
  - Add a `tags` input variable to the `data-persistence` Terraform module
  - Add a `tags` input variable to the `distribution` Terraform module
  - Add a `tags` input variable to the `ingest` Terraform module
  - Add a `tags` input variable to the `s3-replicator` Terraform module

- **CUMULUS-1707**
  - Enable logrotate on ECS cluster

- **CUMULUS-1684**
  - Add a `@cumulus/aws-client/KMS` library of KMS-related functions
  - Add `@cumulus/aws-client/S3.getTextObject()`
  - Add `@cumulus/sftp-client` package
  - Create `ProviderSecretsMigration` Lambda function
  - Create `VerifyProviderSecretsMigration` Lambda function

- **CUMULUS-1548**
  - Add ability to put default Cumulus logs in Metrics' ELK stack
  - Add ability to add custom logs to Metrics' ELK Stack

- **CUMULUS-1702**
  - When logs are sent to Metrics' ELK stack, the logs endpoints will return results from there

- **CUMULUS-1459**
  - Async Operations are indexed in Elasticsearch
  - To index any existing async operations you'll need to perform an index from
    database function.

- **CUMULUS-1717**
  - Add `@cumulus/aws-client/deleteAndWaitForDynamoDbTableNotExists`, which
    deletes a DynamoDB table and waits to ensure the table no longer exists
  - Added `publishGranules` Lambda to handle publishing granule messages to SNS when granule records are written to DynamoDB
  - Added `@cumulus/api/models/Granule.storeGranulesFromCumulusMessage` to store granules from a Cumulus message to DynamoDB

- **CUMULUS-1718**
  - Added `@cumulus/sf-sqs-report` task to allow mid-workflow reporting updates.
  - Added `stepfunction_event_reporter_queue_url` and `sf_sqs_report_task` outputs to the `cumulus` module.
  - Added `publishPdrs` Lambda to handle publishing PDR messages to SNS when PDR records are written to DynamoDB.
  - Added `@cumulus/api/models/Pdr.storePdrFromCumulusMessage` to store PDRs from a Cumulus message to DynamoDB.
  - Added `@cumulus/aws-client/parseSQSMessageBody` to parse an SQS message body string into an object.

- **Ability to set custom backend API url in the archive module**
  - Add `api_url` definition in `tf-modules/cumulus/archive.tf`
  - Add `archive_api_url` variable in `tf-modules/cumulus/variables.tf`

- **CUMULUS-1741**
  - Added an optional `elasticsearch_security_group_ids` variable to the
    `data-persistence` Terraform module to allow additional security groups to
    be assigned to the Elasticsearch Domain.

- **CUMULUS-1752**
  - Added `@cumulus/integration-tests/api/distribution.invokeTEADistributionLambda` to simulate a request to the [Thin Egress App](https://github.com/asfadmin/thin-egress-app) by invoking the Lambda and getting a response payload.
  - Added `@cumulus/integration-tests/api/distribution.getTEARequestHeaders` to generate necessary request headers for a request to the Thin Egress App
  - Added `@cumulus/integration-tests/api/distribution.getTEADistributionApiFileStream` to get a response stream for a file served by Thin Egress App
  - Added `@cumulus/integration-tests/api/distribution.getTEADistributionApiRedirect` to get a redirect response from the Thin Egress App

- **CUMULUS-1755**
  - Added `@cumulus/aws-client/CloudFormation.describeCfStack()` to describe a Cloudformation stack
  - Added `@cumulus/aws-client/CloudFormation.getCfStackParameterValues()` to get multiple parameter values for a Cloudformation stack

### Changed

- **CUMULUS-1725**
  - Moved the logic that updates the granule files cache Dynamo table into its
    own Lambda function called `granuleFilesCacheUpdater`.

- **CUMULUS-1736**
  - The `collections` model in the API package now determines the name of a
    collection based on the `name` property, rather than using `dataType` and
    then falling back to `name`.
  - The `@cumulus/integration-tests.loadCollection()` function no longer appends
    the postfix to the end of the collection's `dataType`.
  - The `@cumulus/integration-tests.addCollections()` function no longer appends
    the postfix to the end of the collection's `dataType`.

- **CUMULUS-1672**
  - Add a `retryOptions` parameter to the `@cumulus/aws-client/S3.headObject`
     function, which will retry if the object being queried does not exist.

- **CUMULUS-1446**
  - Mark the `@cumulus/integration-tests/api.addCollectionApi()` function as
    deprecated
  - Mark the `@cumulus/integration-tests/index.listCollections()` function as
    deprecated
  - Mark the `@cumulus/integration-tests/index.listProviders()` function as
    deprecated
  - Mark the `@cumulus/integration-tests/index.rulesList()` function as
    deprecated

- **CUMULUS-1672**
  - Previously, the `cumulus` module defaulted to setting a
    `Deployment = var.prefix` tag on all resources that it managed. In this
    release, the `cumulus` module will now accept a `tags` input variable that
    defines the tags to be assigned to all resources that it manages.
  - Previously, the `data-persistence` module defaulted to setting a
    `Deployment = var.prefix` tag on all resources that it managed. In this
    release, the `data-persistence` module will now accept a `tags` input
    variable that defines the tags to be assigned to all resources that it
    manages.
  - Previously, the `distribution` module defaulted to setting a
    `Deployment = var.prefix` tag on all resources that it managed. In this
    release, the `distribution` module will now accept a `tags` input variable
    that defines the tags to be assigned to all resources that it manages.
  - Previously, the `ingest` module defaulted to setting a
    `Deployment = var.prefix` tag on all resources that it managed. In this
    release, the `ingest` module will now accept a `tags` input variable that
    defines the tags to be assigned to all resources that it manages.
  - Previously, the `s3-replicator` module defaulted to setting a
    `Deployment = var.prefix` tag on all resources that it managed. In this
    release, the `s3-replicator` module will now accept a `tags` input variable
    that defines the tags to be assigned to all resources that it manages.

- **CUMULUS-1684**
  - Update the API package to encrypt provider credentials using KMS instead of
    using RSA keys stored in S3

- **CUMULUS-1717**
  - Changed name of `cwSfExecutionEventToDb` Lambda to `cwSfEventToDbRecords`
  - Updated `cwSfEventToDbRecords` to write granule records to DynamoDB from the incoming Cumulus message

- **CUMULUS-1718**
  - Renamed `cwSfEventToDbRecords` to `sfEventSqsToDbRecords` due to architecture change to being a consumer of an SQS queue of Step Function Cloudwatch events.
  - Updated `sfEventSqsToDbRecords` to write PDR records to DynamoDB from the incoming Cumulus message
  - Moved `data-cookbooks/sns.md` to `data-cookbooks/ingest-notifications.md` and updated it to reflect recent changes.

- **CUMULUS-1748**
  - (S)FTP discovery tasks now use the provider-path as-is instead of forcing it to a relative path.
  - Improved error handling to catch permission denied FTP errors better and log them properly. Workflows will still fail encountering this error and we intend to consider that approach in a future ticket.

- **CUMULUS-1752**
  - Moved class for parsing distribution events to its own file: `@cumulus/api/lib/DistributionEvent.js`
    - Updated `DistributionEvent` to properly parse S3 access logs generated by requests from the [Thin Egress App](https://github.com/asfadmin/thin-egress-app)

- **CUMULUS-1753** - Changes to `@cumulus/ingest/HttpProviderClient.js`:
  - Removed regex filter in `HttpProviderClient.list()` that was used to return only files with an extension between 1 and 4 characters long. `HttpProviderClient.list()` will now return all files linked from the HTTP provider host.

- **CUMULUS-1755**
  - Updated the Thin Egress App module used in `tf-modules/distribution/main.tf` to build 61. [See the release notes](https://github.com/asfadmin/thin-egress-app/releases/tag/tea-build.61).

- **CUMULUS-1757**
  - Update @cumulus/cmr-client CMRSearchConceptQueue to take optional cmrEnvironment parameter

### Deprecated

- **CUMULUS-1684**
  - Deprecate `@cumulus/common/key-pair-provider/S3KeyPairProvider`
  - Deprecate `@cumulus/common/key-pair-provider/S3KeyPairProvider.encrypt()`
  - Deprecate `@cumulus/common/key-pair-provider/S3KeyPairProvider.decrypt()`
  - Deprecate `@cumulus/common/kms/KMS`
  - Deprecate `@cumulus/common/kms/KMS.encrypt()`
  - Deprecate `@cumulus/common/kms/KMS.decrypt()`
  - Deprecate `@cumulus/common/sftp.Sftp`

- **CUMULUS-1717**
  - Deprecate `@cumulus/api/models/Granule.createGranulesFromSns`

- **CUMULUS-1718**
  - Deprecate `@cumulus/sf-sns-report`.
    - This task has been updated to always throw an error directing the user to use `@cumulus/sf-sqs-report` instead. This was done because there is no longer an SNS topic to which to publish, and no consumers to listen to it.

- **CUMULUS-1748**
  - Deprecate `@cumulus/ingest/util.normalizeProviderPath`

- **CUMULUS-1752**
  - Deprecate `@cumulus/integration-tests/api/distribution.getDistributionApiFileStream`
  - Deprecate `@cumulus/integration-tests/api/distribution.getDistributionApiRedirect`
  - Deprecate `@cumulus/integration-tests/api/distribution.invokeApiDistributionLambda`

### Removed

- **CUMULUS-1684**
  - Remove the deployment script that creates encryption keys and stores them to
    S3

- **CUMULUS-1768**
  - Removed API endpoints `stats/histogram` and `stats/average`. All advanced stats needs should be acquired from Cloud Metrics or similarly configured ELK stack.

### Fixed

- **Fix default values for urs_url in variables.tf files**
  - Remove trailing `/` from default `urs_url` values.

- **CUMULUS-1610** - Add the Elasticsearch security group to the EC2 security groups

- **CUMULUS-1740** - `cumulus_meta.workflow_start_time` is now set in Cumulus
  messages

- **CUMULUS-1753** - Fixed `@cumulus/ingest/HttpProviderClient.js` to properly handle HTTP providers with:
  - Multiple link tags (e.g. `<a>`) per line of source code
  - Link tags in uppercase or lowercase (e.g. `<A>`)
  - Links with filepaths in the link target (e.g. `<a href="/path/to/file.txt">`). These files will be returned from HTTP file discovery **as the file name only** (e.g. `file.txt`).

- **CUMULUS-1768**
  - Fix an issue in the stats endpoints in `@cumulus/api` to send back stats for the correct type

## [v1.18.0] 2020-02-03

### BREAKING CHANGES

- **CUMULUS-1686**

  - `ecs_cluster_instance_image_id` is now a _required_ variable of the `cumulus` module, instead of optional.

- **CUMULUS-1698**

  - Change variable `saml_launchpad_metadata_path` to `saml_launchpad_metadata_url` in the `tf-modules/cumulus` Terraform module.

- **CUMULUS-1703**
  - Remove the unused `forceDownload` option from the `sync-granule` tasks's config
  - Remove the `@cumulus/ingest/granule.Discover` class
  - Remove the `@cumulus/ingest/granule.Granule` class
  - Remove the `@cumulus/ingest/pdr.Discover` class
  - Remove the `@cumulus/ingest/pdr.Granule` class
  - Remove the `@cumulus/ingest/parse-pdr.parsePdr` function

### Added

- **CUMULUS-1040**

  - Added `@cumulus/aws-client` package to provide utilities for working with AWS services and the Node.js AWS SDK
  - Added `@cumulus/errors` package which exports error classes for use in Cumulus workflow code
  - Added `@cumulus/integration-tests/sfnStep` to provide utilities for parsing step function execution histories

- **CUMULUS-1102**

  - Adds functionality to the @cumulus/api package for better local testing.
    - Adds data seeding for @cumulus/api's localAPI.
      - seed functions allow adding collections, executions, granules, pdrs, providers, and rules to a Localstack Elasticsearch and DynamoDB via `addCollections`, `addExecutions`, `addGranules`, `addPdrs`, `addProviders`, and `addRules`.
    - Adds `eraseDataStack` function to local API server code allowing resetting of local datastack for testing (ES and DynamoDB).
    - Adds optional parameters to the @cumulus/api bin serve to allow for launching the api without destroying the current data.

- **CUMULUS-1697**

  - Added the `@cumulus/tf-inventory` package that provides command line utilities for managing Terraform resources in your AWS account

- **CUMULUS-1703**

  - Add `@cumulus/aws-client/S3.createBucket` function
  - Add `@cumulus/aws-client/S3.putFile` function
  - Add `@cumulus/common/string.isNonEmptyString` function
  - Add `@cumulus/ingest/FtpProviderClient` class
  - Add `@cumulus/ingest/HttpProviderClient` class
  - Add `@cumulus/ingest/S3ProviderClient` class
  - Add `@cumulus/ingest/SftpProviderClient` class
  - Add `@cumulus/ingest/providerClientUtils.buildProviderClient` function
  - Add `@cumulus/ingest/providerClientUtils.fetchTextFile` function

- **CUMULUS-1731**

  - Add new optional input variables to the Cumulus Terraform module to support TEA upgrade:
    - `thin_egress_cookie_domain` - Valid domain for Thin Egress App cookie
    - `thin_egress_domain_cert_arn` - Certificate Manager SSL Cert ARN for Thin
      Egress App if deployed outside NGAP/CloudFront
    - `thin_egress_download_role_in_region_arn` - ARN for reading of Thin Egress
      App data buckets for in-region requests
    - `thin_egress_jwt_algo` - Algorithm with which to encode the Thin Egress
      App JWT cookie
    - `thin_egress_jwt_secret_name` - Name of AWS secret where keys for the Thin
      Egress App JWT encode/decode are stored
    - `thin_egress_lambda_code_dependency_archive_key` - Thin Egress App - S3
      Key of packaged python modules for lambda dependency layer

- **CUMULUS-1733**
  - Add `discovery-filtering` operator doc to document previously undocumented functionality.

- **CUMULUS-1737**
  - Added the `cumulus-test-cleanup` module to run a nightly cleanup on resources left over from the integration tests run from the `example/spec` directory.

### Changed

- **CUMULUS-1102**

  - Updates `@cumulus/api/auth/testAuth` to use JWT instead of random tokens.
  - Updates the default AMI for the ecs_cluster_instance_image_id.

- **CUMULUS-1622**

  - Mutex class has been deprecated in `@cumulus/common/concurrency` and will be removed in a future release.

- **CUMULUS-1686**

  - Changed `ecs_cluster_instance_image_id` to be a required variable of the `cumulus` module and removed the default value.
    The default was not available across accounts and regions, nor outside of NGAP and therefore not particularly useful.

- **CUMULUS-1688**

  - Updated `@cumulus/aws.receiveSQSMessages` not to replace `message.Body` with a parsed object. This behavior was undocumented and confusing as received messages appeared to contradict AWS docs that state `message.Body` is always a string.
  - Replaced `sf_watcher` CloudWatch rule from `cloudwatch-events.tf` with an EventSourceMapping on `sqs2sf` mapped to the `start_sf` SQS queue (in `event-sources.tf`).
  - Updated `sqs2sf` with an EventSourceMapping handler and unit test.

- **CUMULUS-1698**

  - Change variable `saml_launchpad_metadata_path` to `saml_launchpad_metadata_url` in the `tf-modules/cumulus` Terraform module.
  - Updated `@cumulus/api/launchpadSaml` to download launchpad IDP metadata from configured location when the metadata in s3 is not valid, and to work with updated IDP metadata and SAML response.

- **CUMULUS-1731**
  - Upgrade the version of the Thin Egress App deployed by Cumulus to v48
    - Note: New variables available, see the 'Added' section of this changelog.

### Fixed

- **CUMULUS-1664**

  - Updated `dbIndexer` Lambda to remove hardcoded references to DynamoDB table names.

- **CUMULUS-1733**
  - Fixed granule discovery recursion algorithm used in S/FTP protocols.

### Removed

- **CUMULUS-1481**
  - removed `process` config and output from PostToCmr as it was not required by the task nor downstream steps, and should still be in the output message's `meta` regardless.

### Deprecated

- **CUMULUS-1040**
  - Deprecated the following code. For cases where the code was moved into another package, the new code location is noted:
    - `@cumulus/common/CloudFormationGateway` -> `@cumulus/aws-client/CloudFormationGateway`
    - `@cumulus/common/DynamoDb` -> `@cumulus/aws-client/DynamoDb`
    - `@cumulus/common/errors` -> `@cumulus/errors`
    - `@cumulus/common/StepFunctions` -> `@cumulus/aws-client/StepFunctions`
    - All of the exported functions in `@cumulus/commmon/aws` (moved into `@cumulus/aws-client`), except:
      - `@cumulus/common/aws/isThrottlingException` -> `@cumulus/errors/isThrottlingException`
      - `@cumulus/common/aws/improveStackTrace` (not deprecated)
      - `@cumulus/common/aws/retryOnThrottlingException` (not deprecated)
    - `@cumulus/common/sfnStep/SfnStep.parseStepMessage` -> `@cumulus/integration-tests/sfnStep/SfnStep.parseStepMessage`
    - `@cumulus/common/sfnStep/ActivityStep` -> `@cumulus/integration-tests/sfnStep/ActivityStep`
    - `@cumulus/common/sfnStep/LambdaStep` -> `@cumulus/integration-tests/sfnStep/LambdaStep`
    - `@cumulus/common/string/unicodeEscape` -> `@cumulus/aws-client/StepFunctions.unicodeEscape`
    - `@cumulus/common/util/setErrorStack` -> `@cumulus/aws-client/util/setErrorStack`
    - `@cumulus/ingest/aws/invoke` -> `@cumulus/aws-client/Lambda/invoke`
    - `@cumulus/ingest/aws/CloudWatch.bucketSize`
    - `@cumulus/ingest/aws/CloudWatch.cw`
    - `@cumulus/ingest/aws/ECS.ecs`
    - `@cumulus/ingest/aws/ECS`
    - `@cumulus/ingest/aws/Events.putEvent` -> `@cumulus/aws-client/CloudwatchEvents.putEvent`
    - `@cumulus/ingest/aws/Events.deleteEvent` -> `@cumulus/aws-client/CloudwatchEvents.deleteEvent`
    - `@cumulus/ingest/aws/Events.deleteTarget` -> `@cumulus/aws-client/CloudwatchEvents.deleteTarget`
    - `@cumulus/ingest/aws/Events.putTarget` -> `@cumulus/aws-client/CloudwatchEvents.putTarget`
    - `@cumulus/ingest/aws/SQS.attributes` -> `@cumulus/aws-client/SQS.getQueueAttributes`
    - `@cumulus/ingest/aws/SQS.deleteMessage` -> `@cumulus/aws-client/SQS.deleteSQSMessage`
    - `@cumulus/ingest/aws/SQS.deleteQueue` -> `@cumulus/aws-client/SQS.deleteQueue`
    - `@cumulus/ingest/aws/SQS.getUrl` -> `@cumulus/aws-client/SQS.getQueueUrlByName`
    - `@cumulus/ingest/aws/SQS.receiveMessage` -> `@cumulus/aws-client/SQS.receiveSQSMessages`
    - `@cumulus/ingest/aws/SQS.sendMessage` -> `@cumulus/aws-client/SQS.sendSQSMessage`
    - `@cumulus/ingest/aws/StepFunction.getExecutionStatus` -> `@cumulus/aws-client/StepFunction.getExecutionStatus`
    - `@cumulus/ingest/aws/StepFunction.getExecutionUrl` -> `@cumulus/aws-client/StepFunction.getExecutionUrl`

## [v1.17.0] - 2019-12-31

### BREAKING CHANGES

- **CUMULUS-1498**
  - The `@cumulus/cmrjs.publish2CMR` function expects that the value of its
    `creds.password` parameter is a plaintext password.
  - Rather than using an encrypted password from the `cmr_password` environment
    variable, the `@cumulus/cmrjs.updateCMRMetadata` function now looks for an
    environment variable called `cmr_password_secret_name` and fetches the CMR
    password from that secret in AWS Secrets Manager.
  - The `@cumulus/post-to-cmr` task now expects a
    `config.cmr.passwordSecretName` value, rather than `config.cmr.password`.
    The CMR password will be fetched from that secret in AWS Secrets Manager.

### Added

- **CUMULUS-630**

  - Added support for replaying Kinesis records on a stream into the Cumulus Kinesis workflow triggering mechanism: either all the records, or some time slice delimited by start and end timestamps.
  - Added `/replays` endpoint to the operator API for triggering replays.
  - Added `Replay Kinesis Messages` documentation to Operator Docs.
  - Added `manualConsumer` lambda function to consume a Kinesis stream. Used by the replay AsyncOperation.

- **CUMULUS-1687**
  - Added new API endpoint for listing async operations at `/asyncOperations`
  - All asyncOperations now include the fields `description` and `operationType`. `operationType` can be one of the following. [`Bulk Delete`, `Bulk Granules`, `ES Index`, `Kinesis Replay`]

### Changed

- **CUMULUS-1626**

  - Updates Cumulus to use node10/CMA 1.1.2 for all of its internal lambdas in prep for AWS node 8 EOL

- **CUMULUS-1498**
  - Remove the DynamoDB Users table. The list of OAuth users who are allowed to
    use the API is now stored in S3.
  - The CMR password and Launchpad passphrase are now stored in Secrets Manager

## [v1.16.1] - 2019-12-6

**Please note**:

- The `region` argument to the `cumulus` Terraform module has been removed. You may see a warning or error if you have that variable populated.
- Your workflow tasks should use the following versions of the CMA libraries to utilize new granule, parentArn, asyncOperationId, and stackName fields on the logs:
  - `cumulus-message-adapter-js` version 1.0.10+
  - `cumulus-message-adapter-python` version 1.1.1+
  - `cumulus-message-adapter-java` version 1.2.11+
- The `data-persistence` module no longer manages the creation of an Elasticsearch service-linked role for deploying Elasticsearch to a VPC. Follow the [deployment instructions on preparing your VPC](https://nasa.github.io/cumulus/docs/deployment/deployment-readme#vpc-subnets-and-security-group) for guidance on how to create the Elasticsearch service-linked role manually.
- There is now a `distribution_api_gateway_stage` variable for the `tf-modules/cumulus` Terraform module that will be used as the API gateway stage name used for the distribution API (Thin Egress App)
- Default value for the `urs_url` variable is now `https://uat.urs.earthdata.nasa.gov/` in the `tf-modules/cumulus` and `tf-modules/archive` Terraform modules. So deploying the `cumulus` module without a `urs_url` variable set will integrate your Cumulus deployment with the UAT URS environment.

### Added

- **CUMULUS-1563**

  - Added `custom_domain_name` variable to `tf-modules/data-persistence` module

- **CUMULUS-1654**
  - Added new helpers to `@cumulus/common/execution-history`:
    - `getStepExitedEvent()` returns the `TaskStateExited` event in a workflow execution history after the given step completion/failure event
    - `getTaskExitedEventOutput()` returns the output message for a `TaskStateExited` event in a workflow execution history

### Changed

- **CUMULUS-1578**

  - Updates SAML launchpad configuration to authorize via configured userGroup.
    [See the NASA specific documentation (protected)](https://wiki.earthdata.nasa.gov/display/CUMULUS/Cumulus+SAML+Launchpad+Integration)

- **CUMULUS-1579**

  - Elasticsearch list queries use `match` instead of `term`. `term` had been analyzing the terms and not supporting `-` in the field values.

- **CUMULUS-1619**

  - Adds 4 new keys to `@cumulus/logger` to display granules, parentArn, asyncOperationId, and stackName.
  - Depends on `cumulus-message-adapter-js` version 1.0.10+. Cumulus tasks updated to use this version.

- **CUMULUS-1654**

  - Changed `@cumulus/common/SfnStep.parseStepMessage()` to a static class method

- **CUMULUS-1641**
  - Added `meta.retries` and `meta.visibilityTimeout` properties to sqs-type rule. To create sqs-type rule, you're required to configure a dead-letter queue on your queue.
  - Added `sqsMessageRemover` lambda which removes the message from SQS queue upon successful workflow execution.
  - Updated `sqsMessageConsumer` lambda to not delete message from SQS queue, and to retry the SQS message for configured number of times.

### Removed

- Removed `create_service_linked_role` variable from `tf-modules/data-persistence` module.

- **CUMULUS-1321**
  - The `region` argument to the `cumulus` Terraform module has been removed

### Fixed

- **CUMULUS-1668** - Fixed a race condition where executions may not have been
  added to the database correctly
- **CUMULUS-1654** - Fixed issue with `publishReports` Lambda not including workflow execution error information for failed workflows with a single step
- Fixed `tf-modules/cumulus` module so that the `urs_url` variable is passed on to its invocation of the `tf-modules/archive` module

## [v1.16.0] - 2019-11-15

### Added

- **CUMULUS-1321**

  - A `deploy_distribution_s3_credentials_endpoint` variable has been added to
    the `cumulus` Terraform module. If true, the NGAP-backed S3 credentials
    endpoint will be added to the Thin Egress App's API. Default: true

- **CUMULUS-1544**

  - Updated the `/granules/bulk` endpoint to correctly query Elasticsearch when
    granule ids are not provided.

- **CUMULUS-1580**
  - Added `/granules/bulk` endpoint to `@cumulus/api` to perform bulk actions on granules given either a list of granule ids or an Elasticsearch query and the workflow to perform.

### Changed

- **CUMULUS-1561**

  - Fix the way that we are handling Terraform provider version requirements
  - Pass provider configs into child modules using the method that the
    [Terraform documentation](https://www.terraform.io/docs/configuration/modules.html#providers-within-modules)
    suggests
  - Remove the `region` input variable from the `s3_access_test` Terraform module
  - Remove the `aws_profile` and `aws_region` input variables from the
    `s3-replicator` Terraform module

- **CUMULUS-1639**
  - Because of
    [S3's Data Consistency Model](https://docs.aws.amazon.com/AmazonS3/latest/dev/Introduction.html#BasicsObjects),
    there may be situations where a GET operation for an object can temporarily
    return a `NoSuchKey` response even if that object _has_ been created. The
    `@cumulus/common/aws.getS3Object()` function has been updated to support
    retries if a `NoSuchKey` response is returned by S3. This behavior can be
    enabled by passing a `retryOptions` object to that function. Supported
    values for that object can be found here:
    <https://github.com/tim-kos/node-retry#retryoperationoptions>

### Removed

- **CUMULUS-1559**
  - `logToSharedDestination` has been migrated to the Terraform deployment as `log_api_gateway_to_cloudwatch` and will ONLY apply to egress lambdas.
    Due to the differences in the Terraform deployment model, we cannot support a global log subscription toggle for a configurable subset of lambdas.
    However, setting up your own log forwarding for a Lambda with Terraform is fairly simple, as you will only need to add SubscriptionFilters to your Terraform configuration, one per log group.
    See [the Terraform documentation](https://www.terraform.io/docs/providers/aws/r/cloudwatch_log_subscription_filter.html) for details on how to do this.
    An empty FilterPattern ("") will capture all logs in a group.

## [v1.15.0] - 2019-11-04

### BREAKING CHANGES

- **CUMULUS-1644** - When a workflow execution begins or ends, the workflow
  payload is parsed and any new or updated PDRs or granules referenced in that
  workflow are stored to the Cumulus archive. The defined interface says that a
  PDR in `payload.pdr` will be added to the archive, and any granules in
  `payload.granules` will also be added to the archive. In previous releases,
  PDRs found in `meta.pdr` and granules found in `meta.input_granules` were also
  added to the archive. This caused unexpected behavior and has been removed.
  Only PDRs from `payload.pdr` and granules from `payload.granules` will now be
  added to the Cumulus archive.

- **CUMULUS-1449** - Cumulus now uses a universal workflow template when
  starting a workflow that contains general information specific to the
  deployment, but not specific to the workflow. Workflow task configs must be
  defined using AWS step function parameters. As part of this change,
  `CumulusConfig` has been retired and task configs must now be defined under
  the `cma.task_config` key in the Parameters section of a step function
  definition.

  **Migration instructions**:

  NOTE: These instructions require the use of Cumulus Message Adapter v1.1.x+.
  Please ensure you are using a compatible version before attempting to migrate
  workflow configurations. When defining workflow steps, remove any
  `CumulusConfig` section, as shown below:

  ```yaml
  ParsePdr:
    CumulusConfig:
      provider: "{$.meta.provider}"
      bucket: "{$.meta.buckets.internal.name}"
      stack: "{$.meta.stack}"
  ```

  Instead, use AWS Parameters to pass `task_config` for the task directly into
  the Cumulus Message Adapter:

  ```yaml
  ParsePdr:
    Parameters:
      cma:
        event.$: "$"
        task_config:
          provider: "{$.meta.provider}"
          bucket: "{$.meta.buckets.internal.name}"
          stack: "{$.meta.stack}"
  ```

  In this example, the `cma` key is used to pass parameters to the message
  adapter. Using `task_config` in combination with `event.$: '$'` allows the
  message adapter to process `task_config` as the `config` passed to the Cumulus
  task. See `example/workflows/sips.yml` in the core repository for further
  examples of how to set the Parameters.

  Additionally, workflow configurations for the `QueueGranules` and `QueuePdrs`
  tasks need to be updated:

  - `queue-pdrs` config changes:
    - `parsePdrMessageTemplateUri` replaced with `parsePdrWorkflow`, which is
      the workflow name (i.e. top-level name in `config.yml`, e.g. 'ParsePdr').
    - `internalBucket` and `stackName` configs now required to look up
      configuration from the deployment. Brings the task config in line with
      that of `queue-granules`.
  - `queue-granules` config change: `ingestGranuleMessageTemplateUri` replaced
    with `ingestGranuleWorkflow`, which is the workflow name (e.g.
    'IngestGranule').

- **CUMULUS-1396** - **Workflow steps at the beginning and end of a workflow
  using the `SfSnsReport` Lambda have now been deprecated (e.g. `StartStatus`,
  `StopStatus`) and should be removed from your workflow definitions**. These
  steps were used for publishing ingest notifications and have been replaced by
  an implementation using Cloudwatch events for Step Functions to trigger a
  Lambda that publishes ingest notifications. For further detail on how ingest
  notifications are published, see the notes below on **CUMULUS-1394**. For
  examples of how to update your workflow definitions, see our
  [example workflow definitions](https://github.com/nasa/cumulus/blob/master/example/workflows/).

- **CUMULUS-1470**
  - Remove Cumulus-defined ECS service autoscaling, allowing integrators to
    better customize autoscaling to meet their needs. In order to use
    autoscaling with ECS services, appropriate
    `AWS::ApplicationAutoScaling::ScalableTarget`,
    `AWS::ApplicationAutoScaling::ScalingPolicy`, and `AWS::CloudWatch::Alarm`
    resources should be defined in a kes overrides file. See
    [this example](https://github.com/nasa/cumulus/blob/release-1.15.x/example/overrides/app/cloudformation.template.yml)
    for an example.
  - The following config parameters are no longer used:
    - ecs.services.\<NAME\>.minTasks
    - ecs.services.\<NAME\>.maxTasks
    - ecs.services.\<NAME\>.scaleInActivityScheduleTime
    - ecs.services.\<NAME\>.scaleInAdjustmentPercent
    - ecs.services.\<NAME\>.scaleOutActivityScheduleTime
    - ecs.services.\<NAME\>.scaleOutAdjustmentPercent
    - ecs.services.\<NAME\>.activityName

### Added

- **CUMULUS-1100**

  - Added 30-day retention properties to all log groups that were missing those policies.

- **CUMULUS-1396**

  - Added `@cumulus/common/sfnStep`:
    - `LambdaStep` - A class for retrieving and parsing input and output to Lambda steps in AWS Step Functions
    - `ActivityStep` - A class for retrieving and parsing input and output to ECS activity steps in AWS Step Functions

- **CUMULUS-1574**

  - Added `GET /token` endpoint for SAML authorization when cumulus is protected by Launchpad.
    This lets a user retieve a token by hand that can be presented to the API.

- **CUMULUS-1625**

  - Added `sf_start_rate` variable to the `ingest` Terraform module, equivalent to `sqs_consumer_rate` in the old model, but will not be automatically applied to custom queues as that was.

- **CUMULUS-1513**
  - Added `sqs`-type rule support in the Cumulus API `@cumulus/api`
  - Added `sqsMessageConsumer` lambda which processes messages from the SQS queues configured in the `sqs` rules.

### Changed

- **CUMULUS-1639**

  - Because of
    [S3's Data Consistency Model](https://docs.aws.amazon.com/AmazonS3/latest/dev/Introduction.html#BasicsObjects),
    there may be situations where a GET operation for an object can temporarily
    return a `NoSuchKey` response even if that object _has_ been created. The
    `@cumulus/common/aws.getS3Object()` function will now retry up to 10 times
    if a `NoSuchKey` response is returned by S3. This can behavior can be
    overridden by passing `{ retries: 0 }` as the `retryOptions` argument.

- **CUMULUS-1449**

  - `queue-pdrs` & `queue-granules` config changes. Details in breaking changes section.
  - Cumulus now uses a universal workflow template when starting workflow that contains general information specific to the deployment, but not specific to the workflow.
  - Changed the way workflow configs are defined, from `CumulusConfig` to a `task_config` AWS Parameter.

- **CUMULUS-1452**

  - Changed the default ECS docker storage drive to `devicemapper`

- **CUMULUS-1453**
  - Removed config schema for `@cumulus/sf-sns-report` task
  - Updated `@cumulus/sf-sns-report` to always assume that it is running as an intermediate step in a workflow, not as the first or last step

### Removed

- **CUMULUS-1449**
  - Retired `CumulusConfig` as part of step function definitions, as this is an artifact of the way Kes parses workflow definitions that was not possible to migrate to Terraform. Use AWS Parameters and the `task_config` key instead. See change note above.
  - Removed individual workflow templates.

### Fixed

- **CUMULUS-1620** - Fixed bug where `message_adapter_version` does not correctly inject the CMA

- **CUMULUS-1396** - Updated `@cumulus/common/StepFunctions.getExecutionHistory()` to recursively fetch execution history when `nextToken` is returned in response

- **CUMULUS-1571** - Updated `@cumulus/common/DynamoDb.get()` to throw any errors encountered when trying to get a record and the record does exist

- **CUMULUS-1452**
  - Updated the EC2 initialization scripts to use full volume size for docker storage
  - Changed the default ECS docker storage drive to `devicemapper`

## [v1.14.5] - 2019-12-30 - [BACKPORT]

### Updated

- **CUMULUS-1626**
  - Updates Cumulus to use node10/CMA 1.1.2 for all of its internal lambdas in prep for AWS node 8 EOL

## [v1.14.4] - 2019-10-28

### Fixed

- **CUMULUS-1632** - Pinned `aws-elasticsearch-connector` package in `@cumulus/api` to version `8.1.3`, since `8.2.0` includes breaking changes

## [v1.14.3] - 2019-10-18

### Fixed

- **CUMULUS-1620** - Fixed bug where `message_adapter_version` does not correctly inject the CMA

- **CUMULUS-1572** - A granule is now included in discovery results even when
  none of its files has a matching file type in the associated collection
  configuration. Previously, if all files for a granule were unmatched by a file
  type configuration, the granule was excluded from the discovery results.
  Further, added support for a `boolean` property
  `ignoreFilesConfigForDiscovery`, which controls how a granule's files are
  filtered at discovery time.

## [v1.14.2] - 2019-10-08

### BREAKING CHANGES

Your Cumulus Message Adapter version should be pinned to `v1.0.13` or lower in your `app/config.yml` using `message_adapter_version: v1.0.13` OR you should use the workflow migration steps below to work with CMA v1.1.1+.

- **CUMULUS-1394** - The implementation of the `SfSnsReport` Lambda requires additional environment variables for integration with the new ingest notification SNS topics. Therefore, **you must update the definition of `SfSnsReport` in your `lambdas.yml` like so**:

```yaml
SfSnsReport:
  handler: index.handler
  timeout: 300
  source: node_modules/@cumulus/sf-sns-report/dist
  tables:
    - ExecutionsTable
  envs:
    execution_sns_topic_arn:
      function: Ref
      value: reportExecutionsSns
    granule_sns_topic_arn:
      function: Ref
      value: reportGranulesSns
    pdr_sns_topic_arn:
      function: Ref
      value: reportPdrsSns
```

- **CUMULUS-1447** -
  The newest release of the Cumulus Message Adapter (v1.1.1) requires that parameterized configuration be used for remote message functionality. Once released, Kes will automatically bring in CMA v1.1.1 without additional configuration.

  **Migration instructions**
  Oversized messages are no longer written to S3 automatically. In order to utilize remote messaging functionality, configure a `ReplaceConfig` AWS Step Function parameter on your CMA task:

  ```yaml
  ParsePdr:
    Parameters:
      cma:
        event.$: "$"
        ReplaceConfig:
          FullMessage: true
  ```

  Accepted fields in `ReplaceConfig` include `MaxSize`, `FullMessage`, `Path` and `TargetPath`.
  See https://github.com/nasa/cumulus-message-adapter/blob/master/CONTRACT.md#remote-message-configuration for full details.

  As this change is backward compatible in Cumulus Core, users wishing to utilize the previous version of the CMA may opt to transition to using a CMA lambda layer, or set `message_adapter_version` in their configuration to a version prior to v1.1.0.

### PLEASE NOTE

- **CUMULUS-1394** - Ingest notifications are now provided via 3 separate SNS topics for executions, granules, and PDRs, instead of a single `sftracker` SNS topic. Whereas the `sftracker` SNS topic received a full Cumulus execution message, the new topics all receive generated records for the given object. The new topics are only published to if the given object exists for the current execution. For a given execution/granule/PDR, **two messages will be received by each topic**: one message indicating that ingest is running and another message indicating that ingest has completed or failed. The new SNS topics are:

  - `reportExecutions` - Receives 1 message per execution
  - `reportGranules` - Receives 1 message per granule in an execution
  - `reportPdrs` - Receives 1 message per PDR

### Added

- **CUMULUS-639**

  - Adds SAML JWT and launchpad token authentication to Cumulus API (configurable)
    - **NOTE** to authenticate with Launchpad ensure your launchpad user_id is in the `<prefix>-UsersTable`
    - when Cumulus configured to protect API via Launchpad:
      - New endpoints
        - `GET /saml/login` - starting point for SAML SSO creates the login request url and redirects to the SAML Identity Provider Service (IDP)
        - `POST /saml/auth` - SAML Assertion Consumer Service. POST receiver from SAML IDP. Validates response, logs the user in, and returnes a SAML-based JWT.
    - Disabled endpoints
      - `POST /refresh`
      - Changes authorization worklow:
      - `ensureAuthorized` now presumes the bearer token is a JWT and tries to validate. If the token is malformed, it attempts to validate the token against Launchpad. This allows users to bring their own token as described here https://wiki.earthdata.nasa.gov/display/CUMULUS/Cumulus+API+with+Launchpad+Authentication. But it also allows dashboard users to manually authenticate via Launchpad SAML to receive a Launchpad-based JWT.

- **CUMULUS-1394**
  - Added `Granule.generateGranuleRecord()` method to granules model to generate a granule database record from a Cumulus execution message
  - Added `Pdr.generatePdrRecord()` method to PDRs model to generate a granule database record from a Cumulus execution message
  - Added helpers to `@cumulus/common/message`:
    - `getMessageExecutionName()` - Get the execution name from a Cumulus execution message
    - `getMessageStateMachineArn()` - Get the state machine ARN from a Cumulus execution message
    - `getMessageExecutionArn()` - Get the execution ARN for a Cumulus execution message
    - `getMessageGranules()` - Get the granules from a Cumulus execution message, if any.
  - Added `@cumulus/common/cloudwatch-event/isFailedSfStatus()` to determine if a Step Function status from a Cloudwatch event is a failed status

### Changed

- **CUMULUS-1308**

  - HTTP PUT of a Collection, Provider, or Rule via the Cumulus API now
    performs full replacement of the existing object with the object supplied
    in the request payload. Previous behavior was to perform a modification
    (partial update) by merging the existing object with the (possibly partial)
    object in the payload, but this did not conform to the HTTP standard, which
    specifies PATCH as the means for modifications rather than replacements.

- **CUMULUS-1375**

  - Migrate Cumulus from deprecated Elasticsearch JS client to new, supported one in `@cumulus/api`

- **CUMULUS-1485** Update `@cumulus/cmr-client` to return error message from CMR for validation failures.

- **CUMULUS-1394**

  - Renamed `Execution.generateDocFromPayload()` to `Execution.generateRecord()` on executions model. The method generates an execution database record from a Cumulus execution message.

- **CUMULUS-1432**

  - `logs` endpoint takes the level parameter as a string and not a number
  - Elasticsearch term query generation no longer converts numbers to boolean

- **CUMULUS-1447**

  - Consolidated all remote message handling code into @common/aws
  - Update remote message code to handle updated CMA remote message flags
  - Update example SIPS workflows to utilize Parameterized CMA configuration

- **CUMULUS-1448** Refactor workflows that are mutating cumulus_meta to utilize meta field

- **CUMULUS-1451**

  - Elasticsearch cluster setting `auto_create_index` will be set to false. This had been causing issues in the bootstrap lambda on deploy.

- **CUMULUS-1456**
  - `@cumulus/api` endpoints default error handler uses `boom` package to format errors, which is consistent with other API endpoint errors.

### Fixed

- **CUMULUS-1432** `logs` endpoint filter correctly filters logs by level
- **CUMULUS-1484** `useMessageAdapter` now does not set CUMULUS_MESSAGE_ADAPTER_DIR when `true`

### Removed

- **CUMULUS-1394**
  - Removed `sfTracker` SNS topic. Replaced by three new SNS topics for granule, execution, and PDR ingest notifications.
  - Removed unused functions from `@cumulus/common/aws`:
    - `getGranuleS3Params()`
    - `setGranuleStatus()`

## [v1.14.1] - 2019-08-29

### Fixed

- **CUMULUS-1455**

  - CMR token links updated to point to CMR legacy services rather than echo

- **CUMULUS-1211**
  - Errors thrown during granule discovery are no longer swallowed and ignored.
    Rather, errors are propagated to allow for proper error-handling and
    meaningful messaging.

## [v1.14.0] - 2019-08-22

### PLEASE NOTE

- We have encountered transient lambda service errors in our integration testing. Please handle transient service errors following [these guidelines](https://docs.aws.amazon.com/step-functions/latest/dg/bp-lambda-serviceexception.html). The workflows in the `example/workflows` folder have been updated with retries configured for these errors.

- **CUMULUS-799** added additional IAM permissions to support reading CloudWatch and API Gateway, so **you will have to redeploy your IAM stack.**

- **CUMULUS-800** Several items:

  - **Delete existing API Gateway stages**: To allow enabling of API Gateway logging, Cumulus now creates and manages a Stage resource during deployment. Before upgrading Cumulus, it is necessary to delete the API Gateway stages on both the Backend API and the Distribution API. Instructions are included in the documenation under [Delete API Gateway Stages](https://nasa.github.io/cumulus/docs/additional-deployment-options/delete-api-gateway-stages).

  - **Set up account permissions for API Gateway to write to CloudWatch**: In a one time operation for your AWS account, to enable CloudWatch Logs for API Gateway, you must first grant the API Gateway permission to read and write logs to CloudWatch for your account. The `AmazonAPIGatewayPushToCloudWatchLogs` managed policy (with an ARN of `arn:aws:iam::aws:policy/service-role/AmazonAPIGatewayPushToCloudWatchLogs`) has all the required permissions. You can find a simple how to in the documentation under [Enable API Gateway Logging.](https://nasa.github.io/cumulus/docs/additional-deployment-options/enable-gateway-logging-permissions)

  - **Configure API Gateway to write logs to CloudWatch** To enable execution logging for the distribution API set `config.yaml` `apiConfigs.distribution.logApigatewayToCloudwatch` value to `true`. More information [Enable API Gateway Logs](https://nasa.github.io/cumulus/docs/additional-deployment-options/enable-api-logs)

  - **Configure CloudWatch log delivery**: It is possible to deliver CloudWatch API execution and access logs to a cross-account shared AWS::Logs::Destination. An operator does this by adding the key `logToSharedDestination` to the `config.yml` at the default level with a value of a writable log destination. More information in the documenation under [Configure CloudWatch Logs Delivery.](https://nasa.github.io/cumulus/docs/additional-deployment-options/configure-cloudwatch-logs-delivery)

  - **Additional Lambda Logging**: It is now possible to configure any lambda to deliver logs to a shared subscriptions by setting `logToSharedDestination` to the ARN of a writable location (either an AWS::Logs::Destination or a Kinesis Stream) on any lambda config. Documentation for [Lambda Log Subscriptions](https://nasa.github.io/cumulus/docs/additional-deployment-options/additional-lambda-logging)

  - **Configure S3 Server Access Logs**: If you are running Cumulus in an NGAP environment you may [configure S3 Server Access Logs](https://nasa.github.io/cumulus/docs/next/deployment/server_access_logging) to be delivered to a shared bucket where the Metrics Team will ingest the logs into their ELK stack. Contact the Metrics team for permission and location.

- **CUMULUS-1368** The Cumulus distribution API has been deprecated and is being replaced by ASF's Thin Egress App. By default, the distribution API will not deploy. Please follow [the instructions for deploying and configuring Thin Egress](https://nasa.github.io/cumulus/docs/deployment/thin_egress_app).

To instead continue to deploy and use the legacy Cumulus distribution app, add the following to your `config.yml`:

```yaml
deployDistributionApi: true
```

If you deploy with no distribution app your deployment will succeed but you may encounter errors in your workflows, particularly in the `MoveGranule` task.

- **CUMULUS-1418** Users who are packaging the CMA in their Lambdas outside of Cumulus may need to update their Lambda configuration. Please see `BREAKING CHANGES` below for details.

### Added

- **CUMULUS-642**
  - Adds Launchpad as an authentication option for the Cumulus API.
  - Updated deployment documentation and added [instructions to setup Cumulus API Launchpad authentication](https://wiki.earthdata.nasa.gov/display/CUMULUS/Cumulus+API+with+Launchpad+Authentication)
- **CUMULUS-1418**
  - Adds usage docs/testing of lambda layers (introduced in PR1125), updates Core example tasks to use the updated `cumulus-ecs-task` and a CMA layer instead of kes CMA injection.
  - Added Terraform module to publish CMA as layer to user account.
- **PR1125** - Adds `layers` config option to support deploying Lambdas with layers
- **PR1128** - Added `useXRay` config option to enable AWS X-Ray for Lambdas.
- **CUMULUS-1345**
  - Adds new variables to the app deployment under `cmr`.
  - `cmrEnvironment` values are `SIT`, `UAT`, or `OPS` with `UAT` as the default.
  - `cmrLimit` and `cmrPageSize` have been added as configurable options.
- **CUMULUS-1273**
  - Added lambda function EmsProductMetadataReport to generate EMS Product Metadata report
- **CUMULUS-1226**
  - Added API endpoint `elasticsearch/index-from-database` to index to an Elasticsearch index from the database for recovery purposes and `elasticsearch/indices-status` to check the status of Elasticsearch indices via the API.
- **CUMULUS-824**
  - Added new Collection parameter `reportToEms` to configure whether the collection is reported to EMS
- **CUMULUS-1357**
  - Added new BackendApi endpoint `ems` that generates EMS reports.
- **CUMULUS-1241**
  - Added information about queues with maximum execution limits defined to default workflow templates (`meta.queueExecutionLimits`)
- **CUMULUS-1311**
  - Added `@cumulus/common/message` with various message parsing/preparation helpers
- **CUMULUS-812**

  - Added support for limiting the number of concurrent executions started from a queue. [See the data cookbook](https://nasa.github.io/cumulus/docs/data-cookbooks/throttling-queued-executions) for more information.

- **CUMULUS-1337**

  - Adds `cumulus.stackName` value to the `instanceMetadata` endpoint.

- **CUMULUS-1368**

  - Added `cmrGranuleUrlType` to the `@cumulus/move-granules` task. This determines what kind of links go in the CMR files. The options are `distribution`, `s3`, or `none`, with the default being distribution. If there is no distribution API being used with Cumulus, you must set the value to `s3` or `none`.

- Added `packages/s3-replicator` Terraform module to allow same-region s3 replication to metrics bucket.

- **CUMULUS-1392**

  - Added `tf-modules/report-granules` Terraform module which processes granule ingest notifications received via SNS and stores granule data to a database. The module includes:
    - SNS topic for publishing granule ingest notifications
    - Lambda to process granule notifications and store data
    - IAM permissions for the Lambda
    - Subscription for the Lambda to the SNS topic

- **CUMULUS-1393**

  - Added `tf-modules/report-pdrs` Terraform module which processes PDR ingest notifications received via SNS and stores PDR data to a database. The module includes:
    - SNS topic for publishing PDR ingest notifications
    - Lambda to process PDR notifications and store data
    - IAM permissions for the Lambda
    - Subscription for the Lambda to the SNS topic
  - Added unit tests for `@cumulus/api/models/pdrs.createPdrFromSns()`

- **CUMULUS-1400**

  - Added `tf-modules/report-executions` Terraform module which processes workflow execution information received via SNS and stores it to a database. The module includes:
    - SNS topic for publishing execution data
    - Lambda to process and store execution data
    - IAM permissions for the Lambda
    - Subscription for the Lambda to the SNS topic
  - Added `@cumulus/common/sns-event` which contains helpers for SNS events:
    - `isSnsEvent()` returns true if event is from SNS
    - `getSnsEventMessage()` extracts and parses the message from an SNS event
    - `getSnsEventMessageObject()` extracts and parses message object from an SNS event
  - Added `@cumulus/common/cloudwatch-event` which contains helpers for Cloudwatch events:
    - `isSfExecutionEvent()` returns true if event is from Step Functions
    - `isTerminalSfStatus()` determines if a Step Function status from a Cloudwatch event is a terminal status
    - `getSfEventStatus()` gets the Step Function status from a Cloudwatch event
    - `getSfEventDetailValue()` extracts a Step Function event detail field from a Cloudwatch event
    - `getSfEventMessageObject()` extracts and parses Step Function detail object from a Cloudwatch event

- **CUMULUS-1429**

  - Added `tf-modules/data-persistence` Terraform module which includes resources for data persistence in Cumulus:
    - DynamoDB tables
    - Elasticsearch with optional support for VPC
    - Cloudwatch alarm for number of Elasticsearch nodes

- **CUMULUS-1379** CMR Launchpad Authentication
  - Added `launchpad` configuration to `@cumulus/deployment/app/config.yml`, and cloudformation templates, workflow message, lambda configuration, api endpoint configuration
  - Added `@cumulus/common/LaunchpadToken` and `@cumulus/common/launchpad` to provide methods to get token and validate token
  - Updated lambdas to use Launchpad token for CMR actions (ingest and delete granules)
  - Updated deployment documentation and added [instructions to setup CMR client for Launchpad authentication](https://wiki.earthdata.nasa.gov/display/CUMULUS/CMR+Launchpad+Authentication)

## Changed

- **CUMULUS-1232**

  - Added retries to update `@cumulus/cmr-client` `updateToken()`

- **CUMULUS-1245 CUMULUS-795**

  - Added additional `ems` configuration parameters for sending the ingest reports to EMS
  - Added functionality to send daily ingest reports to EMS

- **CUMULUS-1241**

  - Removed the concept of "priority levels" and added ability to define a number of maximum concurrent executions per SQS queue
  - Changed mapping of Cumulus message properties for the `sqs2sfThrottle` lambda:
    - Queue name is read from `cumulus_meta.queueName`
    - Maximum executions for the queue is read from `meta.queueExecutionLimits[queueName]`, where `queueName` is `cumulus_meta.queueName`
  - Changed `sfSemaphoreDown` lambda to only attempt decrementing semaphores when:
    - the message is for a completed/failed/aborted/timed out workflow AND
    - `cumulus_meta.queueName` exists on the Cumulus message AND
    - An entry for the queue name (`cumulus_meta.queueName`) exists in the the object `meta.queueExecutionLimits` on the Cumulus message

- **CUMULUS-1338**

  - Updated `sfSemaphoreDown` lambda to be triggered via AWS Step Function Cloudwatch events instead of subscription to `sfTracker` SNS topic

- **CUMULUS-1311**

  - Updated `@cumulus/queue-granules` to set `cumulus_meta.queueName` for queued execution messages
  - Updated `@cumulus/queue-pdrs` to set `cumulus_meta.queueName` for queued execution messages
  - Updated `sqs2sfThrottle` lambda to immediately decrement queue semaphore value if dispatching Step Function execution throws an error

- **CUMULUS-1362**

  - Granule `processingStartTime` and `processingEndTime` will be set to the execution start time and end time respectively when there is no sync granule or post to cmr task present in the workflow

- **CUMULUS-1400**
  - Deprecated `@cumulus/ingest/aws/getExecutionArn`. Use `@cumulus/common/aws/getExecutionArn` instead.

### Fixed

- **CUMULUS-1439**

  - Fix bug with rule.logEventArn deletion on Kinesis rule update and fix unit test to verify

- **CUMULUS-796**

  - Added production information (collection ShortName and Version, granuleId) to EMS distribution report
  - Added functionality to send daily distribution reports to EMS

- **CUMULUS-1319**

  - Fixed a bug where granule ingest times were not being stored to the database

- **CUMULUS-1356**

  - The `Collection` model's `delete` method now _removes_ the specified item
    from the collection config store that was inserted by the `create` method.
    Previously, this behavior was missing.

- **CUMULUS-1374**
  - Addressed audit concerns (https://www.npmjs.com/advisories/782) in api package

### BREAKING CHANGES

### Changed

- **CUMULUS-1418**
  - Adding a default `cmaDir` key to configuration will cause `CUMULUS_MESSAGE_ADAPTER_DIR` to be set by default to `/opt` for any Lambda not setting `useCma` to true, or explicitly setting the CMA environment variable. In lambdas that package the CMA independently of the Cumulus packaging. Lambdas manually packaging the CMA should have their Lambda configuration updated to set the CMA path, or alternately if not using the CMA as a Lambda layer in this deployment set `cmaDir` to `./cumulus-message-adapter`.

### Removed

- **CUMULUS-1337**

  - Removes the S3 Access Metrics package added in CUMULUS-799

- **PR1130**
  - Removed code deprecated since v1.11.1:
    - Removed `@cumulus/common/step-functions`. Use `@cumulus/common/StepFunctions` instead.
    - Removed `@cumulus/api/lib/testUtils.fakeFilesFactory`. Use `@cumulus/api/lib/testUtils.fakeFileFactory` instead.
    - Removed `@cumulus/cmrjs/cmr` functions: `searchConcept`, `ingestConcept`, `deleteConcept`. Use the functions in `@cumulus/cmr-client` instead.
    - Removed `@cumulus/ingest/aws.getExecutionHistory`. Use `@cumulus/common/StepFunctions.getExecutionHistory` instead.

## [v1.13.5] - 2019-08-29 - [BACKPORT]

### Fixed

- **CUMULUS-1455** - CMR token links updated to point to CMR legacy services rather than echo

## [v1.13.4] - 2019-07-29

- **CUMULUS-1411** - Fix deployment issue when using a template override

## [v1.13.3] - 2019-07-26

- **CUMULUS-1345** Full backport of CUMULUS-1345 features - Adds new variables to the app deployment under `cmr`.
  - `cmrEnvironment` values are `SIT`, `UAT`, or `OPS` with `UAT` as the default.
  - `cmrLimit` and `cmrPageSize` have been added as configurable options.

## [v1.13.2] - 2019-07-25

- Re-release of v1.13.1 to fix broken npm packages.

## [v1.13.1] - 2019-07-22

- **CUMULUS-1374** - Resolve audit compliance with lodash version for api package subdependency
- **CUMULUS-1412** - Resolve audit compliance with googleapi package
- **CUMULUS-1345** - Backported CMR environment setting in getUrl to address immediate user need. CMR_ENVIRONMENT can now be used to set the CMR environment to OPS/SIT

## [v1.13.0] - 2019-5-20

### PLEASE NOTE

**CUMULUS-802** added some additional IAM permissions to support ECS autoscaling, so **you will have to redeploy your IAM stack.**
As a result of the changes for **CUMULUS-1193**, **CUMULUS-1264**, and **CUMULUS-1310**, **you must delete your existing stacks (except IAM) before deploying this version of Cumulus.**
If running Cumulus within a VPC and extended downtime is acceptable, we recommend doing this at the end of the day to allow AWS backend resources and network interfaces to be cleaned up overnight.

### BREAKING CHANGES

- **CUMULUS-1228**

  - The default AMI used by ECS instances is now an NGAP-compliant AMI. This
    will be a breaking change for non-NGAP deployments. If you do not deploy to
    NGAP, you will need to find the AMI ID of the
    [most recent Amazon ECS-optimized AMI](https://docs.aws.amazon.com/AmazonECS/latest/developerguide/ecs-optimized_AMI.html),
    and set the `ecs.amiid` property in your config. Instructions for finding
    the most recent NGAP AMI can be found using
    [these instructions](https://wiki.earthdata.nasa.gov/display/ESKB/Select+an+NGAP+Created+AMI).

- **CUMULUS-1310**

  - Database resources (DynamoDB, ElasticSearch) have been moved to an independent `db` stack.
    Migrations for this version will need to be user-managed. (e.g. [elasticsearch](https://docs.aws.amazon.com/elasticsearch-service/latest/developerguide/es-version-migration.html#snapshot-based-migration) and [dynamoDB](https://docs.aws.amazon.com/datapipeline/latest/DeveloperGuide/dp-template-exports3toddb.html)).
    Order of stack deployment is `iam` -> `db` -> `app`.
  - All stacks can now be deployed using a single `config.yml` file, i.e.: `kes cf deploy --kes-folder app --template node_modules/@cumulus/deployment/[iam|db|app] [...]`
    Backwards-compatible. For development, please re-run `npm run bootstrap` to build new `kes` overrides.
    Deployment docs have been updated to show how to deploy a single-config Cumulus instance.
  - `params` have been moved: Nest `params` fields under `app`, `db` or `iam` to override all Parameters for a particular stack's cloudformation template. Backwards-compatible with multi-config setups.
  - `stackName` and `stackNameNoDash` have been retired. Use `prefix` and `prefixNoDash` instead.
  - The `iams` section in `app/config.yml` IAM roles has been deprecated as a user-facing parameter,
    _unless_ your IAM role ARNs do not match the convention shown in `@cumulus/deployment/app/config.yml`
  - The `vpc.securityGroup` will need to be set with a pre-existing security group ID to use Cumulus in a VPC. Must allow inbound HTTP(S) (Port 443).

- **CUMULUS-1212**

  - `@cumulus/post-to-cmr` will now fail if any granules being processed are missing a metadata file. You can set the new config option `skipMetaCheck` to `true` to pass post-to-cmr without a metadata file.

- **CUMULUS-1232**

  - `@cumulus/sync-granule` will no longer silently pass if no checksum data is provided. It will use input
    from the granule object to:
    - Verify checksum if `checksumType` and `checksumValue` are in the file record OR a checksum file is provided
      (throws `InvalidChecksum` on fail), else log warning that no checksum is available.
    - Then, verify synced S3 file size if `file.size` is in the file record (throws `UnexpectedFileSize` on fail),
      else log warning that no file size is available.
    - Pass the step.

- **CUMULUS-1264**

  - The Cloudformation templating and deployment configuration has been substantially refactored.
    - `CumulusApiDefault` nested stack resource has been renamed to `CumulusApiDistribution`
    - `CumulusApiV1` nested stack resource has been renamed to `CumulusApiBackend`
  - The `urs: true` config option for when defining your lambdas (e.g. in `lambdas.yml`) has been deprecated. There are two new options to replace it:
    - `urs_redirect: 'token'`: This will expose a `TOKEN_REDIRECT_ENDPOINT` environment variable to your lambda that references the `/token` endpoint on the Cumulus backend API
    - `urs_redirect: 'distribution'`: This will expose a `DISTRIBUTION_REDIRECT_ENDPOINT` environment variable to your lambda that references the `/redirect` endpoint on the Cumulus distribution API

- **CUMULUS-1193**

  - The elasticsearch instance is moved behind the VPC.
  - Your account will need an Elasticsearch Service Linked role. This is a one-time setup for the account. You can follow the instructions to use the AWS console or AWS CLI [here](https://docs.aws.amazon.com/IAM/latest/UserGuide/using-service-linked-roles.html) or use the following AWS CLI command: `aws iam create-service-linked-role --aws-service-name es.amazonaws.com`

- **CUMULUS-802**

  - ECS `maxInstances` must be greater than `minInstances`. If you use defaults, no change is required.

- **CUMULUS-1269**
  - Brought Cumulus data models in line with CNM JSON schema:
    - Renamed file object `fileType` field to `type`
    - Renamed file object `fileSize` field to `size`
    - Renamed file object `checksumValue` field to `checksum` where not already done.
    - Added `ancillary` and `linkage` type support to file objects.

### Added

- **CUMULUS-799**

  - Added an S3 Access Metrics package which will take S3 Server Access Logs and
    write access metrics to CloudWatch

- **CUMULUS-1242** - Added `sqs2sfThrottle` lambda. The lambda reads SQS messages for queued executions and uses semaphores to only start new executions if the maximum number of executions defined for the priority key (`cumulus_meta.priorityKey`) has not been reached. Any SQS messages that are read but not used to start executions remain in the queue.

- **CUMULUS-1240**

  - Added `sfSemaphoreDown` lambda. This lambda receives SNS messages and for each message it decrements the semaphore used to track the number of running executions if:
    - the message is for a completed/failed workflow AND
    - the message contains a level of priority (`cumulus_meta.priorityKey`)
  - Added `sfSemaphoreDown` lambda as a subscriber to the `sfTracker` SNS topic

- **CUMULUS-1265**

  - Added `apiConfigs` configuration option to configure API Gateway to be private
  - All internal lambdas configured to run inside the VPC by default
  - Removed references to `NoVpc` lambdas from documentation and `example` folder.

- **CUMULUS-802**
  - Adds autoscaling of ECS clusters
  - Adds autoscaling of ECS services that are handling StepFunction activities

## Changed

- Updated `@cumulus/ingest/http/httpMixin.list()` to trim trailing spaces on discovered filenames

- **CUMULUS-1310**

  - Database resources (DynamoDB, ElasticSearch) have been moved to an independent `db` stack.
    This will enable future updates to avoid affecting database resources or requiring migrations.
    Migrations for this version will need to be user-managed.
    (e.g. [elasticsearch](https://docs.aws.amazon.com/elasticsearch-service/latest/developerguide/es-version-migration.html#snapshot-based-migration) and [dynamoDB](https://docs.aws.amazon.com/datapipeline/latest/DeveloperGuide/dp-template-exports3toddb.html)).
    Order of stack deployment is `iam` -> `db` -> `app`.
  - All stacks can now be deployed using a single `config.yml` file, i.e.: `kes cf deploy --kes-folder app --template node_modules/@cumulus/deployment/[iam|db|app] [...]`
    Backwards-compatible. Please re-run `npm run bootstrap` to build new `kes` overrides.
    Deployment docs have been updated to show how to deploy a single-config Cumulus instance.
  - `params` fields should now be nested under the stack key (i.e. `app`, `db` or `iam`) to provide Parameters for a particular stack's cloudformation template,
    for use with single-config instances. Keys _must_ match the name of the deployment package folder (`app`, `db`, or `iam`).
    Backwards-compatible with multi-config setups.
  - `stackName` and `stackNameNoDash` have been retired as user-facing config parameters. Use `prefix` and `prefixNoDash` instead.
    This will be used to create stack names for all stacks in a single-config use case.
    `stackName` may still be used as an override in multi-config usage, although this is discouraged.
    Warning: overriding the `db` stack's `stackName` will require you to set `dbStackName` in your `app/config.yml`.
    This parameter is required to fetch outputs from the `db` stack to reference in the `app` stack.
  - The `iams` section in `app/config.yml` IAM roles has been retired as a user-facing parameter,
    _unless_ your IAM role ARNs do not match the convention shown in `@cumulus/deployment/app/config.yml`
    In that case, overriding `iams` in your own config is recommended.
  - `iam` and `db` `cloudformation.yml` file names will have respective prefixes (e.g `iam.cloudformation.yml`).
  - Cumulus will now only attempt to create reconciliation reports for buckets of the `private`, `public` and `protected` types.
  - Cumulus will no longer set up its own security group.
    To pass a pre-existing security group for in-VPC deployments as a parameter to the Cumulus template, populate `vpc.securityGroup` in `config.yml`.
    This security group must allow inbound HTTP(S) traffic (Port 443). SSH traffic (Port 22) must be permitted for SSH access to ECS instances.
  - Deployment docs have been updated with examples for the new deployment model.

- **CUMULUS-1236**

  - Moves access to public files behind the distribution endpoint. Authentication is not required, but direct http access has been disallowed.

- **CUMULUS-1223**

  - Adds unauthenticated access for public bucket files to the Distribution API. Public files should be requested the same way as protected files, but for public files a redirect to a self-signed S3 URL will happen without requiring authentication with Earthdata login.

- **CUMULUS-1232**

  - Unifies duplicate handling in `ingest/granule.handleDuplicateFile` for maintainability.
  - Changed `ingest/granule.ingestFile` and `move-granules/index.moveFileRequest` to use new function.
  - Moved file versioning code to `ingest/granule.moveGranuleFileWithVersioning`
  - `ingest/granule.verifyFile` now also tests `file.size` for verification if it is in the file record and throws
    `UnexpectedFileSize` error for file size not matching input.
  - `ingest/granule.verifyFile` logs warnings if checksum and/or file size are not available.

- **CUMULUS-1193**

  - Moved reindex CLI functionality to an API endpoint. See [API docs](https://nasa.github.io/cumulus-api/#elasticsearch-1)

- **CUMULUS-1207**
  - No longer disable lambda event source mappings when disabling a rule

### Fixed

- Updated Lerna publish script so that published Cumulus packages will pin their dependencies on other Cumulus packages to exact versions (e.g. `1.12.1` instead of `^1.12.1`)

- **CUMULUS-1203**

  - Fixes IAM template's use of intrinsic functions such that IAM template overrides now work with kes

- **CUMULUS-1268**
  - Deployment will not fail if there are no ES alarms or ECS services

## [v1.12.1] - 2019-4-8

## [v1.12.0] - 2019-4-4

Note: There was an issue publishing 1.12.0. Upgrade to 1.12.1.

### BREAKING CHANGES

- **CUMULUS-1139**

  - `granule.applyWorkflow` uses the new-style granule record as input to workflows.

- **CUMULUS-1171**

  - Fixed provider handling in the API to make it consistent between protocols.
    NOTE: This is a breaking change. When applying this upgrade, users will need to:
    1. Disable all workflow rules
    2. Update any `http` or `https` providers so that the host field only
       contains a valid hostname or IP address, and the port field contains the
       provider port.
    3. Perform the deployment
    4. Re-enable workflow rules

- **CUMULUS-1176**:

  - `@cumulus/move-granules` input expectations have changed. `@cumulus/files-to-granules` is a new intermediate task to perform input translation in the old style.
    See the Added and Changed sections of this release changelog for more information.

- **CUMULUS-670**

  - The behavior of ParsePDR and related code has changed in this release. PDRs with FILE_TYPEs that do not conform to the PDR ICD (+ TGZ) (https://cdn.earthdata.nasa.gov/conduit/upload/6376/ESDS-RFC-030v1.0.pdf) will fail to parse.

- **CUMULUS-1208**
  - The granule object input to `@cumulus/queue-granules` will now be added to ingest workflow messages **as is**. In practice, this means that if you are using `@cumulus/queue-granules` to trigger ingest workflows and your granule objects input have invalid properties, then your ingest workflows will fail due to schema validation errors.

### Added

- **CUMULUS-777**
  - Added new cookbook entry on configuring Cumulus to track ancillary files.
- **CUMULUS-1183**
  - Kes overrides will now abort with a warning if a workflow step is configured without a corresponding
    lambda configuration
- **CUMULUS-1223**

  - Adds convenience function `@cumulus/common/bucketsConfigJsonObject` for fetching stack's bucket configuration as an object.

- **CUMULUS-853**
  - Updated FakeProcessing example lambda to include option to generate fake browse
  - Added feature documentation for ancillary metadata export, a new cookbook entry describing a workflow with ancillary metadata generation(browse), and related task definition documentation
- **CUMULUS-805**
  - Added a CloudWatch alarm to check running ElasticSearch instances, and a CloudWatch dashboard to view the health of ElasticSearch
  - Specify `AWS_REGION` in `.env` to be used by deployment script
- **CUMULUS-803**
  - Added CloudWatch alarms to check running tasks of each ECS service, and add the alarms to CloudWatch dashboard
- **CUMULUS-670**
  - Added Ancillary Metadata Export feature (see https://nasa.github.io/cumulus/docs/features/ancillary_metadata for more information)
  - Added new Collection file parameter "fileType" that allows configuration of workflow granule file fileType
- **CUMULUS-1184** - Added kes logging output to ensure we always see the state machine reference before failures due to configuration
- **CUMULUS-1105** - Added a dashboard endpoint to serve the dashboard from an S3 bucket
- **CUMULUS-1199** - Moves `s3credentials` endpoint from the backend to the distribution API.
- **CUMULUS-666**
  - Added `@api/endpoints/s3credentials` to allow EarthData Login authorized users to retrieve temporary security credentials for same-region direct S3 access.
- **CUMULUS-671**
  - Added `@packages/integration-tests/api/distribution/getDistributionApiS3SignedUrl()` to return the S3 signed URL for a file protected by the distribution API
- **CUMULUS-672**
  - Added `cmrMetadataFormat` and `cmrConceptId` to output for individual granules from `@cumulus/post-to-cmr`. `cmrMetadataFormat` will be read from the `cmrMetadataFormat` generated for each granule in `@cumulus/cmrjs/publish2CMR()`
  - Added helpers to `@packages/integration-tests/api/distribution`:
    - `getDistributionApiFileStream()` returns a stream to download files protected by the distribution API
    - `getDistributionFileUrl()` constructs URLs for requesting files from the distribution API
- **CUMULUS-1185** `@cumulus/api/models/Granule.removeGranuleFromCmrByGranule` to replace `@cumulus/api/models/Granule.removeGranuleFromCmr` and use the Granule UR from the CMR metadata to remove the granule from CMR

- **CUMULUS-1101**

  - Added new `@cumulus/checksum` package. This package provides functions to calculate and validate checksums.
  - Added new checksumming functions to `@cumulus/common/aws`: `calculateS3ObjectChecksum` and `validateS3ObjectChecksum`, which depend on the `checksum` package.

- CUMULUS-1171

  - Added `@cumulus/common` API documentation to `packages/common/docs/API.md`
  - Added an `npm run build-docs` task to `@cumulus/common`
  - Added `@cumulus/common/string#isValidHostname()`
  - Added `@cumulus/common/string#match()`
  - Added `@cumulus/common/string#matches()`
  - Added `@cumulus/common/string#toLower()`
  - Added `@cumulus/common/string#toUpper()`
  - Added `@cumulus/common/URLUtils#buildURL()`
  - Added `@cumulus/common/util#isNil()`
  - Added `@cumulus/common/util#isNull()`
  - Added `@cumulus/common/util#isUndefined()`
  - Added `@cumulus/common/util#negate()`

- **CUMULUS-1176**

  - Added new `@cumulus/files-to-granules` task to handle converting file array output from `cumulus-process` tasks into granule objects.
    Allows simplification of `@cumulus/move-granules` and `@cumulus/post-to-cmr`, see Changed section for more details.

- CUMULUS-1151 Compare the granule holdings in CMR with Cumulus' internal data store
- CUMULUS-1152 Compare the granule file holdings in CMR with Cumulus' internal data store

### Changed

- **CUMULUS-1216** - Updated `@cumulus/ingest/granule/ingestFile` to download files to expected staging location.
- **CUMULUS-1208** - Updated `@cumulus/ingest/queue/enqueueGranuleIngestMessage()` to not transform granule object passed to it when building an ingest message
- **CUMULUS-1198** - `@cumulus/ingest` no longer enforces any expectations about whether `provider_path` contains a leading slash or not.
- **CUMULUS-1170**
  - Update scripts and docs to use `npm` instead of `yarn`
  - Use `package-lock.json` files to ensure matching versions of npm packages
  - Update CI builds to use `npm ci` instead of `npm install`
- **CUMULUS-670**
  - Updated ParsePDR task to read standard PDR types+ (+ tgz as an external customer requirement) and add a fileType to granule-files on Granule discovery
  - Updated ParsePDR to fail if unrecognized type is used
  - Updated all relevant task schemas to include granule->files->filetype as a string value
  - Updated tests/test fixtures to include the fileType in the step function/task inputs and output validations as needed
  - Updated MoveGranules task to handle incoming configuration with new "fileType" values and to add them as appropriate to the lambda output.
  - Updated DiscoverGranules step/related workflows to read new Collection file parameter fileType that will map a discovered file to a workflow fileType
  - Updated CNM parser to add the fileType to the defined granule file fileType on ingest and updated integration tests to verify/validate that behavior
  - Updated generateEcho10XMLString in cmr-utils.js to use a map/related library to ensure order as CMR requires ordering for their online resources.
  - Updated post-to-cmr task to appropriately export CNM filetypes to CMR in echo10/UMM exports
- **CUMULUS-1139** - Granules stored in the API contain a `files` property. That schema has been greatly
  simplified and now better matches the CNM format.
  - The `name` property has been renamed to `fileName`.
  - The `filepath` property has been renamed to `key`.
  - The `checksumValue` property has been renamed to `checksum`.
  - The `path` property has been removed.
  - The `url_path` property has been removed.
  - The `filename` property (which contained an `s3://` URL) has been removed, and the `bucket`
    and `key` properties should be used instead. Any requests sent to the API containing a `granule.files[].filename`
    property will be rejected, and any responses coming back from the API will not contain that
    `filename` property.
  - A `source` property has been added, which is a URL indicating the original source of the file.
  - `@cumulus/ingest/granule.moveGranuleFiles()` no longer includes a `filename` field in its
    output. The `bucket` and `key` fields should be used instead.
- **CUMULUS-672**

  - Changed `@cumulus/integration-tests/api/EarthdataLogin.getEarthdataLoginRedirectResponse` to `@cumulus/integration-tests/api/EarthdataLogin.getEarthdataAccessToken`. The new function returns an access response from Earthdata login, if successful.
  - `@cumulus/integration-tests/cmr/getOnlineResources` now accepts an object of options, including `cmrMetadataFormat`. Based on the `cmrMetadataFormat`, the function will correctly retrieve the online resources for each metadata format (ECHO10, UMM-G)

- **CUMULUS-1101**

  - Moved `@cumulus/common/file/getFileChecksumFromStream` into `@cumulus/checksum`, and renamed it to `generateChecksumFromStream`.
    This is a breaking change for users relying on `@cumulus/common/file/getFileChecksumFromStream`.
  - Refactored `@cumulus/ingest/Granule` to depend on new `common/aws` checksum functions and remove significantly present checksumming code.
    - Deprecated `@cumulus/ingest/granule.validateChecksum`. Replaced with `@cumulus/ingest/granule.verifyFile`.
    - Renamed `granule.getChecksumFromFile` to `granule.retrieveSuppliedFileChecksumInformation` to be more accurate.
  - Deprecated `@cumulus/common/aws.checksumS3Objects`. Use `@cumulus/common/aws.calculateS3ObjectChecksum` instead.

- CUMULUS-1171

  - Fixed provider handling in the API to make it consistent between protocols.
    Before this change, FTP providers were configured using the `host` and
    `port` properties. HTTP providers ignored `port` and `protocol`, and stored
    an entire URL in the `host` property. Updated the API to only accept valid
    hostnames or IP addresses in the `provider.host` field. Updated ingest code
    to properly build HTTP and HTTPS URLs from `provider.protocol`,
    `provider.host`, and `provider.port`.
  - The default provider port was being set to 21, no matter what protocol was
    being used. Removed that default.

- **CUMULUS-1176**

  - `@cumulus/move-granules` breaking change:
    Input to `move-granules` is now expected to be in the form of a granules object (i.e. `{ granules: [ { ... }, { ... } ] }`);
    For backwards compatibility with array-of-files outputs from processing steps, use the new `@cumulus/files-to-granules` task as an intermediate step.
    This task will perform the input translation. This change allows `move-granules` to be simpler and behave more predictably.
    `config.granuleIdExtraction` and `config.input_granules` are no longer needed/used by `move-granules`.
  - `@cumulus/post-to-cmr`: `config.granuleIdExtraction` is no longer needed/used by `post-to-cmr`.

- CUMULUS-1174
  - Better error message and stacktrace for S3KeyPairProvider error reporting.

### Fixed

- **CUMULUS-1218** Reconciliation report will now scan only completed granules.
- `@cumulus/api` files and granules were not getting indexed correctly because files indexing was failing in `db-indexer`
- `@cumulus/deployment` A bug in the Cloudformation template was preventing the API from being able to be launched in a VPC, updated the IAM template to give the permissions to be able to run the API in a VPC

### Deprecated

- `@cumulus/api/models/Granule.removeGranuleFromCmr`, instead use `@cumulus/api/models/Granule.removeGranuleFromCmrByGranule`
- `@cumulus/ingest/granule.validateChecksum`, instead use `@cumulus/ingest/granule.verifyFile`
- `@cumulus/common/aws.checksumS3Objects`, instead use `@cumulus/common/aws.calculateS3ObjectChecksum`
- `@cumulus/cmrjs`: `getGranuleId` and `getCmrFiles` are deprecated due to changes in input handling.

## [v1.11.3] - 2019-3-5

### Added

- **CUMULUS-1187** - Added `@cumulus/ingest/granule/duplicateHandlingType()` to determine how duplicate files should be handled in an ingest workflow

### Fixed

- **CUMULUS-1187** - workflows not respecting the duplicate handling value specified in the collection
- Removed refreshToken schema requirement for OAuth

## [v1.11.2] - 2019-2-15

### Added

- CUMULUS-1169
  - Added a `@cumulus/common/StepFunctions` module. It contains functions for querying the AWS
    StepFunctions API. These functions have the ability to retry when a ThrottlingException occurs.
  - Added `@cumulus/common/aws.retryOnThrottlingException()`, which will wrap a function in code to
    retry on ThrottlingExceptions.
  - Added `@cumulus/common/test-utils.throttleOnce()`, which will cause a function to return a
    ThrottlingException the first time it is called, then return its normal result after that.
- CUMULUS-1103 Compare the collection holdings in CMR with Cumulus' internal data store
- CUMULUS-1099 Add support for UMMG JSON metadata versions > 1.4.
  - If a version is found in the metadata object, that version is used for processing and publishing to CMR otherwise, version 1.4 is assumed.
- CUMULUS-678
  - Added support for UMMG json v1.4 metadata files.
    `reconcileCMRMetadata` added to `@cumulus/cmrjs` to update metadata record with new file locations.
    `@cumulus/common/errors` adds two new error types `CMRMetaFileNotFound` and `InvalidArgument`.
    `@cumulus/common/test-utils` adds new function `randomId` to create a random string with id to help in debugging.
    `@cumulus/common/BucketsConfig` adds a new helper class `BucketsConfig` for working with bucket stack configuration and bucket names.
    `@cumulus/common/aws` adds new function `s3PutObjectTagging` as a convenience for the aws [s3().putObjectTagging](https://docs.aws.amazon.com/AWSJavaScriptSDK/latest/AWS/S3.html#putObjectTagging-property) function.
    `@cumulus/cmrjs` Adds: - `isCMRFile` - Identify an echo10(xml) or UMMG(json) metadata file. - `metadataObjectFromCMRFile` Read and parse CMR XML file from s3. - `updateCMRMetadata` Modify a cmr metadata (xml/json) file with updated information. - `publish2CMR` Posts XML or UMMG CMR data to CMR service. - `reconcileCMRMetadata` Reconciles cmr metadata file after a file moves.
- Adds some ECS and other permissions to StepRole to enable running ECS tasks from a workflow
- Added Apache logs to cumulus api and distribution lambdas
- **CUMULUS-1119** - Added `@cumulus/integration-tests/api/EarthdataLogin.getEarthdataLoginRedirectResponse` helper for integration tests to handle login with Earthdata and to return response from redirect to Cumulus API
- **CUMULUS-673** Added `@cumulus/common/file/getFileChecksumFromStream` to get file checksum from a readable stream

### Fixed

- CUMULUS-1123
  - Cloudformation template overrides now work as expected

### Changed

- CUMULUS-1169
  - Deprecated the `@cumulus/common/step-functions` module.
  - Updated code that queries the StepFunctions API to use the retry-enabled functions from
    `@cumulus/common/StepFunctions`
- CUMULUS-1121
  - Schema validation is now strongly enforced when writing to the database.
    Additional properties are not allowed and will result in a validation error.
- CUMULUS-678
  `tasks/move-granules` simplified and refactored to use functionality from cmrjs.
  `ingest/granules.moveGranuleFiles` now just moves granule files and returns a list of the updated files. Updating metadata now handled by `@cumulus/cmrjs/reconcileCMRMetadata`.
  `move-granules.updateGranuleMetadata` refactored and bugs fixed in the case of a file matching multiple collection.files.regexps.
  `getCmrXmlFiles` simplified and now only returns an object with the cmrfilename and the granuleId.
  `@cumulus/test-processing` - test processing task updated to generate UMM-G metadata

- CUMULUS-1043

  - `@cumulus/api` now uses [express](http://expressjs.com/) as the API engine.
  - All `@cumulus/api` endpoints on ApiGateway are consolidated to a single endpoint the uses `{proxy+}` definition.
  - All files under `packages/api/endpoints` along with associated tests are updated to support express's request and response objects.
  - Replaced environment variables `internal`, `bucket` and `systemBucket` with `system_bucket`.
  - Update `@cumulus/integration-tests` to work with updated cumulus-api express endpoints

- `@cumulus/integration-tests` - `buildAndExecuteWorkflow` and `buildWorkflow` updated to take a `meta` param to allow for additional fields to be added to the workflow `meta`

- **CUMULUS-1049** Updated `Retrieve Execution Status API` in `@cumulus/api`: If the execution doesn't exist in Step Function API, Cumulus API returns the execution status information from the database.

- **CUMULUS-1119**
  - Renamed `DISTRIBUTION_URL` environment variable to `DISTRIBUTION_ENDPOINT`
  - Renamed `DEPLOYMENT_ENDPOINT` environment variable to `DISTRIBUTION_REDIRECT_ENDPOINT`
  - Renamed `API_ENDPOINT` environment variable to `TOKEN_REDIRECT_ENDPOINT`

### Removed

- Functions deprecated before 1.11.0:
  - @cumulus/api/models/base: static Manager.createTable() and static Manager.deleteTable()
  - @cumulus/ingest/aws/S3
  - @cumulus/ingest/aws/StepFunction.getExecution()
  - @cumulus/ingest/aws/StepFunction.pullEvent()
  - @cumulus/ingest/consumer.Consume
  - @cumulus/ingest/granule/Ingest.getBucket()

### Deprecated

`@cmrjs/ingestConcept`, instead use the CMR object methods. `@cmrjs/CMR.ingestGranule` or `@cmrjs/CMR.ingestCollection`
`@cmrjs/searchConcept`, instead use the CMR object methods. `@cmrjs/CMR.searchGranules` or `@cmrjs/CMR.searchCollections`
`@cmrjs/deleteConcept`, instead use the CMR object methods. `@cmrjs/CMR.deleteGranule` or `@cmrjs/CMR.deleteCollection`

## [v1.11.1] - 2018-12-18

**Please Note**

- Ensure your `app/config.yml` has a `clientId` specified in the `cmr` section. This will allow CMR to identify your requests for better support and metrics.
  - For an example, please see [the example config](https://github.com/nasa/cumulus/blob/1c7e2bf41b75da9f87004c4e40fbcf0f39f56794/example/app/config.yml#L128).

### Added

- Added a `/tokenDelete` endpoint in `@cumulus/api` to delete access token records

### Changed

- CUMULUS-678
  `@cumulus/ingest/crypto` moved and renamed to `@cumulus/common/key-pair-provider`
  `@cumulus/ingest/aws` function: `KMSDecryptionFailed` and class: `KMS` extracted and moved to `@cumulus/common` and `KMS` is exported as `KMSProvider` from `@cumulus/common/key-pair-provider`
  `@cumulus/ingest/granule` functions: `publish`, `getGranuleId`, `getXMLMetadataAsString`, `getMetadataBodyAndTags`, `parseXmlString`, `getCmrXMLFiles`, `postS3Object`, `contructOnlineAccessUrls`, `updateMetadata`, extracted and moved to `@cumulus/cmrjs`
  `getGranuleId`, `getCmrXMLFiles`, `publish`, `updateMetadata` removed from `@cumulus/ingest/granule` and added to `@cumulus/cmrjs`;
  `updateMetadata` renamed `updateCMRMetadata`.
  `@cumulus/ingest` test files renamed.
- **CUMULUS-1070**
  - Add `'Client-Id'` header to all `@cumulus/cmrjs` requests (made via `searchConcept`, `ingestConcept`, and `deleteConcept`).
  - Updated `cumulus/example/app/config.yml` entry for `cmr.clientId` to use stackName for easier CMR-side identification.

## [v1.11.0] - 2018-11-30

**Please Note**

- Redeploy IAM roles:
  - CUMULUS-817 includes a migration that requires reconfiguration/redeployment of IAM roles. Please see the [upgrade instructions](https://nasa.github.io/cumulus/docs/upgrade/1.11.0) for more information.
  - CUMULUS-977 includes a few new SNS-related permissions added to the IAM roles that will require redeployment of IAM roles.
- `cumulus-message-adapter` v1.0.13+ is required for `@cumulus/api` granule reingest API to work properly. The latest version should be downloaded automatically by kes.
- A `TOKEN_SECRET` value (preferably 256-bit for security) must be added to `.env` to securely sign JWTs used for authorization in `@cumulus/api`

### Changed

- **CUUMULUS-1000** - Distribution endpoint now persists logins, instead of
  redirecting to Earthdata Login on every request
- **CUMULUS-783 CUMULUS-790** - Updated `@cumulus/sync-granule` and `@cumulus/move-granules` tasks to always overwrite existing files for manually-triggered reingest.
- **CUMULUS-906** - Updated `@cumulus/api` granule reingest API to
  - add `reingestGranule: true` and `forceDuplicateOverwrite: true` to Cumulus message `cumulus_meta.cumulus_context` field to indicate that the workflow is a manually triggered re-ingest.
  - return warning message to operator when duplicateHandling is not `replace`
  - `cumulus-message-adapter` v1.0.13+ is required.
- **CUMULUS-793** - Updated the granule move PUT request in `@cumulus/api` to reject the move with a 409 status code if one or more of the files already exist at the destination location
- Updated `@cumulus/helloworld` to use S3 to store state for pass on retry tests
- Updated `@cumulus/ingest`:
  - [Required for MAAP] `http.js#list` will now find links with a trailing whitespace
  - Removed code from `granule.js` which looked for files in S3 using `{ Bucket: discoveredFile.bucket, Key: discoveredFile.name }`. This is obsolete since `@cumulus/ingest` uses a `file-staging` and `constructCollectionId()` directory prefixes by default.
- **CUMULUS-989**
  - Updated `@cumulus/api` to use [JWT (JSON Web Token)](https://jwt.io/introduction/) as the transport format for API authorization tokens and to use JWT verification in the request authorization
  - Updated `/token` endpoint in `@cumulus/api` to return tokens as JWTs
  - Added a `/refresh` endpoint in `@cumulus/api` to request new access tokens from the OAuth provider using the refresh token
  - Added `refreshAccessToken` to `@cumulus/api/lib/EarthdataLogin` to manage refresh token requests with the Earthdata OAuth provider

### Added

- **CUMULUS-1050**
  - Separated configuration flags for originalPayload/finalPayload cleanup such that they can be set to different retention times
- **CUMULUS-798**
  - Added daily Executions cleanup CloudWatch event that triggers cleanExecutions lambda
  - Added cleanExecutions lambda that removes finalPayload/originalPayload field entries for records older than configured timeout value (execution_payload_retention_period), with a default of 30 days
- **CUMULUS-815/816**
  - Added 'originalPayload' and 'finalPayload' fields to Executions table
  - Updated Execution model to populate originalPayload with the execution payload on record creation
  - Updated Execution model code to populate finalPayload field with the execution payload on execution completion
  - Execution API now exposes the above fields
- **CUMULUS-977**
  - Rename `kinesisConsumer` to `messageConsumer` as it handles both Kinesis streams and SNS topics as of this version.
  - Add `sns`-type rule support. These rules create a subscription between an SNS topic and the `messageConsumer`.
    When a message is received, `messageConsumer` is triggered and passes the SNS message (JSON format expected) in
    its entirety to the workflow in the `payload` field of the Cumulus message. For more information on sns-type rules,
    see the [documentation](https://nasa.github.io/cumulus/docs/data-cookbooks/setup#rules).
- **CUMULUS-975**
  - Add `KinesisInboundEventLogger` and `KinesisOutboundEventLogger` API lambdas. These lambdas
    are utilized to dump incoming and outgoing ingest workflow kinesis streams
    to cloudwatch for analytics in case of AWS/stream failure.
  - Update rules model to allow tracking of log_event ARNs related to
    Rule event logging. Kinesis rule types will now automatically log
    incoming events via a Kinesis event triggered lambda.
    CUMULUS-975-migration-4
  - Update migration code to require explicit migration names per run
  - Added migration_4 to migrate/update exisitng Kinesis rules to have a log event mapping
  - Added new IAM policy for migration lambda
- **CUMULUS-775**
  - Adds a instance metadata endpoint to the `@cumulus/api` package.
  - Adds a new convenience function `hostId` to the `@cumulus/cmrjs` to help build environment specific cmr urls.
  - Fixed `@cumulus/cmrjs.searchConcept` to search and return CMR results.
  - Modified `@cumulus/cmrjs.CMR.searchGranule` and `@cumulus/cmrjs.CMR.searchCollection` to include CMR's provider as a default parameter to searches.
- **CUMULUS-965**
  - Add `@cumulus/test-data.loadJSONTestData()`,
    `@cumulus/test-data.loadTestData()`, and
    `@cumulus/test-data.streamTestData()` to safely load test data. These
    functions should be used instead of using `require()` to load test data,
    which could lead to tests interferring with each other.
  - Add a `@cumulus/common/util/deprecate()` function to mark a piece of code as
    deprecated
- **CUMULUS-986**
  - Added `waitForTestExecutionStart` to `@cumulus/integration-tests`
- **CUMULUS-919**
  - In `@cumulus/deployment`, added support for NGAP permissions boundaries for IAM roles with `useNgapPermissionBoundary` flag in `iam/config.yml`. Defaults to false.

### Fixed

- Fixed a bug where FTP sockets were not closed after an error, keeping the Lambda function active until it timed out [CUMULUS-972]
- **CUMULUS-656**
  - The API will no longer allow the deletion of a provider if that provider is
    referenced by a rule
  - The API will no longer allow the deletion of a collection if that collection
    is referenced by a rule
- Fixed a bug where `@cumulus/sf-sns-report` was not pulling large messages from S3 correctly.

### Deprecated

- `@cumulus/ingest/aws/StepFunction.pullEvent()`. Use `@cumulus/common/aws.pullStepFunctionEvent()`.
- `@cumulus/ingest/consumer.Consume` due to unpredictable implementation. Use `@cumulus/ingest/consumer.Consumer`.
  Call `Consumer.consume()` instead of `Consume.read()`.

## [v1.10.4] - 2018-11-28

### Added

- **CUMULUS-1008**
  - New `config.yml` parameter for SQS consumers: `sqs_consumer_rate: (default 500)`, which is the maximum number of
    messages the consumer will attempt to process per execution. Currently this is only used by the sf-starter consumer,
    which runs every minute by default, making this a messages-per-minute upper bound. SQS does not guarantee the number
    of messages returned per call, so this is not a fixed rate of consumption, only attempted number of messages received.

### Deprecated

- `@cumulus/ingest/consumer.Consume` due to unpredictable implementation. Use `@cumulus/ingest/consumer.Consumer`.

### Changed

- Backported update of `packages/api` dependency `@mapbox/dyno` to `1.4.2` to mitigate `event-stream` vulnerability.

## [v1.10.3] - 2018-10-31

### Added

- **CUMULUS-817**
  - Added AWS Dead Letter Queues for lambdas that are scheduled asynchronously/such that failures show up only in cloudwatch logs.
- **CUMULUS-956**
  - Migrated developer documentation and data-cookbooks to Docusaurus
    - supports versioning of documentation
  - Added `docs/docs-how-to.md` to outline how to do things like add new docs or locally install for testing.
  - Deployment/CI scripts have been updated to work with the new format
- **CUMULUS-811**
  - Added new S3 functions to `@cumulus/common/aws`:
    - `aws.s3TagSetToQueryString`: converts S3 TagSet array to querystring (for use with upload()).
    - `aws.s3PutObject`: Returns promise of S3 `putObject`, which puts an object on S3
    - `aws.s3CopyObject`: Returns promise of S3 `copyObject`, which copies an object in S3 to a new S3 location
    - `aws.s3GetObjectTagging`: Returns promise of S3 `getObjectTagging`, which returns an object containing an S3 TagSet.
  - `@/cumulus/common/aws.s3PutObject` defaults to an explicit `ACL` of 'private' if not overridden.
  - `@/cumulus/common/aws.s3CopyObject` defaults to an explicit `TaggingDirective` of 'COPY' if not overridden.

### Deprecated

- **CUMULUS-811**
  - Deprecated `@cumulus/ingest/aws.S3`. Member functions of this class will now
    log warnings pointing to similar functionality in `@cumulus/common/aws`.

## [v1.10.2] - 2018-10-24

### Added

- **CUMULUS-965**
  - Added a `@cumulus/logger` package
- **CUMULUS-885**
  - Added 'human readable' version identifiers to Lambda Versioning lambda aliases
- **CUMULUS-705**
  - Note: Make sure to update the IAM stack when deploying this update.
  - Adds an AsyncOperations model and associated DynamoDB table to the
    `@cumulus/api` package
  - Adds an /asyncOperations endpoint to the `@cumulus/api` package, which can
    be used to fetch the status of an AsyncOperation.
  - Adds a /bulkDelete endpoint to the `@cumulus/api` package, which performs an
    asynchronous bulk-delete operation. This is a stub right now which is only
    intended to demonstration how AsyncOperations work.
  - Adds an AsyncOperation ECS task to the `@cumulus/api` package, which will
    fetch an Lambda function, run it in ECS, and then store the result to the
    AsyncOperations table in DynamoDB.
- **CUMULUS-851** - Added workflow lambda versioning feature to allow in-flight workflows to use lambda versions that were in place when a workflow was initiated

  - Updated Kes custom code to remove logic that used the CMA file key to determine template compilation logic. Instead, utilize a `customCompilation` template configuration flag to indicate a template should use Cumulus's kes customized methods instead of 'core'.
  - Added `useWorkflowLambdaVersions` configuration option to enable the lambdaVersioning feature set. **This option is set to true by default** and should be set to false to disable the feature.
  - Added uniqueIdentifier configuration key to S3 sourced lambdas to optionally support S3 lambda resource versioning within this scheme. This key must be unique for each modified version of the lambda package and must be updated in configuration each time the source changes.
  - Added a new nested stack template that will create a `LambdaVersions` stack that will take lambda parameters from the base template, generate lambda versions/aliases and return outputs with references to the most 'current' lambda alias reference, and updated 'core' template to utilize these outputs (if `useWorkflowLambdaVersions` is enabled).

- Created a `@cumulus/api/lib/OAuth2` interface, which is implemented by the
  `@cumulus/api/lib/EarthdataLogin` and `@cumulus/api/lib/GoogleOAuth2` classes.
  Endpoints that need to handle authentication will determine which class to use
  based on environment variables. This also greatly simplifies testing.
- Added `@cumulus/api/lib/assertions`, containing more complex AVA test assertions
- Added PublishGranule workflow to publish a granule to CMR without full reingest. (ingest-in-place capability)

- `@cumulus/integration-tests` new functionality:
  - `listCollections` to list collections from a provided data directory
  - `deleteCollection` to delete list of collections from a deployed stack
  - `cleanUpCollections` combines the above in one function.
  - `listProviders` to list providers from a provided data directory
  - `deleteProviders` to delete list of providers from a deployed stack
  - `cleanUpProviders` combines the above in one function.
  - `@cumulus/integrations-tests/api.js`: `deleteGranule` and `deletePdr` functions to make `DELETE` requests to Cumulus API
  - `rules` API functionality for posting and deleting a rule and listing all rules
  - `wait-for-deploy` lambda for use in the redeployment tests
- `@cumulus/ingest/granule.js`: `ingestFile` inserts new `duplicate_found: true` field in the file's record if a duplicate file already exists on S3.
- `@cumulus/api`: `/execution-status` endpoint requests and returns complete execution output if execution output is stored in S3 due to size.
- Added option to use environment variable to set CMR host in `@cumulus/cmrjs`.
- **CUMULUS-781** - Added integration tests for `@cumulus/sync-granule` when `duplicateHandling` is set to `replace` or `skip`
- **CUMULUS-791** - `@cumulus/move-granules`: `moveFileRequest` inserts new `duplicate_found: true` field in the file's record if a duplicate file already exists on S3. Updated output schema to document new `duplicate_found` field.

### Removed

- Removed `@cumulus/common/fake-earthdata-login-server`. Tests can now create a
  service stub based on `@cumulus/api/lib/OAuth2` if testing requires handling
  authentication.

### Changed

- **CUMULUS-940** - modified `@cumulus/common/aws` `receiveSQSMessages` to take a parameter object instead of positional parameters. All defaults remain the same, but now access to long polling is available through `options.waitTimeSeconds`.
- **CUMULUS-948** - Update lambda functions `CNMToCMA` and `CnmResponse` in the `cumulus-data-shared` bucket and point the default stack to them.
- **CUMULUS-782** - Updated `@cumulus/sync-granule` task and `Granule.ingestFile` in `@cumulus/ingest` to keep both old and new data when a destination file with different checksum already exists and `duplicateHandling` is `version`
- Updated the config schema in `@cumulus/move-granules` to include the `moveStagedFiles` param.
- **CUMULUS-778** - Updated config schema and documentation in `@cumulus/sync-granule` to include `duplicateHandling` parameter for specifying how duplicate filenames should be handled
- **CUMULUS-779** - Updated `@cumulus/sync-granule` to throw `DuplicateFile` error when destination files already exist and `duplicateHandling` is `error`
- **CUMULUS-780** - Updated `@cumulus/sync-granule` to use `error` as the default for `duplicateHandling` when it is not specified
- **CUMULUS-780** - Updated `@cumulus/api` to use `error` as the default value for `duplicateHandling` in the `Collection` model
- **CUMULUS-785** - Updated the config schema and documentation in `@cumulus/move-granules` to include `duplicateHandling` parameter for specifying how duplicate filenames should be handled
- **CUMULUS-786, CUMULUS-787** - Updated `@cumulus/move-granules` to throw `DuplicateFile` error when destination files already exist and `duplicateHandling` is `error` or not specified
- **CUMULUS-789** - Updated `@cumulus/move-granules` to keep both old and new data when a destination file with different checksum already exists and `duplicateHandling` is `version`

### Fixed

- `getGranuleId` in `@cumulus/ingest` bug: `getGranuleId` was constructing an error using `filename` which was undefined. The fix replaces `filename` with the `uri` argument.
- Fixes to `del` in `@cumulus/api/endpoints/granules.js` to not error/fail when not all files exist in S3 (e.g. delete granule which has only 2 of 3 files ingested).
- `@cumulus/deployment/lib/crypto.js` now checks for private key existence properly.

## [v1.10.1] - 2018-09-4

### Fixed

- Fixed cloudformation template errors in `@cumulus/deployment/`
  - Replaced references to Fn::Ref: with Ref:
  - Moved long form template references to a newline

## [v1.10.0] - 2018-08-31

### Removed

- Removed unused and broken code from `@cumulus/common`
  - Removed `@cumulus/common/test-helpers`
  - Removed `@cumulus/common/task`
  - Removed `@cumulus/common/message-source`
  - Removed the `getPossiblyRemote` function from `@cumulus/common/aws`
  - Removed the `startPromisedSfnExecution` function from `@cumulus/common/aws`
  - Removed the `getCurrentSfnTask` function from `@cumulus/common/aws`

### Changed

- **CUMULUS-839** - In `@cumulus/sync-granule`, 'collection' is now an optional config parameter

### Fixed

- **CUMULUS-859** Moved duplicate code in `@cumulus/move-granules` and `@cumulus/post-to-cmr` to `@cumulus/ingest`. Fixed imports making assumptions about directory structure.
- `@cumulus/ingest/consumer` correctly limits the number of messages being received and processed from SQS. Details:
  - **Background:** `@cumulus/api` includes a lambda `<stack-name>-sqs2sf` which processes messages from the `<stack-name>-startSF` SQS queue every minute. The `sqs2sf` lambda uses `@cumulus/ingest/consumer` to receive and process messages from SQS.
  - **Bug:** More than `messageLimit` number of messages were being consumed and processed from the `<stack-name>-startSF` SQS queue. Many step functions were being triggered simultaneously by the lambda `<stack-name>-sqs2sf` (which consumes every minute from the `startSF` queue) and resulting in step function failure with the error: `An error occurred (ThrottlingException) when calling the GetExecutionHistory`.
  - **Fix:** `@cumulus/ingest/consumer#processMessages` now processes messages until `timeLimit` has passed _OR_ once it receives up to `messageLimit` messages. `sqs2sf` is deployed with a [default `messageLimit` of 10](https://github.com/nasa/cumulus/blob/670000c8a821ff37ae162385f921c40956e293f7/packages/deployment/app/config.yml#L147).
  - **IMPORTANT NOTE:** `consumer` will actually process up to `messageLimit * 2 - 1` messages. This is because sometimes `receiveSQSMessages` will return less than `messageLimit` messages and thus the consumer will continue to make calls to `receiveSQSMessages`. For example, given a `messageLimit` of 10 and subsequent calls to `receiveSQSMessages` returns up to 9 messages, the loop will continue and a final call could return up to 10 messages.

## [v1.9.1] - 2018-08-22

**Please Note** To take advantage of the added granule tracking API functionality, updates are required for the message adapter and its libraries. You should be on the following versions:

- `cumulus-message-adapter` 1.0.9+
- `cumulus-message-adapter-js` 1.0.4+
- `cumulus-message-adapter-java` 1.2.7+
- `cumulus-message-adapter-python` 1.0.5+

### Added

- **CUMULUS-687** Added logs endpoint to search for logs from a specific workflow execution in `@cumulus/api`. Added integration test.
- **CUMULUS-836** - `@cumulus/deployment` supports a configurable docker storage driver for ECS. ECS can be configured with either `devicemapper` (the default storage driver for AWS ECS-optimized AMIs) or `overlay2` (the storage driver used by the NGAP 2.0 AMI). The storage driver can be configured in `app/config.yml` with `ecs.docker.storageDriver: overlay2 | devicemapper`. The default is `overlay2`.
  - To support this configuration, a [Handlebars](https://handlebarsjs.com/) helper `ifEquals` was added to `packages/deployment/lib/kes.js`.
- **CUMULUS-836** - `@cumulus/api` added IAM roles required by the NGAP 2.0 AMI. The NGAP 2.0 AMI runs a script `register_instances_with_ssm.py` which requires the ECS IAM role to include `ec2:DescribeInstances` and `ssm:GetParameter` permissions.

### Fixed

- **CUMULUS-836** - `@cumulus/deployment` uses `overlay2` driver by default and does not attempt to write `--storage-opt dm.basesize` to fix [this error](https://github.com/moby/moby/issues/37039).
- **CUMULUS-413** Kinesis processing now captures all errrors.
  - Added kinesis fallback mechanism when errors occur during record processing.
  - Adds FallbackTopicArn to `@cumulus/api/lambdas.yml`
  - Adds fallbackConsumer lambda to `@cumulus/api`
  - Adds fallbackqueue option to lambda definitions capture lambda failures after three retries.
  - Adds kinesisFallback SNS topic to signal incoming errors from kinesis stream.
  - Adds kinesisFailureSQS to capture fully failed events from all retries.
- **CUMULUS-855** Adds integration test for kinesis' error path.
- **CUMULUS-686** Added workflow task name and version tracking via `@cumulus/api` executions endpoint under new `tasks` property, and under `workflow_tasks` in step input/output.
  - Depends on `cumulus-message-adapter` 1.0.9+, `cumulus-message-adapter-js` 1.0.4+, `cumulus-message-adapter-java` 1.2.7+ and `cumulus-message-adapter-python` 1.0.5+
- **CUMULUS-771**
  - Updated sync-granule to stream the remote file to s3
  - Added integration test for ingesting granules from ftp provider
  - Updated http/https integration tests for ingesting granules from http/https providers
- **CUMULUS-862** Updated `@cumulus/integration-tests` to handle remote lambda output
- **CUMULUS-856** Set the rule `state` to have default value `ENABLED`

### Changed

- In `@cumulus/deployment`, changed the example app config.yml to have additional IAM roles

## [v1.9.0] - 2018-08-06

**Please note** additional information and upgrade instructions [here](https://nasa.github.io/cumulus/docs/upgrade/1.9.0)

### Added

- **CUMULUS-712** - Added integration tests verifying expected behavior in workflows
- **GITC-776-2** - Add support for versioned collections

### Fixed

- **CUMULUS-832**
  - Fixed indentation in example config.yml in `@cumulus/deployment`
  - Fixed issue with new deployment using the default distribution endpoint in `@cumulus/deployment` and `@cumulus/api`

## [v1.8.1] - 2018-08-01

**Note** IAM roles should be re-deployed with this release.

- **Cumulus-726**
  - Added function to `@cumulus/integration-tests`: `sfnStep` includes `getStepInput` which returns the input to the schedule event of a given step function step.
  - Added IAM policy `@cumulus/deployment`: Lambda processing IAM role includes `kinesis::PutRecord` so step function lambdas can write to kinesis streams.
- **Cumulus Community Edition**
  - Added Google OAuth authentication token logic to `@cumulus/api`. Refactored token endpoint to use environment variable flag `OAUTH_PROVIDER` when determining with authentication method to use.
  - Added API Lambda memory configuration variable `api_lambda_memory` to `@cumulus/api` and `@cumulus/deployment`.

### Changed

- **Cumulus-726**
  - Changed function in `@cumulus/api`: `models/rules.js#addKinesisEventSource` was modified to call to `deleteKinesisEventSource` with all required parameters (rule's name, arn and type).
  - Changed function in `@cumulus/integration-tests`: `getStepOutput` can now be used to return output of failed steps. If users of this function want the output of a failed event, they can pass a third parameter `eventType` as `'failure'`. This function will work as always for steps which completed successfully.

### Removed

- **Cumulus-726**

  - Configuration change to `@cumulus/deployment`: Removed default auto scaling configuration for Granules and Files DynamoDB tables.

- **CUMULUS-688**
  - Add integration test for ExecutionStatus
  - Function addition to `@cumulus/integration-tests`: `api` includes `getExecutionStatus` which returns the execution status from the Cumulus API

## [v1.8.0] - 2018-07-23

### Added

- **CUMULUS-718** Adds integration test for Kinesis triggering a workflow.

- **GITC-776-3** Added more flexibility for rules. You can now edit all fields on the rule's record
  We may need to update the api documentation to reflect this.

- **CUMULUS-681** - Add ingest-in-place action to granules endpoint

  - new applyWorkflow action at PUT /granules/{granuleid} Applying a workflow starts an execution of the provided workflow and passes the granule record as payload.
    Parameter(s):
    - workflow - the workflow name

- **CUMULUS-685** - Add parent exeuction arn to the execution which is triggered from a parent step function

### Changed

- **CUMULUS-768** - Integration tests get S3 provider data from shared data folder

### Fixed

- **CUMULUS-746** - Move granule API correctly updates record in dynamo DB and cmr xml file
- **CUMULUS-766** - Populate database fileSize field from S3 if value not present in Ingest payload

## [v1.7.1] - 2018-07-27 - [BACKPORT]

### Fixed

- **CUMULUS-766** - Backport from 1.8.0 - Populate database fileSize field from S3 if value not present in Ingest payload

## [v1.7.0] - 2018-07-02

### Please note: [Upgrade Instructions](https://nasa.github.io/cumulus/docs/upgrade/1.7.0)

### Added

- **GITC-776-2** - Add support for versioned collectons
- **CUMULUS-491** - Add granule reconciliation API endpoints.
- **CUMULUS-480** Add suport for backup and recovery:
  - Add DynamoDB tables for granules, executions and pdrs
  - Add ability to write all records to S3
  - Add ability to download all DynamoDB records in form json files
  - Add ability to upload records to DynamoDB
  - Add migration scripts for copying granule, pdr and execution records from ElasticSearch to DynamoDB
  - Add IAM support for batchWrite on dynamoDB
-
- **CUMULUS-508** - `@cumulus/deployment` cloudformation template allows for lambdas and ECS clusters to have multiple AZ availability.
  - `@cumulus/deployment` also ensures docker uses `devicemapper` storage driver.
- **CUMULUS-755** - `@cumulus/deployment` Add DynamoDB autoscaling support.
  - Application developers can add autoscaling and override default values in their deployment's `app/config.yml` file using a `{TableName}Table:` key.

### Fixed

- **CUMULUS-747** - Delete granule API doesn't delete granule files in s3 and granule in elasticsearch
  - update the StreamSpecification DynamoDB tables to have StreamViewType: "NEW_AND_OLD_IMAGES"
  - delete granule files in s3
- **CUMULUS-398** - Fix not able to filter executions by workflow
- **CUMULUS-748** - Fix invalid lambda .zip files being validated/uploaded to AWS
- **CUMULUS-544** - Post to CMR task has UAT URL hard-coded
  - Made configurable: PostToCmr now requires CMR_ENVIRONMENT env to be set to 'SIT' or 'OPS' for those CMR environments. Default is UAT.

### Changed

- **GITC-776-4** - Changed Discover-pdrs to not rely on collection but use provider_path in config. It also has an optional filterPdrs regex configuration parameter

- **CUMULUS-710** - In the integration test suite, `getStepOutput` returns the output of the first successful step execution or last failed, if none exists

## [v1.6.0] - 2018-06-06

### Please note: [Upgrade Instructions](https://nasa.github.io/cumulus/docs/upgrade/1.6.0)

### Fixed

- **CUMULUS-602** - Format all logs sent to Elastic Search.
  - Extract cumulus log message and index it to Elastic Search.

### Added

- **CUMULUS-556** - add a mechanism for creating and running migration scripts on deployment.
- **CUMULUS-461** Support use of metadata date and other components in `url_path` property

### Changed

- **CUMULUS-477** Update bucket configuration to support multiple buckets of the same type:
  - Change the structure of the buckets to allow for more than one bucket of each type. The bucket structure is now:
    bucket-key:
    name: <bucket-name>
    type: <type> i.e. internal, public, etc.
  - Change IAM and app deployment configuration to support new bucket structure
  - Update tasks and workflows to support new bucket structure
  - Replace instances where buckets.internal is relied upon to either use the system bucket or a configured bucket
  - Move IAM template to the deployment package. NOTE: You now have to specify '--template node_modules/@cumulus/deployment/iam' in your IAM deployment
  - Add IAM cloudformation template support to filter buckets by type

## [v1.5.5] - 2018-05-30

### Added

- **CUMULUS-530** - PDR tracking through Queue-granules
  - Add optional `pdr` property to the sync-granule task's input config and output payload.
- **CUMULUS-548** - Create a Lambda task that generates EMS distribution reports
  - In order to supply EMS Distribution Reports, you must enable S3 Server
    Access Logging on any S3 buckets used for distribution. See [How Do I Enable Server Access Logging for an S3 Bucket?](https://docs.aws.amazon.com/AmazonS3/latest/user-guide/server-access-logging.html)
    The "Target bucket" setting should point at the Cumulus internal bucket.
    The "Target prefix" should be
    "<STACK_NAME>/ems-distribution/s3-server-access-logs/", where "STACK_NAME"
    is replaced with the name of your Cumulus stack.

### Fixed

- **CUMULUS-546 - Kinesis Consumer should catch and log invalid JSON**
  - Kinesis Consumer lambda catches and logs errors so that consumer doesn't get stuck in a loop re-processing bad json records.
- EMS report filenames are now based on their start time instead of the time
  instead of the time that the report was generated
- **CUMULUS-552 - Cumulus API returns different results for the same collection depending on query**
  - The collection, provider and rule records in elasticsearch are now replaced with records from dynamo db when the dynamo db records are updated.

### Added

- `@cumulus/deployment`'s default cloudformation template now configures storage for Docker to match the configured ECS Volume. The template defines Docker's devicemapper basesize (`dm.basesize`) using `ecs.volumeSize`. This addresses ECS default of limiting Docker containers to 10GB of storage ([Read more](https://aws.amazon.com/premiumsupport/knowledge-center/increase-default-ecs-docker-limit/)).

## [v1.5.4] - 2018-05-21

### Added

- **CUMULUS-535** - EMS Ingest, Archive, Archive Delete reports
  - Add lambda EmsReport to create daily EMS Ingest, Archive, Archive Delete reports
  - ems.provider property added to `@cumulus/deployment/app/config.yml`.
    To change the provider name, please add `ems: provider` property to `app/config.yml`.
- **CUMULUS-480** Use DynamoDB to store granules, pdrs and execution records
  - Activate PointInTime feature on DynamoDB tables
  - Increase test coverage on api package
  - Add ability to restore metadata records from json files to DynamoDB
- **CUMULUS-459** provide API endpoint for moving granules from one location on s3 to another

## [v1.5.3] - 2018-05-18

### Fixed

- **CUMULUS-557 - "Add dataType to DiscoverGranules output"**
  - Granules discovered by the DiscoverGranules task now include dataType
  - dataType is now a required property for granules used as input to the
    QueueGranules task
- **CUMULUS-550** Update deployment app/config.yml to force elasticsearch updates for deleted granules

## [v1.5.2] - 2018-05-15

### Fixed

- **CUMULUS-514 - "Unable to Delete the Granules"**
  - updated cmrjs.deleteConcept to return success if the record is not found
    in CMR.

### Added

- **CUMULUS-547** - The distribution API now includes an
  "earthdataLoginUsername" query parameter when it returns a signed S3 URL
- **CUMULUS-527 - "parse-pdr queues up all granules and ignores regex"**
  - Add an optional config property to the ParsePdr task called
    "granuleIdFilter". This property is a regular expression that is applied
    against the filename of the first file of each granule contained in the
    PDR. If the regular expression matches, then the granule is included in
    the output. Defaults to '.', which will match all granules in the PDR.
- File checksums in PDRs now support MD5
- Deployment support to subscribe to an SNS topic that already exists
- **CUMULUS-470, CUMULUS-471** In-region S3 Policy lambda added to API to update bucket policy for in-region access.
- **CUMULUS-533** Added fields to granule indexer to support EMS ingest and archive record creation
- **CUMULUS-534** Track deleted granules
  - added `deletedgranule` type to `cumulus` index.
  - **Important Note:** Force custom bootstrap to re-run by adding this to
    app/config.yml `es: elasticSearchMapping: 7`
- You can now deploy cumulus without ElasticSearch. Just add `es: null` to your `app/config.yml` file. This is only useful for debugging purposes. Cumulus still requires ElasticSearch to properly operate.
- `@cumulus/integration-tests` includes and exports the `addRules` function, which seeds rules into the DynamoDB table.
- Added capability to support EFS in cloud formation template. Also added
  optional capability to ssh to your instance and privileged lambda functions.
- Added support to force discovery of PDRs that have already been processed
  and filtering of selected data types
- `@cumulus/cmrjs` uses an environment variable `USER_IP_ADDRESS` or fallback
  IP address of `10.0.0.0` when a public IP address is not available. This
  supports lambda functions deployed into a VPC's private subnet, where no
  public IP address is available.

### Changed

- **CUMULUS-550** Custom bootstrap automatically adds new types to index on
  deployment

## [v1.5.1] - 2018-04-23

### Fixed

- add the missing dist folder to the hello-world task
- disable uglifyjs on the built version of the pdr-status-check (read: https://github.com/webpack-contrib/uglifyjs-webpack-plugin/issues/264)

## [v1.5.0] - 2018-04-23

### Changed

- Removed babel from all tasks and packages and increased minimum node requirements to version 8.10
- Lambda functions created by @cumulus/deployment will use node8.10 by default
- Moved [cumulus-integration-tests](https://github.com/nasa/cumulus-integration-tests) to the `example` folder CUMULUS-512
- Streamlined all packages dependencies (e.g. remove redundant dependencies and make sure versions are the same across packages)
- **CUMULUS-352:** Update Cumulus Elasticsearch indices to use [index aliases](https://www.elastic.co/guide/en/elasticsearch/reference/current/indices-aliases.html).
- **CUMULUS-519:** ECS tasks are no longer restarted after each CF deployment unless `ecs.restartTasksOnDeploy` is set to true
- **CUMULUS-298:** Updated log filterPattern to include all CloudWatch logs in ElasticSearch
- **CUMULUS-518:** Updates to the SyncGranule config schema
  - `granuleIdExtraction` is no longer a property
  - `process` is now an optional property
  - `provider_path` is no longer a property

### Fixed

- **CUMULUS-455 "Kes deployments using only an updated message adapter do not get automatically deployed"**
  - prepended the hash value of cumulus-message-adapter.zip file to the zip file name of lambda which uses message adapter.
  - the lambda function will be redeployed when message adapter or lambda function are updated
- Fixed a bug in the bootstrap lambda function where it stuck during update process
- Fixed a bug where the sf-sns-report task did not return the payload of the incoming message as the output of the task [CUMULUS-441]

### Added

- **CUMULUS-352:** Add reindex CLI to the API package.
- **CUMULUS-465:** Added mock http/ftp/sftp servers to the integration tests
- Added a `delete` method to the `@common/CollectionConfigStore` class
- **CUMULUS-467 "@cumulus/integration-tests or cumulus-integration-tests should seed provider and collection in deployed DynamoDB"**
  - `example` integration-tests populates providers and collections to database
  - `example` workflow messages are populated from workflow templates in s3, provider and collection information in database, and input payloads. Input templates are removed.
  - added `https` protocol to provider schema

## [v1.4.1] - 2018-04-11

### Fixed

- Sync-granule install

## [v1.4.0] - 2018-04-09

### Fixed

- **CUMULUS-392 "queue-granules not returning the sfn-execution-arns queued"**
  - updated queue-granules to return the sfn-execution-arns queued and pdr if exists.
  - added pdr to ingest message meta.pdr instead of payload, so the pdr information doesn't get lost in the ingest workflow, and ingested granule in elasticsearch has pdr name.
  - fixed sf-sns-report schema, remove the invalid part
  - fixed pdr-status-check schema, the failed execution contains arn and reason
- **CUMULUS-206** make sure homepage and repository urls exist in package.json files of tasks and packages

### Added

- Example folder with a cumulus deployment example

### Changed

- [CUMULUS-450](https://bugs.earthdata.nasa.gov/browse/CUMULUS-450) - Updated
  the config schema of the **queue-granules** task
  - The config no longer takes a "collection" property
  - The config now takes an "internalBucket" property
  - The config now takes a "stackName" property
- [CUMULUS-450](https://bugs.earthdata.nasa.gov/browse/CUMULUS-450) - Updated
  the config schema of the **parse-pdr** task
  - The config no longer takes a "collection" property
  - The "stack", "provider", and "bucket" config properties are now
    required
- **CUMULUS-469** Added a lambda to the API package to prototype creating an S3 bucket policy for direct, in-region S3 access for the prototype bucket

### Removed

- Removed the `findTmpTestDataDirectory()` function from
  `@cumulus/common/test-utils`

### Fixed

- [CUMULUS-450](https://bugs.earthdata.nasa.gov/browse/CUMULUS-450)
  - The **queue-granules** task now enqueues a **sync-granule** task with the
    correct collection config for that granule based on the granule's
    data-type. It had previously been using the collection config from the
    config of the **queue-granules** task, which was a problem if the granules
    being queued belonged to different data-types.
  - The **parse-pdr** task now handles the case where a PDR contains granules
    with different data types, and uses the correct granuleIdExtraction for
    each granule.

### Added

- **CUMULUS-448** Add code coverage checking using [nyc](https://github.com/istanbuljs/nyc).

## [v1.3.0] - 2018-03-29

### Deprecated

- discover-s3-granules is deprecated. The functionality is provided by the discover-granules task

### Fixed

- **CUMULUS-331:** Fix aws.downloadS3File to handle non-existent key
- Using test ftp provider for discover-granules testing [CUMULUS-427]
- **CUMULUS-304: "Add AWS API throttling to pdr-status-check task"** Added concurrency limit on SFN API calls. The default concurrency is 10 and is configurable through Lambda environment variable CONCURRENCY.
- **CUMULUS-414: "Schema validation not being performed on many tasks"** revised npm build scripts of tasks that use cumulus-message-adapter to place schema directories into dist directories.
- **CUMULUS-301:** Update all tests to use test-data package for testing data.
- **CUMULUS-271: "Empty response body from rules PUT endpoint"** Added the updated rule to response body.
- Increased memory allotment for `CustomBootstrap` lambda function. Resolves failed deployments where `CustomBootstrap` lambda function was failing with error `Process exited before completing request`. This was causing deployments to stall, fail to update and fail to rollback. This error is thrown when the lambda function tries to use more memory than it is allotted.
- Cumulus repository folders structure updated:
  - removed the `cumulus` folder altogether
  - moved `cumulus/tasks` to `tasks` folder at the root level
  - moved the tasks that are not converted to use CMA to `tasks/.not_CMA_compliant`
  - updated paths where necessary

### Added

- `@cumulus/integration-tests` - Added support for testing the output of an ECS activity as well as a Lambda function.

## [v1.2.0] - 2018-03-20

### Fixed

- Update vulnerable npm packages [CUMULUS-425]
- `@cumulus/api`: `kinesis-consumer.js` uses `sf-scheduler.js#schedule` instead of placing a message directly on the `startSF` SQS queue. This is a fix for [CUMULUS-359](https://bugs.earthdata.nasa.gov/browse/CUMULUS-359) because `sf-scheduler.js#schedule` looks up the provider and collection data in DynamoDB and adds it to the `meta` object of the enqueued message payload.
- `@cumulus/api`: `kinesis-consumer.js` catches and logs errors instead of doing an error callback. Before this change, `kinesis-consumer` was failing to process new records when an existing record caused an error because it would call back with an error and stop processing additional records. It keeps trying to process the record causing the error because it's "position" in the stream is unchanged. Catching and logging the errors is part 1 of the fix. Proposed part 2 is to enqueue the error and the message on a "dead-letter" queue so it can be processed later ([CUMULUS-413](https://bugs.earthdata.nasa.gov/browse/CUMULUS-413)).
- **CUMULUS-260: "PDR page on dashboard only shows zeros."** The PDR stats in LPDAAC are all 0s, even if the dashboard has been fixed to retrieve the correct fields. The current version of pdr-status-check has a few issues.
  - pdr is not included in the input/output schema. It's available from the input event. So the pdr status and stats are not updated when the ParsePdr workflow is complete. Adding the pdr to the input/output of the task will fix this.
  - pdr-status-check doesn't update pdr stats which prevent the real time pdr progress from showing up in the dashboard. To solve this, added lambda function sf-sns-report which is copied from @cumulus/api/lambdas/sf-sns-broadcast with modification, sf-sns-report can be used to report step function status anywhere inside a step function. So add step sf-sns-report after each pdr-status-check, we will get the PDR status progress at real time.
  - It's possible an execution is still in the queue and doesn't exist in sfn yet. Added code to handle 'ExecutionDoesNotExist' error when checking the execution status.
- Fixed `aws.cloudwatchevents()` typo in `packages/ingest/aws.js`. This typo was the root cause of the error: `Error: Could not process scheduled_ingest, Error: : aws.cloudwatchevents is not a constructor` seen when trying to update a rule.

### Removed

- `@cumulus/ingest/aws`: Remove queueWorkflowMessage which is no longer being used by `@cumulus/api`'s `kinesis-consumer.js`.

## [v1.1.4] - 2018-03-15

### Added

- added flag `useList` to parse-pdr [CUMULUS-404]

### Fixed

- Pass encrypted password to the ApiGranule Lambda function [CUMULUS-424]

## [v1.1.3] - 2018-03-14

### Fixed

- Changed @cumulus/deployment package install behavior. The build process will happen after installation

## [v1.1.2] - 2018-03-14

### Added

- added tools to @cumulus/integration-tests for local integration testing
- added end to end testing for discovering and parsing of PDRs
- `yarn e2e` command is available for end to end testing

### Fixed

- **CUMULUS-326: "Occasionally encounter "Too Many Requests" on deployment"** The api gateway calls will handle throttling errors
- **CUMULUS-175: "Dashboard providers not in sync with AWS providers."** The root cause of this bug - DynamoDB operations not showing up in Elasticsearch - was shared by collections and rules. The fix was to update providers', collections' and rules; POST, PUT and DELETE endpoints to operate on DynamoDB and using DynamoDB streams to update Elasticsearch. The following packages were made:
  - `@cumulus/deployment` deploys DynamoDB streams for the Collections, Providers and Rules tables as well as a new lambda function called `dbIndexer`. The `dbIndexer` lambda has an event source mapping which listens to each of the DynamoDB streams. The dbIndexer lambda receives events referencing operations on the DynamoDB table and updates the elasticsearch cluster accordingly.
  - The `@cumulus/api` endpoints for collections, providers and rules _only_ query DynamoDB, with the exception of LIST endpoints and the collections' GET endpoint.

### Updated

- Broke up `kes.override.js` of @cumulus/deployment to multiple modules and moved to a new location
- Expanded @cumulus/deployment test coverage
- all tasks were updated to use cumulus-message-adapter-js 1.0.1
- added build process to integration-tests package to babelify it before publication
- Update @cumulus/integration-tests lambda.js `getLambdaOutput` to return the entire lambda output. Previously `getLambdaOutput` returned only the payload.

## [v1.1.1] - 2018-03-08

### Removed

- Unused queue lambda in api/lambdas [CUMULUS-359]

### Fixed

- Kinesis message content is passed to the triggered workflow [CUMULUS-359]
- Kinesis message queues a workflow message and does not write to rules table [CUMULUS-359]

## [v1.1.0] - 2018-03-05

### Added

- Added a `jlog` function to `common/test-utils` to aid in test debugging
- Integration test package with command line tool [CUMULUS-200] by @laurenfrederick
- Test for FTP `useList` flag [CUMULUS-334] by @kkelly51

### Updated

- The `queue-pdrs` task now uses the [cumulus-message-adapter-js](https://github.com/nasa/cumulus-message-adapter-js)
  library
- Updated the `queue-pdrs` JSON schemas
- The test-utils schema validation functions now throw an error if validation
  fails
- The `queue-granules` task now uses the [cumulus-message-adapter-js](https://github.com/nasa/cumulus-message-adapter-js)
  library
- Updated the `queue-granules` JSON schemas

### Removed

- Removed the `getSfnExecutionByName` function from `common/aws`
- Removed the `getGranuleStatus` function from `common/aws`

## [v1.0.1] - 2018-02-27

### Added

- More tests for discover-pdrs, dicover-granules by @yjpa7145
- Schema validation utility for tests by @yjpa7145

### Changed

- Fix an FTP listing bug for servers that do not support STAT [CUMULUS-334] by @kkelly51

## [v1.0.0] - 2018-02-23

[unreleased]: https://github.com/nasa/cumulus/compare/v9.1.0...HEAD
[v9.1.0]: https://github.com/nasa/cumulus/compare/v9.0.1...v9.1.0
[v9.0.1]: https://github.com/nasa/cumulus/compare/v9.0.0...v9.0.1
[v9.0.0]: https://github.com/nasa/cumulus/compare/v8.1.0...v9.0.0
[v8.1.0]: https://github.com/nasa/cumulus/compare/v8.0.0...v8.1.0
[v8.0.0]: https://github.com/nasa/cumulus/compare/v7.2.0...v8.0.0
[v7.2.0]: https://github.com/nasa/cumulus/compare/v7.1.0...v7.2.0
[v7.1.0]: https://github.com/nasa/cumulus/compare/v7.0.0...v7.1.0
[v7.0.0]: https://github.com/nasa/cumulus/compare/v6.0.0...v7.0.0
[v6.0.0]: https://github.com/nasa/cumulus/compare/v5.0.1...v6.0.0
[v5.0.1]: https://github.com/nasa/cumulus/compare/v5.0.0...v5.0.1
[v5.0.0]: https://github.com/nasa/cumulus/compare/v4.0.0...v5.0.0
[v4.0.0]: https://github.com/nasa/cumulus/compare/v3.0.1...v4.0.0
[v3.0.1]: https://github.com/nasa/cumulus/compare/v3.0.0...v3.0.1
[v3.0.0]: https://github.com/nasa/cumulus/compare/v2.0.1...v3.0.0
[v2.0.7]: https://github.com/nasa/cumulus/compare/v2.0.6...v2.0.7
[v2.0.6]: https://github.com/nasa/cumulus/compare/v2.0.5...v2.0.6
[v2.0.5]: https://github.com/nasa/cumulus/compare/v2.0.4...v2.0.5
[v2.0.4]: https://github.com/nasa/cumulus/compare/v2.0.3...v2.0.4
[v2.0.3]: https://github.com/nasa/cumulus/compare/v2.0.2...v2.0.3
[v2.0.2]: https://github.com/nasa/cumulus/compare/v2.0.1...v2.0.2
[v2.0.1]: https://github.com/nasa/cumulus/compare/v1.24.0...v2.0.1
[v2.0.0]: https://github.com/nasa/cumulus/compare/v1.24.0...v2.0.0
[v1.24.0]: https://github.com/nasa/cumulus/compare/v1.23.2...v1.24.0
[v1.23.2]: https://github.com/nasa/cumulus/compare/v1.22.1...v1.23.2
[v1.22.1]: https://github.com/nasa/cumulus/compare/v1.21.0...v1.22.1
[v1.21.0]: https://github.com/nasa/cumulus/compare/v1.20.0...v1.21.0
[v1.20.0]: https://github.com/nasa/cumulus/compare/v1.19.0...v1.20.0
[v1.19.0]: https://github.com/nasa/cumulus/compare/v1.18.0...v1.19.0
[v1.18.0]: https://github.com/nasa/cumulus/compare/v1.17.0...v1.18.0
[v1.17.0]: https://github.com/nasa/cumulus/compare/v1.16.1...v1.17.0
[v1.16.1]: https://github.com/nasa/cumulus/compare/v1.16.0...v1.16.1
[v1.16.0]: https://github.com/nasa/cumulus/compare/v1.15.0...v1.16.0
[v1.15.0]: https://github.com/nasa/cumulus/compare/v1.14.5...v1.15.0
[v1.14.5]: https://github.com/nasa/cumulus/compare/v1.14.4...v1.14.5
[v1.14.4]: https://github.com/nasa/cumulus/compare/v1.14.3...v1.14.4
[v1.14.3]: https://github.com/nasa/cumulus/compare/v1.14.2...v1.14.3
[v1.14.2]: https://github.com/nasa/cumulus/compare/v1.14.1...v1.14.2
[v1.14.1]: https://github.com/nasa/cumulus/compare/v1.14.0...v1.14.1
[v1.14.0]: https://github.com/nasa/cumulus/compare/v1.13.5...v1.14.0
[v1.13.5]: https://github.com/nasa/cumulus/compare/v1.13.4...v1.13.5
[v1.13.4]: https://github.com/nasa/cumulus/compare/v1.13.3...v1.13.4
[v1.13.3]: https://github.com/nasa/cumulus/compare/v1.13.2...v1.13.3
[v1.13.2]: https://github.com/nasa/cumulus/compare/v1.13.1...v1.13.2
[v1.13.1]: https://github.com/nasa/cumulus/compare/v1.13.0...v1.13.1
[v1.13.0]: https://github.com/nasa/cumulus/compare/v1.12.1...v1.13.0
[v1.12.1]: https://github.com/nasa/cumulus/compare/v1.12.0...v1.12.1
[v1.12.0]: https://github.com/nasa/cumulus/compare/v1.11.3...v1.12.0
[v1.11.3]: https://github.com/nasa/cumulus/compare/v1.11.2...v1.11.3
[v1.11.2]: https://github.com/nasa/cumulus/compare/v1.11.1...v1.11.2
[v1.11.1]: https://github.com/nasa/cumulus/compare/v1.11.0...v1.11.1
[v1.11.0]: https://github.com/nasa/cumulus/compare/v1.10.4...v1.11.0
[v1.10.4]: https://github.com/nasa/cumulus/compare/v1.10.3...v1.10.4
[v1.10.3]: https://github.com/nasa/cumulus/compare/v1.10.2...v1.10.3
[v1.10.2]: https://github.com/nasa/cumulus/compare/v1.10.1...v1.10.2
[v1.10.1]: https://github.com/nasa/cumulus/compare/v1.10.0...v1.10.1
[v1.10.0]: https://github.com/nasa/cumulus/compare/v1.9.1...v1.10.0
[v1.9.1]: https://github.com/nasa/cumulus/compare/v1.9.0...v1.9.1
[v1.9.0]: https://github.com/nasa/cumulus/compare/v1.8.1...v1.9.0
[v1.8.1]: https://github.com/nasa/cumulus/compare/v1.8.0...v1.8.1
[v1.8.0]: https://github.com/nasa/cumulus/compare/v1.7.0...v1.8.0
[v1.7.0]: https://github.com/nasa/cumulus/compare/v1.6.0...v1.7.0
[v1.6.0]: https://github.com/nasa/cumulus/compare/v1.5.5...v1.6.0
[v1.5.5]: https://github.com/nasa/cumulus/compare/v1.5.4...v1.5.5
[v1.5.4]: https://github.com/nasa/cumulus/compare/v1.5.3...v1.5.4
[v1.5.3]: https://github.com/nasa/cumulus/compare/v1.5.2...v1.5.3
[v1.5.2]: https://github.com/nasa/cumulus/compare/v1.5.1...v1.5.2
[v1.5.1]: https://github.com/nasa/cumulus/compare/v1.5.0...v1.5.1
[v1.5.0]: https://github.com/nasa/cumulus/compare/v1.4.1...v1.5.0
[v1.4.1]: https://github.com/nasa/cumulus/compare/v1.4.0...v1.4.1
[v1.4.0]: https://github.com/nasa/cumulus/compare/v1.3.0...v1.4.0
[v1.3.0]: https://github.com/nasa/cumulus/compare/v1.2.0...v1.3.0
[v1.2.0]: https://github.com/nasa/cumulus/compare/v1.1.4...v1.2.0
[v1.1.4]: https://github.com/nasa/cumulus/compare/v1.1.3...v1.1.4
[v1.1.3]: https://github.com/nasa/cumulus/compare/v1.1.2...v1.1.3
[v1.1.2]: https://github.com/nasa/cumulus/compare/v1.1.1...v1.1.2
[v1.1.1]: https://github.com/nasa/cumulus/compare/v1.0.1...v1.1.1
[v1.1.0]: https://github.com/nasa/cumulus/compare/v1.0.1...v1.1.0
[v1.0.1]: https://github.com/nasa/cumulus/compare/v1.0.0...v1.0.1
[v1.0.0]: https://github.com/nasa/cumulus/compare/pre-v1-release...v1.0.0

[thin-egress-app]: <https://github.com/asfadmin/thin-egress-app> "Thin Egress App"<|MERGE_RESOLUTION|>--- conflicted
+++ resolved
@@ -30,14 +30,11 @@
     - (EDL only) restricts download from PRIVATE_BUCKETS to users who belong to certain EDL User Groups
     - bucket prefix and object prefix are supported
   - Add 'Bearer token' support as an authorization method
-<<<<<<< HEAD
 - **CUMULUS-2486**
   - Implemented support for custom headers
-=======
 - **CUMULUS-2568**
   - Add `deletePdr`/PDR deletion functionality to `@cumulus/api-client/pdrs`
   - Add `removeCollectionAndAllDependencies` to integration test helpers
->>>>>>> 3ecc004e
 - **CUMULUS-2487**
   - Add integration test for cumulus distribution API
 - Added `example/spec/apiUtils.waitForApiStatus` to wait for a
