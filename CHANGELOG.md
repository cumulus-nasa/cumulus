# Changelog

All notable changes to this project will be documented in this file.

The format is based on [Keep a Changelog](http://keepachangelog.com/en/1.0.0/).

## [Unreleased]

### Added

- **CUMULUS-2019**
  - Add `infix` search to es query builder `@cumulus/api/es/es/queries` to support partial matching of the keywords


### BREAKING CHANGES

<<<<<<< HEAD
- **CUMULUS-1930**
  - The `@cumulus/common/util.uuid()` function has been removed
=======
- Changes to `@cumulus/aws-client/S3`
  - The signature of the `getObjectSize` function has changed. It now takes a
    params object with three properties:
    - **s3**: an instance of an AWS.S3 object
    - **bucket**
    - **key**
  - The `getObjectSize` function will no longer retry if the object does not exist
- **CUMULUS-1958**
  - The following methods exported from `@cumulus/cmr-js/cmr-utils` were made
    async, and added distributionBucketMap as a parameter:
    - constructOnlineAccessUrl
    - generateFileUrl
    - reconcileCMRMetadata
    - updateCMRMetadata
>>>>>>> c8e7ce39
- **CUMULUS-1969**
  - The `DiscoverPdrs` task now expects `provider_path` to be provided at
    `event.config.provider_path`, not `event.config.collection.provider_path`
  - `event.config.provider_path` is now a required parameter of the
    `DiscoverPdrs` task
  - `event.config.collection` is no longer a parameter to the `DiscoverPdrs`
    task
  - Collections no longer support the `provider_path` property. The tasks that
    relied on that property are now referencing `config.meta.provider_path`.
    Workflows should be updated accordingly.
- **CUMULUS-1977**
  - Moved bulk granule deletion endpoint from `/bulkDelete` to `/granules/bulkDelete`

### Added

- **CUMULUS-1958**
  - Add the ability for users to specify a `bucket_map_key` to the `cumulus`
    terraform module as an override for the default .yaml values that are passed
    to TEA by Core.    Using this option *requires* that each configured
    Cumulus 'distribution' bucket (e.g. public/protected buckets) have a single
    TEA mapping.  Multiple maps per bucket are not supported.
  - Updated Generating a distribution URL, the MoveGranules task and all CMR
    reconciliation functionality to utilize the TEA bucket map override.
  - Updated deploy process to utilize a bootstrap 'tea-map-cache' lambda that
    will, after deployment of Cumulus Core's TEA instance, query TEA for all
    protected/public buckets and generate a mapping configuration used
    internally by Core.  This object is also exposed as an output of the Cumulus
    module as `distribution_bucket_map`.

### Changed

- **CUMULUS-1977**
  - Implemented POST `/granules/bulkDelete` API endpoint to support deleting granules specified by ID or returned by the provided query in the request body. If the request is successful, the endpoint returns the async operation ID that has been started to remove the granules.
    - To use a query in the request body, your deployment must be [configured to access the Elasticsearch host for ESDIS metrics](https://nasa.github.io/cumulus/docs/additional-deployment-options/cloudwatch-logs-delivery#esdis-metrics) in your environment
  - Added `@cumulus/api/models/Granule.getRecord()` method to return raw record from DynamoDB
  - Added `@cumulus/api/models/Granule.delete()` method which handles deleting the granule record from DynamoDB and the granule files from S3

### Changed

- **CUMULUS-1956**
  - The `/s3credentials` endpoint that is deployed as part of distribution now
    supports authentication using tokens created by a different application. If
    a request contains the `EDL-ClientId` and `EDL-Token` headers,
    authentication will be handled using that token rather than attempting to
    use OAuth.
- **CUMULUS-1977**
  - API endpoint POST `/granules/bulk` now returns a 202 status on a successful
    response instead of a 200 response
  - API endpoint DELETE `/granules/<granule-id>` now returns a 404 status if the
    granule record was already deleted
  - `@cumulus/api/models/Granule.update()` now returns the updated granule
    record
- **CUMULUS-1982**
  - The `globalConnectionLimit` property of providers is now optional and
    defaults to "unlimited"
- **CUMULUS-2016**
  - Upgrade TEA to version 79

### Deprecated

- **CUMULUS-1930**
  - `@cumulus/common/log.convertLogLevel()`
- `@cumulus/collection-config-store`
- `@cumulus/common/util.sleep()`

### Deprecated

- **CUMULUS-1930**
  - `@cumulus/common/log.convertLogLevel()`
  - `@cumulus/common/util.isNull()`
  - `@cumulus/common/util.isUndefined()`
  - `@cumulus/common/util.negate()`
  - `@cumulus/common/util.noop()`
  - `@cumulus/common/util.isNil()`
  - `@cumulus/common/util.renameProperty()`
  - `@cumulus/common/util.lookupMimeType()`
  - `@cumulus/common/util.thread()`
  - `@cumulus/common/util.mkdtempSync()`

### Removed

- The deprecated `@cumulus/common.bucketsConfigJsonObject` function has been
  removed
- The deprecated `@cumulus/common.CollectionConfigStore` class has been removed
- The deprecated `@cumulus/common.concurrency` module has been removed
- The deprecated `@cumulus/common.constructCollectionId` function has been
  removed
- The deprecated `@cumulus/common.launchpad` module has been removed
- The deprecated `@cumulus/common.LaunchpadToken` class has been removed
- The deprecated `@cumulus/common.Semaphore` class has been removed
- The deprecated `@cumulus/common.stringUtils` module has been removed
- The deprecated `@cumulus/common/aws.cloudwatchlogs` function has been removed
- The deprecated `@cumulus/common/aws.deleteS3Files` function has been removed
- The deprecated `@cumulus/common/aws.deleteS3Object` function has been removed
- The deprecated `@cumulus/common/aws.dynamodb` function has been removed
- The deprecated `@cumulus/common/aws.dynamodbDocClient` function has been
  removed
- The deprecated `@cumulus/common/aws.getExecutionArn` function has been removed
- The deprecated `@cumulus/common/aws.headObject` function has been removed
- The deprecated `@cumulus/common/aws.listS3ObjectsV2` function has been removed
- The deprecated `@cumulus/common/aws.parseS3Uri` function has been removed
- The deprecated `@cumulus/common/aws.promiseS3Upload` function has been removed
- The deprecated `@cumulus/common/aws.recursivelyDeleteS3Bucket` function has
  been removed
- The deprecated `@cumulus/common/aws.s3CopyObject` function has been removed
- The deprecated `@cumulus/common/aws.s3ObjectExists` function has been removed
- The deprecated `@cumulus/common/aws.s3PutObject` function has been removed
- The deprecated `@cumulus/common/bucketsConfigJsonObject` function has been
  removed
- The deprecated `@cumulus/common/CloudWatchLogger` class has been removed
- The deprecated `@cumulus/common/collection-config-store.CollectionConfigStore`
  class has been removed
- The deprecated `@cumulus/common/collection-config-store.constructCollectionId`
  function has been removed
- The deprecated `@cumulus/common/concurrency.limit` function has been removed
- The deprecated `@cumulus/common/concurrency.mapTolerant` function has been
  removed
- The deprecated `@cumulus/common/concurrency.promiseUrl` function has been
  removed
- The deprecated `@cumulus/common/concurrency.toPromise` function has been
  removed
- The deprecated `@cumulus/common/concurrency.unless` function has been removed
- The deprecated `@cumulus/common/config.parseConfig` function has been removed
- The deprecated `@cumulus/common/config.resolveResource` function has been
  removed
- The deprecated `@cumulus/common/DynamoDb.get` function has been removed
- The deprecated `@cumulus/common/DynamoDb.scan` function has been removed
- The deprecated `@cumulus/common/FieldPattern` class has been removed
- The deprecated `@cumulus/common/launchpad.getLaunchpadToken` function has been
  removed
- The deprecated `@cumulus/common/launchpad.validateLaunchpadToken` function has
  been removed
- The deprecated `@cumulus/common/LaunchpadToken` class has been removed
- The deprecated `@cumulus/common/message.buildCumulusMeta` function has been
  removed
- The deprecated `@cumulus/common/message.buildQueueMessageFromTemplate`
  function has been removed
- The deprecated `@cumulus/common/message.getCollectionIdFromMessage` function
  has been removed
- The deprecated `@cumulus/common/message.getMaximumExecutions` function has
  been removed
- The deprecated `@cumulus/common/message.getMessageExecutionArn` function has
  been removed
- The deprecated `@cumulus/common/message.getMessageExecutionName` function has
  been removed
- The deprecated `@cumulus/common/message.getMessageFromTemplate` function has
  been removed
- The deprecated `@cumulus/common/message.getMessageGranules` function has been
  removed
- The deprecated `@cumulus/common/message.getMessageStateMachineArn` function
  has been removed
- The deprecated `@cumulus/common/message.getQueueName` function has been
  removed
- The deprecated `@cumulus/common/message.getQueueNameByUrl` function has been
  removed
- The deprecated `@cumulus/common/message.hasQueueAndExecutionLimit` function
  has been removed
- The deprecated `@cumulus/common/Semaphore` class has been removed
- The deprecated `@cumulus/common/string.globalReplace` functon has been removed
- The deprecated `@cumulus/common/string.isNonEmptyString` functon has been
  removed
- The deprecated `@cumulus/common/string.isValidHostname` functon has been
  removed
- The deprecated `@cumulus/common/string.match` functon has been removed
- The deprecated `@cumulus/common/string.matches` functon has been removed
- The deprecated `@cumulus/common/string.replace` functon has been removed
- The deprecated `@cumulus/common/string.toLower` functon has been removed
- The deprecated `@cumulus/common/string.toUpper` functon has been removed
- The deprecated `@cumulus/common/util.setErrorStack` function has been removed
- The deprecated `@cumulus/common/workflows.getWorkflowArn` function has been
  removed
- The deprecated `@cumulus/common/workflows.getWorkflowFile` function has been
  removed
- The deprecated `@cumulus/common/workflows.getWorkflowList` function has been
  removed
- The deprecated `@cumulus/common/workflows.getWorkflowTemplate` function has
  been removed

## [v1.24.0] 2020-06-03

### BREAKING CHANGES

- **CUMULUS-1969**
  - The `DiscoverPdrs` task now expects `provider_path` to be provided at
    `event.config.provider_path`, not `event.config.collection.provider_path`
  - `event.config.provider_path` is now a required parameter of the
    `DiscoverPdrs` task
  - `event.config.collection` is no longer a parameter to the `DiscoverPdrs`
    task
  - Collections no longer support the `provider_path` property. The tasks that
    relied on that property are now referencing `config.meta.provider_path`.
    Workflows should be updated accordingly.

- **CUMULUS-1997**
  - `@cumulus/cmr-client/CMRSearchConceptQueue` parameters have been changed to take a `cmrSettings` object containing clientId, provider, and auth information. This can be generated using `@cumulus/cmrjs/cmr-utils/getCmrSettings`. The `cmrEnvironment` variable has been removed.

### Added

- **CUMULUS-1800**
  - Added task configuration setting named `syncChecksumFiles` to the
    SyncGranule task. This setting is `false` by default, but when set to
    `true`, all checksum files associated with data files that are downloaded
    will be downloaded as well.
- **CUMULUS-1952**
  - Updated HTTP(S) provider client to accept username/password for Basic authorization. This change adds support for Basic Authorization such as Earthdata login redirects to ingest (i.e. as implemented in SyncGranule), but not to discovery (i.e. as implemented in DiscoverGranules). Discovery still expects the provider's file system to be publicly accessible, but not the individual files and their contents.
  - **NOTE**: Using this in combination with the HTTP protocol may expose usernames and passwords to intermediary network entities. HTTPS is highly recommended.
- **CUMULUS-1997**
  - Added optional `launchpad` configuration to `@cumulus/hyrax-metadata-updates` task config schema.

### Fixed

- **CUMULUS-1997**
  - Updated all CMR operations to use configured authentication scheme
- **CUMULUS-2010**
  - Updated `@cumulus/api/launchpadSaml` to support multiple userGroup attributes from the SAML response

## [v1.23.2] 2020-05-22

### BREAKING CHANGES

- Updates to the Cumulus archive API:
  - All endpoints now return a `401` response instead of a `403` for any request where the JWT passed as a Bearer token is invalid.
  - POST `/refresh` and DELETE `/token/<token>` endpoints now return a `401` response for requests with expired tokens

- **CUMULUS-1894**
  - `@cumulus/ingest/granule.handleDuplicateFile()`
    - The `copyOptions` parameter has been removed
    - An `ACL` parameter has been added
  - `@cumulus/ingest/granule.renameS3FileWithTimestamp()`
    - Now returns `undefined`

- **CUMULUS-1896**
  Updated all Cumulus core lambdas to utilize the new message adapter streaming interface via [cumulus-message-adapter-js v1.2.0](https://github.com/nasa/cumulus-message-adapter-js/releases/tag/v1.2.0).   Users of this version of Cumulus (or later) must utilize version 1.3.0 or greater of the [cumulus-message-adapter](https://github.com/nasa/cumulus-message-adapter) to support core lambdas.

- **CUMULUS-1912**
  - `@cumulus/api` reconciliationReports list endpoint returns a list of reconciliationReport records instead of S3Uri.

- **CUMULUS-1969**
  - The `DiscoverGranules` task now expects `provider_path` to be provided at
    `event.config.provider_path`, not `event.config.collection.provider_path`
  - `config.provider_path` is now a required parameter of the `DiscoverGranules`
    task

### MIGRATION STEPS

- To take advantage of the new TTL-based access token expiration implemented in CUMULUS-1777 (see notes below) and clear out existing records in your access tokens table, do the following:
  1. Log out of any active dashboard sessions
  2. Use the AWS console or CLI to delete your `<prefix>-AccessTokensTable` DynamoDB table
  3. [Re-deploy your `data-persistence` module](https://nasa.github.io/cumulus/docs/deployment/upgrade-readme#update-data-persistence-resources), which should re-create the `<prefix>-AccessTokensTable` DynamoDB table
  4. Return to using the Cumulus API/dashboard as normal
- This release requires the Cumulus Message Adapter layer deployed with Cumulus Core to be at least 1.3.0, as the core lambdas have updated to [cumulus-message-adapter-js v1.2.0](https://github.com/nasa/cumulus-message-adapter-js/releases/tag/v1.2.0) and the new CMA interface.  As a result, users should:
  1. Follow the [Cumulus Message Adapter (CMA) deployment instructions](https://nasa.github.io/cumulus/docs/deployment/deployment-readme#deploy-the-cumulus-message-adapter-layer) and install a CMA layer version >=1.3.0
  2. If you are using any custom Node.js Lambdas in your workflows **and** the Cumulus CMA layer/`cumulus-message-adapter-js`, you must update your lambda to use [cumulus-message-adapter-js v1.2.0](https://github.com/nasa/cumulus-message-adapter-js/releases/tag/v1.2.0) and follow the migration instructions in the release notes. Prior versions of `cumulus-message-adapter-js` are not compatible with CMA >= 1.3.0.
- Migrate existing s3 reconciliation report records to database (CUMULUS-1911):
  - After update your `data persistence` module and Cumulus resources, run the command:

  ```bash
  ./node_modules/.bin/cumulus-api migrate --stack `<your-terraform-deployment-prefix>` --migrationVersion migration5
  ```

### Added

- Added a limit for concurrent Elasticsearch requests when doing an index from database operation
- Added the `es_request_concurrency` parameter to the archive and cumulus Terraform modules

- **CUMULUS-1995**
  - Added the `es_index_shards` parameter to the archive and cumulus Terraform modules to configure the number of shards for the ES index
    - If you have an existing ES index, you will need to [reindex](https://nasa.github.io/cumulus-api/#reindex) and then [change index](https://nasa.github.io/cumulus-api/#change-index) to take advantage of shard updates

- **CUMULUS-1894**
  - Added `@cumulus/aws-client/S3.moveObject()`

- **CUMULUS-1911**
  - Added ReconciliationReports table
  - Updated CreateReconciliationReport lambda to save Reconciliation Report records to database
  - Updated dbIndexer and IndexFromDatabase lambdas to index Reconciliation Report records to Elasticsearch
  - Added migration_5 to migrate existing s3 reconciliation report records to database and Elasticsearch
  - Updated `@cumulus/api` package, `tf-modules/archive` and `tf-modules/data-persistence` Terraform modules

- **CUMULUS-1916**
  - Added util function for seeding reconciliation reports when running API locally in dashboard

### Changed

- **CUMULUS-1777**
  - The `expirationTime` property is now a **required field** of the access tokens model.
  - Updated the `AccessTokens` table to set a [TTL](https://docs.aws.amazon.com/amazondynamodb/latest/developerguide/howitworks-ttl.html) on the `expirationTime` field in `tf-modules/data-persistence/dynamo.tf`. As a result, access token records in this table whose `expirationTime` has passed should be **automatically deleted by DynamoDB**.
  - Updated all code creating access token records in the Dynamo `AccessTokens` table to set the `expirationTime` field value in seconds from the epoch.
- **CUMULUS-1912**
  - Updated reconciliationReports endpoints to query against Elasticsearch, delete report from both database and s3
  - Added `@cumulus/api-client/reconciliationReports`
- **CUMULUS-1999**
  - Updated `@cumulus/common/util.deprecate()` so that only a single deprecation notice is printed for each name/version combination

### Fixed

- **CUMULUS-1894**
  - The `SyncGranule` task can now handle files larger than 5 GB
- **CUMULUS-1987**
  - `Remove granule from CMR` operation in `@cumulus/api` now passes token to CMR when fetching granule metadata, allowing removal of private granules
- **CUMULUS-1993**
  - For a given queue, the `sqs-message-consumer` Lambda will now only schedule workflows for rules matching the queue **and the collection information in each queue message (if any)**
    - The consumer also now only reads each queue message **once per Lambda invocation**, whereas previously each message was read **once per queue rule per Lambda invocation**
  - Fixed bug preventing the deletion of multiple SNS rules that share the same SNS topic

### Deprecated

- **CUMULUS-1894**
  - `@cumulus/ingest/granule.copyGranuleFile()`
  - `@cumulus/ingest/granule.moveGranuleFile()`

- **CUMULUS-1987** - Deprecated the following functions:
  - `@cumulus/cmrjs/getMetadata(cmrLink)` -> `@cumulus/cmr-client/CMR.getGranuleMetadata(cmrLink)`
  - `@cumulus/cmrjs/getFullMetadata(cmrLink)`

## [v1.22.1] 2020-05-04

**Note**: v1.22.0 was not released as a package due to npm/release concerns.  Users upgrading to 1.22.x should start with 1.22.1

### Added

- **CUMULUS-1894**
  - Added `@cumulus/aws-client/S3.multipartCopyObject()`
- **CUMULUS-408**
  - Added `certificateUri` field to provider schema. This optional field allows operators to specify an S3 uri to a CA bundle to use for HTTPS requests.
- **CUMULUS-1787**
  - Added `collections/active` endpoint for returning collections with active granules in `@cumulus/api`
- **CUMULUS-1799**
  - Added `@cumulus/common/stack.getBucketsConfigKey()` to return the S3 key for the buckets config object
  - Added `@cumulus/common/workflows.getWorkflowFileKey()` to return the S3 key for a workflow definition object
  - Added `@cumulus/common/workflows.getWorkflowsListKeyPrefix()` to return the S3 key prefix for objects containing workflow definitions
  - Added `@cumulus/message` package containing utilities for building and parsing Cumulus messages
- **CUMULUS-1850**
  - Added `@cumulus/aws-client/Kinesis.describeStream()` to get a Kinesis stream description
- **CUMULUS-1853**
  - Added `@cumulus/integration-tests/collections.createCollection()`
  - Added `@cumulus/integration-tests/executions.findExecutionArn()`
  - Added `@cumulus/integration-tests/executions.getExecutionWithStatus()`
  - Added `@cumulus/integration-tests/granules.getGranuleWithStatus()`
  - Added `@cumulus/integration-tests/providers.createProvider()`
  - Added `@cumulus/integration-tests/rules.createOneTimeRule()`

### Changed

- **CUMULUS-1682**
  - Moved all `@cumulus/ingest/parse-pdr` code into the `parse-pdr` task as it had become tightly coupled with that task's handler and was not used anywhere else. Unit tests also restored.
- **CUMULUS-1820**
  - Updated the Thin Egress App module used in `tf-modules/distribution/main.tf` to build 74. [See the release notes](https://github.com/asfadmin/thin-egress-app/releases/tag/tea-build.74).
- **CUMULUS-1852**
  - Updated POST endpoints for `/collections`, `/providers`, and `/rules` to log errors when returning a 500 response
  - Updated POST endpoint for `/collections`:
    - Return a 400 response when the `name` or `version` fields are missing
    - Return a 409 response if the collection already exists
    - Improved error messages to be more explicit
  - Updated POST endpoint for `/providers`:
    - Return a 400 response if the `host` field value is invalid
    - Return a 409 response if the provider already exists
  - Updated POST endpoint for `/rules`:
    - Return a 400 response if rule `name` is invalid
    - Return a 400 response if rule `type` is invalid
- **CUMULUS-1891**
  - Updated the following endpoints using async operations to return a 503 error if the ECS task  cannot be started and a 500 response for a non-specific error:
    - POST `/replays`
    - POST `/bulkDelete`
    - POST `/elasticsearch/index-from-database`
    - POST `/granules/bulk`

### Fixed

- **CUMULUS-408**
  - Fixed HTTPS discovery and ingest.

- **CUMULUS-1850**
  - Fixed a bug in Kinesis event processing where the message consumer would not properly filter available rules based on the collection information in the event and the Kinesis stream ARN

- **CUMULUS-1853**
  - Fixed a bug where attempting to create a rule containing a payload property
    would fail schema validation.

- **CUMULUS-1854**
  - Rule schema is validated before starting workflows or creating event source mappings

- **CUMULUS-1974**
  - Fixed @cumulus/api webpack config for missing underscore object due to underscore update

### Deprecated

- **CUMULUS-1799** - Deprecated the following code. For cases where the code was moved into another package, the new code location is noted:
  - `@cumulus/aws-client/StepFunctions.fromSfnExecutionName()`
  - `@cumulus/aws-client/StepFunctions.toSfnExecutionName()`
  - `@cumulus/aws-client/StepFunctions.getExecutionArn()` -> `@cumulus/message/Executions.buildExecutionArn()`
  - `@cumulus/aws-client/StepFunctions.getExecutionUrl()` -> `@cumulus/message/Executions.getExecutionUrlFromArn()`
  - `@cumulus/aws-client/StepFunctions.getStateMachineArn()` -> `@cumulus/message/Executions.getStateMachineArnFromExecutionArn()`
  - `@cumulus/aws-client/StepFunctions.pullStepFunctionEvent()` -> `@cumulus/message/StepFunctions.pullStepFunctionEvent()`
  - `@cumulus/common/bucketsConfigJsonObject()`
  - `@cumulus/common/CloudWatchLogger`
  - `@cumulus/common/collection-config-store/CollectionConfigStore` -> `@cumulus/collection-config-store`
  - `@cumulus/common/collection-config-store.constructCollectionId()` -> `@cumulus/message/Collections.constructCollectionId`
  - `@cumulus/common/concurrency.limit()`
  - `@cumulus/common/concurrency.mapTolerant()`
  - `@cumulus/common/concurrency.promiseUrl()`
  - `@cumulus/common/concurrency.toPromise()`
  - `@cumulus/common/concurrency.unless()`
  - `@cumulus/common/config.buildSchema()`
  - `@cumulus/common/config.parseConfig()`
  - `@cumulus/common/config.resolveResource()`
  - `@cumulus/common/config.resourceToArn()`
  - `@cumulus/common/FieldPattern`
  - `@cumulus/common/launchpad.getLaunchpadToken()` -> `@cumulus/launchpad-auth/index.getLaunchpadToken()`
  - `@cumulus/common/LaunchpadToken` -> `@cumulus/launchpad-auth/LaunchpadToken`
  - `@cumulus/common/launchpad.validateLaunchpadToken()` -> `@cumulus/launchpad-auth/index.validateLaunchpadToken()`
  - `@cumulus/common/message.buildCumulusMeta()` -> `@cumulus/message/Build.buildCumulusMeta()`
  - `@cumulus/common/message.buildQueueMessageFromTemplate()` -> `@cumulus/message/Build.buildQueueMessageFromTemplate()`
  - `@cumulus/common/message.getCollectionIdFromMessage()` -> `@cumulus/message/Collections.getCollectionIdFromMessage()`
  - `@cumulus/common/message.getMessageExecutionArn()` -> `@cumulus/message/Executions.getMessageExecutionArn()`
  - `@cumulus/common/message.getMessageExecutionName()` -> `@cumulus/message/Executions.getMessageExecutionName()`
  - `@cumulus/common/message.getMaximumExecutions()` -> `@cumulus/message/Queue.getMaximumExecutions()`
  - `@cumulus/common/message.getMessageFromTemplate()`
  - `@cumulus/common/message.getMessageStateMachineArn()` -> `@cumulus/message/Executions.getMessageStateMachineArn()`)
  - `@cumulus/common/message.getMessageGranules()` -> `@cumulus/message/Granules.getMessageGranules()`
  - `@cumulus/common/message.getQueueNameByUrl()` -> `@cumulus/message/Queue.getQueueNameByUrl()`
  - `@cumulus/common/message.getQueueName()` -> `@cumulus/message/Queue.getQueueName()`)
  - `@cumulus/common/message.hasQueueAndExecutionLimit()` -> `@cumulus/message/Queue.hasQueueAndExecutionLimit()`
  - `@cumulus/common/Semaphore`
  - `@cumulus/common/test-utils.throttleOnce()`
  - `@cumulus/common/workflows.getWorkflowArn()`
  - `@cumulus/common/workflows.getWorkflowFile()`
  - `@cumulus/common/workflows.getWorkflowList()`
  - `@cumulus/common/workflows.getWorkflowTemplate()`
  - `@cumulus/integration-tests/sfnStep/SfnStep.parseStepMessage()` -> `@cumulus/message/StepFunctions.parseStepMessage()`
- **CUMULUS-1858** - Deprecated the following functions.
  - `@cumulus/common/string.globalReplace()`
  - `@cumulus/common/string.isNonEmptyString()`
  - `@cumulus/common/string.isValidHostname()`
  - `@cumulus/common/string.match()`
  - `@cumulus/common/string.matches()`
  - `@cumulus/common/string.replace()`
  - `@cumulus/common/string.toLower()`
  - `@cumulus/common/string.toUpper()`

### Removed

- **CUMULUS-1799**: Deprecated code removals:
  - Removed from `@cumulus/common/aws`:
    - `pullStepFunctionEvent()`
  - Removed `@cumulus/common/sfnStep`
  - Removed `@cumulus/common/StepFunctions`

## [v1.21.0] 2020-03-30

### PLEASE NOTE

- **CUMULUS-1762**: the `messageConsumer` for `sns` and `kinesis`-type rules now fetches
  the collection information from the message. You should ensure that your rule's collection
  name and version match what is in the message for these ingest messages to be processed.
  If no matching rule is found, an error will be thrown and logged in the
  `messageConsumer` Lambda function's log group.

### Added

- **CUMULUS-1629**`
  - Updates discover-granules task to respect/utilize duplicateHandling configuration such that
    - skip:               Duplicates will be filtered from the granule list
    - error:              Duplicates encountered will result in step failure
    - replace, version:   Duplicates will be ignored and handled as normal.
  - Adds a new copy of the API lambda `PrivateApiLambda()` which is configured to not require authentication. This Lambda is not connected to an API gateway
  - Adds `@cumulus/api-client` with functions for use by workflow lambdas to call the API when needed

- **CUMULUS-1732**
  - Added Python task/activity workflow and integration test (`PythonReferenceSpec`) to test `cumulus-message-adapter-python`and `cumulus-process-py` integration.
- **CUMULUS-1795**
  - Added an IAM policy on the Cumulus EC2 creation to enable SSM when the `deploy_to_ngap` flag is true

### Changed

- **CUMULUS-1762**
  - the `messageConsumer` for `sns` and `kinesis`-type rules now fetches the collection
    information from the message.

### Deprecated

- **CUMULUS-1629**
  - Deprecate `granulesApi`, `rulesApi`, `emsApi`, `executionsAPI` from `@cumulus/integration-test/api` in favor of code moved to `@cumulus/api-client`

### Removed

- **CUMULUS-1799**: Deprecated code removals
  - Removed deprecated method `@cumulus/api/models/Granule.createGranulesFromSns()`
  - Removed deprecated method `@cumulus/api/models/Granule.removeGranuleFromCmr()`
  - Removed from `@cumulus/common/aws`:
    - `apigateway()`
    - `buildS3Uri()`
    - `calculateS3ObjectChecksum()`
    - `cf()`
    - `cloudwatch()`
    - `cloudwatchevents()`
    - `cloudwatchlogs()`
    - `createAndWaitForDynamoDbTable()`
    - `createQueue()`
    - `deleteSQSMessage()`
    - `describeCfStackResources()`
    - `downloadS3File()`
    - `downloadS3Files()`
    - `DynamoDbSearchQueue` class
    - `dynamodbstreams()`
    - `ec2()`
    - `ecs()`
    - `fileExists()`
    - `findResourceArn()`
    - `fromSfnExecutionName()`
    - `getFileBucketAndKey()`
    - `getJsonS3Object()`
    - `getQueueUrl()`
    - `getObjectSize()`
    - `getS3ObjectReadStream()`
    - `getSecretString()`
    - `getStateMachineArn()`
    - `headObject()`
    - `isThrottlingException()`
    - `kinesis()`
    - `lambda()`
    - `listS3Objects()`
    - `promiseS3Upload()`
    - `publishSnsMessage()`
    - `putJsonS3Object()`
    - `receiveSQSMessages()`
    - `s3CopyObject()`
    - `s3GetObjectTagging()`
    - `s3Join()`
    - `S3ListObjectsV2Queue` class
    - `s3TagSetToQueryString()`
    - `s3PutObjectTagging()`
    - `secretsManager()`
    - `sendSQSMessage()`
    - `sfn()`
    - `sns()`
    - `sqs()`
    - `sqsQueueExists()`
    - `toSfnExecutionName()`
    - `uploadS3FileStream()`
    - `uploadS3Files()`
    - `validateS3ObjectChecksum()`
  - Removed `@cumulus/common/CloudFormationGateway` class
  - Removed `@cumulus/common/concurrency/Mutex` class
  - Removed `@cumulus/common/errors`
  - Removed `@cumulus/common/sftp`
  - Removed `@cumulus/common/string.unicodeEscape`
  - Removed `@cumulus/cmrjs/cmr-utils.getGranuleId()`
  - Removed `@cumulus/cmrjs/cmr-utils.getCmrFiles()`
  - Removed `@cumulus/cmrjs/cmr/CMR` class
  - Removed `@cumulus/cmrjs/cmr/CMRSearchConceptQueue` class
  - Removed `@cumulus/cmrjs/utils.getHost()`
  - Removed `@cumulus/cmrjs/utils.getIp()`
  - Removed `@cumulus/cmrjs/utils.hostId()`
  - Removed `@cumulus/cmrjs/utils/ummVersion()`
  - Removed `@cumulus/cmrjs/utils.updateToken()`
  - Removed `@cumulus/cmrjs/utils.validateUMMG()`
  - Removed `@cumulus/ingest/aws.getEndpoint()`
  - Removed `@cumulus/ingest/aws.getExecutionUrl()`
  - Removed `@cumulus/ingest/aws/invoke()`
  - Removed `@cumulus/ingest/aws/CloudWatch` class
  - Removed `@cumulus/ingest/aws/ECS` class
  - Removed `@cumulus/ingest/aws/Events` class
  - Removed `@cumulus/ingest/aws/SQS` class
  - Removed `@cumulus/ingest/aws/StepFunction` class
  - Removed `@cumulus/ingest/util.normalizeProviderPath()`
  - Removed `@cumulus/integration-tests/index.listCollections()`
  - Removed `@cumulus/integration-tests/index.listProviders()`
  - Removed `@cumulus/integration-tests/index.rulesList()`
  - Removed `@cumulus/integration-tests/api/api.addCollectionApi()`

## [v1.20.0] 2020-03-12

### BREAKING CHANGES

- **CUMULUS-1714**
  - Changed the format of the message sent to the granule SNS Topic. Message includes the granule record under `record` and the type of event under `event`. Messages with `deleted` events will have the record that was deleted with a `deletedAt` timestamp. Options for `event` are `Create | Update | Delete`
- **CUMULUS-1769** - `deploy_to_ngap` is now a **required** variable for the `tf-modules/cumulus` module. **For those deploying to NGAP environments, this variable should always be set to `true`.**

### Notable changes

- **CUMULUS-1739** - You can now exclude Elasticsearch from your `tf-modules/data-persistence` deployment (via `include_elasticsearch = false`) and your `tf-modules/cumulus` module will still deploy successfully.

- **CUMULUS-1769** - If you set `deploy_to_ngap = true` for the `tf-modules/archive` Terraform module, **you can only deploy your archive API gateway as `PRIVATE`**, not `EDGE`.

### Added

- Added `@cumulus/aws-client/S3.getS3ObjectReadStreamAsync()` to deal with S3 eventual consistency issues by checking for the existence an S3 object with retries before getting a readable stream for that object.
- **CUMULUS-1769**
  - Added `deploy_to_ngap` boolean variable for the `tf-modules/cumulus` and `tf-modules/archive` Terraform modules. This variable is required. **For those deploying to NGAP environments, this variable should always be set to `true`.**
- **HYRAX-70**
  - Add the hyrax-metadata-update task

### Changed

- [`AccessToken.get()`](https://github.com/nasa/cumulus/blob/master/packages/api/models/access-tokens.js) now enforces [strongly consistent reads from DynamoDB](https://docs.aws.amazon.com/amazondynamodb/latest/developerguide/HowItWorks.ReadConsistency.html)
- **CUMULUS-1739**
  - Updated `tf-modules/data-persistence` to make Elasticsearch alarm resources and outputs conditional on the `include_elasticsearch` variable
  - Updated `@cumulus/aws-client/S3.getObjectSize` to include automatic retries for any failures from `S3.headObject`
- **CUMULUS-1784**
  - Updated `@cumulus/api/lib/DistributionEvent.remoteIP()` to parse the IP address in an S3 access log from the `A-sourceip` query parameter if present, otherwise fallback to the original parsing behavior.
- **CUMULUS-1768**
  - The `stats/summary` endpoint reports the distinct collections for the number of granules reported

### Fixed

- **CUMULUS-1739** - Fixed the `tf-modules/cumulus` and `tf-modules/archive` modules to make these Elasticsearch variables truly optional:
  - `elasticsearch_domain_arn`
  - `elasticsearch_hostname`
  - `elasticsearch_security_group_id`

- **CUMULUS-1768**
  - Fixed the `stats/` endpoint so that data is correctly filtered by timestamp and `processingTime` is calculated correctly.

- **CUMULUS-1769**
  - In the `tf-modules/archive` Terraform module, the `lifecycle` block ignoring changes to the `policy` of the archive API gateway is now only enforced if `deploy_to_ngap = true`. This fixes a bug where users deploying outside of NGAP could not update their API gateway's resource policy when going from `PRIVATE` to `EDGE`, preventing their API from being accessed publicly.

- **CUMULUS-1775**
  - Fix/update api endpoint to use updated google auth endpoints such that it will work with new accounts

### Removed

- **CUMULUS-1768**
  - Removed API endpoints `stats/histogram` and `stats/average`. All advanced stats needs should be acquired from Cloud Metrics or similarly configured ELK stack.

## [v1.19.0] 2020-02-28

### BREAKING CHANGES

- **CUMULUS-1736**
  - The `@cumulus/discover-granules` task now sets the `dataType` of discovered
    granules based on the `name` of the configured collection, not the
    `dataType`.
  - The config schema of the `@cumulus/discover-granules` task now requires that
    collections contain a `version`.
  - The `@cumulus/sync-granule` task will set the `dataType` and `version` of a
    granule based on the configured collection if those fields are not already
    set on the granule. Previously it was using the `dataType` field of the
    configured collection, then falling back to the `name` field of the
    collection. This update will just use the `name` field of the collection to
    set the `dataType` field of the granule.

- **CUMULUS-1446**
  - Update the `@cumulus/integration-tests/api/executions.getExecution()`
    function to parse the response and return the execution, rather than return
    the full API response.

- **CUMULUS-1672**
  - The `cumulus` Terraform module in previous releases set a
    `Deployment = var.prefix` tag on all resources that it managed. In this
    release, a `tags` input variable has been added to the `cumulus` Terraform
    module to allow resource tagging to be customized. No default tags will be
    applied to Cumulus-managed resources. To replicate the previous behavior,
    set `tags = { Deployment: var.prefix }` as an input variable for the
    `cumulus` Terraform module.

- **CUMULUS-1684 Migration Instructions**
  - In previous releases, a provider's username and password were encrypted
    using a custom encryption library. That has now been updated to use KMS.
    This release includes a Lambda function named
    `<prefix>-ProviderSecretsMigration`, which will re-encrypt existing
    provider credentials to use KMS. After this release has been deployed, you
    will need to manually invoke that Lambda function using either the AWS CLI
    or AWS Console. It should only need to be successfully run once.
  - Future releases of Cumulus will invoke a
    `<prefix>-VerifyProviderSecretsMigration` Lambda function as part of the
    deployment, which will cause the deployment to fail if the migration
    Lambda has not been run.

- **CUMULUS-1718**
  - The `@cumulus/sf-sns-report` task for reporting mid-workflow updates has been retired.
  This task was used as the `PdrStatusReport` task in our ParsePdr example workflow.
  If you have a ParsePdr or other workflow using this task, use `@cumulus/sf-sqs-report` instead.
  Trying to deploy the old task will result in an error as the cumulus module no longer exports `sf_sns_report_task`.
  - Migration instruction: In your workflow definition, for each step using the old task change:
  `"Resource": "${module.cumulus.sf_sns_report_task.task_arn}"`
  to
  `"Resource": "${module.cumulus.sf_sqs_report_task.task_arn}"`

- **CUMULUS-1755**
  - The `thin_egress_jwt_secret_name` variable for the `tf-modules/cumulus` Terraform module is now **required**. This variable is passed on to the Thin Egress App in `tf-modules/distribution/main.tf`, which uses the keys stored in the secret to sign JWTs. See the [Thin Egress App documentation on how to create a value for this secret](https://github.com/asfadmin/thin-egress-app#setting-up-the-jwt-cookie-secrets).

### Added

- **CUMULUS-1446**
  - Add `@cumulus/common/FileUtils.readJsonFile()` function
  - Add `@cumulus/common/FileUtils.readTextFile()` function
  - Add `@cumulus/integration-tests/api/collections.createCollection()` function
  - Add `@cumulus/integration-tests/api/collections.deleteCollection()` function
  - Add `@cumulus/integration-tests/api/collections.getCollection()` function
  - Add `@cumulus/integration-tests/api/providers.getProvider()` function
  - Add `@cumulus/integration-tests/index.getExecutionOutput()` function
  - Add `@cumulus/integration-tests/index.loadCollection()` function
  - Add `@cumulus/integration-tests/index.loadProvider()` function
  - Add `@cumulus/integration-tests/index.readJsonFilesFromDir()` function

- **CUMULUS-1672**
  - Add a `tags` input variable to the `archive` Terraform module
  - Add a `tags` input variable to the `cumulus` Terraform module
  - Add a `tags` input variable to the `cumulus_ecs_service` Terraform module
  - Add a `tags` input variable to the `data-persistence` Terraform module
  - Add a `tags` input variable to the `distribution` Terraform module
  - Add a `tags` input variable to the `ingest` Terraform module
  - Add a `tags` input variable to the `s3-replicator` Terraform module

- **CUMULUS-1707**
  - Enable logrotate on ECS cluster

- **CUMULUS-1684**
  - Add a `@cumulus/aws-client/KMS` library of KMS-related functions
  - Add `@cumulus/aws-client/S3.getTextObject()`
  - Add `@cumulus/sftp-client` package
  - Create `ProviderSecretsMigration` Lambda function
  - Create `VerifyProviderSecretsMigration` Lambda function

- **CUMULUS-1548**
  - Add ability to put default Cumulus logs in Metrics' ELK stack
  - Add ability to add custom logs to Metrics' ELK Stack

- **CUMULUS-1702**
  - When logs are sent to Metrics' ELK stack, the logs endpoints will return results from there

- **CUMULUS-1459**
  - Async Operations are indexed in Elasticsearch
  - To index any existing async operations you'll need to perform an index from
    database function.

- **CUMULUS-1717**
  - Add `@cumulus/aws-client/deleteAndWaitForDynamoDbTableNotExists`, which
    deletes a DynamoDB table and waits to ensure the table no longer exists
  - Added `publishGranules` Lambda to handle publishing granule messages to SNS when granule records are written to DynamoDB
  - Added `@cumulus/api/models/Granule.storeGranulesFromCumulusMessage` to store granules from a Cumulus message to DynamoDB

- **CUMULUS-1718**
  - Added `@cumulus/sf-sqs-report` task to allow mid-workflow reporting updates.
  - Added `stepfunction_event_reporter_queue_url` and `sf_sqs_report_task` outputs to the `cumulus` module.
  - Added `publishPdrs` Lambda to handle publishing PDR messages to SNS when PDR records are written to DynamoDB.
  - Added `@cumulus/api/models/Pdr.storePdrFromCumulusMessage` to store PDRs from a Cumulus message to DynamoDB.
  - Added `@cumulus/aws-client/parseSQSMessageBody` to parse an SQS message body string into an object.

- **Ability to set custom backend API url in the archive module**
  - Add `api_url` definition in `tf-modules/cumulus/archive.tf`
  - Add `archive_api_url` variable in `tf-modules/cumulus/variables.tf`

- **CUMULUS-1741**
  - Added an optional `elasticsearch_security_group_ids` variable to the
    `data-persistence` Terraform module to allow additional security groups to
    be assigned to the Elasticsearch Domain.

- **CUMULUS-1752**
  - Added `@cumulus/integration-tests/api/distribution.invokeTEADistributionLambda` to simulate a request to the [Thin Egress App](https://github.com/asfadmin/thin-egress-app) by invoking the Lambda and getting a response payload.
  - Added `@cumulus/integration-tests/api/distribution.getTEARequestHeaders` to generate necessary request headers for a request to the Thin Egress App
  - Added `@cumulus/integration-tests/api/distribution.getTEADistributionApiFileStream` to get a response stream for a file served by Thin Egress App
  - Added `@cumulus/integration-tests/api/distribution.getTEADistributionApiRedirect` to get a redirect response from the Thin Egress App

- **CUMULUS-1755**
  - Added `@cumulus/aws-client/CloudFormation.describeCfStack()` to describe a Cloudformation stack
  - Added `@cumulus/aws-client/CloudFormation.getCfStackParameterValues()` to get multiple parameter values for a Cloudformation stack

### Changed

- **CUMULUS-1725**
  - Moved the logic that updates the granule files cache Dynamo table into its
    own Lambda function called `granuleFilesCacheUpdater`.

- **CUMULUS-1736**
  - The `collections` model in the API package now determines the name of a
    collection based on the `name` property, rather than using `dataType` and
    then falling back to `name`.
  - The `@cumulus/integration-tests.loadCollection()` function no longer appends
    the postfix to the end of the collection's `dataType`.
  - The `@cumulus/integration-tests.addCollections()` function no longer appends
    the postfix to the end of the collection's `dataType`.

- **CUMULUS-1672**
  - Add a `retryOptions` parameter to the `@cumulus/aws-client/S3.headObject`
     function, which will retry if the object being queried does not exist.

- **CUMULUS-1446**
  - Mark the `@cumulus/integration-tests/api.addCollectionApi()` function as
    deprecated
  - Mark the `@cumulus/integration-tests/index.listCollections()` function as
    deprecated
  - Mark the `@cumulus/integration-tests/index.listProviders()` function as
    deprecated
  - Mark the `@cumulus/integration-tests/index.rulesList()` function as
    deprecated

- **CUMULUS-1672**
  - Previously, the `cumulus` module defaulted to setting a
    `Deployment = var.prefix` tag on all resources that it managed. In this
    release, the `cumulus` module will now accept a `tags` input variable that
    defines the tags to be assigned to all resources that it manages.
  - Previously, the `data-persistence` module defaulted to setting a
    `Deployment = var.prefix` tag on all resources that it managed. In this
    release, the `data-persistence` module will now accept a `tags` input
    variable that defines the tags to be assigned to all resources that it
    manages.
  - Previously, the `distribution` module defaulted to setting a
    `Deployment = var.prefix` tag on all resources that it managed. In this
    release, the `distribution` module will now accept a `tags` input variable
    that defines the tags to be assigned to all resources that it manages.
  - Previously, the `ingest` module defaulted to setting a
    `Deployment = var.prefix` tag on all resources that it managed. In this
    release, the `ingest` module will now accept a `tags` input variable that
    defines the tags to be assigned to all resources that it manages.
  - Previously, the `s3-replicator` module defaulted to setting a
    `Deployment = var.prefix` tag on all resources that it managed. In this
    release, the `s3-replicator` module will now accept a `tags` input variable
    that defines the tags to be assigned to all resources that it manages.

- **CUMULUS-1684**
  - Update the API package to encrypt provider credentials using KMS instead of
    using RSA keys stored in S3

- **CUMULUS-1717**
  - Changed name of `cwSfExecutionEventToDb` Lambda to `cwSfEventToDbRecords`
  - Updated `cwSfEventToDbRecords` to write granule records to DynamoDB from the incoming Cumulus message

- **CUMULUS-1718**
  - Renamed `cwSfEventToDbRecords` to `sfEventSqsToDbRecords` due to architecture change to being a consumer of an SQS queue of Step Function Cloudwatch events.
  - Updated `sfEventSqsToDbRecords` to write PDR records to DynamoDB from the incoming Cumulus message
  - Moved `data-cookbooks/sns.md` to `data-cookbooks/ingest-notifications.md` and updated it to reflect recent changes.

- **CUMULUS-1748**
  - (S)FTP discovery tasks now use the provider-path as-is instead of forcing it to a relative path.
  - Improved error handling to catch permission denied FTP errors better and log them properly. Workflows will still fail encountering this error and we intend to consider that approach in a future ticket.

- **CUMULUS-1752**
  - Moved class for parsing distribution events to its own file: `@cumulus/api/lib/DistributionEvent.js`
    - Updated `DistributionEvent` to properly parse S3 access logs generated by requests from the [Thin Egress App](https://github.com/asfadmin/thin-egress-app)

- **CUMULUS-1753** - Changes to `@cumulus/ingest/HttpProviderClient.js`:
  - Removed regex filter in `HttpProviderClient.list()` that was used to return only files with an extension between 1 and 4 characters long. `HttpProviderClient.list()` will now return all files linked from the HTTP provider host.

- **CUMULUS-1755**
  - Updated the Thin Egress App module used in `tf-modules/distribution/main.tf` to build 61. [See the release notes](https://github.com/asfadmin/thin-egress-app/releases/tag/tea-build.61).

- **CUMULUS-1757**
  - Update @cumulus/cmr-client CMRSearchConceptQueue to take optional cmrEnvironment parameter

### Deprecated

- **CUMULUS-1684**
  - Deprecate `@cumulus/common/key-pair-provider/S3KeyPairProvider`
  - Deprecate `@cumulus/common/key-pair-provider/S3KeyPairProvider.encrypt()`
  - Deprecate `@cumulus/common/key-pair-provider/S3KeyPairProvider.decrypt()`
  - Deprecate `@cumulus/common/kms/KMS`
  - Deprecate `@cumulus/common/kms/KMS.encrypt()`
  - Deprecate `@cumulus/common/kms/KMS.decrypt()`
  - Deprecate `@cumulus/common/sftp.Sftp`

- **CUMULUS-1717**
  - Deprecate `@cumulus/api/models/Granule.createGranulesFromSns`

- **CUMULUS-1718**
  - Deprecate `@cumulus/sf-sns-report`.
    - This task has been updated to always throw an error directing the user to use `@cumulus/sf-sqs-report` instead. This was done because there is no longer an SNS topic to which to publish, and no consumers to listen to it.

- **CUMULUS-1748**
  - Deprecate `@cumulus/ingest/util.normalizeProviderPath`

- **CUMULUS-1752**
  - Deprecate `@cumulus/integration-tests/api/distribution.getDistributionApiFileStream`
  - Deprecate `@cumulus/integration-tests/api/distribution.getDistributionApiRedirect`
  - Deprecate `@cumulus/integration-tests/api/distribution.invokeApiDistributionLambda`

### Removed

- **CUMULUS-1684**
  - Remove the deployment script that creates encryption keys and stores them to
    S3

- **CUMULUS-1768**
  - Removed API endpoints `stats/histogram` and `stats/average`. All advanced stats needs should be acquired from Cloud Metrics or similarly configured ELK stack.

### Fixed

- **Fix default values for urs_url in variables.tf files**
  - Remove trailing `/` from default `urs_url` values.

- **CUMULUS-1610** - Add the Elasticsearch security group to the EC2 security groups

- **CUMULUS-1740** - `cumulus_meta.workflow_start_time` is now set in Cumulus
  messages

- **CUMULUS-1753** - Fixed `@cumulus/ingest/HttpProviderClient.js` to properly handle HTTP providers with:
  - Multiple link tags (e.g. `<a>`) per line of source code
  - Link tags in uppercase or lowercase (e.g. `<A>`)
  - Links with filepaths in the link target (e.g. `<a href="/path/to/file.txt">`). These files will be returned from HTTP file discovery **as the file name only** (e.g. `file.txt`).

- **CUMULUS-1768**
  - Fix an issue in the stats endpoints in `@cumulus/api` to send back stats for the correct type

## [v1.18.0] 2020-02-03

### BREAKING CHANGES

- **CUMULUS-1686**

  - `ecs_cluster_instance_image_id` is now a _required_ variable of the `cumulus` module, instead of optional.

- **CUMULUS-1698**

  - Change variable `saml_launchpad_metadata_path` to `saml_launchpad_metadata_url` in the `tf-modules/cumulus` Terraform module.

- **CUMULUS-1703**
  - Remove the unused `forceDownload` option from the `sync-granule` tasks's config
  - Remove the `@cumulus/ingest/granule.Discover` class
  - Remove the `@cumulus/ingest/granule.Granule` class
  - Remove the `@cumulus/ingest/pdr.Discover` class
  - Remove the `@cumulus/ingest/pdr.Granule` class
  - Remove the `@cumulus/ingest/parse-pdr.parsePdr` function

### Added

- **CUMULUS-1040**

  - Added `@cumulus/aws-client` package to provide utilities for working with AWS services and the Node.js AWS SDK
  - Added `@cumulus/errors` package which exports error classes for use in Cumulus workflow code
  - Added `@cumulus/integration-tests/sfnStep` to provide utilities for parsing step function execution histories

- **CUMULUS-1102**

  - Adds functionality to the @cumulus/api package for better local testing.
    - Adds data seeding for @cumulus/api's localAPI.
      - seed functions allow adding collections, executions, granules, pdrs, providers, and rules to a Localstack Elasticsearch and DynamoDB via `addCollections`, `addExecutions`, `addGranules`, `addPdrs`, `addProviders`, and `addRules`.
    - Adds `eraseDataStack` function to local API server code allowing resetting of local datastack for testing (ES and DynamoDB).
    - Adds optional parameters to the @cumulus/api bin serve to allow for launching the api without destroying the current data.

- **CUMULUS-1697**

  - Added the `@cumulus/tf-inventory` package that provides command line utilities for managing Terraform resources in your AWS account

- **CUMULUS-1703**

  - Add `@cumulus/aws-client/S3.createBucket` function
  - Add `@cumulus/aws-client/S3.putFile` function
  - Add `@cumulus/common/string.isNonEmptyString` function
  - Add `@cumulus/ingest/FtpProviderClient` class
  - Add `@cumulus/ingest/HttpProviderClient` class
  - Add `@cumulus/ingest/S3ProviderClient` class
  - Add `@cumulus/ingest/SftpProviderClient` class
  - Add `@cumulus/ingest/providerClientUtils.buildProviderClient` function
  - Add `@cumulus/ingest/providerClientUtils.fetchTextFile` function

- **CUMULUS-1731**

  - Add new optional input variables to the Cumulus Terraform module to support TEA upgrade:
    - `thin_egress_cookie_domain` - Valid domain for Thin Egress App cookie
    - `thin_egress_domain_cert_arn` - Certificate Manager SSL Cert ARN for Thin
      Egress App if deployed outside NGAP/CloudFront
    - `thin_egress_download_role_in_region_arn` - ARN for reading of Thin Egress
      App data buckets for in-region requests
    - `thin_egress_jwt_algo` - Algorithm with which to encode the Thin Egress
      App JWT cookie
    - `thin_egress_jwt_secret_name` - Name of AWS secret where keys for the Thin
      Egress App JWT encode/decode are stored
    - `thin_egress_lambda_code_dependency_archive_key` - Thin Egress App - S3
      Key of packaged python modules for lambda dependency layer

- **CUMULUS-1733**
  - Add `discovery-filtering` operator doc to document previously undocumented functionality.

- **CUMULUS-1737**
  - Added the `cumulus-test-cleanup` module to run a nightly cleanup on resources left over from the integration tests run from the `example/spec` directory.

### Changed

- **CUMULUS-1102**

  - Updates `@cumulus/api/auth/testAuth` to use JWT instead of random tokens.
  - Updates the default AMI for the ecs_cluster_instance_image_id.

- **CUMULUS-1622**

  - Mutex class has been deprecated in `@cumulus/common/concurrency` and will be removed in a future release.

- **CUMULUS-1686**

  - Changed `ecs_cluster_instance_image_id` to be a required variable of the `cumulus` module and removed the default value.
    The default was not available across accounts and regions, nor outside of NGAP and therefore not particularly useful.

- **CUMULUS-1688**

  - Updated `@cumulus/aws.receiveSQSMessages` not to replace `message.Body` with a parsed object. This behavior was undocumented and confusing as received messages appeared to contradict AWS docs that state `message.Body` is always a string.
  - Replaced `sf_watcher` CloudWatch rule from `cloudwatch-events.tf` with an EventSourceMapping on `sqs2sf` mapped to the `start_sf` SQS queue (in `event-sources.tf`).
  - Updated `sqs2sf` with an EventSourceMapping handler and unit test.

- **CUMULUS-1698**

  - Change variable `saml_launchpad_metadata_path` to `saml_launchpad_metadata_url` in the `tf-modules/cumulus` Terraform module.
  - Updated `@cumulus/api/launchpadSaml` to download launchpad IDP metadata from configured location when the metadata in s3 is not valid, and to work with updated IDP metadata and SAML response.

- **CUMULUS-1731**
  - Upgrade the version of the Thin Egress App deployed by Cumulus to v48
    - Note: New variables available, see the 'Added' section of this changelog.

### Fixed

- **CUMULUS-1664**

  - Updated `dbIndexer` Lambda to remove hardcoded references to DynamoDB table names.

- **CUMULUS-1733**
  - Fixed granule discovery recursion algorithm used in S/FTP protocols.

### Removed

- **CUMULUS-1481**
  - removed `process` config and output from PostToCmr as it was not required by the task nor downstream steps, and should still be in the output message's `meta` regardless.

### Deprecated

- **CUMULUS-1040**
  - Deprecated the following code. For cases where the code was moved into another package, the new code location is noted:
    - `@cumulus/common/CloudFormationGateway` -> `@cumulus/aws-client/CloudFormationGateway`
    - `@cumulus/common/DynamoDb` -> `@cumulus/aws-client/DynamoDb`
    - `@cumulus/common/errors` -> `@cumulus/errors`
    - `@cumulus/common/StepFunctions` -> `@cumulus/aws-client/StepFunctions`
    - All of the exported functions in `@cumulus/commmon/aws` (moved into `@cumulus/aws-client`), except:
      - `@cumulus/common/aws/isThrottlingException` -> `@cumulus/errors/isThrottlingException`
      - `@cumulus/common/aws/improveStackTrace` (not deprecated)
      - `@cumulus/common/aws/retryOnThrottlingException` (not deprecated)
    - `@cumulus/common/sfnStep/SfnStep.parseStepMessage` -> `@cumulus/integration-tests/sfnStep/SfnStep.parseStepMessage`
    - `@cumulus/common/sfnStep/ActivityStep` -> `@cumulus/integration-tests/sfnStep/ActivityStep`
    - `@cumulus/common/sfnStep/LambdaStep` -> `@cumulus/integration-tests/sfnStep/LambdaStep`
    - `@cumulus/common/string/unicodeEscape` -> `@cumulus/aws-client/StepFunctions.unicodeEscape`
    - `@cumulus/common/util/setErrorStack` -> `@cumulus/aws-client/util/setErrorStack`
    - `@cumulus/ingest/aws/invoke` -> `@cumulus/aws-client/Lambda/invoke`
    - `@cumulus/ingest/aws/CloudWatch.bucketSize`
    - `@cumulus/ingest/aws/CloudWatch.cw`
    - `@cumulus/ingest/aws/ECS.ecs`
    - `@cumulus/ingest/aws/ECS`
    - `@cumulus/ingest/aws/Events.putEvent` -> `@cumulus/aws-client/CloudwatchEvents.putEvent`
    - `@cumulus/ingest/aws/Events.deleteEvent` -> `@cumulus/aws-client/CloudwatchEvents.deleteEvent`
    - `@cumulus/ingest/aws/Events.deleteTarget` -> `@cumulus/aws-client/CloudwatchEvents.deleteTarget`
    - `@cumulus/ingest/aws/Events.putTarget` -> `@cumulus/aws-client/CloudwatchEvents.putTarget`
    - `@cumulus/ingest/aws/SQS.attributes` -> `@cumulus/aws-client/SQS.getQueueAttributes`
    - `@cumulus/ingest/aws/SQS.deleteMessage` -> `@cumulus/aws-client/SQS.deleteSQSMessage`
    - `@cumulus/ingest/aws/SQS.deleteQueue` -> `@cumulus/aws-client/SQS.deleteQueue`
    - `@cumulus/ingest/aws/SQS.getUrl` -> `@cumulus/aws-client/SQS.getQueueUrlByName`
    - `@cumulus/ingest/aws/SQS.receiveMessage` -> `@cumulus/aws-client/SQS.receiveSQSMessages`
    - `@cumulus/ingest/aws/SQS.sendMessage` -> `@cumulus/aws-client/SQS.sendSQSMessage`
    - `@cumulus/ingest/aws/StepFunction.getExecutionStatus` -> `@cumulus/aws-client/StepFunction.getExecutionStatus`
    - `@cumulus/ingest/aws/StepFunction.getExecutionUrl` -> `@cumulus/aws-client/StepFunction.getExecutionUrl`

## [v1.17.0] - 2019-12-31

### BREAKING CHANGES

- **CUMULUS-1498**
  - The `@cumulus/cmrjs.publish2CMR` function expects that the value of its
    `creds.password` parameter is a plaintext password.
  - Rather than using an encrypted password from the `cmr_password` environment
    variable, the `@cumulus/cmrjs.updateCMRMetadata` function now looks for an
    environment variable called `cmr_password_secret_name` and fetches the CMR
    password from that secret in AWS Secrets Manager.
  - The `@cumulus/post-to-cmr` task now expects a
    `config.cmr.passwordSecretName` value, rather than `config.cmr.password`.
    The CMR password will be fetched from that secret in AWS Secrets Manager.

### Added

- **CUMULUS-630**

  - Added support for replaying Kinesis records on a stream into the Cumulus Kinesis workflow triggering mechanism: either all the records, or some time slice delimited by start and end timestamps.
  - Added `/replays` endpoint to the operator API for triggering replays.
  - Added `Replay Kinesis Messages` documentation to Operator Docs.
  - Added `manualConsumer` lambda function to consume a Kinesis stream. Used by the replay AsyncOperation.

- **CUMULUS-1687**
  - Added new API endpoint for listing async operations at `/asyncOperations`
  - All asyncOperations now include the fields `description` and `operationType`. `operationType` can be one of the following. [`Bulk Delete`, `Bulk Granules`, `ES Index`, `Kinesis Replay`]

### Changed

- **CUMULUS-1626**

  - Updates Cumulus to use node10/CMA 1.1.2 for all of its internal lambdas in prep for AWS node 8 EOL

- **CUMULUS-1498**
  - Remove the DynamoDB Users table. The list of OAuth users who are allowed to
    use the API is now stored in S3.
  - The CMR password and Launchpad passphrase are now stored in Secrets Manager

## [v1.16.1] - 2019-12-6

**Please note**:

- The `region` argument to the `cumulus` Terraform module has been removed. You may see a warning or error if you have that variable populated.
- Your workflow tasks should use the following versions of the CMA libraries to utilize new granule, parentArn, asyncOperationId, and stackName fields on the logs:
  - `cumulus-message-adapter-js` version 1.0.10+
  - `cumulus-message-adapter-python` version 1.1.1+
  - `cumulus-message-adapter-java` version 1.2.11+
- The `data-persistence` module no longer manages the creation of an Elasticsearch service-linked role for deploying Elasticsearch to a VPC. Follow the [deployment instructions on preparing your VPC](https://nasa.github.io/cumulus/docs/deployment/deployment-readme#vpc-subnets-and-security-group) for guidance on how to create the Elasticsearch service-linked role manually.
- There is now a `distribution_api_gateway_stage` variable for the `tf-modules/cumulus` Terraform module that will be used as the API gateway stage name used for the distribution API (Thin Egress App)
- Default value for the `urs_url` variable is now `https://uat.urs.earthdata.nasa.gov/` in the `tf-modules/cumulus` and `tf-modules/archive` Terraform modules. So deploying the `cumulus` module without a `urs_url` variable set will integrate your Cumulus deployment with the UAT URS environment.

### Added

- **CUMULUS-1563**

  - Added `custom_domain_name` variable to `tf-modules/data-persistence` module

- **CUMULUS-1654**
  - Added new helpers to `@cumulus/common/execution-history`:
    - `getStepExitedEvent()` returns the `TaskStateExited` event in a workflow execution history after the given step completion/failure event
    - `getTaskExitedEventOutput()` returns the output message for a `TaskStateExited` event in a workflow execution history

### Changed

- **CUMULUS-1578**

  - Updates SAML launchpad configuration to authorize via configured userGroup.
    [See the NASA specific documentation (protected)](https://wiki.earthdata.nasa.gov/display/CUMULUS/Cumulus+SAML+Launchpad+Integration)

- **CUMULUS-1579**

  - Elasticsearch list queries use `match` instead of `term`. `term` had been analyzing the terms and not supporting `-` in the field values.

- **CUMULUS-1619**

  - Adds 4 new keys to `@cumulus/logger` to display granules, parentArn, asyncOperationId, and stackName.
  - Depends on `cumulus-message-adapter-js` version 1.0.10+. Cumulus tasks updated to use this version.

- **CUMULUS-1654**

  - Changed `@cumulus/common/SfnStep.parseStepMessage()` to a static class method

- **CUMULUS-1641**
  - Added `meta.retries` and `meta.visibilityTimeout` properties to sqs-type rule. To create sqs-type rule, you're required to configure a dead-letter queue on your queue.
  - Added `sqsMessageRemover` lambda which removes the message from SQS queue upon successful workflow execution.
  - Updated `sqsMessageConsumer` lambda to not delete message from SQS queue, and to retry the SQS message for configured number of times.

### Removed

- Removed `create_service_linked_role` variable from `tf-modules/data-persistence` module.

- **CUMULUS-1321**
  - The `region` argument to the `cumulus` Terraform module has been removed

### Fixed

- **CUMULUS-1668** - Fixed a race condition where executions may not have been
  added to the database correctly
- **CUMULUS-1654** - Fixed issue with `publishReports` Lambda not including workflow execution error information for failed workflows with a single step
- Fixed `tf-modules/cumulus` module so that the `urs_url` variable is passed on to its invocation of the `tf-modules/archive` module

## [v1.16.0] - 2019-11-15

### Added

- **CUMULUS-1321**

  - A `deploy_distribution_s3_credentials_endpoint` variable has been added to
    the `cumulus` Terraform module. If true, the NGAP-backed S3 credentials
    endpoint will be added to the Thin Egress App's API. Default: true

- **CUMULUS-1544**

  - Updated the `/granules/bulk` endpoint to correctly query Elasticsearch when
    granule ids are not provided.

- **CUMULUS-1580**
  - Added `/granules/bulk` endpoint to `@cumulus/api` to perform bulk actions on granules given either a list of granule ids or an Elasticsearch query and the workflow to perform.

### Changed

- **CUMULUS-1561**

  - Fix the way that we are handling Terraform provider version requirements
  - Pass provider configs into child modules using the method that the
    [Terraform documentation](https://www.terraform.io/docs/configuration/modules.html#providers-within-modules)
    suggests
  - Remove the `region` input variable from the `s3_access_test` Terraform module
  - Remove the `aws_profile` and `aws_region` input variables from the
    `s3-replicator` Terraform module

- **CUMULUS-1639**
  - Because of
    [S3's Data Consistency Model](https://docs.aws.amazon.com/AmazonS3/latest/dev/Introduction.html#BasicsObjects),
    there may be situations where a GET operation for an object can temporarily
    return a `NoSuchKey` response even if that object _has_ been created. The
    `@cumulus/common/aws.getS3Object()` function has been updated to support
    retries if a `NoSuchKey` response is returned by S3. This behavior can be
    enabled by passing a `retryOptions` object to that function. Supported
    values for that object can be found here:
    <https://github.com/tim-kos/node-retry#retryoperationoptions>

### Removed

- **CUMULUS-1559**
  - `logToSharedDestination` has been migrated to the Terraform deployment as `log_api_gateway_to_cloudwatch` and will ONLY apply to egress lambdas.
    Due to the differences in the Terraform deployment model, we cannot support a global log subscription toggle for a configurable subset of lambdas.
    However, setting up your own log forwarding for a Lambda with Terraform is fairly simple, as you will only need to add SubscriptionFilters to your Terraform configuration, one per log group.
    See [the Terraform documentation](https://www.terraform.io/docs/providers/aws/r/cloudwatch_log_subscription_filter.html) for details on how to do this.
    An empty FilterPattern ("") will capture all logs in a group.

## [v1.15.0] - 2019-11-04

### BREAKING CHANGES

- **CUMULUS-1644** - When a workflow execution begins or ends, the workflow
  payload is parsed and any new or updated PDRs or granules referenced in that
  workflow are stored to the Cumulus archive. The defined interface says that a
  PDR in `payload.pdr` will be added to the archive, and any granules in
  `payload.granules` will also be added to the archive. In previous releases,
  PDRs found in `meta.pdr` and granules found in `meta.input_granules` were also
  added to the archive. This caused unexpected behavior and has been removed.
  Only PDRs from `payload.pdr` and granules from `payload.granules` will now be
  added to the Cumulus archive.

- **CUMULUS-1449** - Cumulus now uses a universal workflow template when
  starting a workflow that contains general information specific to the
  deployment, but not specific to the workflow. Workflow task configs must be
  defined using AWS step function parameters. As part of this change,
  `CumulusConfig` has been retired and task configs must now be defined under
  the `cma.task_config` key in the Parameters section of a step function
  definition.

  **Migration instructions**:

  NOTE: These instructions require the use of Cumulus Message Adapter v1.1.x+.
  Please ensure you are using a compatible version before attempting to migrate
  workflow configurations. When defining workflow steps, remove any
  `CumulusConfig` section, as shown below:

  ```yaml
  ParsePdr:
    CumulusConfig:
      provider: "{$.meta.provider}"
      bucket: "{$.meta.buckets.internal.name}"
      stack: "{$.meta.stack}"
  ```

  Instead, use AWS Parameters to pass `task_config` for the task directly into
  the Cumulus Message Adapter:

  ```yaml
  ParsePdr:
    Parameters:
      cma:
        event.$: "$"
        task_config:
          provider: "{$.meta.provider}"
          bucket: "{$.meta.buckets.internal.name}"
          stack: "{$.meta.stack}"
  ```

  In this example, the `cma` key is used to pass parameters to the message
  adapter. Using `task_config` in combination with `event.$: '$'` allows the
  message adapter to process `task_config` as the `config` passed to the Cumulus
  task. See `example/workflows/sips.yml` in the core repository for further
  examples of how to set the Parameters.

  Additionally, workflow configurations for the `QueueGranules` and `QueuePdrs`
  tasks need to be updated:

  - `queue-pdrs` config changes:
    - `parsePdrMessageTemplateUri` replaced with `parsePdrWorkflow`, which is
      the workflow name (i.e. top-level name in `config.yml`, e.g. 'ParsePdr').
    - `internalBucket` and `stackName` configs now required to look up
      configuration from the deployment. Brings the task config in line with
      that of `queue-granules`.
  - `queue-granules` config change: `ingestGranuleMessageTemplateUri` replaced
    with `ingestGranuleWorkflow`, which is the workflow name (e.g.
    'IngestGranule').

- **CUMULUS-1396** - **Workflow steps at the beginning and end of a workflow
  using the `SfSnsReport` Lambda have now been deprecated (e.g. `StartStatus`,
  `StopStatus`) and should be removed from your workflow definitions**. These
  steps were used for publishing ingest notifications and have been replaced by
  an implementation using Cloudwatch events for Step Functions to trigger a
  Lambda that publishes ingest notifications. For further detail on how ingest
  notifications are published, see the notes below on **CUMULUS-1394**. For
  examples of how to update your workflow definitions, see our
  [example workflow definitions](https://github.com/nasa/cumulus/blob/master/example/workflows/).

- **CUMULUS-1470**
  - Remove Cumulus-defined ECS service autoscaling, allowing integrators to
    better customize autoscaling to meet their needs. In order to use
    autoscaling with ECS services, appropriate
    `AWS::ApplicationAutoScaling::ScalableTarget`,
    `AWS::ApplicationAutoScaling::ScalingPolicy`, and `AWS::CloudWatch::Alarm`
    resources should be defined in a kes overrides file. See
    [this example](https://github.com/nasa/cumulus/blob/release-1.15.x/example/overrides/app/cloudformation.template.yml)
    for an example.
  - The following config parameters are no longer used:
    - ecs.services.\<NAME\>.minTasks
    - ecs.services.\<NAME\>.maxTasks
    - ecs.services.\<NAME\>.scaleInActivityScheduleTime
    - ecs.services.\<NAME\>.scaleInAdjustmentPercent
    - ecs.services.\<NAME\>.scaleOutActivityScheduleTime
    - ecs.services.\<NAME\>.scaleOutAdjustmentPercent
    - ecs.services.\<NAME\>.activityName

### Added

- **CUMULUS-1100**

  - Added 30-day retention properties to all log groups that were missing those policies.

- **CUMULUS-1396**

  - Added `@cumulus/common/sfnStep`:
    - `LambdaStep` - A class for retrieving and parsing input and output to Lambda steps in AWS Step Functions
    - `ActivityStep` - A class for retrieving and parsing input and output to ECS activity steps in AWS Step Functions

- **CUMULUS-1574**

  - Added `GET /token` endpoint for SAML authorization when cumulus is protected by Launchpad.
    This lets a user retieve a token by hand that can be presented to the API.

- **CUMULUS-1625**

  - Added `sf_start_rate` variable to the `ingest` Terraform module, equivalent to `sqs_consumer_rate` in the old model, but will not be automatically applied to custom queues as that was.

- **CUMULUS-1513**
  - Added `sqs`-type rule support in the Cumulus API `@cumulus/api`
  - Added `sqsMessageConsumer` lambda which processes messages from the SQS queues configured in the `sqs` rules.

### Changed

- **CUMULUS-1639**

  - Because of
    [S3's Data Consistency Model](https://docs.aws.amazon.com/AmazonS3/latest/dev/Introduction.html#BasicsObjects),
    there may be situations where a GET operation for an object can temporarily
    return a `NoSuchKey` response even if that object _has_ been created. The
    `@cumulus/common/aws.getS3Object()` function will now retry up to 10 times
    if a `NoSuchKey` response is returned by S3. This can behavior can be
    overridden by passing `{ retries: 0 }` as the `retryOptions` argument.

- **CUMULUS-1449**

  - `queue-pdrs` & `queue-granules` config changes. Details in breaking changes section.
  - Cumulus now uses a universal workflow template when starting workflow that contains general information specific to the deployment, but not specific to the workflow.
  - Changed the way workflow configs are defined, from `CumulusConfig` to a `task_config` AWS Parameter.

- **CUMULUS-1452**

  - Changed the default ECS docker storage drive to `devicemapper`

- **CUMULUS-1453**
  - Removed config schema for `@cumulus/sf-sns-report` task
  - Updated `@cumulus/sf-sns-report` to always assume that it is running as an intermediate step in a workflow, not as the first or last step

### Removed

- **CUMULUS-1449**
  - Retired `CumulusConfig` as part of step function definitions, as this is an artifact of the way Kes parses workflow definitions that was not possible to migrate to Terraform. Use AWS Parameters and the `task_config` key instead. See change note above.
  - Removed individual workflow templates.

### Fixed

- **CUMULUS-1620** - Fixed bug where `message_adapter_version` does not correctly inject the CMA

- **CUMULUS-1396** - Updated `@cumulus/common/StepFunctions.getExecutionHistory()` to recursively fetch execution history when `nextToken` is returned in response

- **CUMULUS-1571** - Updated `@cumulus/common/DynamoDb.get()` to throw any errors encountered when trying to get a record and the record does exist

- **CUMULUS-1452**
  - Updated the EC2 initialization scripts to use full volume size for docker storage
  - Changed the default ECS docker storage drive to `devicemapper`

## [v1.14.5] - 2019-12-30 - [BACKPORT]

### Updated

- **CUMULUS-1626**
  - Updates Cumulus to use node10/CMA 1.1.2 for all of its internal lambdas in prep for AWS node 8 EOL

## [v1.14.4] - 2019-10-28

### Fixed

- **CUMULUS-1632** - Pinned `aws-elasticsearch-connector` package in `@cumulus/api` to version `8.1.3`, since `8.2.0` includes breaking changes

## [v1.14.3] - 2019-10-18

### Fixed

- **CUMULUS-1620** - Fixed bug where `message_adapter_version` does not correctly inject the CMA

- **CUMULUS-1572** - A granule is now included in discovery results even when
  none of its files has a matching file type in the associated collection
  configuration. Previously, if all files for a granule were unmatched by a file
  type configuration, the granule was excluded from the discovery results.
  Further, added support for a `boolean` property
  `ignoreFilesConfigForDiscovery`, which controls how a granule's files are
  filtered at discovery time.

## [v1.14.2] - 2019-10-08

### BREAKING CHANGES

Your Cumulus Message Adapter version should be pinned to `v1.0.13` or lower in your `app/config.yml` using `message_adapter_version: v1.0.13` OR you should use the workflow migration steps below to work with CMA v1.1.1+.

- **CUMULUS-1394** - The implementation of the `SfSnsReport` Lambda requires additional environment variables for integration with the new ingest notification SNS topics. Therefore, **you must update the definition of `SfSnsReport` in your `lambdas.yml` like so**:

```yaml
SfSnsReport:
  handler: index.handler
  timeout: 300
  source: node_modules/@cumulus/sf-sns-report/dist
  tables:
    - ExecutionsTable
  envs:
    execution_sns_topic_arn:
      function: Ref
      value: reportExecutionsSns
    granule_sns_topic_arn:
      function: Ref
      value: reportGranulesSns
    pdr_sns_topic_arn:
      function: Ref
      value: reportPdrsSns
```

- **CUMULUS-1447** -
  The newest release of the Cumulus Message Adapter (v1.1.1) requires that parameterized configuration be used for remote message functionality. Once released, Kes will automatically bring in CMA v1.1.1 without additional configuration.

  **Migration instructions**
  Oversized messages are no longer written to S3 automatically. In order to utilize remote messaging functionality, configure a `ReplaceConfig` AWS Step Function parameter on your CMA task:

  ```yaml
  ParsePdr:
    Parameters:
      cma:
        event.$: "$"
        ReplaceConfig:
          FullMessage: true
  ```

  Accepted fields in `ReplaceConfig` include `MaxSize`, `FullMessage`, `Path` and `TargetPath`.
  See https://github.com/nasa/cumulus-message-adapter/blob/master/CONTRACT.md#remote-message-configuration for full details.

  As this change is backward compatible in Cumulus Core, users wishing to utilize the previous version of the CMA may opt to transition to using a CMA lambda layer, or set `message_adapter_version` in their configuration to a version prior to v1.1.0.

### PLEASE NOTE

- **CUMULUS-1394** - Ingest notifications are now provided via 3 separate SNS topics for executions, granules, and PDRs, instead of a single `sftracker` SNS topic. Whereas the `sftracker` SNS topic received a full Cumulus execution message, the new topics all receive generated records for the given object. The new topics are only published to if the given object exists for the current execution. For a given execution/granule/PDR, **two messages will be received by each topic**: one message indicating that ingest is running and another message indicating that ingest has completed or failed. The new SNS topics are:

  - `reportExecutions` - Receives 1 message per execution
  - `reportGranules` - Receives 1 message per granule in an execution
  - `reportPdrs` - Receives 1 message per PDR

### Added

- **CUMULUS-639**

  - Adds SAML JWT and launchpad token authentication to Cumulus API (configurable)
    - **NOTE** to authenticate with Launchpad ensure your launchpad user_id is in the `<prefix>-UsersTable`
    - when Cumulus configured to protect API via Launchpad:
      - New endpoints
        - `GET /saml/login` - starting point for SAML SSO creates the login request url and redirects to the SAML Identity Provider Service (IDP)
        - `POST /saml/auth` - SAML Assertion Consumer Service. POST receiver from SAML IDP. Validates response, logs the user in, and returnes a SAML-based JWT.
    - Disabled endpoints
      - `POST /refresh`
      - Changes authorization worklow:
      - `ensureAuthorized` now presumes the bearer token is a JWT and tries to validate. If the token is malformed, it attempts to validate the token against Launchpad. This allows users to bring their own token as described here https://wiki.earthdata.nasa.gov/display/CUMULUS/Cumulus+API+with+Launchpad+Authentication. But it also allows dashboard users to manually authenticate via Launchpad SAML to receive a Launchpad-based JWT.

- **CUMULUS-1394**
  - Added `Granule.generateGranuleRecord()` method to granules model to generate a granule database record from a Cumulus execution message
  - Added `Pdr.generatePdrRecord()` method to PDRs model to generate a granule database record from a Cumulus execution message
  - Added helpers to `@cumulus/common/message`:
    - `getMessageExecutionName()` - Get the execution name from a Cumulus execution message
    - `getMessageStateMachineArn()` - Get the state machine ARN from a Cumulus execution message
    - `getMessageExecutionArn()` - Get the execution ARN for a Cumulus execution message
    - `getMessageGranules()` - Get the granules from a Cumulus execution message, if any.
  - Added `@cumulus/common/cloudwatch-event/isFailedSfStatus()` to determine if a Step Function status from a Cloudwatch event is a failed status

### Changed

- **CUMULUS-1308**

  - HTTP PUT of a Collection, Provider, or Rule via the Cumulus API now
    performs full replacement of the existing object with the object supplied
    in the request payload. Previous behavior was to perform a modification
    (partial update) by merging the existing object with the (possibly partial)
    object in the payload, but this did not conform to the HTTP standard, which
    specifies PATCH as the means for modifications rather than replacements.

- **CUMULUS-1375**

  - Migrate Cumulus from deprecated Elasticsearch JS client to new, supported one in `@cumulus/api`

- **CUMULUS-1485** Update `@cumulus/cmr-client` to return error message from CMR for validation failures.

- **CUMULUS-1394**

  - Renamed `Execution.generateDocFromPayload()` to `Execution.generateRecord()` on executions model. The method generates an execution database record from a Cumulus execution message.

- **CUMULUS-1432**

  - `logs` endpoint takes the level parameter as a string and not a number
  - Elasticsearch term query generation no longer converts numbers to boolean

- **CUMULUS-1447**

  - Consolidated all remote message handling code into @common/aws
  - Update remote message code to handle updated CMA remote message flags
  - Update example SIPS workflows to utilize Parameterized CMA configuration

- **CUMULUS-1448** Refactor workflows that are mutating cumulus_meta to utilize meta field

- **CUMULUS-1451**

  - Elasticsearch cluster setting `auto_create_index` will be set to false. This had been causing issues in the bootstrap lambda on deploy.

- **CUMULUS-1456**
  - `@cumulus/api` endpoints default error handler uses `boom` package to format errors, which is consistent with other API endpoint errors.

### Fixed

- **CUMULUS-1432** `logs` endpoint filter correctly filters logs by level
- **CUMULUS-1484** `useMessageAdapter` now does not set CUMULUS_MESSAGE_ADAPTER_DIR when `true`

### Removed

- **CUMULUS-1394**
  - Removed `sfTracker` SNS topic. Replaced by three new SNS topics for granule, execution, and PDR ingest notifications.
  - Removed unused functions from `@cumulus/common/aws`:
    - `getGranuleS3Params()`
    - `setGranuleStatus()`

## [v1.14.1] - 2019-08-29

### Fixed

- **CUMULUS-1455**

  - CMR token links updated to point to CMR legacy services rather than echo

- **CUMULUS-1211**
  - Errors thrown during granule discovery are no longer swallowed and ignored.
    Rather, errors are propagated to allow for proper error-handling and
    meaningful messaging.

## [v1.14.0] - 2019-08-22

### PLEASE NOTE

- We have encountered transient lambda service errors in our integration testing. Please handle transient service errors following [these guidelines](https://docs.aws.amazon.com/step-functions/latest/dg/bp-lambda-serviceexception.html). The workflows in the `example/workflows` folder have been updated with retries configured for these errors.

- **CUMULUS-799** added additional IAM permissions to support reading CloudWatch and API Gateway, so **you will have to redeploy your IAM stack.**

- **CUMULUS-800** Several items:

  - **Delete existing API Gateway stages**: To allow enabling of API Gateway logging, Cumulus now creates and manages a Stage resource during deployment. Before upgrading Cumulus, it is necessary to delete the API Gateway stages on both the Backend API and the Distribution API. Instructions are included in the documenation under [Delete API Gateway Stages](https://nasa.github.io/cumulus/docs/additional-deployment-options/delete-api-gateway-stages).

  - **Set up account permissions for API Gateway to write to CloudWatch**: In a one time operation for your AWS account, to enable CloudWatch Logs for API Gateway, you must first grant the API Gateway permission to read and write logs to CloudWatch for your account. The `AmazonAPIGatewayPushToCloudWatchLogs` managed policy (with an ARN of `arn:aws:iam::aws:policy/service-role/AmazonAPIGatewayPushToCloudWatchLogs`) has all the required permissions. You can find a simple how to in the documentation under [Enable API Gateway Logging.](https://nasa.github.io/cumulus/docs/additional-deployment-options/enable-gateway-logging-permissions)

  - **Configure API Gateway to write logs to CloudWatch** To enable execution logging for the distribution API set `config.yaml` `apiConfigs.distribution.logApigatewayToCloudwatch` value to `true`. More information [Enable API Gateway Logs](https://nasa.github.io/cumulus/docs/additional-deployment-options/enable-api-logs)

  - **Configure CloudWatch log delivery**: It is possible to deliver CloudWatch API execution and access logs to a cross-account shared AWS::Logs::Destination. An operator does this by adding the key `logToSharedDestination` to the `config.yml` at the default level with a value of a writable log destination. More information in the documenation under [Configure CloudWatch Logs Delivery.](https://nasa.github.io/cumulus/docs/additional-deployment-options/configure-cloudwatch-logs-delivery)

  - **Additional Lambda Logging**: It is now possible to configure any lambda to deliver logs to a shared subscriptions by setting `logToSharedDestination` to the ARN of a writable location (either an AWS::Logs::Destination or a Kinesis Stream) on any lambda config. Documentation for [Lambda Log Subscriptions](https://nasa.github.io/cumulus/docs/additional-deployment-options/additional-lambda-logging)

  - **Configure S3 Server Access Logs**: If you are running Cumulus in an NGAP environment you may [configure S3 Server Access Logs](https://nasa.github.io/cumulus/docs/next/deployment/server_access_logging) to be delivered to a shared bucket where the Metrics Team will ingest the logs into their ELK stack. Contact the Metrics team for permission and location.

- **CUMULUS-1368** The Cumulus distribution API has been deprecated and is being replaced by ASF's Thin Egress App. By default, the distribution API will not deploy. Please follow [the instructions for deploying and configuring Thin Egress](https://nasa.github.io/cumulus/docs/deployment/thin_egress_app).

To instead continue to deploy and use the legacy Cumulus distribution app, add the following to your `config.yml`:

```yaml
deployDistributionApi: true
```

If you deploy with no distribution app your deployment will succeed but you may encounter errors in your workflows, particularly in the `MoveGranule` task.

- **CUMULUS-1418** Users who are packaging the CMA in their Lambdas outside of Cumulus may need to update their Lambda configuration. Please see `BREAKING CHANGES` below for details.

### Added

- **CUMULUS-642**
  - Adds Launchpad as an authentication option for the Cumulus API.
  - Updated deployment documentation and added [instructions to setup Cumulus API Launchpad authentication](https://wiki.earthdata.nasa.gov/display/CUMULUS/Cumulus+API+with+Launchpad+Authentication)
- **CUMULUS-1418**
  - Adds usage docs/testing of lambda layers (introduced in PR1125), updates Core example tasks to use the updated `cumulus-ecs-task` and a CMA layer instead of kes CMA injection.
  - Added Terraform module to publish CMA as layer to user account.
- **PR1125** - Adds `layers` config option to support deploying Lambdas with layers
- **PR1128** - Added `useXRay` config option to enable AWS X-Ray for Lambdas.
- **CUMULUS-1345**
  - Adds new variables to the app deployment under `cmr`.
  - `cmrEnvironment` values are `SIT`, `UAT`, or `OPS` with `UAT` as the default.
  - `cmrLimit` and `cmrPageSize` have been added as configurable options.
- **CUMULUS-1273**
  - Added lambda function EmsProductMetadataReport to generate EMS Product Metadata report
- **CUMULUS-1226**
  - Added API endpoint `elasticsearch/index-from-database` to index to an Elasticsearch index from the database for recovery purposes and `elasticsearch/indices-status` to check the status of Elasticsearch indices via the API.
- **CUMULUS-824**
  - Added new Collection parameter `reportToEms` to configure whether the collection is reported to EMS
- **CUMULUS-1357**
  - Added new BackendApi endpoint `ems` that generates EMS reports.
- **CUMULUS-1241**
  - Added information about queues with maximum execution limits defined to default workflow templates (`meta.queueExecutionLimits`)
- **CUMULUS-1311**
  - Added `@cumulus/common/message` with various message parsing/preparation helpers
- **CUMULUS-812**

  - Added support for limiting the number of concurrent executions started from a queue. [See the data cookbook](https://nasa.github.io/cumulus/docs/data-cookbooks/throttling-queued-executions) for more information.

- **CUMULUS-1337**

  - Adds `cumulus.stackName` value to the `instanceMetadata` endpoint.

- **CUMULUS-1368**

  - Added `cmrGranuleUrlType` to the `@cumulus/move-granules` task. This determines what kind of links go in the CMR files. The options are `distribution`, `s3`, or `none`, with the default being distribution. If there is no distribution API being used with Cumulus, you must set the value to `s3` or `none`.

- Added `packages/s3-replicator` Terraform module to allow same-region s3 replication to metrics bucket.

- **CUMULUS-1392**

  - Added `tf-modules/report-granules` Terraform module which processes granule ingest notifications received via SNS and stores granule data to a database. The module includes:
    - SNS topic for publishing granule ingest notifications
    - Lambda to process granule notifications and store data
    - IAM permissions for the Lambda
    - Subscription for the Lambda to the SNS topic

- **CUMULUS-1393**

  - Added `tf-modules/report-pdrs` Terraform module which processes PDR ingest notifications received via SNS and stores PDR data to a database. The module includes:
    - SNS topic for publishing PDR ingest notifications
    - Lambda to process PDR notifications and store data
    - IAM permissions for the Lambda
    - Subscription for the Lambda to the SNS topic
  - Added unit tests for `@cumulus/api/models/pdrs.createPdrFromSns()`

- **CUMULUS-1400**

  - Added `tf-modules/report-executions` Terraform module which processes workflow execution information received via SNS and stores it to a database. The module includes:
    - SNS topic for publishing execution data
    - Lambda to process and store execution data
    - IAM permissions for the Lambda
    - Subscription for the Lambda to the SNS topic
  - Added `@cumulus/common/sns-event` which contains helpers for SNS events:
    - `isSnsEvent()` returns true if event is from SNS
    - `getSnsEventMessage()` extracts and parses the message from an SNS event
    - `getSnsEventMessageObject()` extracts and parses message object from an SNS event
  - Added `@cumulus/common/cloudwatch-event` which contains helpers for Cloudwatch events:
    - `isSfExecutionEvent()` returns true if event is from Step Functions
    - `isTerminalSfStatus()` determines if a Step Function status from a Cloudwatch event is a terminal status
    - `getSfEventStatus()` gets the Step Function status from a Cloudwatch event
    - `getSfEventDetailValue()` extracts a Step Function event detail field from a Cloudwatch event
    - `getSfEventMessageObject()` extracts and parses Step Function detail object from a Cloudwatch event

- **CUMULUS-1429**

  - Added `tf-modules/data-persistence` Terraform module which includes resources for data persistence in Cumulus:
    - DynamoDB tables
    - Elasticsearch with optional support for VPC
    - Cloudwatch alarm for number of Elasticsearch nodes

- **CUMULUS-1379** CMR Launchpad Authentication
  - Added `launchpad` configuration to `@cumulus/deployment/app/config.yml`, and cloudformation templates, workflow message, lambda configuration, api endpoint configuration
  - Added `@cumulus/common/LaunchpadToken` and `@cumulus/common/launchpad` to provide methods to get token and validate token
  - Updated lambdas to use Launchpad token for CMR actions (ingest and delete granules)
  - Updated deployment documentation and added [instructions to setup CMR client for Launchpad authentication](https://wiki.earthdata.nasa.gov/display/CUMULUS/CMR+Launchpad+Authentication)

## Changed

- **CUMULUS-1232**

  - Added retries to update `@cumulus/cmr-client` `updateToken()`

- **CUMULUS-1245 CUMULUS-795**

  - Added additional `ems` configuration parameters for sending the ingest reports to EMS
  - Added functionality to send daily ingest reports to EMS

- **CUMULUS-1241**

  - Removed the concept of "priority levels" and added ability to define a number of maximum concurrent executions per SQS queue
  - Changed mapping of Cumulus message properties for the `sqs2sfThrottle` lambda:
    - Queue name is read from `cumulus_meta.queueName`
    - Maximum executions for the queue is read from `meta.queueExecutionLimits[queueName]`, where `queueName` is `cumulus_meta.queueName`
  - Changed `sfSemaphoreDown` lambda to only attempt decrementing semaphores when:
    - the message is for a completed/failed/aborted/timed out workflow AND
    - `cumulus_meta.queueName` exists on the Cumulus message AND
    - An entry for the queue name (`cumulus_meta.queueName`) exists in the the object `meta.queueExecutionLimits` on the Cumulus message

- **CUMULUS-1338**

  - Updated `sfSemaphoreDown` lambda to be triggered via AWS Step Function Cloudwatch events instead of subscription to `sfTracker` SNS topic

- **CUMULUS-1311**

  - Updated `@cumulus/queue-granules` to set `cumulus_meta.queueName` for queued execution messages
  - Updated `@cumulus/queue-pdrs` to set `cumulus_meta.queueName` for queued execution messages
  - Updated `sqs2sfThrottle` lambda to immediately decrement queue semaphore value if dispatching Step Function execution throws an error

- **CUMULUS-1362**

  - Granule `processingStartTime` and `processingEndTime` will be set to the execution start time and end time respectively when there is no sync granule or post to cmr task present in the workflow

- **CUMULUS-1400**
  - Deprecated `@cumulus/ingest/aws/getExecutionArn`. Use `@cumulus/common/aws/getExecutionArn` instead.

### Fixed

- **CUMULUS-1439**

  - Fix bug with rule.logEventArn deletion on Kinesis rule update and fix unit test to verify

- **CUMULUS-796**

  - Added production information (collection ShortName and Version, granuleId) to EMS distribution report
  - Added functionality to send daily distribution reports to EMS

- **CUMULUS-1319**

  - Fixed a bug where granule ingest times were not being stored to the database

- **CUMULUS-1356**

  - The `Collection` model's `delete` method now _removes_ the specified item
    from the collection config store that was inserted by the `create` method.
    Previously, this behavior was missing.

- **CUMULUS-1374**
  - Addressed audit concerns (https://www.npmjs.com/advisories/782) in api package

### BREAKING CHANGES

### Changed

- **CUMULUS-1418**
  - Adding a default `cmaDir` key to configuration will cause `CUMULUS_MESSAGE_ADAPTER_DIR` to be set by default to `/opt` for any Lambda not setting `useCma` to true, or explicitly setting the CMA environment variable. In lambdas that package the CMA independently of the Cumulus packaging. Lambdas manually packaging the CMA should have their Lambda configuration updated to set the CMA path, or alternately if not using the CMA as a Lambda layer in this deployment set `cmaDir` to `./cumulus-message-adapter`.

### Removed

- **CUMULUS-1337**

  - Removes the S3 Access Metrics package added in CUMULUS-799

- **PR1130**
  - Removed code deprecated since v1.11.1:
    - Removed `@cumulus/common/step-functions`. Use `@cumulus/common/StepFunctions` instead.
    - Removed `@cumulus/api/lib/testUtils.fakeFilesFactory`. Use `@cumulus/api/lib/testUtils.fakeFileFactory` instead.
    - Removed `@cumulus/cmrjs/cmr` functions: `searchConcept`, `ingestConcept`, `deleteConcept`. Use the functions in `@cumulus/cmr-client` instead.
    - Removed `@cumulus/ingest/aws.getExecutionHistory`. Use `@cumulus/common/StepFunctions.getExecutionHistory` instead.

## [v1.13.5] - 2019-08-29 - [BACKPORT]

### Fixed

- **CUMULUS-1455** - CMR token links updated to point to CMR legacy services rather than echo

## [v1.13.4] - 2019-07-29

- **CUMULUS-1411** - Fix deployment issue when using a template override

## [v1.13.3] - 2019-07-26

- **CUMULUS-1345** Full backport of CUMULUS-1345 features - Adds new variables to the app deployment under `cmr`.
  - `cmrEnvironment` values are `SIT`, `UAT`, or `OPS` with `UAT` as the default.
  - `cmrLimit` and `cmrPageSize` have been added as configurable options.

## [v1.13.2] - 2019-07-25

- Re-release of v1.13.1 to fix broken npm packages.

## [v1.13.1] - 2019-07-22

- **CUMULUS-1374** - Resolve audit compliance with lodash version for api package subdependency
- **CUMULUS-1412** - Resolve audit compliance with googleapi package
- **CUMULUS-1345** - Backported CMR environment setting in getUrl to address immediate user need. CMR_ENVIRONMENT can now be used to set the CMR environment to OPS/SIT

## [v1.13.0] - 2019-5-20

### PLEASE NOTE

**CUMULUS-802** added some additional IAM permissions to support ECS autoscaling, so **you will have to redeploy your IAM stack.**
As a result of the changes for **CUMULUS-1193**, **CUMULUS-1264**, and **CUMULUS-1310**, **you must delete your existing stacks (except IAM) before deploying this version of Cumulus.**
If running Cumulus within a VPC and extended downtime is acceptable, we recommend doing this at the end of the day to allow AWS backend resources and network interfaces to be cleaned up overnight.

### BREAKING CHANGES

- **CUMULUS-1228**

  - The default AMI used by ECS instances is now an NGAP-compliant AMI. This
    will be a breaking change for non-NGAP deployments. If you do not deploy to
    NGAP, you will need to find the AMI ID of the
    [most recent Amazon ECS-optimized AMI](https://docs.aws.amazon.com/AmazonECS/latest/developerguide/ecs-optimized_AMI.html),
    and set the `ecs.amiid` property in your config. Instructions for finding
    the most recent NGAP AMI can be found using
    [these instructions](https://wiki.earthdata.nasa.gov/display/ESKB/Select+an+NGAP+Created+AMI).

- **CUMULUS-1310**

  - Database resources (DynamoDB, ElasticSearch) have been moved to an independent `db` stack.
    Migrations for this version will need to be user-managed. (e.g. [elasticsearch](https://docs.aws.amazon.com/elasticsearch-service/latest/developerguide/es-version-migration.html#snapshot-based-migration) and [dynamoDB](https://docs.aws.amazon.com/datapipeline/latest/DeveloperGuide/dp-template-exports3toddb.html)).
    Order of stack deployment is `iam` -> `db` -> `app`.
  - All stacks can now be deployed using a single `config.yml` file, i.e.: `kes cf deploy --kes-folder app --template node_modules/@cumulus/deployment/[iam|db|app] [...]`
    Backwards-compatible. For development, please re-run `npm run bootstrap` to build new `kes` overrides.
    Deployment docs have been updated to show how to deploy a single-config Cumulus instance.
  - `params` have been moved: Nest `params` fields under `app`, `db` or `iam` to override all Parameters for a particular stack's cloudformation template. Backwards-compatible with multi-config setups.
  - `stackName` and `stackNameNoDash` have been retired. Use `prefix` and `prefixNoDash` instead.
  - The `iams` section in `app/config.yml` IAM roles has been deprecated as a user-facing parameter,
    _unless_ your IAM role ARNs do not match the convention shown in `@cumulus/deployment/app/config.yml`
  - The `vpc.securityGroup` will need to be set with a pre-existing security group ID to use Cumulus in a VPC. Must allow inbound HTTP(S) (Port 443).

- **CUMULUS-1212**

  - `@cumulus/post-to-cmr` will now fail if any granules being processed are missing a metadata file. You can set the new config option `skipMetaCheck` to `true` to pass post-to-cmr without a metadata file.

- **CUMULUS-1232**

  - `@cumulus/sync-granule` will no longer silently pass if no checksum data is provided. It will use input
    from the granule object to:
    - Verify checksum if `checksumType` and `checksumValue` are in the file record OR a checksum file is provided
      (throws `InvalidChecksum` on fail), else log warning that no checksum is available.
    - Then, verify synced S3 file size if `file.size` is in the file record (throws `UnexpectedFileSize` on fail),
      else log warning that no file size is available.
    - Pass the step.

- **CUMULUS-1264**

  - The Cloudformation templating and deployment configuration has been substantially refactored.
    - `CumulusApiDefault` nested stack resource has been renamed to `CumulusApiDistribution`
    - `CumulusApiV1` nested stack resource has been renamed to `CumulusApiBackend`
  - The `urs: true` config option for when defining your lambdas (e.g. in `lambdas.yml`) has been deprecated. There are two new options to replace it:
    - `urs_redirect: 'token'`: This will expose a `TOKEN_REDIRECT_ENDPOINT` environment variable to your lambda that references the `/token` endpoint on the Cumulus backend API
    - `urs_redirect: 'distribution'`: This will expose a `DISTRIBUTION_REDIRECT_ENDPOINT` environment variable to your lambda that references the `/redirect` endpoint on the Cumulus distribution API

- **CUMULUS-1193**

  - The elasticsearch instance is moved behind the VPC.
  - Your account will need an Elasticsearch Service Linked role. This is a one-time setup for the account. You can follow the instructions to use the AWS console or AWS CLI [here](https://docs.aws.amazon.com/IAM/latest/UserGuide/using-service-linked-roles.html) or use the following AWS CLI command: `aws iam create-service-linked-role --aws-service-name es.amazonaws.com`

- **CUMULUS-802**

  - ECS `maxInstances` must be greater than `minInstances`. If you use defaults, no change is required.

- **CUMULUS-1269**
  - Brought Cumulus data models in line with CNM JSON schema:
    - Renamed file object `fileType` field to `type`
    - Renamed file object `fileSize` field to `size`
    - Renamed file object `checksumValue` field to `checksum` where not already done.
    - Added `ancillary` and `linkage` type support to file objects.

### Added

- **CUMULUS-799**

  - Added an S3 Access Metrics package which will take S3 Server Access Logs and
    write access metrics to CloudWatch

- **CUMULUS-1242** - Added `sqs2sfThrottle` lambda. The lambda reads SQS messages for queued executions and uses semaphores to only start new executions if the maximum number of executions defined for the priority key (`cumulus_meta.priorityKey`) has not been reached. Any SQS messages that are read but not used to start executions remain in the queue.

- **CUMULUS-1240**

  - Added `sfSemaphoreDown` lambda. This lambda receives SNS messages and for each message it decrements the semaphore used to track the number of running executions if:
    - the message is for a completed/failed workflow AND
    - the message contains a level of priority (`cumulus_meta.priorityKey`)
  - Added `sfSemaphoreDown` lambda as a subscriber to the `sfTracker` SNS topic

- **CUMULUS-1265**

  - Added `apiConfigs` configuration option to configure API Gateway to be private
  - All internal lambdas configured to run inside the VPC by default
  - Removed references to `NoVpc` lambdas from documentation and `example` folder.

- **CUMULUS-802**
  - Adds autoscaling of ECS clusters
  - Adds autoscaling of ECS services that are handling StepFunction activities

## Changed

- Updated `@cumulus/ingest/http/httpMixin.list()` to trim trailing spaces on discovered filenames

- **CUMULUS-1310**

  - Database resources (DynamoDB, ElasticSearch) have been moved to an independent `db` stack.
    This will enable future updates to avoid affecting database resources or requiring migrations.
    Migrations for this version will need to be user-managed.
    (e.g. [elasticsearch](https://docs.aws.amazon.com/elasticsearch-service/latest/developerguide/es-version-migration.html#snapshot-based-migration) and [dynamoDB](https://docs.aws.amazon.com/datapipeline/latest/DeveloperGuide/dp-template-exports3toddb.html)).
    Order of stack deployment is `iam` -> `db` -> `app`.
  - All stacks can now be deployed using a single `config.yml` file, i.e.: `kes cf deploy --kes-folder app --template node_modules/@cumulus/deployment/[iam|db|app] [...]`
    Backwards-compatible. Please re-run `npm run bootstrap` to build new `kes` overrides.
    Deployment docs have been updated to show how to deploy a single-config Cumulus instance.
  - `params` fields should now be nested under the stack key (i.e. `app`, `db` or `iam`) to provide Parameters for a particular stack's cloudformation template,
    for use with single-config instances. Keys _must_ match the name of the deployment package folder (`app`, `db`, or `iam`).
    Backwards-compatible with multi-config setups.
  - `stackName` and `stackNameNoDash` have been retired as user-facing config parameters. Use `prefix` and `prefixNoDash` instead.
    This will be used to create stack names for all stacks in a single-config use case.
    `stackName` may still be used as an override in multi-config usage, although this is discouraged.
    Warning: overriding the `db` stack's `stackName` will require you to set `dbStackName` in your `app/config.yml`.
    This parameter is required to fetch outputs from the `db` stack to reference in the `app` stack.
  - The `iams` section in `app/config.yml` IAM roles has been retired as a user-facing parameter,
    _unless_ your IAM role ARNs do not match the convention shown in `@cumulus/deployment/app/config.yml`
    In that case, overriding `iams` in your own config is recommended.
  - `iam` and `db` `cloudformation.yml` file names will have respective prefixes (e.g `iam.cloudformation.yml`).
  - Cumulus will now only attempt to create reconciliation reports for buckets of the `private`, `public` and `protected` types.
  - Cumulus will no longer set up its own security group.
    To pass a pre-existing security group for in-VPC deployments as a parameter to the Cumulus template, populate `vpc.securityGroup` in `config.yml`.
    This security group must allow inbound HTTP(S) traffic (Port 443). SSH traffic (Port 22) must be permitted for SSH access to ECS instances.
  - Deployment docs have been updated with examples for the new deployment model.

- **CUMULUS-1236**

  - Moves access to public files behind the distribution endpoint. Authentication is not required, but direct http access has been disallowed.

- **CUMULUS-1223**

  - Adds unauthenticated access for public bucket files to the Distribution API. Public files should be requested the same way as protected files, but for public files a redirect to a self-signed S3 URL will happen without requiring authentication with Earthdata login.

- **CUMULUS-1232**

  - Unifies duplicate handling in `ingest/granule.handleDuplicateFile` for maintainability.
  - Changed `ingest/granule.ingestFile` and `move-granules/index.moveFileRequest` to use new function.
  - Moved file versioning code to `ingest/granule.moveGranuleFileWithVersioning`
  - `ingest/granule.verifyFile` now also tests `file.size` for verification if it is in the file record and throws
    `UnexpectedFileSize` error for file size not matching input.
  - `ingest/granule.verifyFile` logs warnings if checksum and/or file size are not available.

- **CUMULUS-1193**

  - Moved reindex CLI functionality to an API endpoint. See [API docs](https://nasa.github.io/cumulus-api/#elasticsearch-1)

- **CUMULUS-1207**
  - No longer disable lambda event source mappings when disabling a rule

### Fixed

- Updated Lerna publish script so that published Cumulus packages will pin their dependencies on other Cumulus packages to exact versions (e.g. `1.12.1` instead of `^1.12.1`)

- **CUMULUS-1203**

  - Fixes IAM template's use of intrinsic functions such that IAM template overrides now work with kes

- **CUMULUS-1268**
  - Deployment will not fail if there are no ES alarms or ECS services

## [v1.12.1] - 2019-4-8

## [v1.12.0] - 2019-4-4

Note: There was an issue publishing 1.12.0. Upgrade to 1.12.1.

### BREAKING CHANGES

- **CUMULUS-1139**

  - `granule.applyWorkflow` uses the new-style granule record as input to workflows.

- **CUMULUS-1171**

  - Fixed provider handling in the API to make it consistent between protocols.
    NOTE: This is a breaking change. When applying this upgrade, users will need to:
    1. Disable all workflow rules
    2. Update any `http` or `https` providers so that the host field only
       contains a valid hostname or IP address, and the port field contains the
       provider port.
    3. Perform the deployment
    4. Re-enable workflow rules

- **CUMULUS-1176**:

  - `@cumulus/move-granules` input expectations have changed. `@cumulus/files-to-granules` is a new intermediate task to perform input translation in the old style.
    See the Added and Changed sections of this release changelog for more information.

- **CUMULUS-670**

  - The behavior of ParsePDR and related code has changed in this release. PDRs with FILE_TYPEs that do not conform to the PDR ICD (+ TGZ) (https://cdn.earthdata.nasa.gov/conduit/upload/6376/ESDS-RFC-030v1.0.pdf) will fail to parse.

- **CUMULUS-1208**
  - The granule object input to `@cumulus/queue-granules` will now be added to ingest workflow messages **as is**. In practice, this means that if you are using `@cumulus/queue-granules` to trigger ingest workflows and your granule objects input have invalid properties, then your ingest workflows will fail due to schema validation errors.

### Added

- **CUMULUS-777**
  - Added new cookbook entry on configuring Cumulus to track ancillary files.
- **CUMULUS-1183**
  - Kes overrides will now abort with a warning if a workflow step is configured without a corresponding
    lambda configuration
- **CUMULUS-1223**

  - Adds convenience function `@cumulus/common/bucketsConfigJsonObject` for fetching stack's bucket configuration as an object.

- **CUMULUS-853**
  - Updated FakeProcessing example lambda to include option to generate fake browse
  - Added feature documentation for ancillary metadata export, a new cookbook entry describing a workflow with ancillary metadata generation(browse), and related task definition documentation
- **CUMULUS-805**
  - Added a CloudWatch alarm to check running ElasticSearch instances, and a CloudWatch dashboard to view the health of ElasticSearch
  - Specify `AWS_REGION` in `.env` to be used by deployment script
- **CUMULUS-803**
  - Added CloudWatch alarms to check running tasks of each ECS service, and add the alarms to CloudWatch dashboard
- **CUMULUS-670**
  - Added Ancillary Metadata Export feature (see https://nasa.github.io/cumulus/docs/features/ancillary_metadata for more information)
  - Added new Collection file parameter "fileType" that allows configuration of workflow granule file fileType
- **CUMULUS-1184** - Added kes logging output to ensure we always see the state machine reference before failures due to configuration
- **CUMULUS-1105** - Added a dashboard endpoint to serve the dashboard from an S3 bucket
- **CUMULUS-1199** - Moves `s3credentials` endpoint from the backend to the distribution API.
- **CUMULUS-666**
  - Added `@api/endpoints/s3credentials` to allow EarthData Login authorized users to retrieve temporary security credentials for same-region direct S3 access.
- **CUMULUS-671**
  - Added `@packages/integration-tests/api/distribution/getDistributionApiS3SignedUrl()` to return the S3 signed URL for a file protected by the distribution API
- **CUMULUS-672**
  - Added `cmrMetadataFormat` and `cmrConceptId` to output for individual granules from `@cumulus/post-to-cmr`. `cmrMetadataFormat` will be read from the `cmrMetadataFormat` generated for each granule in `@cumulus/cmrjs/publish2CMR()`
  - Added helpers to `@packages/integration-tests/api/distribution`:
    - `getDistributionApiFileStream()` returns a stream to download files protected by the distribution API
    - `getDistributionFileUrl()` constructs URLs for requesting files from the distribution API
- **CUMULUS-1185** `@cumulus/api/models/Granule.removeGranuleFromCmrByGranule` to replace `@cumulus/api/models/Granule.removeGranuleFromCmr` and use the Granule UR from the CMR metadata to remove the granule from CMR

- **CUMULUS-1101**

  - Added new `@cumulus/checksum` package. This package provides functions to calculate and validate checksums.
  - Added new checksumming functions to `@cumulus/common/aws`: `calculateS3ObjectChecksum` and `validateS3ObjectChecksum`, which depend on the `checksum` package.

- CUMULUS-1171

  - Added `@cumulus/common` API documentation to `packages/common/docs/API.md`
  - Added an `npm run build-docs` task to `@cumulus/common`
  - Added `@cumulus/common/string#isValidHostname()`
  - Added `@cumulus/common/string#match()`
  - Added `@cumulus/common/string#matches()`
  - Added `@cumulus/common/string#toLower()`
  - Added `@cumulus/common/string#toUpper()`
  - Added `@cumulus/common/URLUtils#buildURL()`
  - Added `@cumulus/common/util#isNil()`
  - Added `@cumulus/common/util#isNull()`
  - Added `@cumulus/common/util#isUndefined()`
  - Added `@cumulus/common/util#negate()`

- **CUMULUS-1176**

  - Added new `@cumulus/files-to-granules` task to handle converting file array output from `cumulus-process` tasks into granule objects.
    Allows simplification of `@cumulus/move-granules` and `@cumulus/post-to-cmr`, see Changed section for more details.

- CUMULUS-1151 Compare the granule holdings in CMR with Cumulus' internal data store
- CUMULUS-1152 Compare the granule file holdings in CMR with Cumulus' internal data store

### Changed

- **CUMULUS-1216** - Updated `@cumulus/ingest/granule/ingestFile` to download files to expected staging location.
- **CUMULUS-1208** - Updated `@cumulus/ingest/queue/enqueueGranuleIngestMessage()` to not transform granule object passed to it when building an ingest message
- **CUMULUS-1198** - `@cumulus/ingest` no longer enforces any expectations about whether `provider_path` contains a leading slash or not.
- **CUMULUS-1170**
  - Update scripts and docs to use `npm` instead of `yarn`
  - Use `package-lock.json` files to ensure matching versions of npm packages
  - Update CI builds to use `npm ci` instead of `npm install`
- **CUMULUS-670**
  - Updated ParsePDR task to read standard PDR types+ (+ tgz as an external customer requirement) and add a fileType to granule-files on Granule discovery
  - Updated ParsePDR to fail if unrecognized type is used
  - Updated all relevant task schemas to include granule->files->filetype as a string value
  - Updated tests/test fixtures to include the fileType in the step function/task inputs and output validations as needed
  - Updated MoveGranules task to handle incoming configuration with new "fileType" values and to add them as appropriate to the lambda output.
  - Updated DiscoverGranules step/related workflows to read new Collection file parameter fileType that will map a discovered file to a workflow fileType
  - Updated CNM parser to add the fileType to the defined granule file fileType on ingest and updated integration tests to verify/validate that behavior
  - Updated generateEcho10XMLString in cmr-utils.js to use a map/related library to ensure order as CMR requires ordering for their online resources.
  - Updated post-to-cmr task to appropriately export CNM filetypes to CMR in echo10/UMM exports
- **CUMULUS-1139** - Granules stored in the API contain a `files` property. That schema has been greatly
  simplified and now better matches the CNM format.
  - The `name` property has been renamed to `fileName`.
  - The `filepath` property has been renamed to `key`.
  - The `checksumValue` property has been renamed to `checksum`.
  - The `path` property has been removed.
  - The `url_path` property has been removed.
  - The `filename` property (which contained an `s3://` URL) has been removed, and the `bucket`
    and `key` properties should be used instead. Any requests sent to the API containing a `granule.files[].filename`
    property will be rejected, and any responses coming back from the API will not contain that
    `filename` property.
  - A `source` property has been added, which is a URL indicating the original source of the file.
  - `@cumulus/ingest/granule.moveGranuleFiles()` no longer includes a `filename` field in its
    output. The `bucket` and `key` fields should be used instead.
- **CUMULUS-672**

  - Changed `@cumulus/integration-tests/api/EarthdataLogin.getEarthdataLoginRedirectResponse` to `@cumulus/integration-tests/api/EarthdataLogin.getEarthdataAccessToken`. The new function returns an access response from Earthdata login, if successful.
  - `@cumulus/integration-tests/cmr/getOnlineResources` now accepts an object of options, including `cmrMetadataFormat`. Based on the `cmrMetadataFormat`, the function will correctly retrieve the online resources for each metadata format (ECHO10, UMM-G)

- **CUMULUS-1101**

  - Moved `@cumulus/common/file/getFileChecksumFromStream` into `@cumulus/checksum`, and renamed it to `generateChecksumFromStream`.
    This is a breaking change for users relying on `@cumulus/common/file/getFileChecksumFromStream`.
  - Refactored `@cumulus/ingest/Granule` to depend on new `common/aws` checksum functions and remove significantly present checksumming code.
    - Deprecated `@cumulus/ingest/granule.validateChecksum`. Replaced with `@cumulus/ingest/granule.verifyFile`.
    - Renamed `granule.getChecksumFromFile` to `granule.retrieveSuppliedFileChecksumInformation` to be more accurate.
  - Deprecated `@cumulus/common/aws.checksumS3Objects`. Use `@cumulus/common/aws.calculateS3ObjectChecksum` instead.

- CUMULUS-1171

  - Fixed provider handling in the API to make it consistent between protocols.
    Before this change, FTP providers were configured using the `host` and
    `port` properties. HTTP providers ignored `port` and `protocol`, and stored
    an entire URL in the `host` property. Updated the API to only accept valid
    hostnames or IP addresses in the `provider.host` field. Updated ingest code
    to properly build HTTP and HTTPS URLs from `provider.protocol`,
    `provider.host`, and `provider.port`.
  - The default provider port was being set to 21, no matter what protocol was
    being used. Removed that default.

- **CUMULUS-1176**

  - `@cumulus/move-granules` breaking change:
    Input to `move-granules` is now expected to be in the form of a granules object (i.e. `{ granules: [ { ... }, { ... } ] }`);
    For backwards compatibility with array-of-files outputs from processing steps, use the new `@cumulus/files-to-granules` task as an intermediate step.
    This task will perform the input translation. This change allows `move-granules` to be simpler and behave more predictably.
    `config.granuleIdExtraction` and `config.input_granules` are no longer needed/used by `move-granules`.
  - `@cumulus/post-to-cmr`: `config.granuleIdExtraction` is no longer needed/used by `post-to-cmr`.

- CUMULUS-1174
  - Better error message and stacktrace for S3KeyPairProvider error reporting.

### Fixed

- **CUMULUS-1218** Reconciliation report will now scan only completed granules.
- `@cumulus/api` files and granules were not getting indexed correctly because files indexing was failing in `db-indexer`
- `@cumulus/deployment` A bug in the Cloudformation template was preventing the API from being able to be launched in a VPC, updated the IAM template to give the permissions to be able to run the API in a VPC

### Deprecated

- `@cumulus/api/models/Granule.removeGranuleFromCmr`, instead use `@cumulus/api/models/Granule.removeGranuleFromCmrByGranule`
- `@cumulus/ingest/granule.validateChecksum`, instead use `@cumulus/ingest/granule.verifyFile`
- `@cumulus/common/aws.checksumS3Objects`, instead use `@cumulus/common/aws.calculateS3ObjectChecksum`
- `@cumulus/cmrjs`: `getGranuleId` and `getCmrFiles` are deprecated due to changes in input handling.

## [v1.11.3] - 2019-3-5

### Added

- **CUMULUS-1187** - Added `@cumulus/ingest/granule/duplicateHandlingType()` to determine how duplicate files should be handled in an ingest workflow

### Fixed

- **CUMULUS-1187** - workflows not respecting the duplicate handling value specified in the collection
- Removed refreshToken schema requirement for OAuth

## [v1.11.2] - 2019-2-15

### Added

- CUMULUS-1169
  - Added a `@cumulus/common/StepFunctions` module. It contains functions for querying the AWS
    StepFunctions API. These functions have the ability to retry when a ThrottlingException occurs.
  - Added `@cumulus/common/aws.retryOnThrottlingException()`, which will wrap a function in code to
    retry on ThrottlingExceptions.
  - Added `@cumulus/common/test-utils.throttleOnce()`, which will cause a function to return a
    ThrottlingException the first time it is called, then return its normal result after that.
- CUMULUS-1103 Compare the collection holdings in CMR with Cumulus' internal data store
- CUMULUS-1099 Add support for UMMG JSON metadata versions > 1.4.
  - If a version is found in the metadata object, that version is used for processing and publishing to CMR otherwise, version 1.4 is assumed.
- CUMULUS-678
  - Added support for UMMG json v1.4 metadata files.
    `reconcileCMRMetadata` added to `@cumulus/cmrjs` to update metadata record with new file locations.
    `@cumulus/common/errors` adds two new error types `CMRMetaFileNotFound` and `InvalidArgument`.
    `@cumulus/common/test-utils` adds new function `randomId` to create a random string with id to help in debugging.
    `@cumulus/common/BucketsConfig` adds a new helper class `BucketsConfig` for working with bucket stack configuration and bucket names.
    `@cumulus/common/aws` adds new function `s3PutObjectTagging` as a convenience for the aws [s3().putObjectTagging](https://docs.aws.amazon.com/AWSJavaScriptSDK/latest/AWS/S3.html#putObjectTagging-property) function.
    `@cumulus/cmrjs` Adds: - `isCMRFile` - Identify an echo10(xml) or UMMG(json) metadata file. - `metadataObjectFromCMRFile` Read and parse CMR XML file from s3. - `updateCMRMetadata` Modify a cmr metadata (xml/json) file with updated information. - `publish2CMR` Posts XML or UMMG CMR data to CMR service. - `reconcileCMRMetadata` Reconciles cmr metadata file after a file moves.
- Adds some ECS and other permissions to StepRole to enable running ECS tasks from a workflow
- Added Apache logs to cumulus api and distribution lambdas
- **CUMULUS-1119** - Added `@cumulus/integration-tests/api/EarthdataLogin.getEarthdataLoginRedirectResponse` helper for integration tests to handle login with Earthdata and to return response from redirect to Cumulus API
- **CUMULUS-673** Added `@cumulus/common/file/getFileChecksumFromStream` to get file checksum from a readable stream

### Fixed

- CUMULUS-1123
  - Cloudformation template overrides now work as expected

### Changed

- CUMULUS-1169
  - Deprecated the `@cumulus/common/step-functions` module.
  - Updated code that queries the StepFunctions API to use the retry-enabled functions from
    `@cumulus/common/StepFunctions`
- CUMULUS-1121
  - Schema validation is now strongly enforced when writing to the database.
    Additional properties are not allowed and will result in a validation error.
- CUMULUS-678
  `tasks/move-granules` simplified and refactored to use functionality from cmrjs.
  `ingest/granules.moveGranuleFiles` now just moves granule files and returns a list of the updated files. Updating metadata now handled by `@cumulus/cmrjs/reconcileCMRMetadata`.
  `move-granules.updateGranuleMetadata` refactored and bugs fixed in the case of a file matching multiple collection.files.regexps.
  `getCmrXmlFiles` simplified and now only returns an object with the cmrfilename and the granuleId.
  `@cumulus/test-processing` - test processing task updated to generate UMM-G metadata

- CUMULUS-1043

  - `@cumulus/api` now uses [express](http://expressjs.com/) as the API engine.
  - All `@cumulus/api` endpoints on ApiGateway are consolidated to a single endpoint the uses `{proxy+}` definition.
  - All files under `packages/api/endpoints` along with associated tests are updated to support express's request and response objects.
  - Replaced environment variables `internal`, `bucket` and `systemBucket` with `system_bucket`.
  - Update `@cumulus/integration-tests` to work with updated cumulus-api express endpoints

- `@cumulus/integration-tests` - `buildAndExecuteWorkflow` and `buildWorkflow` updated to take a `meta` param to allow for additional fields to be added to the workflow `meta`

- **CUMULUS-1049** Updated `Retrieve Execution Status API` in `@cumulus/api`: If the execution doesn't exist in Step Function API, Cumulus API returns the execution status information from the database.

- **CUMULUS-1119**
  - Renamed `DISTRIBUTION_URL` environment variable to `DISTRIBUTION_ENDPOINT`
  - Renamed `DEPLOYMENT_ENDPOINT` environment variable to `DISTRIBUTION_REDIRECT_ENDPOINT`
  - Renamed `API_ENDPOINT` environment variable to `TOKEN_REDIRECT_ENDPOINT`

### Removed

- Functions deprecated before 1.11.0:
  - @cumulus/api/models/base: static Manager.createTable() and static Manager.deleteTable()
  - @cumulus/ingest/aws/S3
  - @cumulus/ingest/aws/StepFunction.getExecution()
  - @cumulus/ingest/aws/StepFunction.pullEvent()
  - @cumulus/ingest/consumer.Consume
  - @cumulus/ingest/granule/Ingest.getBucket()

### Deprecated

`@cmrjs/ingestConcept`, instead use the CMR object methods. `@cmrjs/CMR.ingestGranule` or `@cmrjs/CMR.ingestCollection`
`@cmrjs/searchConcept`, instead use the CMR object methods. `@cmrjs/CMR.searchGranules` or `@cmrjs/CMR.searchCollections`
`@cmrjs/deleteConcept`, instead use the CMR object methods. `@cmrjs/CMR.deleteGranule` or `@cmrjs/CMR.deleteCollection`

## [v1.11.1] - 2018-12-18

**Please Note**

- Ensure your `app/config.yml` has a `clientId` specified in the `cmr` section. This will allow CMR to identify your requests for better support and metrics.
  - For an example, please see [the example config](https://github.com/nasa/cumulus/blob/1c7e2bf41b75da9f87004c4e40fbcf0f39f56794/example/app/config.yml#L128).

### Added

- Added a `/tokenDelete` endpoint in `@cumulus/api` to delete access token records

### Changed

- CUMULUS-678
  `@cumulus/ingest/crypto` moved and renamed to `@cumulus/common/key-pair-provider`
  `@cumulus/ingest/aws` function: `KMSDecryptionFailed` and class: `KMS` extracted and moved to `@cumulus/common` and `KMS` is exported as `KMSProvider` from `@cumulus/common/key-pair-provider`
  `@cumulus/ingest/granule` functions: `publish`, `getGranuleId`, `getXMLMetadataAsString`, `getMetadataBodyAndTags`, `parseXmlString`, `getCmrXMLFiles`, `postS3Object`, `contructOnlineAccessUrls`, `updateMetadata`, extracted and moved to `@cumulus/cmrjs`
  `getGranuleId`, `getCmrXMLFiles`, `publish`, `updateMetadata` removed from `@cumulus/ingest/granule` and added to `@cumulus/cmrjs`;
  `updateMetadata` renamed `updateCMRMetadata`.
  `@cumulus/ingest` test files renamed.
- **CUMULUS-1070**
  - Add `'Client-Id'` header to all `@cumulus/cmrjs` requests (made via `searchConcept`, `ingestConcept`, and `deleteConcept`).
  - Updated `cumulus/example/app/config.yml` entry for `cmr.clientId` to use stackName for easier CMR-side identification.

## [v1.11.0] - 2018-11-30

**Please Note**

- Redeploy IAM roles:
  - CUMULUS-817 includes a migration that requires reconfiguration/redeployment of IAM roles. Please see the [upgrade instructions](https://nasa.github.io/cumulus/docs/upgrade/1.11.0) for more information.
  - CUMULUS-977 includes a few new SNS-related permissions added to the IAM roles that will require redeployment of IAM roles.
- `cumulus-message-adapter` v1.0.13+ is required for `@cumulus/api` granule reingest API to work properly. The latest version should be downloaded automatically by kes.
- A `TOKEN_SECRET` value (preferably 256-bit for security) must be added to `.env` to securely sign JWTs used for authorization in `@cumulus/api`

### Changed

- **CUUMULUS-1000** - Distribution endpoint now persists logins, instead of
  redirecting to Earthdata Login on every request
- **CUMULUS-783 CUMULUS-790** - Updated `@cumulus/sync-granule` and `@cumulus/move-granules` tasks to always overwrite existing files for manually-triggered reingest.
- **CUMULUS-906** - Updated `@cumulus/api` granule reingest API to
  - add `reingestGranule: true` and `forceDuplicateOverwrite: true` to Cumulus message `cumulus_meta.cumulus_context` field to indicate that the workflow is a manually triggered re-ingest.
  - return warning message to operator when duplicateHandling is not `replace`
  - `cumulus-message-adapter` v1.0.13+ is required.
- **CUMULUS-793** - Updated the granule move PUT request in `@cumulus/api` to reject the move with a 409 status code if one or more of the files already exist at the destination location
- Updated `@cumulus/helloworld` to use S3 to store state for pass on retry tests
- Updated `@cumulus/ingest`:
  - [Required for MAAP] `http.js#list` will now find links with a trailing whitespace
  - Removed code from `granule.js` which looked for files in S3 using `{ Bucket: discoveredFile.bucket, Key: discoveredFile.name }`. This is obsolete since `@cumulus/ingest` uses a `file-staging` and `constructCollectionId()` directory prefixes by default.
- **CUMULUS-989**
  - Updated `@cumulus/api` to use [JWT (JSON Web Token)](https://jwt.io/introduction/) as the transport format for API authorization tokens and to use JWT verification in the request authorization
  - Updated `/token` endpoint in `@cumulus/api` to return tokens as JWTs
  - Added a `/refresh` endpoint in `@cumulus/api` to request new access tokens from the OAuth provider using the refresh token
  - Added `refreshAccessToken` to `@cumulus/api/lib/EarthdataLogin` to manage refresh token requests with the Earthdata OAuth provider

### Added

- **CUMULUS-1050**
  - Separated configuration flags for originalPayload/finalPayload cleanup such that they can be set to different retention times
- **CUMULUS-798**
  - Added daily Executions cleanup CloudWatch event that triggers cleanExecutions lambda
  - Added cleanExecutions lambda that removes finalPayload/originalPayload field entries for records older than configured timeout value (execution_payload_retention_period), with a default of 30 days
- **CUMULUS-815/816**
  - Added 'originalPayload' and 'finalPayload' fields to Executions table
  - Updated Execution model to populate originalPayload with the execution payload on record creation
  - Updated Execution model code to populate finalPayload field with the execution payload on execution completion
  - Execution API now exposes the above fields
- **CUMULUS-977**
  - Rename `kinesisConsumer` to `messageConsumer` as it handles both Kinesis streams and SNS topics as of this version.
  - Add `sns`-type rule support. These rules create a subscription between an SNS topic and the `messageConsumer`.
    When a message is received, `messageConsumer` is triggered and passes the SNS message (JSON format expected) in
    its entirety to the workflow in the `payload` field of the Cumulus message. For more information on sns-type rules,
    see the [documentation](https://nasa.github.io/cumulus/docs/data-cookbooks/setup#rules).
- **CUMULUS-975**
  - Add `KinesisInboundEventLogger` and `KinesisOutboundEventLogger` API lambdas. These lambdas
    are utilized to dump incoming and outgoing ingest workflow kinesis streams
    to cloudwatch for analytics in case of AWS/stream failure.
  - Update rules model to allow tracking of log_event ARNs related to
    Rule event logging. Kinesis rule types will now automatically log
    incoming events via a Kinesis event triggered lambda.
    CUMULUS-975-migration-4
  - Update migration code to require explicit migration names per run
  - Added migration_4 to migrate/update exisitng Kinesis rules to have a log event mapping
  - Added new IAM policy for migration lambda
- **CUMULUS-775**
  - Adds a instance metadata endpoint to the `@cumulus/api` package.
  - Adds a new convenience function `hostId` to the `@cumulus/cmrjs` to help build environment specific cmr urls.
  - Fixed `@cumulus/cmrjs.searchConcept` to search and return CMR results.
  - Modified `@cumulus/cmrjs.CMR.searchGranule` and `@cumulus/cmrjs.CMR.searchCollection` to include CMR's provider as a default parameter to searches.
- **CUMULUS-965**
  - Add `@cumulus/test-data.loadJSONTestData()`,
    `@cumulus/test-data.loadTestData()`, and
    `@cumulus/test-data.streamTestData()` to safely load test data. These
    functions should be used instead of using `require()` to load test data,
    which could lead to tests interferring with each other.
  - Add a `@cumulus/common/util/deprecate()` function to mark a piece of code as
    deprecated
- **CUMULUS-986**
  - Added `waitForTestExecutionStart` to `@cumulus/integration-tests`
- **CUMULUS-919**
  - In `@cumulus/deployment`, added support for NGAP permissions boundaries for IAM roles with `useNgapPermissionBoundary` flag in `iam/config.yml`. Defaults to false.

### Fixed

- Fixed a bug where FTP sockets were not closed after an error, keeping the Lambda function active until it timed out [CUMULUS-972]
- **CUMULUS-656**
  - The API will no longer allow the deletion of a provider if that provider is
    referenced by a rule
  - The API will no longer allow the deletion of a collection if that collection
    is referenced by a rule
- Fixed a bug where `@cumulus/sf-sns-report` was not pulling large messages from S3 correctly.

### Deprecated

- `@cumulus/ingest/aws/StepFunction.pullEvent()`. Use `@cumulus/common/aws.pullStepFunctionEvent()`.
- `@cumulus/ingest/consumer.Consume` due to unpredictable implementation. Use `@cumulus/ingest/consumer.Consumer`.
  Call `Consumer.consume()` instead of `Consume.read()`.

## [v1.10.4] - 2018-11-28

### Added

- **CUMULUS-1008**
  - New `config.yml` parameter for SQS consumers: `sqs_consumer_rate: (default 500)`, which is the maximum number of
    messages the consumer will attempt to process per execution. Currently this is only used by the sf-starter consumer,
    which runs every minute by default, making this a messages-per-minute upper bound. SQS does not guarantee the number
    of messages returned per call, so this is not a fixed rate of consumption, only attempted number of messages received.

### Deprecated

- `@cumulus/ingest/consumer.Consume` due to unpredictable implementation. Use `@cumulus/ingest/consumer.Consumer`.

### Changed

- Backported update of `packages/api` dependency `@mapbox/dyno` to `1.4.2` to mitigate `event-stream` vulnerability.

## [v1.10.3] - 2018-10-31

### Added

- **CUMULUS-817**
  - Added AWS Dead Letter Queues for lambdas that are scheduled asynchronously/such that failures show up only in cloudwatch logs.
- **CUMULUS-956**
  - Migrated developer documentation and data-cookbooks to Docusaurus
    - supports versioning of documentation
  - Added `docs/docs-how-to.md` to outline how to do things like add new docs or locally install for testing.
  - Deployment/CI scripts have been updated to work with the new format
- **CUMULUS-811**
  - Added new S3 functions to `@cumulus/common/aws`:
    - `aws.s3TagSetToQueryString`: converts S3 TagSet array to querystring (for use with upload()).
    - `aws.s3PutObject`: Returns promise of S3 `putObject`, which puts an object on S3
    - `aws.s3CopyObject`: Returns promise of S3 `copyObject`, which copies an object in S3 to a new S3 location
    - `aws.s3GetObjectTagging`: Returns promise of S3 `getObjectTagging`, which returns an object containing an S3 TagSet.
  - `@/cumulus/common/aws.s3PutObject` defaults to an explicit `ACL` of 'private' if not overridden.
  - `@/cumulus/common/aws.s3CopyObject` defaults to an explicit `TaggingDirective` of 'COPY' if not overridden.

### Deprecated

- **CUMULUS-811**
  - Deprecated `@cumulus/ingest/aws.S3`. Member functions of this class will now
    log warnings pointing to similar functionality in `@cumulus/common/aws`.

## [v1.10.2] - 2018-10-24

### Added

- **CUMULUS-965**
  - Added a `@cumulus/logger` package
- **CUMULUS-885**
  - Added 'human readable' version identifiers to Lambda Versioning lambda aliases
- **CUMULUS-705**
  - Note: Make sure to update the IAM stack when deploying this update.
  - Adds an AsyncOperations model and associated DynamoDB table to the
    `@cumulus/api` package
  - Adds an /asyncOperations endpoint to the `@cumulus/api` package, which can
    be used to fetch the status of an AsyncOperation.
  - Adds a /bulkDelete endpoint to the `@cumulus/api` package, which performs an
    asynchronous bulk-delete operation. This is a stub right now which is only
    intended to demonstration how AsyncOperations work.
  - Adds an AsyncOperation ECS task to the `@cumulus/api` package, which will
    fetch an Lambda function, run it in ECS, and then store the result to the
    AsyncOperations table in DynamoDB.
- **CUMULUS-851** - Added workflow lambda versioning feature to allow in-flight workflows to use lambda versions that were in place when a workflow was initiated

  - Updated Kes custom code to remove logic that used the CMA file key to determine template compilation logic. Instead, utilize a `customCompilation` template configuration flag to indicate a template should use Cumulus's kes customized methods instead of 'core'.
  - Added `useWorkflowLambdaVersions` configuration option to enable the lambdaVersioning feature set. **This option is set to true by default** and should be set to false to disable the feature.
  - Added uniqueIdentifier configuration key to S3 sourced lambdas to optionally support S3 lambda resource versioning within this scheme. This key must be unique for each modified version of the lambda package and must be updated in configuration each time the source changes.
  - Added a new nested stack template that will create a `LambdaVersions` stack that will take lambda parameters from the base template, generate lambda versions/aliases and return outputs with references to the most 'current' lambda alias reference, and updated 'core' template to utilize these outputs (if `useWorkflowLambdaVersions` is enabled).

- Created a `@cumulus/api/lib/OAuth2` interface, which is implemented by the
  `@cumulus/api/lib/EarthdataLogin` and `@cumulus/api/lib/GoogleOAuth2` classes.
  Endpoints that need to handle authentication will determine which class to use
  based on environment variables. This also greatly simplifies testing.
- Added `@cumulus/api/lib/assertions`, containing more complex AVA test assertions
- Added PublishGranule workflow to publish a granule to CMR without full reingest. (ingest-in-place capability)

- `@cumulus/integration-tests` new functionality:
  - `listCollections` to list collections from a provided data directory
  - `deleteCollection` to delete list of collections from a deployed stack
  - `cleanUpCollections` combines the above in one function.
  - `listProviders` to list providers from a provided data directory
  - `deleteProviders` to delete list of providers from a deployed stack
  - `cleanUpProviders` combines the above in one function.
  - `@cumulus/integrations-tests/api.js`: `deleteGranule` and `deletePdr` functions to make `DELETE` requests to Cumulus API
  - `rules` API functionality for posting and deleting a rule and listing all rules
  - `wait-for-deploy` lambda for use in the redeployment tests
- `@cumulus/ingest/granule.js`: `ingestFile` inserts new `duplicate_found: true` field in the file's record if a duplicate file already exists on S3.
- `@cumulus/api`: `/execution-status` endpoint requests and returns complete execution output if execution output is stored in S3 due to size.
- Added option to use environment variable to set CMR host in `@cumulus/cmrjs`.
- **CUMULUS-781** - Added integration tests for `@cumulus/sync-granule` when `duplicateHandling` is set to `replace` or `skip`
- **CUMULUS-791** - `@cumulus/move-granules`: `moveFileRequest` inserts new `duplicate_found: true` field in the file's record if a duplicate file already exists on S3. Updated output schema to document new `duplicate_found` field.

### Removed

- Removed `@cumulus/common/fake-earthdata-login-server`. Tests can now create a
  service stub based on `@cumulus/api/lib/OAuth2` if testing requires handling
  authentication.

### Changed

- **CUMULUS-940** - modified `@cumulus/common/aws` `receiveSQSMessages` to take a parameter object instead of positional parameters. All defaults remain the same, but now access to long polling is available through `options.waitTimeSeconds`.
- **CUMULUS-948** - Update lambda functions `CNMToCMA` and `CnmResponse` in the `cumulus-data-shared` bucket and point the default stack to them.
- **CUMULUS-782** - Updated `@cumulus/sync-granule` task and `Granule.ingestFile` in `@cumulus/ingest` to keep both old and new data when a destination file with different checksum already exists and `duplicateHandling` is `version`
- Updated the config schema in `@cumulus/move-granules` to include the `moveStagedFiles` param.
- **CUMULUS-778** - Updated config schema and documentation in `@cumulus/sync-granule` to include `duplicateHandling` parameter for specifying how duplicate filenames should be handled
- **CUMULUS-779** - Updated `@cumulus/sync-granule` to throw `DuplicateFile` error when destination files already exist and `duplicateHandling` is `error`
- **CUMULUS-780** - Updated `@cumulus/sync-granule` to use `error` as the default for `duplicateHandling` when it is not specified
- **CUMULUS-780** - Updated `@cumulus/api` to use `error` as the default value for `duplicateHandling` in the `Collection` model
- **CUMULUS-785** - Updated the config schema and documentation in `@cumulus/move-granules` to include `duplicateHandling` parameter for specifying how duplicate filenames should be handled
- **CUMULUS-786, CUMULUS-787** - Updated `@cumulus/move-granules` to throw `DuplicateFile` error when destination files already exist and `duplicateHandling` is `error` or not specified
- **CUMULUS-789** - Updated `@cumulus/move-granules` to keep both old and new data when a destination file with different checksum already exists and `duplicateHandling` is `version`

### Fixed

- `getGranuleId` in `@cumulus/ingest` bug: `getGranuleId` was constructing an error using `filename` which was undefined. The fix replaces `filename` with the `uri` argument.
- Fixes to `del` in `@cumulus/api/endpoints/granules.js` to not error/fail when not all files exist in S3 (e.g. delete granule which has only 2 of 3 files ingested).
- `@cumulus/deployment/lib/crypto.js` now checks for private key existence properly.

## [v1.10.1] - 2018-09-4

### Fixed

- Fixed cloudformation template errors in `@cumulus/deployment/`
  - Replaced references to Fn::Ref: with Ref:
  - Moved long form template references to a newline

## [v1.10.0] - 2018-08-31

### Removed

- Removed unused and broken code from `@cumulus/common`
  - Removed `@cumulus/common/test-helpers`
  - Removed `@cumulus/common/task`
  - Removed `@cumulus/common/message-source`
  - Removed the `getPossiblyRemote` function from `@cumulus/common/aws`
  - Removed the `startPromisedSfnExecution` function from `@cumulus/common/aws`
  - Removed the `getCurrentSfnTask` function from `@cumulus/common/aws`

### Changed

- **CUMULUS-839** - In `@cumulus/sync-granule`, 'collection' is now an optional config parameter

### Fixed

- **CUMULUS-859** Moved duplicate code in `@cumulus/move-granules` and `@cumulus/post-to-cmr` to `@cumulus/ingest`. Fixed imports making assumptions about directory structure.
- `@cumulus/ingest/consumer` correctly limits the number of messages being received and processed from SQS. Details:
  - **Background:** `@cumulus/api` includes a lambda `<stack-name>-sqs2sf` which processes messages from the `<stack-name>-startSF` SQS queue every minute. The `sqs2sf` lambda uses `@cumulus/ingest/consumer` to receive and process messages from SQS.
  - **Bug:** More than `messageLimit` number of messages were being consumed and processed from the `<stack-name>-startSF` SQS queue. Many step functions were being triggered simultaneously by the lambda `<stack-name>-sqs2sf` (which consumes every minute from the `startSF` queue) and resulting in step function failure with the error: `An error occurred (ThrottlingException) when calling the GetExecutionHistory`.
  - **Fix:** `@cumulus/ingest/consumer#processMessages` now processes messages until `timeLimit` has passed _OR_ once it receives up to `messageLimit` messages. `sqs2sf` is deployed with a [default `messageLimit` of 10](https://github.com/nasa/cumulus/blob/670000c8a821ff37ae162385f921c40956e293f7/packages/deployment/app/config.yml#L147).
  - **IMPORTANT NOTE:** `consumer` will actually process up to `messageLimit * 2 - 1` messages. This is because sometimes `receiveSQSMessages` will return less than `messageLimit` messages and thus the consumer will continue to make calls to `receiveSQSMessages`. For example, given a `messageLimit` of 10 and subsequent calls to `receiveSQSMessages` returns up to 9 messages, the loop will continue and a final call could return up to 10 messages.

## [v1.9.1] - 2018-08-22

**Please Note** To take advantage of the added granule tracking API functionality, updates are required for the message adapter and its libraries. You should be on the following versions:

- `cumulus-message-adapter` 1.0.9+
- `cumulus-message-adapter-js` 1.0.4+
- `cumulus-message-adapter-java` 1.2.7+
- `cumulus-message-adapter-python` 1.0.5+

### Added

- **CUMULUS-687** Added logs endpoint to search for logs from a specific workflow execution in `@cumulus/api`. Added integration test.
- **CUMULUS-836** - `@cumulus/deployment` supports a configurable docker storage driver for ECS. ECS can be configured with either `devicemapper` (the default storage driver for AWS ECS-optimized AMIs) or `overlay2` (the storage driver used by the NGAP 2.0 AMI). The storage driver can be configured in `app/config.yml` with `ecs.docker.storageDriver: overlay2 | devicemapper`. The default is `overlay2`.
  - To support this configuration, a [Handlebars](https://handlebarsjs.com/) helper `ifEquals` was added to `packages/deployment/lib/kes.js`.
- **CUMULUS-836** - `@cumulus/api` added IAM roles required by the NGAP 2.0 AMI. The NGAP 2.0 AMI runs a script `register_instances_with_ssm.py` which requires the ECS IAM role to include `ec2:DescribeInstances` and `ssm:GetParameter` permissions.

### Fixed

- **CUMULUS-836** - `@cumulus/deployment` uses `overlay2` driver by default and does not attempt to write `--storage-opt dm.basesize` to fix [this error](https://github.com/moby/moby/issues/37039).
- **CUMULUS-413** Kinesis processing now captures all errrors.
  - Added kinesis fallback mechanism when errors occur during record processing.
  - Adds FallbackTopicArn to `@cumulus/api/lambdas.yml`
  - Adds fallbackConsumer lambda to `@cumulus/api`
  - Adds fallbackqueue option to lambda definitions capture lambda failures after three retries.
  - Adds kinesisFallback SNS topic to signal incoming errors from kinesis stream.
  - Adds kinesisFailureSQS to capture fully failed events from all retries.
- **CUMULUS-855** Adds integration test for kinesis' error path.
- **CUMULUS-686** Added workflow task name and version tracking via `@cumulus/api` executions endpoint under new `tasks` property, and under `workflow_tasks` in step input/output.
  - Depends on `cumulus-message-adapter` 1.0.9+, `cumulus-message-adapter-js` 1.0.4+, `cumulus-message-adapter-java` 1.2.7+ and `cumulus-message-adapter-python` 1.0.5+
- **CUMULUS-771**
  - Updated sync-granule to stream the remote file to s3
  - Added integration test for ingesting granules from ftp provider
  - Updated http/https integration tests for ingesting granules from http/https providers
- **CUMULUS-862** Updated `@cumulus/integration-tests` to handle remote lambda output
- **CUMULUS-856** Set the rule `state` to have default value `ENABLED`

### Changed

- In `@cumulus/deployment`, changed the example app config.yml to have additional IAM roles

## [v1.9.0] - 2018-08-06

**Please note** additional information and upgrade instructions [here](https://nasa.github.io/cumulus/docs/upgrade/1.9.0)

### Added

- **CUMULUS-712** - Added integration tests verifying expected behavior in workflows
- **GITC-776-2** - Add support for versioned collections

### Fixed

- **CUMULUS-832**
  - Fixed indentation in example config.yml in `@cumulus/deployment`
  - Fixed issue with new deployment using the default distribution endpoint in `@cumulus/deployment` and `@cumulus/api`

## [v1.8.1] - 2018-08-01

**Note** IAM roles should be re-deployed with this release.

- **Cumulus-726**
  - Added function to `@cumulus/integration-tests`: `sfnStep` includes `getStepInput` which returns the input to the schedule event of a given step function step.
  - Added IAM policy `@cumulus/deployment`: Lambda processing IAM role includes `kinesis::PutRecord` so step function lambdas can write to kinesis streams.
- **Cumulus Community Edition**
  - Added Google OAuth authentication token logic to `@cumulus/api`. Refactored token endpoint to use environment variable flag `OAUTH_PROVIDER` when determining with authentication method to use.
  - Added API Lambda memory configuration variable `api_lambda_memory` to `@cumulus/api` and `@cumulus/deployment`.

### Changed

- **Cumulus-726**
  - Changed function in `@cumulus/api`: `models/rules.js#addKinesisEventSource` was modified to call to `deleteKinesisEventSource` with all required parameters (rule's name, arn and type).
  - Changed function in `@cumulus/integration-tests`: `getStepOutput` can now be used to return output of failed steps. If users of this function want the output of a failed event, they can pass a third parameter `eventType` as `'failure'`. This function will work as always for steps which completed successfully.

### Removed

- **Cumulus-726**

  - Configuration change to `@cumulus/deployment`: Removed default auto scaling configuration for Granules and Files DynamoDB tables.

- **CUMULUS-688**
  - Add integration test for ExecutionStatus
  - Function addition to `@cumulus/integration-tests`: `api` includes `getExecutionStatus` which returns the execution status from the Cumulus API

## [v1.8.0] - 2018-07-23

### Added

- **CUMULUS-718** Adds integration test for Kinesis triggering a workflow.

- **GITC-776-3** Added more flexibility for rules. You can now edit all fields on the rule's record
  We may need to update the api documentation to reflect this.

- **CUMULUS-681** - Add ingest-in-place action to granules endpoint

  - new applyWorkflow action at PUT /granules/{granuleid} Applying a workflow starts an execution of the provided workflow and passes the granule record as payload.
    Parameter(s):
    - workflow - the workflow name

- **CUMULUS-685** - Add parent exeuction arn to the execution which is triggered from a parent step function

### Changed

- **CUMULUS-768** - Integration tests get S3 provider data from shared data folder

### Fixed

- **CUMULUS-746** - Move granule API correctly updates record in dynamo DB and cmr xml file
- **CUMULUS-766** - Populate database fileSize field from S3 if value not present in Ingest payload

## [v1.7.1] - 2018-07-27 - [BACKPORT]

### Fixed

- **CUMULUS-766** - Backport from 1.8.0 - Populate database fileSize field from S3 if value not present in Ingest payload

## [v1.7.0] - 2018-07-02

### Please note: [Upgrade Instructions](https://nasa.github.io/cumulus/docs/upgrade/1.7.0)

### Added

- **GITC-776-2** - Add support for versioned collectons
- **CUMULUS-491** - Add granule reconciliation API endpoints.
- **CUMULUS-480** Add suport for backup and recovery:
  - Add DynamoDB tables for granules, executions and pdrs
  - Add ability to write all records to S3
  - Add ability to download all DynamoDB records in form json files
  - Add ability to upload records to DynamoDB
  - Add migration scripts for copying granule, pdr and execution records from ElasticSearch to DynamoDB
  - Add IAM support for batchWrite on dynamoDB
-
- **CUMULUS-508** - `@cumulus/deployment` cloudformation template allows for lambdas and ECS clusters to have multiple AZ availability.
  - `@cumulus/deployment` also ensures docker uses `devicemapper` storage driver.
- **CUMULUS-755** - `@cumulus/deployment` Add DynamoDB autoscaling support.
  - Application developers can add autoscaling and override default values in their deployment's `app/config.yml` file using a `{TableName}Table:` key.

### Fixed

- **CUMULUS-747** - Delete granule API doesn't delete granule files in s3 and granule in elasticsearch
  - update the StreamSpecification DynamoDB tables to have StreamViewType: "NEW_AND_OLD_IMAGES"
  - delete granule files in s3
- **CUMULUS-398** - Fix not able to filter executions by workflow
- **CUMULUS-748** - Fix invalid lambda .zip files being validated/uploaded to AWS
- **CUMULUS-544** - Post to CMR task has UAT URL hard-coded
  - Made configurable: PostToCmr now requires CMR_ENVIRONMENT env to be set to 'SIT' or 'OPS' for those CMR environments. Default is UAT.

### Changed

- **GITC-776-4** - Changed Discover-pdrs to not rely on collection but use provider_path in config. It also has an optional filterPdrs regex configuration parameter

- **CUMULUS-710** - In the integration test suite, `getStepOutput` returns the output of the first successful step execution or last failed, if none exists

## [v1.6.0] - 2018-06-06

### Please note: [Upgrade Instructions](https://nasa.github.io/cumulus/docs/upgrade/1.6.0)

### Fixed

- **CUMULUS-602** - Format all logs sent to Elastic Search.
  - Extract cumulus log message and index it to Elastic Search.

### Added

- **CUMULUS-556** - add a mechanism for creating and running migration scripts on deployment.
- **CUMULUS-461** Support use of metadata date and other components in `url_path` property

### Changed

- **CUMULUS-477** Update bucket configuration to support multiple buckets of the same type:
  - Change the structure of the buckets to allow for more than one bucket of each type. The bucket structure is now:
    bucket-key:
    name: <bucket-name>
    type: <type> i.e. internal, public, etc.
  - Change IAM and app deployment configuration to support new bucket structure
  - Update tasks and workflows to support new bucket structure
  - Replace instances where buckets.internal is relied upon to either use the system bucket or a configured bucket
  - Move IAM template to the deployment package. NOTE: You now have to specify '--template node_modules/@cumulus/deployment/iam' in your IAM deployment
  - Add IAM cloudformation template support to filter buckets by type

## [v1.5.5] - 2018-05-30

### Added

- **CUMULUS-530** - PDR tracking through Queue-granules
  - Add optional `pdr` property to the sync-granule task's input config and output payload.
- **CUMULUS-548** - Create a Lambda task that generates EMS distribution reports
  - In order to supply EMS Distribution Reports, you must enable S3 Server
    Access Logging on any S3 buckets used for distribution. See [How Do I Enable Server Access Logging for an S3 Bucket?](https://docs.aws.amazon.com/AmazonS3/latest/user-guide/server-access-logging.html)
    The "Target bucket" setting should point at the Cumulus internal bucket.
    The "Target prefix" should be
    "<STACK_NAME>/ems-distribution/s3-server-access-logs/", where "STACK_NAME"
    is replaced with the name of your Cumulus stack.

### Fixed

- **CUMULUS-546 - Kinesis Consumer should catch and log invalid JSON**
  - Kinesis Consumer lambda catches and logs errors so that consumer doesn't get stuck in a loop re-processing bad json records.
- EMS report filenames are now based on their start time instead of the time
  instead of the time that the report was generated
- **CUMULUS-552 - Cumulus API returns different results for the same collection depending on query**
  - The collection, provider and rule records in elasticsearch are now replaced with records from dynamo db when the dynamo db records are updated.

### Added

- `@cumulus/deployment`'s default cloudformation template now configures storage for Docker to match the configured ECS Volume. The template defines Docker's devicemapper basesize (`dm.basesize`) using `ecs.volumeSize`. This addresses ECS default of limiting Docker containers to 10GB of storage ([Read more](https://aws.amazon.com/premiumsupport/knowledge-center/increase-default-ecs-docker-limit/)).

## [v1.5.4] - 2018-05-21

### Added

- **CUMULUS-535** - EMS Ingest, Archive, Archive Delete reports
  - Add lambda EmsReport to create daily EMS Ingest, Archive, Archive Delete reports
  - ems.provider property added to `@cumulus/deployment/app/config.yml`.
    To change the provider name, please add `ems: provider` property to `app/config.yml`.
- **CUMULUS-480** Use DynamoDB to store granules, pdrs and execution records
  - Activate PointInTime feature on DynamoDB tables
  - Increase test coverage on api package
  - Add ability to restore metadata records from json files to DynamoDB
- **CUMULUS-459** provide API endpoint for moving granules from one location on s3 to another

## [v1.5.3] - 2018-05-18

### Fixed

- **CUMULUS-557 - "Add dataType to DiscoverGranules output"**
  - Granules discovered by the DiscoverGranules task now include dataType
  - dataType is now a required property for granules used as input to the
    QueueGranules task
- **CUMULUS-550** Update deployment app/config.yml to force elasticsearch updates for deleted granules

## [v1.5.2] - 2018-05-15

### Fixed

- **CUMULUS-514 - "Unable to Delete the Granules"**
  - updated cmrjs.deleteConcept to return success if the record is not found
    in CMR.

### Added

- **CUMULUS-547** - The distribution API now includes an
  "earthdataLoginUsername" query parameter when it returns a signed S3 URL
- **CUMULUS-527 - "parse-pdr queues up all granules and ignores regex"**
  - Add an optional config property to the ParsePdr task called
    "granuleIdFilter". This property is a regular expression that is applied
    against the filename of the first file of each granule contained in the
    PDR. If the regular expression matches, then the granule is included in
    the output. Defaults to '.', which will match all granules in the PDR.
- File checksums in PDRs now support MD5
- Deployment support to subscribe to an SNS topic that already exists
- **CUMULUS-470, CUMULUS-471** In-region S3 Policy lambda added to API to update bucket policy for in-region access.
- **CUMULUS-533** Added fields to granule indexer to support EMS ingest and archive record creation
- **CUMULUS-534** Track deleted granules
  - added `deletedgranule` type to `cumulus` index.
  - **Important Note:** Force custom bootstrap to re-run by adding this to
    app/config.yml `es: elasticSearchMapping: 7`
- You can now deploy cumulus without ElasticSearch. Just add `es: null` to your `app/config.yml` file. This is only useful for debugging purposes. Cumulus still requires ElasticSearch to properly operate.
- `@cumulus/integration-tests` includes and exports the `addRules` function, which seeds rules into the DynamoDB table.
- Added capability to support EFS in cloud formation template. Also added
  optional capability to ssh to your instance and privileged lambda functions.
- Added support to force discovery of PDRs that have already been processed
  and filtering of selected data types
- `@cumulus/cmrjs` uses an environment variable `USER_IP_ADDRESS` or fallback
  IP address of `10.0.0.0` when a public IP address is not available. This
  supports lambda functions deployed into a VPC's private subnet, where no
  public IP address is available.

### Changed

- **CUMULUS-550** Custom bootstrap automatically adds new types to index on
  deployment

## [v1.5.1] - 2018-04-23

### Fixed

- add the missing dist folder to the hello-world task
- disable uglifyjs on the built version of the pdr-status-check (read: https://github.com/webpack-contrib/uglifyjs-webpack-plugin/issues/264)

## [v1.5.0] - 2018-04-23

### Changed

- Removed babel from all tasks and packages and increased minimum node requirements to version 8.10
- Lambda functions created by @cumulus/deployment will use node8.10 by default
- Moved [cumulus-integration-tests](https://github.com/nasa/cumulus-integration-tests) to the `example` folder CUMULUS-512
- Streamlined all packages dependencies (e.g. remove redundant dependencies and make sure versions are the same across packages)
- **CUMULUS-352:** Update Cumulus Elasticsearch indices to use [index aliases](https://www.elastic.co/guide/en/elasticsearch/reference/current/indices-aliases.html).
- **CUMULUS-519:** ECS tasks are no longer restarted after each CF deployment unless `ecs.restartTasksOnDeploy` is set to true
- **CUMULUS-298:** Updated log filterPattern to include all CloudWatch logs in ElasticSearch
- **CUMULUS-518:** Updates to the SyncGranule config schema
  - `granuleIdExtraction` is no longer a property
  - `process` is now an optional property
  - `provider_path` is no longer a property

### Fixed

- **CUMULUS-455 "Kes deployments using only an updated message adapter do not get automatically deployed"**
  - prepended the hash value of cumulus-message-adapter.zip file to the zip file name of lambda which uses message adapter.
  - the lambda function will be redeployed when message adapter or lambda function are updated
- Fixed a bug in the bootstrap lambda function where it stuck during update process
- Fixed a bug where the sf-sns-report task did not return the payload of the incoming message as the output of the task [CUMULUS-441]

### Added

- **CUMULUS-352:** Add reindex CLI to the API package.
- **CUMULUS-465:** Added mock http/ftp/sftp servers to the integration tests
- Added a `delete` method to the `@common/CollectionConfigStore` class
- **CUMULUS-467 "@cumulus/integration-tests or cumulus-integration-tests should seed provider and collection in deployed DynamoDB"**
  - `example` integration-tests populates providers and collections to database
  - `example` workflow messages are populated from workflow templates in s3, provider and collection information in database, and input payloads. Input templates are removed.
  - added `https` protocol to provider schema

## [v1.4.1] - 2018-04-11

### Fixed

- Sync-granule install

## [v1.4.0] - 2018-04-09

### Fixed

- **CUMULUS-392 "queue-granules not returning the sfn-execution-arns queued"**
  - updated queue-granules to return the sfn-execution-arns queued and pdr if exists.
  - added pdr to ingest message meta.pdr instead of payload, so the pdr information doesn't get lost in the ingest workflow, and ingested granule in elasticsearch has pdr name.
  - fixed sf-sns-report schema, remove the invalid part
  - fixed pdr-status-check schema, the failed execution contains arn and reason
- **CUMULUS-206** make sure homepage and repository urls exist in package.json files of tasks and packages

### Added

- Example folder with a cumulus deployment example

### Changed

- [CUMULUS-450](https://bugs.earthdata.nasa.gov/browse/CUMULUS-450) - Updated
  the config schema of the **queue-granules** task
  - The config no longer takes a "collection" property
  - The config now takes an "internalBucket" property
  - The config now takes a "stackName" property
- [CUMULUS-450](https://bugs.earthdata.nasa.gov/browse/CUMULUS-450) - Updated
  the config schema of the **parse-pdr** task
  - The config no longer takes a "collection" property
  - The "stack", "provider", and "bucket" config properties are now
    required
- **CUMULUS-469** Added a lambda to the API package to prototype creating an S3 bucket policy for direct, in-region S3 access for the prototype bucket

### Removed

- Removed the `findTmpTestDataDirectory()` function from
  `@cumulus/common/test-utils`

### Fixed

- [CUMULUS-450](https://bugs.earthdata.nasa.gov/browse/CUMULUS-450)
  - The **queue-granules** task now enqueues a **sync-granule** task with the
    correct collection config for that granule based on the granule's
    data-type. It had previously been using the collection config from the
    config of the **queue-granules** task, which was a problem if the granules
    being queued belonged to different data-types.
  - The **parse-pdr** task now handles the case where a PDR contains granules
    with different data types, and uses the correct granuleIdExtraction for
    each granule.

### Added

- **CUMULUS-448** Add code coverage checking using [nyc](https://github.com/istanbuljs/nyc).

## [v1.3.0] - 2018-03-29

### Deprecated

- discover-s3-granules is deprecated. The functionality is provided by the discover-granules task

### Fixed

- **CUMULUS-331:** Fix aws.downloadS3File to handle non-existent key
- Using test ftp provider for discover-granules testing [CUMULUS-427]
- **CUMULUS-304: "Add AWS API throttling to pdr-status-check task"** Added concurrency limit on SFN API calls. The default concurrency is 10 and is configurable through Lambda environment variable CONCURRENCY.
- **CUMULUS-414: "Schema validation not being performed on many tasks"** revised npm build scripts of tasks that use cumulus-message-adapter to place schema directories into dist directories.
- **CUMULUS-301:** Update all tests to use test-data package for testing data.
- **CUMULUS-271: "Empty response body from rules PUT endpoint"** Added the updated rule to response body.
- Increased memory allotment for `CustomBootstrap` lambda function. Resolves failed deployments where `CustomBootstrap` lambda function was failing with error `Process exited before completing request`. This was causing deployments to stall, fail to update and fail to rollback. This error is thrown when the lambda function tries to use more memory than it is allotted.
- Cumulus repository folders structure updated:
  - removed the `cumulus` folder altogether
  - moved `cumulus/tasks` to `tasks` folder at the root level
  - moved the tasks that are not converted to use CMA to `tasks/.not_CMA_compliant`
  - updated paths where necessary

### Added

- `@cumulus/integration-tests` - Added support for testing the output of an ECS activity as well as a Lambda function.

## [v1.2.0] - 2018-03-20

### Fixed

- Update vulnerable npm packages [CUMULUS-425]
- `@cumulus/api`: `kinesis-consumer.js` uses `sf-scheduler.js#schedule` instead of placing a message directly on the `startSF` SQS queue. This is a fix for [CUMULUS-359](https://bugs.earthdata.nasa.gov/browse/CUMULUS-359) because `sf-scheduler.js#schedule` looks up the provider and collection data in DynamoDB and adds it to the `meta` object of the enqueued message payload.
- `@cumulus/api`: `kinesis-consumer.js` catches and logs errors instead of doing an error callback. Before this change, `kinesis-consumer` was failing to process new records when an existing record caused an error because it would call back with an error and stop processing additional records. It keeps trying to process the record causing the error because it's "position" in the stream is unchanged. Catching and logging the errors is part 1 of the fix. Proposed part 2 is to enqueue the error and the message on a "dead-letter" queue so it can be processed later ([CUMULUS-413](https://bugs.earthdata.nasa.gov/browse/CUMULUS-413)).
- **CUMULUS-260: "PDR page on dashboard only shows zeros."** The PDR stats in LPDAAC are all 0s, even if the dashboard has been fixed to retrieve the correct fields. The current version of pdr-status-check has a few issues.
  - pdr is not included in the input/output schema. It's available from the input event. So the pdr status and stats are not updated when the ParsePdr workflow is complete. Adding the pdr to the input/output of the task will fix this.
  - pdr-status-check doesn't update pdr stats which prevent the real time pdr progress from showing up in the dashboard. To solve this, added lambda function sf-sns-report which is copied from @cumulus/api/lambdas/sf-sns-broadcast with modification, sf-sns-report can be used to report step function status anywhere inside a step function. So add step sf-sns-report after each pdr-status-check, we will get the PDR status progress at real time.
  - It's possible an execution is still in the queue and doesn't exist in sfn yet. Added code to handle 'ExecutionDoesNotExist' error when checking the execution status.
- Fixed `aws.cloudwatchevents()` typo in `packages/ingest/aws.js`. This typo was the root cause of the error: `Error: Could not process scheduled_ingest, Error: : aws.cloudwatchevents is not a constructor` seen when trying to update a rule.

### Removed

- `@cumulus/ingest/aws`: Remove queueWorkflowMessage which is no longer being used by `@cumulus/api`'s `kinesis-consumer.js`.

## [v1.1.4] - 2018-03-15

### Added

- added flag `useList` to parse-pdr [CUMULUS-404]

### Fixed

- Pass encrypted password to the ApiGranule Lambda function [CUMULUS-424]

## [v1.1.3] - 2018-03-14

### Fixed

- Changed @cumulus/deployment package install behavior. The build process will happen after installation

## [v1.1.2] - 2018-03-14

### Added

- added tools to @cumulus/integration-tests for local integration testing
- added end to end testing for discovering and parsing of PDRs
- `yarn e2e` command is available for end to end testing

### Fixed

- **CUMULUS-326: "Occasionally encounter "Too Many Requests" on deployment"** The api gateway calls will handle throttling errors
- **CUMULUS-175: "Dashboard providers not in sync with AWS providers."** The root cause of this bug - DynamoDB operations not showing up in Elasticsearch - was shared by collections and rules. The fix was to update providers', collections' and rules; POST, PUT and DELETE endpoints to operate on DynamoDB and using DynamoDB streams to update Elasticsearch. The following packages were made:
  - `@cumulus/deployment` deploys DynamoDB streams for the Collections, Providers and Rules tables as well as a new lambda function called `dbIndexer`. The `dbIndexer` lambda has an event source mapping which listens to each of the DynamoDB streams. The dbIndexer lambda receives events referencing operations on the DynamoDB table and updates the elasticsearch cluster accordingly.
  - The `@cumulus/api` endpoints for collections, providers and rules _only_ query DynamoDB, with the exception of LIST endpoints and the collections' GET endpoint.

### Updated

- Broke up `kes.override.js` of @cumulus/deployment to multiple modules and moved to a new location
- Expanded @cumulus/deployment test coverage
- all tasks were updated to use cumulus-message-adapter-js 1.0.1
- added build process to integration-tests package to babelify it before publication
- Update @cumulus/integration-tests lambda.js `getLambdaOutput` to return the entire lambda output. Previously `getLambdaOutput` returned only the payload.

## [v1.1.1] - 2018-03-08

### Removed

- Unused queue lambda in api/lambdas [CUMULUS-359]

### Fixed

- Kinesis message content is passed to the triggered workflow [CUMULUS-359]
- Kinesis message queues a workflow message and does not write to rules table [CUMULUS-359]

## [v1.1.0] - 2018-03-05

### Added

- Added a `jlog` function to `common/test-utils` to aid in test debugging
- Integration test package with command line tool [CUMULUS-200] by @laurenfrederick
- Test for FTP `useList` flag [CUMULUS-334] by @kkelly51

### Updated

- The `queue-pdrs` task now uses the [cumulus-message-adapter-js](https://github.com/nasa/cumulus-message-adapter-js)
  library
- Updated the `queue-pdrs` JSON schemas
- The test-utils schema validation functions now throw an error if validation
  fails
- The `queue-granules` task now uses the [cumulus-message-adapter-js](https://github.com/nasa/cumulus-message-adapter-js)
  library
- Updated the `queue-granules` JSON schemas

### Removed

- Removed the `getSfnExecutionByName` function from `common/aws`
- Removed the `getGranuleStatus` function from `common/aws`

## [v1.0.1] - 2018-02-27

### Added

- More tests for discover-pdrs, dicover-granules by @yjpa7145
- Schema validation utility for tests by @yjpa7145

### Changed

- Fix an FTP listing bug for servers that do not support STAT [CUMULUS-334] by @kkelly51

## [v1.0.0] - 2018-02-23

[unreleased]: https://github.com/nasa/cumulus/compare/v1.23.2...HEAD
[v1.23.2]: https://github.com/nasa/cumulus/compare/v1.22.1...v1.23.2
[v1.22.1]: https://github.com/nasa/cumulus/compare/v1.21.0...v1.22.1
[v1.21.0]: https://github.com/nasa/cumulus/compare/v1.20.0...v1.21.0
[v1.20.0]: https://github.com/nasa/cumulus/compare/v1.19.0...v1.20.0
[v1.19.0]: https://github.com/nasa/cumulus/compare/v1.18.0...v1.19.0
[v1.18.0]: https://github.com/nasa/cumulus/compare/v1.17.0...v1.18.0
[v1.17.0]: https://github.com/nasa/cumulus/compare/v1.16.1...v1.17.0
[v1.16.1]: https://github.com/nasa/cumulus/compare/v1.16.0...v1.16.1
[v1.16.0]: https://github.com/nasa/cumulus/compare/v1.15.0...v1.16.0
[v1.15.0]: https://github.com/nasa/cumulus/compare/v1.14.5...v1.15.0
[v1.14.5]: https://github.com/nasa/cumulus/compare/v1.14.4...v1.14.5
[v1.14.4]: https://github.com/nasa/cumulus/compare/v1.14.3...v1.14.4
[v1.14.3]: https://github.com/nasa/cumulus/compare/v1.14.2...v1.14.3
[v1.14.2]: https://github.com/nasa/cumulus/compare/v1.14.1...v1.14.2
[v1.14.1]: https://github.com/nasa/cumulus/compare/v1.14.0...v1.14.1
[v1.14.0]: https://github.com/nasa/cumulus/compare/v1.13.5...v1.14.0
[v1.13.5]: https://github.com/nasa/cumulus/compare/v1.13.4...v1.13.5
[v1.13.4]: https://github.com/nasa/cumulus/compare/v1.13.3...v1.13.4
[v1.13.3]: https://github.com/nasa/cumulus/compare/v1.13.2...v1.13.3
[v1.13.2]: https://github.com/nasa/cumulus/compare/v1.13.1...v1.13.2
[v1.13.1]: https://github.com/nasa/cumulus/compare/v1.13.0...v1.13.1
[v1.13.0]: https://github.com/nasa/cumulus/compare/v1.12.1...v1.13.0
[v1.12.1]: https://github.com/nasa/cumulus/compare/v1.12.0...v1.12.1
[v1.12.0]: https://github.com/nasa/cumulus/compare/v1.11.3...v1.12.0
[v1.11.3]: https://github.com/nasa/cumulus/compare/v1.11.2...v1.11.3
[v1.11.2]: https://github.com/nasa/cumulus/compare/v1.11.1...v1.11.2
[v1.11.1]: https://github.com/nasa/cumulus/compare/v1.11.0...v1.11.1
[v1.11.0]: https://github.com/nasa/cumulus/compare/v1.10.4...v1.11.0
[v1.10.4]: https://github.com/nasa/cumulus/compare/v1.10.3...v1.10.4
[v1.10.3]: https://github.com/nasa/cumulus/compare/v1.10.2...v1.10.3
[v1.10.2]: https://github.com/nasa/cumulus/compare/v1.10.1...v1.10.2
[v1.10.1]: https://github.com/nasa/cumulus/compare/v1.10.0...v1.10.1
[v1.10.0]: https://github.com/nasa/cumulus/compare/v1.9.1...v1.10.0
[v1.9.1]: https://github.com/nasa/cumulus/compare/v1.9.0...v1.9.1
[v1.9.0]: https://github.com/nasa/cumulus/compare/v1.8.1...v1.9.0
[v1.8.1]: https://github.com/nasa/cumulus/compare/v1.8.0...v1.8.1
[v1.8.0]: https://github.com/nasa/cumulus/compare/v1.7.0...v1.8.0
[v1.7.0]: https://github.com/nasa/cumulus/compare/v1.6.0...v1.7.0
[v1.6.0]: https://github.com/nasa/cumulus/compare/v1.5.5...v1.6.0
[v1.5.5]: https://github.com/nasa/cumulus/compare/v1.5.4...v1.5.5
[v1.5.4]: https://github.com/nasa/cumulus/compare/v1.5.3...v1.5.4
[v1.5.3]: https://github.com/nasa/cumulus/compare/v1.5.2...v1.5.3
[v1.5.2]: https://github.com/nasa/cumulus/compare/v1.5.1...v1.5.2
[v1.5.1]: https://github.com/nasa/cumulus/compare/v1.5.0...v1.5.1
[v1.5.0]: https://github.com/nasa/cumulus/compare/v1.4.1...v1.5.0
[v1.4.1]: https://github.com/nasa/cumulus/compare/v1.4.0...v1.4.1
[v1.4.0]: https://github.com/nasa/cumulus/compare/v1.3.0...v1.4.0
[v1.3.0]: https://github.com/nasa/cumulus/compare/v1.2.0...v1.3.0
[v1.2.0]: https://github.com/nasa/cumulus/compare/v1.1.4...v1.2.0
[v1.1.4]: https://github.com/nasa/cumulus/compare/v1.1.3...v1.1.4
[v1.1.3]: https://github.com/nasa/cumulus/compare/v1.1.2...v1.1.3
[v1.1.2]: https://github.com/nasa/cumulus/compare/v1.1.1...v1.1.2
[v1.1.1]: https://github.com/nasa/cumulus/compare/v1.0.1...v1.1.1
[v1.1.0]: https://github.com/nasa/cumulus/compare/v1.0.1...v1.1.0
[v1.0.1]: https://github.com/nasa/cumulus/compare/v1.0.0...v1.0.1
[v1.0.0]: https://github.com/nasa/cumulus/compare/pre-v1-release...v1.0.0<|MERGE_RESOLUTION|>--- conflicted
+++ resolved
@@ -14,10 +14,6 @@
 
 ### BREAKING CHANGES
 
-<<<<<<< HEAD
-- **CUMULUS-1930**
-  - The `@cumulus/common/util.uuid()` function has been removed
-=======
 - Changes to `@cumulus/aws-client/S3`
   - The signature of the `getObjectSize` function has changed. It now takes a
     params object with three properties:
@@ -25,6 +21,8 @@
     - **bucket**
     - **key**
   - The `getObjectSize` function will no longer retry if the object does not exist
+- **CUMULUS-1930**
+  - The `@cumulus/common/util.uuid()` function has been removed
 - **CUMULUS-1958**
   - The following methods exported from `@cumulus/cmr-js/cmr-utils` were made
     async, and added distributionBucketMap as a parameter:
@@ -32,7 +30,6 @@
     - generateFileUrl
     - reconcileCMRMetadata
     - updateCMRMetadata
->>>>>>> c8e7ce39
 - **CUMULUS-1969**
   - The `DiscoverPdrs` task now expects `provider_path` to be provided at
     `event.config.provider_path`, not `event.config.collection.provider_path`
