# Changelog

All notable changes to this project will be documented in this file.

The format is based on [Keep a Changelog](http://keepachangelog.com/en/1.0.0/).

## [Unreleased]

### BREAKING CHANGES

- **CUMULUS-2362** - Endpoints for the logs (/logs) will now throw an error unless Metrics is set up

### Added

- `tf-modules/cumulus` module now supports a `cmr_custom_host` variable that can be used to set to an arbitrary host for making CMR requests (e.g. `https://custom-cmr-host.com`).
- Added `buckets` variable to `tf-modules/archive`
- **CUMULUS-2345**
  - Deploy ORCA with Cumulus, see `example/cumulus-tf/orca.tf` and `example/cumulus-tf/terraform.tfvars.example`
  - Add `CopyToGlacier` step to [example IngestAndPublishGranule workflow](https://github.com/nasa/cumulus/blob/master/example/cumulus-tf/ingest_and_publish_granule_workflow.asl.json)

### Changed

- `<prefix>-lambda-api-gateway` IAM role used by API Gateway Lambda now supports accessing all buckets defined in your `buckets` variable except "internal" buckets
- **CUMULUS-2362**
  - Logs endpoints only work with Metrics set up

- **CUMULUS-2350**
  - Updates the examples on the `/s3credentialsREADME`, to include Python and JavaScript code demonstrating how to refresh the s3credential for programatic access.

<<<<<<< HEAD
- **CUMULUS-2383**
  - PostToCMR task will return CMRInternalError when a `500` status is returned from CMR
=======
### Removed

- Removed variables from `tf-modules/archive`:
  - `private_buckets`
  - `protected_buckets`
  - `public_buckets`
>>>>>>> cc196970

## [v6.0.0] 2021-02-16

### MIGRATION NOTES

- **CUMULUS-2255** - Cumulus has upgraded its supported version of Terraform from **0.12.12** to **0.13.6**. Please see the [instructions to upgrade your deployments](https://github.com/nasa/cumulus/blob/master/docs/upgrade-notes/upgrading-tf-version-0.13.6.md).

- **CUMULUS-2350**
  - If the  `/s3credentialsREADME`, does not appear to be working after deployment, [manual redeployment](https://docs.aws.amazon.com/apigateway/latest/developerguide/how-to-deploy-api-with-console.html) of the API-gateway stage may be necessary to finish the deployment.

### BREAKING CHANGES

- **CUMULUS-2255** - Cumulus has upgraded its supported version of Terraform from **0.12.12** to **0.13.6**.

### Added

- **CUMULUS-2291**
  - Add provider filter to Granule Inventory Report
- **CUMULUS-2300**
  - Added `childWorkflowMeta` to `queue-granules` config. Object passed to this value will be merged into a child workflow message's `meta` object. For an example of how this can be used, see `example/cumulus-tf/discover_granules_workflow.asl.json`.
- **CUMULUS-2350**
  - Adds an unprotected endpoint, `/s3credentialsREADME`, to the s3-credentials-endpoint that displays information on how to use the `/s3credentials` endpoint
- **CUMULUS-2368**
  - Add QueueWorkflow task
- **CUMULUS-2391**
  - Add reportToEms to collections.files file schema
- **CUMULUS-2376**
  - Added `cmrRevisionId` as an optional parameter to `post-to-cmr` that will be used when publishing metadata to CMR.
- **CUMULUS-2395**
  - Add Core module parameter `ecs_custom_sg_ids` to Cumulus module to allow for
    custom security group mappings
- **CUMULUS-2402**
  - Officially expose `sftp()` for use in `@cumulus/sftp-client`

### Changed

- **CUMULUS-2323**
  - The sync granules task when used with the s3 provider now uses the
    `source_bucket` key in `granule.files` objects.  If incoming payloads using
    this task have a `source_bucket` value for a file using the s3 provider, the
    task will attempt to sync from the bucket defined in the file's
    `source_bucket` key instead of the `provider`.
    - Updated `S3ProviderClient.sync` to allow for an optional bucket parameter
      in support of the changed behavior.
  - Removed `addBucketToFile` and related code from sync-granules task

- **CUMULUS-2255**
  - Updated Terraform deployment code syntax for compatibility with version 0.13.6
- **CUMULUS-2376**
  - Updated `publishUMMGJSON2CMR` to take in an optional `revisionId` parameter.
  - Updated `publishUMMGJSON2CMR` to throw an error if optional `revisionId` does not match resulting revision ID.
  - Updated `publishECHO10XML2CMR` to take in an optional `revisionId` parameter.
  - Updated `publishECHO10XML2CMR` to throw an error if optional `revisionId` does not match resulting revision ID.
  - Updated `publish2CMR` to take in optional `cmrRevisionId`.
  - Updated `getWriteHeaders` to take in an optional CMR Revision ID.
  - Updated `ingestGranule` to take in an optional CMR Revision ID to pass to `getWriteHeaders`.
  - Updated `ingestUMMGranule` to take in an optional CMR Revision ID to pass to `getWriteHeaders`.
- **CUMULUS-2321**
  - Updated API endpoint GET `/reconciliationReports/{name}` to return the pre-signed s3 URL in addition to report data

### Fixed

- Updated `hyrax-metadata-updates` task so the opendap url has Type 'USE SERVICE API'

- **CUMULUS-2310**
  - Use valid filename for reconciliation report
- **CUMULUS-2351**
  - Inventory report no longer includes the File/Granule relation object in the okCountByGranules key of a report. The information is only included when a 'Granule Not Found' report is run.

### Removed

- **CUMULUS-2364**
  - Remove the internal Cumulus logging lambda (log2elasticsearch)

## [v5.0.1] 2021-01-27

### Changed

- **CUMULUS-2344**
  - Elasticsearch API now allows you to reindex to an index that already exists
  - If using the Change Index operation and the new index doesn't exist, it will be created
  - Regarding instructions for CUMULUS-2020, you can now do a change index operation before a reindex operation. This will
    ensure that new data will end up in the new index while Elasticsearch is reindexing.

## [v5.0.0] 2021-01-12

### BREAKING CHANGES

- **CUMULUS-2020**
  - Elasticsearch data mappings have been updated to improve search and the API has been updated to reflect those changes. See Migration notes on how to update the Elasticsearch mappings.

### Migration notes

- **CUMULUS-2020**
  - Elasticsearch data mappings have been updated to improve search. For example, case insensitive searching will now work (e.g. 'MOD' and 'mod' will return the same granule results). To use the improved Elasticsearch queries, [reindex](https://nasa.github.io/cumulus-api/#reindex) to create a new index with the correct types. Then perform a [change index](https://nasa.github.io/cumulus-api/#change-index) operation to use the new index.
- **CUMULUS-2258**
  - Because the `egress_lambda_log_group` and `egress_lambda_log_subscription_filter` resource were removed from the `cumulus` module, new definitions for these resources must be added to `cumulus-tf/main.tf`. For reference on how to define these resources, see [`example/cumulus-tf/thin_egress_app.tf`](https://github.com/nasa/cumulus/blob/master/example/cumulus-tf/thin_egress_app.tf).
  - The `tea_stack_name` variable being passed into the `cumulus` module should be removed

### Added

- **HYRAX-320**
  - `@cumulus/hyrax-metadata-updates`Add component URI encoding for entry title id and granule ur to allow for values with special characters in them. For example, EntryTitleId 'Sentinel-6A MF/Jason-CS L2 Advanced Microwave Radiometer (AMR-C) NRT Geophysical Parameters' Now, URLs generated from such values will be encoded correctly and parsable by HyraxInTheCloud

- **CUMULUS-1370**
  - Add documentation for Getting Started section including FAQs
- **CUMULUS-2092**
  - Add documentation for Granule Not Found Reports
- **CUMULUS-2219**
  - Added `lzards-backup` Core task to facilitate making LZARDS backup requests in Cumulus ingest workflows
- **CUMULUS-2280**
  - In local api, retry to create tables if they fail to ensure localstack has had time to start fully.
- **CUMULUS-2290**
  - Add `queryFields` to granule schema, and this allows workflow tasks to add queryable data to granule record. For reference on how to add data to `queryFields` field, see [`example/cumulus-tf/kinesis_trigger_test_workflow.tf`](https://github.com/nasa/cumulus/blob/master/example/cumulus-tf/kinesis_trigger_test_workflow.tf).
- **CUMULUS-2318**
  - Added`async_operation_image` as `cumulus` module variable to allow for override of the async_operation container image.  Users can optionally specify a non-default docker image for use with Core async operations.

### Changed

- **CUMULUS-2020**
  - Updated Elasticsearch mappings to support case-insensitive search
- **CUMULUS-2124**
  - cumulus-rds-tf terraform module now takes engine_version as an input variable.
- **CUMULUS-2279**
  - Changed the formatting of granule CMR links: instead of a link to the `/search/granules.json` endpoint, now it is a direct link to `/search/concepts/conceptid.format`
- **CUMULUS-2296**
  - Improved PDR spec compliance of `parse-pdr` by updating `@cumulus/pvl` to parse fields in a manner more consistent with the PDR ICD, with respect to numbers and dates. Anything not matching the ICD expectations, or incompatible with Javascript parsing, will be parsed as a string instead.

### Removed

- **CUMULUS-2258**
  - Removed `tea_stack_name` variable from `tf-modules/distribution/variables.tf` and `tf-modules/cumulus/variables.tf`
  - Removed `egress_lambda_log_group` and `egress_lambda_log_subscription_filter` resources from `tf-modules/distribution/main.tf`

## [v4.0.0] 2020-11-20

### Migration notes

- Update the name of your `cumulus_message_adapter_lambda_layer_arn` variable for the `cumulus` module to `cumulus_message_adapter_lambda_layer_version_arn`. The value of the variable should remain the same (a layer version ARN of a Lambda layer for the [`cumulus-message-adapter`](https://github.com/nasa/cumulus-message-adapter/).
- **CUMULUS-2138** - Update all workflows using the `MoveGranules` step to add `UpdateGranulesCmrMetadataFileLinksStep`that runs after it. See the example [`IngestAndPublishWorkflow`](https://github.com/nasa/cumulus/blob/master/example/cumulus-tf/ingest_and_publish_granule_workflow.asl.json) for reference.
- **CUMULUS-2251**
  - Because it has been removed from the `cumulus` module, a new resource definition for `egress_api_gateway_log_subscription_filter` must be added to `cumulus-tf/main.tf`. For reference on how to define this resource, see [`example/cumulus-tf/main.tf`](https://github.com/nasa/cumulus/blob/master/example/cumulus-tf/main.tf).

### Added

- **CUMULUS-2248**
  - Updates Integration Tests README to point to new fake provider template.
- **CUMULUS-2239**
  - Add resource declaration to create a VPC endpoint in tea-map-cache module if `deploy_to_ngap` is false.
- **CUMULUS-2063**
  - Adds a new, optional query parameter to the `/collections[&getMMT=true]` and `/collections/active[&getMMT=true]` endpoints. When a user provides a value of `true` for `getMMT` in the query parameters, the endpoint will search CMR and update each collection's results with new key `MMTLink` containing a link to the MMT (Metadata Management Tool) if a CMR collection id is found.
- **CUMULUS-2170**
  - Adds ability to filter granule inventory reports
- **CUMULUS-2211**
  - Adds `granules/bulkReingest` endpoint to `@cumulus/api`
- **CUMULUS-2251**
  - Adds `log_api_gateway_to_cloudwatch` variable to `example/cumulus-tf/variables.tf`.
  - Adds `log_api_gateway_to_cloudwatch` variable to `thin_egress_app` module definition.

### Changed

- **CUMULUS-2216**
  - `/collection` and `/collection/active` endpoints now return collections without granule aggregate statistics by default. The original behavior is preserved and can be found by including a query param of `includeStats=true` on the request to the endpoint.
  - The `es/collections` Collection class takes a new parameter includeStats. It no longer appends granule aggregate statistics to the returned results by default. One must set the new parameter to any non-false value.
- **CUMULUS-2201**
  - Update `dbIndexer` lambda to process requests in serial
  - Fixes ingestPdrWithNodeNameSpec parsePdr provider error
- **CUMULUS-2251**
  - Moves Egress Api Gateway Log Group Filter from `tf-modules/distribution/main.tf` to `example/cumulus-tf/main.tf`

### Fixed

- **CUMULUS-2251**
  - This fixes a deployment error caused by depending on the `thin_egress_app` module output for a resource count.

### Removed

- **CUMULUS-2251**
  -  Removes `tea_api_egress_log_group` variable from `tf-modules/distribution/variables.tf` and `tf-modules/cumulus/variables.tf`.

### BREAKING CHANGES

- **CUMULUS-2138** - CMR metadata update behavior has been removed from the `move-granules` task into a
new `update-granules-cmr-metadata-file-links` task.
- **CUMULUS-2216**
  - `/collection` and `/collection/active` endpoints now return collections without granule aggregate statistics by default. The original behavior is preserved and can be found by including a query param of `includeStats=true` on the request to the endpoint.  This is likely to affect the dashboard only but included here for the change of behavior.
- **[1956](https://github.com/nasa/cumulus/issues/1956)**
  - Update the name of the `cumulus_message_adapter_lambda_layer_arn` output from the `cumulus-message-adapter` module to `cumulus_message_adapter_lambda_layer_version_arn`. The output value has changed from being the ARN of the Lambda layer **without a version** to the ARN of the Lambda layer **with a version**.
  - Update the variable name in the `cumulus` and `ingest` modules from `cumulus_message_adapter_lambda_layer_arn` to `cumulus_message_adapter_lambda_layer_version_arn`

## [v3.0.1] 2020-10-21

- **CUMULUS-2203**
  - Update Core tasks to use
    [cumulus-message-adapter-js](https://github.com/nasa/cumulus-message-adapter-js)
    v2.0.0 to resolve memory leak/lambda ENOMEM constant failure issue.   This
    issue caused lambdas to slowly use all memory in the run environment and
    prevented AWS from halting/restarting warmed instances when task code was
    throwing consistent errors under load.

- **CUMULUS-2232**
  - Updated versions for `ajv`, `lodash`, `googleapis`, `archiver`, and
    `@cumulus/aws-client` to remediate vulnerabilities found in SNYK scan.

### Fixed

- **CUMULUS-2233**
  - Fixes /s3credentials bug where the expiration time on the cookie was set to a time that is always expired, so authentication was never being recognized as complete by the API. Consequently, the user would end up in a redirect loop and requests to /s3credentials would never complete successfully. The bug was caused by the fact that the code setting the expiration time for the cookie was expecting a time value in milliseconds, but was receiving the expirationTime from the EarthdataLoginClient in seconds. This bug has been fixed by converting seconds into milliseconds. Unit tests were added to test that the expiration time has been converted to milliseconds and checking that the cookie's expiration time is greater than the current time.

## [v3.0.0] 2020-10-7

### MIGRATION STEPS

- **CUMULUS-2099**
  - All references to `meta.queues` in workflow configuration must be replaced with references to queue URLs from Terraform resources. See the updated [data cookbooks](https://nasa.github.io/cumulus/docs/data-cookbooks/about-cookbooks) or example [Discover Granules workflow configuration](https://github.com/nasa/cumulus/blob/master/example/cumulus-tf/discover_granules_workflow.asl.json).
  - The steps for configuring queued execution throttling have changed. See the [updated documentation](https://nasa.github.io/cumulus/docs/data-cookbooks/throttling-queued-executions).
  - In addition to the configuration for execution throttling, the internal mechanism for tracking executions by queue has changed. As a result, you should **disable any rules or workflows scheduling executions via a throttled queue** before upgrading. Otherwise, you may be at risk of having **twice as many executions** as are configured for the queue while the updated tracking is deployed. You can re-enable these rules/workflows once the upgrade is complete.

- **CUMULUS-2111**
  - **Before you re-deploy your `cumulus-tf` module**, note that the [`thin-egress-app`][thin-egress-app] is no longer deployed by default as part of the `cumulus` module, so you must add the TEA module to your deployment and manually modify your Terraform state **to avoid losing your API gateway and impacting any Cloudfront endpoints pointing to those gateways**. If you don't care about losing your API gateway and impacting Cloudfront endpoints, you can ignore the instructions for manually modifying state.

    1. Add the [`thin-egress-app`][thin-egress-app] module to your `cumulus-tf` deployment as shown in the [Cumulus example deployment](https://github.com/nasa/cumulus/tree/master/example/cumulus-tf/main.tf).

         - Note that the values for `tea_stack_name` variable to the `cumulus` module and the `stack_name` variable to the `thin_egress_app` module **must match**
         - Also, if you are specifying the `stage_name` variable to the `thin_egress_app` module, **the value of the `tea_api_gateway_stage` variable to the `cumulus` module must match it**

    2. **If you want to preserve your existing `thin-egress-app` API gateway and avoid having to update your Cloudfront endpoint for distribution, then you must follow these instructions**: <https://nasa.github.io/cumulus/docs/upgrade-notes/migrate_tea_standalone>. Otherwise, you can re-deploy as usual.

  - If you provide your own custom bucket map to TEA as a standalone module, **you must ensure that your custom bucket map includes mappings for the `protected` and `public` buckets specified in your `cumulus-tf/terraform.tfvars`, otherwise Cumulus may not be able to determine the correct distribution URL for ingested files and you may encounter errors**

- **CUMULUS-2197**
  - EMS resources are now optional, and `ems_deploy` is set to `false` by default, which will delete your EMS resources.
  - If you would like to keep any deployed EMS resources, add the `ems_deploy` variable set to `true` in your `cumulus-tf/terraform.tfvars`

### BREAKING CHANGES

- **CUMULUS-2200**
  - Changes return from 303 redirect to 200 success for `Granule Inventory`'s
    `/reconciliationReport` returns.  The user (dashboard) must read the value
    of `url` from the return to get the s3SignedURL and then download the report.
- **CUMULUS-2099**
  - `meta.queues` has been removed from Cumulus core workflow messages.
  - `@cumulus/sf-sqs-report` workflow task no longer reads the reporting queue URL from `input.meta.queues.reporting` on the incoming event. Instead, it requires that the queue URL be set as the `reporting_queue_url` environment variable on the deployed Lambda.
- **CUMULUS-2111**
  - The deployment of the `thin-egress-app` module has be removed from `tf-modules/distribution`, which is a part of the `tf-modules/cumulus` module. Thus, the `thin-egress-app` module is no longer deployed for you by default. See the migration steps for details about how to add deployment for the `thin-egress-app`.
- **CUMULUS-2141**
  - The `parse-pdr` task has been updated to respect the `NODE_NAME` property in
    a PDR's `FILE_GROUP`. If a `NODE_NAME` is present, the task will query the
    Cumulus API for a provider with that host. If a provider is found, the
    output granule from the task will contain a `provider` property containing
    that provider. If `NODE_NAME` is set but a provider with that host cannot be
    found in the API, or if multiple providers are found with that same host,
    the task will fail.
  - The `queue-granules` task has been updated to expect an optional
    `granule.provider` property on each granule. If present, the granule will be
    enqueued using that provider. If not present, the task's `config.provider`
    will be used instead.
- **CUMULUS-2197**
  - EMS resources are now optional and will not be deployed by default. See migration steps for information
    about how to deploy EMS resources.

#### CODE CHANGES

- The `@cumulus/api-client.providers.getProviders` function now takes a
  `queryStringParameters` parameter which can be used to filter the providers
  which are returned
- The `@cumulus/aws-client/S3.getS3ObjectReadStreamAsync` function has been
  removed. It read the entire S3 object into memory before returning a read
  stream, which could cause Lambdas to run out of memory. Use
  `@cumulus/aws-client/S3.getObjectReadStream` instead.
- The `@cumulus/ingest/util.lookupMimeType` function now returns `undefined`
  rather than `null` if the mime type could not be found.
- The `@cumulus/ingest/lock.removeLock` function now returns `undefined`
- The `@cumulus/ingest/granule.generateMoveFileParams` function now returns
  `source: undefined` and `target :undefined` on the response object if either could not be
  determined. Previously, `null` had been returned.
- The `@cumulus/ingest/recursion.recursion` function must now be imported using
  `const { recursion } = require('@cumulus/ingest/recursion');`
- The `@cumulus/ingest/granule.getRenamedS3File` function has been renamed to
  `listVersionedObjects`
- `@cumulus/common.http` has been removed
- `@cumulus/common/http.download` has been removed

### Added

- **CUMULUS-1855**
  - Fixed SyncGranule task to return an empty granules list when given an empty
    (or absent) granules list on input, rather than throwing an exception
- **CUMULUS-1955**
  - Added `@cumulus/aws-client/S3.getObject` to get an AWS S3 object
  - Added `@cumulus/aws-client/S3.waitForObject` to get an AWS S3 object,
    retrying, if necessary
- **CUMULUS-1961**
  - Adds `startTimestamp` and `endTimestamp` parameters to endpoint
    `reconcilationReports`.  Setting these values will filter the returned
    report to cumulus data that falls within the timestamps. It also causes the
    report to be one directional, meaning cumulus is only reconciled with CMR,
    but not the other direction. The Granules will be filtered by their
    `updatedAt` values. Collections are filtered by the updatedAt time of their
    granules, i.e. Collections with granules that are updatedAt a time between
    the time parameters will be returned in the reconciliation reports.
  - Adds `startTimestamp` and `endTimestamp` parameters to create-reconciliation-reports
    lambda function. If either of these params is passed in with a value that can be
    converted to a date object, the inter-platform comparison between Cumulus and CMR will
    be one way.  That is, collections, granules, and files will be filtered by time for
    those found in Cumulus and only those compared to the CMR holdings. For the moment
    there is not enough information to change the internal consistency check, and S3 vs
    Cumulus comparisons are unchanged by the timestamps.
- **CUMULUS-1962**
  - Adds `location` as parameter to `/reconciliationReports` endpoint. Options are `S3`
    resulting in a S3 vs. Cumulus database search or `CMR` resulting in CMR vs. Cumulus database search.
- **CUMULUS-1963**
  - Adds `granuleId` as input parameter to `/reconcilationReports`
    endpoint. Limits inputs parameters to either `collectionId` or `granuleId`
    and will fail to create the report if both are provided.  Adding granuleId
    will find collections in Cumulus by granuleId and compare those one way
    with those in CMR.
  - `/reconciliationReports` now validates any input json before starting the
    async operation and the lambda handler no longer validates input
    parameters.
- **CUMULUS-1964**
  - Reports can now be filtered on provider
- **CUMULUS-1965**
  - Adds `collectionId` parameter to the `/reconcilationReports`
    endpoint. Setting this value will limit the scope of the reconcilation
    report to only the input collectionId when comparing Cumulus and
    CMR. `collectionId` is provided an array of strings e.g. `[shortname___version, shortname2___version2]`
- **CUMULUS-2107**
  - Added a new task, `update-cmr-access-constraints`, that will set access constraints in CMR Metadata.
    Currently supports UMMG-JSON and Echo10XML, where it will configure `AccessConstraints` and
    `RestrictionFlag/RestrictionComment`, respectively.
  - Added an operator doc on how to configure and run the access constraint update workflow, which will update the metadata using the new task, and then publish the updated metadata to CMR.
  - Added an operator doc on bulk operations.
- **CUMULUS-2111**
  - Added variables to `cumulus` module:
    - `tea_api_egress_log_group`
    - `tea_external_api_endpoint`
    - `tea_internal_api_endpoint`
    - `tea_rest_api_id`
    - `tea_rest_api_root_resource_id`
    - `tea_stack_name`
  - Added variables to `distribution` module:
    - `tea_api_egress_log_group`
    - `tea_external_api_endpoint`
    - `tea_internal_api_endpoint`
    - `tea_rest_api_id`
    - `tea_rest_api_root_resource_id`
    - `tea_stack_name`
- **CUMULUS-2112**
  - Added `@cumulus/api/lambdas/internal-reconciliation-report`, so create-reconciliation-report
    lambda can create `Internal` reconciliation report
- **CUMULUS-2116**
  - Added `@cumulus/api/models/granule.unpublishAndDeleteGranule` which
    unpublishes a  granule from CMR and deletes it from Cumulus, but does not
    update the record to `published: false` before deletion
- **CUMULUS-2113**
  - Added Granule not found report to reports endpoint
  - Update reports to return breakdown by Granule of files both in DynamoDB and S3
- **CUMULUS-2123**
  - Added `cumulus-rds-tf` DB cluster module to `tf-modules` that adds a
    severless RDS Aurora/ PostgreSQL database cluster to meet the PostgreSQL
    requirements for future releases
- **CUMULUS-2156**
  - Support array inputs parameters for `Internal` reconciliation report
- **CUMULUS-2161**
  - Rules now support an `executionNamePrefix` property. If set, any executions
    triggered as a result of that rule will use that prefix in the name of the
    execution.
  - The `QueueGranules` task now supports an `executionNamePrefix` property. Any
    executions queued by that task will use that prefix in the name of the
    execution.  See the [example workflow](./example/cumulus-tf/discover_granules_with_execution_name_prefix_workflow.asl.json)
    for usage.
  - The `QueuePdrs` task now supports an `executionNamePrefix` config property. Any
    executions queued by that task will use that prefix in the name of the
    execution.  See the [example workflow](./example/cumulus-tf/discover_and_queue_pdrs_with_execution_name_prefix_workflow.asl.json)
    for usage.

- **CUMULUS-2162**
  - Adds new report type to `/reconciliationReport` endpoint.  The new report
    is `Granule Inventory`. This report is a CSV file of all the granules in
    the Cumulus DB. This report will eventually replace the existing
    `granules-csv` endpoint which has been deprecated.
- **CUMULUS-2197**
  - Added `ems_deploy` variable to the `cumulus` module. This is set to false by default, except
    for our example deployment, where it is needed for integration tests.

### Changed

- Upgraded version of [TEA](https://github.com/asfadmin/thin-egress-app/) deployed with Cumulus to build 88.
- **CUMULUS-2107**
  - Updated the `applyWorkflow` functionality on the granules endpoint to take a `meta` property to pass into the workflow message.
  - Updated the `BULK_GRANULE` functionality on the granules endpoint to support the above `applyWorkflow` change.
- **CUMULUS-2111**
  - Changed `distribution_api_gateway_stage` variable for `cumulus` module to `tea_api_gateway_stage`
  - Changed `api_gateway_stage` variable for `distribution` module to `tea_api_gateway_stage`
- **CUMULUS-2224**
  - Updated `/reconciliationReport`'s file reconciliation to include `"EXTENDED METADATA"` as a valid CMR relatedUrls Type.

### Fixed

- **CUMULUS-2168**
  - Fixed issue where large number of documents (generally logs) in the
    `cumulus` elasticsearch index results in the collection granule stats
    queries failing for the collections list api endpoint
- **CUMULUS-1955**
  - Due to AWS's eventual consistency model, it was possible for PostToCMR to
    publish an earlier version of a CMR metadata file, rather than the latest
    version created in a workflow.  This fix guarantees that the latest version
    is published, as expected.
- **CUMULUS-1961**
  - Fixed `activeCollections` query only returning 10 results
- **CUMULUS-2201**
  - Fix Reconciliation Report integration test failures by waiting for collections appear
    in es list and ingesting a fake granule xml file to CMR
- **CUMULUS-2015**
  - Reduced concurrency of `QueueGranules` task. That task now has a
    `config.concurrency` option that defaults to `3`.
- **CUMULUS-2116**
  - Fixed a race condition with bulk granule delete causing deleted granules to still appear in Elasticsearch. Granules removed via bulk delete should now be removed from Elasticsearch.
- **CUMULUS-2163**
  - Remove the `public-read` ACL from the `move-granules` task
- **CUMULUS-2164**
  - Fix issue where `cumulus` index is recreated and attached to an alias if it has been previously deleted
- **CUMULUS-2195**
  - Fixed issue with redirect from `/token` not working when using a Cloudfront endpoint to access the Cumulus API with Launchpad authentication enabled. The redirect should now work properly whether you are using a plain API gateway URL or a Cloudfront endpoint pointing at an API gateway URL.
- **CUMULUS-2200**
  - Fixed issue where __in and __not queries were stripping spaces from values

### Deprecated

- **CUMULUS-1955**
  - `@cumulus/aws-client/S3.getS3Object()`
  - `@cumulus/message/Queue.getQueueNameByUrl()`
  - `@cumulus/message/Queue.getQueueName()`
- **CUMULUS-2162**
  - `@cumulus/api/endpoints/granules-csv/list()`

### Removed

- **CUMULUS-2111**
  - Removed `distribution_url` and `distribution_redirect_uri` outputs from the `cumulus` module
  - Removed variables from the `cumulus` module:
    - `distribution_url`
    - `log_api_gateway_to_cloudwatch`
    - `thin_egress_cookie_domain`
    - `thin_egress_domain_cert_arn`
    - `thin_egress_download_role_in_region_arn`
    - `thin_egress_jwt_algo`
    - `thin_egress_jwt_secret_name`
    - `thin_egress_lambda_code_dependency_archive_key`
    - `thin_egress_stack_name`
  - Removed outputs from the `distribution` module:
    - `distribution_url`
    - `internal_tea_api`
    - `rest_api_id`
    - `thin_egress_app_redirect_uri`
  - Removed variables from the `distribution` module:
    - `bucket_map_key`
    - `distribution_url`
    - `log_api_gateway_to_cloudwatch`
    - `thin_egress_cookie_domain`
    - `thin_egress_domain_cert_arn`
    - `thin_egress_download_role_in_region_arn`
    - `thin_egress_jwt_algo`
    - `thin_egress_jwt_secret_name`
    - `thin_egress_lambda_code_dependency_archive_key`
- **CUMULUS-2157**
  - Removed `providerSecretsMigration` and `verifyProviderSecretsMigration` lambdas
- Removed deprecated `@cumulus/sf-sns-report` task
- Removed code:
  - `@cumulus/aws-client/S3.calculateS3ObjectChecksum`
  - `@cumulus/aws-client/S3.getS3ObjectReadStream`
  - `@cumulus/cmrjs.getFullMetadata`
  - `@cumulus/cmrjs.getMetadata`
  - `@cumulus/common/util.isNil`
  - `@cumulus/common/util.isNull`
  - `@cumulus/common/util.isUndefined`
  - `@cumulus/common/util.lookupMimeType`
  - `@cumulus/common/util.mkdtempSync`
  - `@cumulus/common/util.negate`
  - `@cumulus/common/util.noop`
  - `@cumulus/common/util.omit`
  - `@cumulus/common/util.renameProperty`
  - `@cumulus/common/util.sleep`
  - `@cumulus/common/util.thread`
  - `@cumulus/ingest/granule.copyGranuleFile`
  - `@cumulus/ingest/granule.moveGranuleFile`
  - `@cumulus/integration-tests/api/rules.deleteRule`
  - `@cumulus/integration-tests/api/rules.getRule`
  - `@cumulus/integration-tests/api/rules.listRules`
  - `@cumulus/integration-tests/api/rules.postRule`
  - `@cumulus/integration-tests/api/rules.rerunRule`
  - `@cumulus/integration-tests/api/rules.updateRule`
  - `@cumulus/integration-tests/sfnStep.parseStepMessage`
  - `@cumulus/message/Queue.getQueueName`
  - `@cumulus/message/Queue.getQueueNameByUrl`

## v2.0.2+ Backport releases

Release v2.0.1 was the last release on the 2.0.x release series.

Changes after this version on the 2.0.x release series are limited
security/requested feature patches and will not be ported forward to future
releases unless there is a corresponding CHANGELOG entry.

For up-to-date CHANGELOG for the maintenance release branch see
[CHANGELOG.md](https://github.com/nasa/cumulus/blob/release-2.0.x/CHANGELOG.md)
from the 2.0.x branch.

For the most recent release information for the maintenance branch please see
the [release page](https://github.com/nasa/cumulus/releases)

## [v2.0.7] 2020-10-1 - [BACKPORT]

### Fixed

- CVE-2020-7720
  - Updated common `node-forge` dependency to 0.10.0 to address CVE finding

### [v2.0.6] 2020-09-25 - [BACKPORT]

### Fixed

- **CUMULUS-2168**
  - Fixed issue where large number of documents (generally logs) in the
    `cumulus` elasticsearch index results in the collection granule stats
    queries failing for the collections list api endpoint

### [v2.0.5] 2020-09-15 - [BACKPORT]

#### Added

- Added `thin_egress_stack_name` variable to `cumulus` and `distribution` Terraform modules to allow overriding the default Cloudformation stack name used for the `thin-egress-app`. **Please note that if you change/set this value for an existing deployment, it will destroy and re-create your API gateway for the `thin-egress-app`.**

#### Fixed

- Fix collection list queries. Removed fixes to collection stats, which break queries for a large number of granules.

### [v2.0.4] 2020-09-08 - [BACKPORT]

#### Changed

- Upgraded version of [TEA](https://github.com/asfadmin/thin-egress-app/) deployed with Cumulus to build 88.

### [v2.0.3] 2020-09-02 - [BACKPORT]

#### Fixed

- **CUMULUS-1961**
  - Fixed `activeCollections` query only returning 10 results

- **CUMULUS-2039**
  - Fix issue causing SyncGranules task to run out of memory on large granules

#### CODE CHANGES

- The `@cumulus/aws-client/S3.getS3ObjectReadStreamAsync` function has been
  removed. It read the entire S3 object into memory before returning a read
  stream, which could cause Lambdas to run out of memory. Use
  `@cumulus/aws-client/S3.getObjectReadStream` instead.

### [v2.0.2] 2020-08-17 - [BACKPORT]

#### CODE CHANGES

- The `@cumulus/ingest/util.lookupMimeType` function now returns `undefined`
  rather than `null` if the mime type could not be found.
- The `@cumulus/ingest/lock.removeLock` function now returns `undefined`

#### Added

- **CUMULUS-2116**
  - Added `@cumulus/api/models/granule.unpublishAndDeleteGranule` which unpublishes a granule from CMR and deletes it from Cumulus, but does not update the record to `published: false` before deletion

### Fixed

- **CUMULUS-2116**
  - Fixed a race condition with bulk granule delete causing deleted granules to still appear in Elasticsearch. Granules removed via bulk delete should now be removed from Elasticsearch.

## [v2.0.1] 2020-07-28

### Added

- **CUMULUS-1886**
  - Added `multiple sort keys` support to `@cumulus/api`
- **CUMULUS-2099**
  - `@cumulus/message/Queue.getQueueUrl` to get the queue URL specified in a Cumulus workflow message, if any.

### Fixed

- **[PR 1790](https://github.com/nasa/cumulus/pull/1790)**
  - Fixed bug with request headers in `@cumulus/launchpad-auth` causing Launchpad token requests to fail

## [v2.0.0] 2020-07-23

### BREAKING CHANGES

- Changes to the `@cumulus/api-client` package
  - The `CumulusApiClientError` class must now be imported using
    `const { CumulusApiClientError } = require('@cumulus/api-client/CumulusApiClientError')`
- The `@cumulus/sftp-client/SftpClient` class must now be imported using
  `const { SftpClient } = require('@cumulus/sftp-client');`
- Instances of `@cumulus/ingest/SftpProviderClient` no longer implicitly connect
  when `download`, `list`, or `sync` are called. You must call `connect` on the
  provider client before issuing one of those calls. Failure to do so will
  result in a "Client not connected" exception being thrown.
- Instances of `@cumulus/ingest/SftpProviderClient` no longer implicitly
  disconnect from the SFTP server when `list` is called.
- Instances of `@cumulus/sftp-client/SftpClient` must now be expclicitly closed
  by calling `.end()`
- Instances of `@cumulus/sftp-client/SftpClient` no longer implicitly connect to
  the server when `download`, `unlink`, `syncToS3`, `syncFromS3`, and `list` are
  called. You must explicitly call `connect` before calling one of those
  methods.
- Changes to the `@cumulus/common` package
  - `cloudwatch-event.getSfEventMessageObject()` now returns `undefined` if the
    message could not be found or could not be parsed. It previously returned
    `null`.
  - `S3KeyPairProvider.decrypt()` now throws an exception if the bucket
    containing the key cannot be determined.
  - `S3KeyPairProvider.decrypt()` now throws an exception if the stack cannot be
    determined.
  - `S3KeyPairProvider.encrypt()` now throws an exception if the bucket
    containing the key cannot be determined.
  - `S3KeyPairProvider.encrypt()` now throws an exception if the stack cannot be
    determined.
  - `sns-event.getSnsEventMessageObject()` now returns `undefined` if it could
    not be parsed. It previously returned `null`.
  - The `aws` module has been removed.
  - The `BucketsConfig.buckets` property is now read-only and private
  - The `test-utils.validateConfig()` function now resolves to `undefined`
    rather than `true`.
  - The `test-utils.validateInput()` function now resolves to `undefined` rather
    than `true`.
  - The `test-utils.validateOutput()` function now resolves to `undefined`
    rather than `true`.
  - The static `S3KeyPairProvider.retrieveKey()` function has been removed.
- Changes to the `@cumulus/cmrjs` package
  - `@cumulus/cmrjs.constructOnlineAccessUrl()` and
    `@cumulus/cmrjs/cmr-utils.constructOnlineAccessUrl()` previously took a
    `buckets` parameter, which was an instance of
    `@cumulus/common/BucketsConfig`. They now take a `bucketTypes` parameter,
    which is a simple object mapping bucket names to bucket types. Example:
    `{ 'private-1': 'private', 'public-1': 'public' }`
  - `@cumulus/cmrjs.reconcileCMRMetadata()` and
    `@cumulus/cmrjs/cmr-utils.reconcileCMRMetadata()` now take a **required**
    `bucketTypes` parameter, which is a simple object mapping bucket names to
    bucket types. Example: `{ 'private-1': 'private', 'public-1': 'public' }`
  - `@cumulus/cmrjs.updateCMRMetadata()` and
    `@cumulus/cmrjs/cmr-utils.updateCMRMetadata()` previously took an optional
    `inBuckets` parameter, which was an instance of
    `@cumulus/common/BucketsConfig`. They now take a **required** `bucketTypes`
    parameter, which is a simple object mapping bucket names to bucket types.
    Example: `{ 'private-1': 'private', 'public-1': 'public' }`
- The minimum supported version of all published Cumulus packages is now Node
  12.18.0
  - Tasks using the `cumuluss/cumulus-ecs-task` Docker image must be updated to
    `cumuluss/cumulus-ecs-task:1.7.0`. This can be done by updating the `image`
    property of any tasks defined using the `cumulus_ecs_service` Terraform
    module.
- Changes to `@cumulus/aws-client/S3`
  - The signature of the `getObjectSize` function has changed. It now takes a
    params object with three properties:
    - **s3**: an instance of an AWS.S3 object
    - **bucket**
    - **key**
  - The `getObjectSize` function will no longer retry if the object does not
    exist
- **CUMULUS-1861**
  - `@cumulus/message/Collections.getCollectionIdFromMessage` now throws a
    `CumulusMessageError` if `collectionName` and `collectionVersion` are missing
    from `meta.collection`.   Previously this method would return
    `'undefined___undefined'` instead
  - `@cumulus/integration-tests/addCollections` now returns an array of collections that
    were added rather than the count of added collections
- **CUMULUS-1930**
  - The `@cumulus/common/util.uuid()` function has been removed
- **CUMULUS-1955**
  - `@cumulus/aws-client/S3.multipartCopyObject` now returns an object with the
    AWS `etag` of the destination object
  - `@cumulus/ingest/S3ProviderClient.list` now sets a file object's `path`
    property to `undefined` instead of `null` when the file is at the top level
    of its bucket
  - The `sync` methods of the following classes in the `@cumulus/ingest` package
    now return an object with the AWS `s3uri` and `etag` of the destination file
    (they previously returned only a string representing the S3 URI)
    - `FtpProviderClient`
    - `HttpProviderClient`
    - `S3ProviderClient`
    - `SftpProviderClient`
- **CUMULUS-1958**
  - The following methods exported from `@cumulus/cmr-js/cmr-utils` were made
    async, and added distributionBucketMap as a parameter:
    - constructOnlineAccessUrl
    - generateFileUrl
    - reconcileCMRMetadata
    - updateCMRMetadata
- **CUMULUS-1969**
  - The `DiscoverPdrs` task now expects `provider_path` to be provided at
    `event.config.provider_path`, not `event.config.collection.provider_path`
  - `event.config.provider_path` is now a required parameter of the
    `DiscoverPdrs` task
  - `event.config.collection` is no longer a parameter to the `DiscoverPdrs`
    task
  - Collections no longer support the `provider_path` property. The tasks that
    relied on that property are now referencing `config.meta.provider_path`.
    Workflows should be updated accordingly.
- **CUMULUS-1977**
  - Moved bulk granule deletion endpoint from `/bulkDelete` to
    `/granules/bulkDelete`
- **CUMULUS-1991**
  - Updated CMR metadata generation to use "Download file.hdf" (where `file.hdf` is the filename of the given resource) as the resource description instead of "File to download"
  - CMR metadata updates now respect changes to resource descriptions (previously only changes to resource URLs were respected)

### MIGRATION STEPS

- Due to an issue with the AWS API Gateway and how the Thin Egress App Cloudformation template applies updates, you may need to redeploy your
  `thin-egress-app-EgressGateway` manually as a one time migration step.    If your deployment fails with an
  error similar to:

  ```bash
  Error: Lambda function (<stack>-tf-TeaCache) returned error: ({"errorType":"HTTPError","errorMessage":"Response code 404 (Not Found)"})
  ```

  Then follow the [AWS
  instructions](https://docs.aws.amazon.com/apigateway/latest/developerguide/how-to-deploy-api-with-console.html)
  to `Redeploy a REST API to a stage` for your egress API and re-run `terraform
  apply`.

### Added

- **CUMULUS-2081**
  - Add Integrator Guide section for onboarding
  - Add helpful tips documentation

- **CUMULUS-1902**
  - Add Common Use Cases section under Operator Docs

- **CUMULUS-2058**
  - Added `lambda_processing_role_name` as an output from the `cumulus` module
    to provide the processing role name
- **CUMULUS-1417**
  - Added a `checksumFor` property to collection `files` config. Set this
    property on a checksum file's definition matching the `regex` of the target
    file. More details in the ['Data Cookbooks
    Setup'](https://nasa.github.io/cumulus/docs/next/data-cookbooks/setup)
    documentation.
  - Added `checksumFor` validation to collections model.
- **CUMULUS-1956**
  - Added `@cumulus/earthata-login-client` package
  - The `/s3credentials` endpoint that is deployed as part of distribution now
    supports authentication using tokens created by a different application. If
    a request contains the `EDL-ClientId` and `EDL-Token` headers,
    authentication will be handled using that token rather than attempting to
    use OAuth.
  - `@cumulus/earthata-login-client.getTokenUsername()` now accepts an
    `xRequestId` argument, which will be included as the `X-Request-Id` header
    when calling Earthdata Login.
  - If the `s3Credentials` endpoint is invoked with an EDL token and an
    `X-Request-Id` header, that `X-Request-Id` header will be forwarded to
    Earthata Login.
- **CUMULUS-1957**
  - If EDL token authentication is being used, and the `EDL-Client-Name` header
    is set, `@the-client-name` will be appended to the end of the Earthdata
    Login username that is used as the `RoleSessionName` of the temporary IAM
    credentials. This value will show up in the AWS S3 server access logs.
- **CUMULUS-1958**
  - Add the ability for users to specify a `bucket_map_key` to the `cumulus`
    terraform module as an override for the default .yaml values that are passed
    to TEA by Core.    Using this option *requires* that each configured
    Cumulus 'distribution' bucket (e.g. public/protected buckets) have a single
    TEA mapping.  Multiple maps per bucket are not supported.
  - Updated Generating a distribution URL, the MoveGranules task and all CMR
    reconciliation functionality to utilize the TEA bucket map override.
  - Updated deploy process to utilize a bootstrap 'tea-map-cache' lambda that
    will, after deployment of Cumulus Core's TEA instance, query TEA for all
    protected/public buckets and generate a mapping configuration used
    internally by Core.  This object is also exposed as an output of the Cumulus
    module as `distribution_bucket_map`.
- **CUMULUS-1961**
  - Replaces DynamoDB for Elasticsearch for reconciliationReportForCumulusCMR
    comparisons between Cumulus and CMR.
- **CUMULUS-1970**
  - Created the `add-missing-file-checksums` workflow task
  - Added `@cumulus/aws-client/S3.calculateObjectHash()` function
  - Added `@cumulus/aws-client/S3.getObjectReadStream()` function
- **CUMULUS-1887**
  - Add additional fields to the granule CSV download file
- **CUMULUS-2019**
  - Add `infix` search to es query builder `@cumulus/api/es/es/queries` to
    support partial matching of the keywords

### Changed

- **CUMULUS-2032**
  - Updated @cumulus/ingest/HttpProviderClient to utilize a configuration key
    `httpListTimeout` to set the default timeout for discovery HTTP/HTTPS
    requests, and updates the default for the provider to 5 minutes (300 seconds).
  - Updated the DiscoverGranules and DiscoverPDRs tasks to utilize the updated
    configuration value if set via workflow config, and updates the default for
    these tasks to 5 minutes (300 seconds).

- **CUMULUS-176**
  - The API will now respond with a 400 status code when a request body contains
    invalid JSON. It had previously returned a 500 status code.
- **CUMULUS-1861**
  - Updates Rule objects to no longer require a collection.
  - Changes the DLQ behavior for `sfEventSqsToDbRecords` and
    `sfEventSqsToDbRecordsInputQueue`. Previously failure to write a database
    record would result in lambda success, and an error log in the CloudWatch
    logs.   The lambda has been updated to manually add a record to
    the `sfEventSqsToDbRecordsDeadLetterQueue` if the granule, execution, *or*
    pdr record fails to write, in addition to the previous error logging.
- **CUMULUS-1956**
  - The `/s3credentials` endpoint that is deployed as part of distribution now
    supports authentication using tokens created by a different application. If
    a request contains the `EDL-ClientId` and `EDL-Token` headers,
    authentication will be handled using that token rather than attempting to
    use OAuth.
- **CUMULUS-1977**
  - API endpoint POST `/granules/bulk` now returns a 202 status on a successful
    response instead of a 200 response
  - API endpoint DELETE `/granules/<granule-id>` now returns a 404 status if the
    granule record was already deleted
  - `@cumulus/api/models/Granule.update()` now returns the updated granule
    record
  - Implemented POST `/granules/bulkDelete` API endpoint to support deleting
    granules specified by ID or returned by the provided query in the request
    body. If the request is successful, the endpoint returns the async operation
    ID that has been started to remove the granules.
    - To use a query in the request body, your deployment must be
      [configured to access the Elasticsearch host for ESDIS metrics](https://nasa.github.io/cumulus/docs/additional-deployment-options/cloudwatch-logs-delivery#esdis-metrics)
      in your environment
  - Added `@cumulus/api/models/Granule.getRecord()` method to return raw record
    from DynamoDB
  - Added `@cumulus/api/models/Granule.delete()` method which handles deleting
    the granule record from DynamoDB and the granule files from S3
- **CUMULUS-1982**
  - The `globalConnectionLimit` property of providers is now optional and
    defaults to "unlimited"
- **CUMULUS-1997**
  - Added optional `launchpad` configuration to `@cumulus/hyrax-metadata-updates` task config schema.
- **CUMULUS-1991**
  - `@cumulus/cmrjs/src/cmr-utils/constructOnlineAccessUrls()` now throws an error if `cmrGranuleUrlType = "distribution"` and no distribution endpoint argument is provided
- **CUMULUS-2011**
  - Reconciliation reports are now generated within an AsyncOperation
- **CUMULUS-2016**
  - Upgrade TEA to version 79

### Fixed

- **CUMULUS-1991**
  - Added missing `DISTRIBUTION_ENDPOINT` environment variable for API lambdas. This environment variable is required for API requests to move granules.

- **CUMULUS-1961**
  - Fixed granules and executions query params not getting sent to API in granule list operation in `@cumulus/api-client`

### Deprecated

- `@cumulus/aws-client/S3.calculateS3ObjectChecksum()`
- `@cumulus/aws-client/S3.getS3ObjectReadStream()`
- `@cumulus/common/log.convertLogLevel()`
- `@cumulus/collection-config-store`
- `@cumulus/common/util.sleep()`

- **CUMULUS-1930**
  - `@cumulus/common/log.convertLogLevel()`
  - `@cumulus/common/util.isNull()`
  - `@cumulus/common/util.isUndefined()`
  - `@cumulus/common/util.negate()`
  - `@cumulus/common/util.noop()`
  - `@cumulus/common/util.isNil()`
  - `@cumulus/common/util.renameProperty()`
  - `@cumulus/common/util.lookupMimeType()`
  - `@cumulus/common/util.thread()`
  - `@cumulus/common/util.mkdtempSync()`

### Removed

- The deprecated `@cumulus/common.bucketsConfigJsonObject` function has been
  removed
- The deprecated `@cumulus/common.CollectionConfigStore` class has been removed
- The deprecated `@cumulus/common.concurrency` module has been removed
- The deprecated `@cumulus/common.constructCollectionId` function has been
  removed
- The deprecated `@cumulus/common.launchpad` module has been removed
- The deprecated `@cumulus/common.LaunchpadToken` class has been removed
- The deprecated `@cumulus/common.Semaphore` class has been removed
- The deprecated `@cumulus/common.stringUtils` module has been removed
- The deprecated `@cumulus/common/aws.cloudwatchlogs` function has been removed
- The deprecated `@cumulus/common/aws.deleteS3Files` function has been removed
- The deprecated `@cumulus/common/aws.deleteS3Object` function has been removed
- The deprecated `@cumulus/common/aws.dynamodb` function has been removed
- The deprecated `@cumulus/common/aws.dynamodbDocClient` function has been
  removed
- The deprecated `@cumulus/common/aws.getExecutionArn` function has been removed
- The deprecated `@cumulus/common/aws.headObject` function has been removed
- The deprecated `@cumulus/common/aws.listS3ObjectsV2` function has been removed
- The deprecated `@cumulus/common/aws.parseS3Uri` function has been removed
- The deprecated `@cumulus/common/aws.promiseS3Upload` function has been removed
- The deprecated `@cumulus/common/aws.recursivelyDeleteS3Bucket` function has
  been removed
- The deprecated `@cumulus/common/aws.s3CopyObject` function has been removed
- The deprecated `@cumulus/common/aws.s3ObjectExists` function has been removed
- The deprecated `@cumulus/common/aws.s3PutObject` function has been removed
- The deprecated `@cumulus/common/bucketsConfigJsonObject` function has been
  removed
- The deprecated `@cumulus/common/CloudWatchLogger` class has been removed
- The deprecated `@cumulus/common/collection-config-store.CollectionConfigStore`
  class has been removed
- The deprecated `@cumulus/common/collection-config-store.constructCollectionId`
  function has been removed
- The deprecated `@cumulus/common/concurrency.limit` function has been removed
- The deprecated `@cumulus/common/concurrency.mapTolerant` function has been
  removed
- The deprecated `@cumulus/common/concurrency.promiseUrl` function has been
  removed
- The deprecated `@cumulus/common/concurrency.toPromise` function has been
  removed
- The deprecated `@cumulus/common/concurrency.unless` function has been removed
- The deprecated `@cumulus/common/config.parseConfig` function has been removed
- The deprecated `@cumulus/common/config.resolveResource` function has been
  removed
- The deprecated `@cumulus/common/DynamoDb.get` function has been removed
- The deprecated `@cumulus/common/DynamoDb.scan` function has been removed
- The deprecated `@cumulus/common/FieldPattern` class has been removed
- The deprecated `@cumulus/common/launchpad.getLaunchpadToken` function has been
  removed
- The deprecated `@cumulus/common/launchpad.validateLaunchpadToken` function has
  been removed
- The deprecated `@cumulus/common/LaunchpadToken` class has been removed
- The deprecated `@cumulus/common/message.buildCumulusMeta` function has been
  removed
- The deprecated `@cumulus/common/message.buildQueueMessageFromTemplate`
  function has been removed
- The deprecated `@cumulus/common/message.getCollectionIdFromMessage` function
  has been removed
- The deprecated `@cumulus/common/message.getMaximumExecutions` function has
  been removed
- The deprecated `@cumulus/common/message.getMessageExecutionArn` function has
  been removed
- The deprecated `@cumulus/common/message.getMessageExecutionName` function has
  been removed
- The deprecated `@cumulus/common/message.getMessageFromTemplate` function has
  been removed
- The deprecated `@cumulus/common/message.getMessageGranules` function has been
  removed
- The deprecated `@cumulus/common/message.getMessageStateMachineArn` function
  has been removed
- The deprecated `@cumulus/common/message.getQueueName` function has been
  removed
- The deprecated `@cumulus/common/message.getQueueNameByUrl` function has been
  removed
- The deprecated `@cumulus/common/message.hasQueueAndExecutionLimit` function
  has been removed
- The deprecated `@cumulus/common/Semaphore` class has been removed
- The deprecated `@cumulus/common/string.globalReplace` functon has been removed
- The deprecated `@cumulus/common/string.isNonEmptyString` functon has been
  removed
- The deprecated `@cumulus/common/string.isValidHostname` functon has been
  removed
- The deprecated `@cumulus/common/string.match` functon has been removed
- The deprecated `@cumulus/common/string.matches` functon has been removed
- The deprecated `@cumulus/common/string.replace` functon has been removed
- The deprecated `@cumulus/common/string.toLower` functon has been removed
- The deprecated `@cumulus/common/string.toUpper` functon has been removed
- The deprecated `@cumulus/common/testUtils.getLocalstackEndpoint` function has been removed
- The deprecated `@cumulus/common/util.setErrorStack` function has been removed
- The `@cumulus/common/util.uuid` function has been removed
- The deprecated `@cumulus/common/workflows.getWorkflowArn` function has been
  removed
- The deprecated `@cumulus/common/workflows.getWorkflowFile` function has been
  removed
- The deprecated `@cumulus/common/workflows.getWorkflowList` function has been
  removed
- The deprecated `@cumulus/common/workflows.getWorkflowTemplate` function has
  been removed
- `@cumulus/aws-client/StepFunctions.toSfnExecutionName()`
- `@cumulus/aws-client/StepFunctions.fromSfnExecutionName()`
- `@cumulus/aws-client/StepFunctions.getExecutionArn()`
- `@cumulus/aws-client/StepFunctions.getExecutionUrl()`
- `@cumulus/aws-client/StepFunctions.getStateMachineArn()`
- `@cumulus/aws-client/StepFunctions.pullStepFunctionEvent()`
- `@cumulus/common/test-utils/throttleOnce()`
- `@cumulus/integration-tests/api/distribution.invokeApiDistributionLambda()`
- `@cumulus/integration-tests/api/distribution.getDistributionApiRedirect()`
- `@cumulus/integration-tests/api/distribution.getDistributionApiFileStream()`

## [v1.24.0] 2020-06-03

### BREAKING CHANGES

- **CUMULUS-1969**
  - The `DiscoverPdrs` task now expects `provider_path` to be provided at
    `event.config.provider_path`, not `event.config.collection.provider_path`
  - `event.config.provider_path` is now a required parameter of the
    `DiscoverPdrs` task
  - `event.config.collection` is no longer a parameter to the `DiscoverPdrs`
    task
  - Collections no longer support the `provider_path` property. The tasks that
    relied on that property are now referencing `config.meta.provider_path`.
    Workflows should be updated accordingly.

- **CUMULUS-1997**
  - `@cumulus/cmr-client/CMRSearchConceptQueue` parameters have been changed to take a `cmrSettings` object containing clientId, provider, and auth information. This can be generated using `@cumulus/cmrjs/cmr-utils/getCmrSettings`. The `cmrEnvironment` variable has been removed.

### Added

- **CUMULUS-1800**
  - Added task configuration setting named `syncChecksumFiles` to the
    SyncGranule task. This setting is `false` by default, but when set to
    `true`, all checksum files associated with data files that are downloaded
    will be downloaded as well.
- **CUMULUS-1952**
  - Updated HTTP(S) provider client to accept username/password for Basic authorization. This change adds support for Basic Authorization such as Earthdata login redirects to ingest (i.e. as implemented in SyncGranule), but not to discovery (i.e. as implemented in DiscoverGranules). Discovery still expects the provider's file system to be publicly accessible, but not the individual files and their contents.
  - **NOTE**: Using this in combination with the HTTP protocol may expose usernames and passwords to intermediary network entities. HTTPS is highly recommended.
- **CUMULUS-1997**
  - Added optional `launchpad` configuration to `@cumulus/hyrax-metadata-updates` task config schema.

### Fixed

- **CUMULUS-1997**
  - Updated all CMR operations to use configured authentication scheme
- **CUMULUS-2010**
  - Updated `@cumulus/api/launchpadSaml` to support multiple userGroup attributes from the SAML response

## [v1.23.2] 2020-05-22

### BREAKING CHANGES

- Updates to the Cumulus archive API:
  - All endpoints now return a `401` response instead of a `403` for any request where the JWT passed as a Bearer token is invalid.
  - POST `/refresh` and DELETE `/token/<token>` endpoints now return a `401` response for requests with expired tokens

- **CUMULUS-1894**
  - `@cumulus/ingest/granule.handleDuplicateFile()`
    - The `copyOptions` parameter has been removed
    - An `ACL` parameter has been added
  - `@cumulus/ingest/granule.renameS3FileWithTimestamp()`
    - Now returns `undefined`

- **CUMULUS-1896**
  Updated all Cumulus core lambdas to utilize the new message adapter streaming interface via [cumulus-message-adapter-js v1.2.0](https://github.com/nasa/cumulus-message-adapter-js/releases/tag/v1.2.0).   Users of this version of Cumulus (or later) must utilize version 1.3.0 or greater of the [cumulus-message-adapter](https://github.com/nasa/cumulus-message-adapter) to support core lambdas.

- **CUMULUS-1912**
  - `@cumulus/api` reconciliationReports list endpoint returns a list of reconciliationReport records instead of S3Uri.

- **CUMULUS-1969**
  - The `DiscoverGranules` task now expects `provider_path` to be provided at
    `event.config.provider_path`, not `event.config.collection.provider_path`
  - `config.provider_path` is now a required parameter of the `DiscoverGranules`
    task

### MIGRATION STEPS

- To take advantage of the new TTL-based access token expiration implemented in CUMULUS-1777 (see notes below) and clear out existing records in your access tokens table, do the following:
  1. Log out of any active dashboard sessions
  2. Use the AWS console or CLI to delete your `<prefix>-AccessTokensTable` DynamoDB table
  3. [Re-deploy your `data-persistence` module](https://nasa.github.io/cumulus/docs/deployment/upgrade-readme#update-data-persistence-resources), which should re-create the `<prefix>-AccessTokensTable` DynamoDB table
  4. Return to using the Cumulus API/dashboard as normal
- This release requires the Cumulus Message Adapter layer deployed with Cumulus Core to be at least 1.3.0, as the core lambdas have updated to [cumulus-message-adapter-js v1.2.0](https://github.com/nasa/cumulus-message-adapter-js/releases/tag/v1.2.0) and the new CMA interface.  As a result, users should:
  1. Follow the [Cumulus Message Adapter (CMA) deployment instructions](https://nasa.github.io/cumulus/docs/deployment/deployment-readme#deploy-the-cumulus-message-adapter-layer) and install a CMA layer version >=1.3.0
  2. If you are using any custom Node.js Lambdas in your workflows **and** the Cumulus CMA layer/`cumulus-message-adapter-js`, you must update your lambda to use [cumulus-message-adapter-js v1.2.0](https://github.com/nasa/cumulus-message-adapter-js/releases/tag/v1.2.0) and follow the migration instructions in the release notes. Prior versions of `cumulus-message-adapter-js` are not compatible with CMA >= 1.3.0.
- Migrate existing s3 reconciliation report records to database (CUMULUS-1911):
  - After update your `data persistence` module and Cumulus resources, run the command:

  ```bash
  ./node_modules/.bin/cumulus-api migrate --stack `<your-terraform-deployment-prefix>` --migrationVersion migration5
  ```

### Added

- Added a limit for concurrent Elasticsearch requests when doing an index from database operation
- Added the `es_request_concurrency` parameter to the archive and cumulus Terraform modules

- **CUMULUS-1995**
  - Added the `es_index_shards` parameter to the archive and cumulus Terraform modules to configure the number of shards for the ES index
    - If you have an existing ES index, you will need to [reindex](https://nasa.github.io/cumulus-api/#reindex) and then [change index](https://nasa.github.io/cumulus-api/#change-index) to take advantage of shard updates

- **CUMULUS-1894**
  - Added `@cumulus/aws-client/S3.moveObject()`

- **CUMULUS-1911**
  - Added ReconciliationReports table
  - Updated CreateReconciliationReport lambda to save Reconciliation Report records to database
  - Updated dbIndexer and IndexFromDatabase lambdas to index Reconciliation Report records to Elasticsearch
  - Added migration_5 to migrate existing s3 reconciliation report records to database and Elasticsearch
  - Updated `@cumulus/api` package, `tf-modules/archive` and `tf-modules/data-persistence` Terraform modules

- **CUMULUS-1916**
  - Added util function for seeding reconciliation reports when running API locally in dashboard

### Changed

- **CUMULUS-1777**
  - The `expirationTime` property is now a **required field** of the access tokens model.
  - Updated the `AccessTokens` table to set a [TTL](https://docs.aws.amazon.com/amazondynamodb/latest/developerguide/howitworks-ttl.html) on the `expirationTime` field in `tf-modules/data-persistence/dynamo.tf`. As a result, access token records in this table whose `expirationTime` has passed should be **automatically deleted by DynamoDB**.
  - Updated all code creating access token records in the Dynamo `AccessTokens` table to set the `expirationTime` field value in seconds from the epoch.
- **CUMULUS-1912**
  - Updated reconciliationReports endpoints to query against Elasticsearch, delete report from both database and s3
  - Added `@cumulus/api-client/reconciliationReports`
- **CUMULUS-1999**
  - Updated `@cumulus/common/util.deprecate()` so that only a single deprecation notice is printed for each name/version combination

### Fixed

- **CUMULUS-1894**
  - The `SyncGranule` task can now handle files larger than 5 GB
- **CUMULUS-1987**
  - `Remove granule from CMR` operation in `@cumulus/api` now passes token to CMR when fetching granule metadata, allowing removal of private granules
- **CUMULUS-1993**
  - For a given queue, the `sqs-message-consumer` Lambda will now only schedule workflows for rules matching the queue **and the collection information in each queue message (if any)**
    - The consumer also now only reads each queue message **once per Lambda invocation**, whereas previously each message was read **once per queue rule per Lambda invocation**
  - Fixed bug preventing the deletion of multiple SNS rules that share the same SNS topic

### Deprecated

- **CUMULUS-1894**
  - `@cumulus/ingest/granule.copyGranuleFile()`
  - `@cumulus/ingest/granule.moveGranuleFile()`

- **CUMULUS-1987** - Deprecated the following functions:
  - `@cumulus/cmrjs/getMetadata(cmrLink)` -> `@cumulus/cmr-client/CMR.getGranuleMetadata(cmrLink)`
  - `@cumulus/cmrjs/getFullMetadata(cmrLink)`

## [v1.22.1] 2020-05-04

**Note**: v1.22.0 was not released as a package due to npm/release concerns.  Users upgrading to 1.22.x should start with 1.22.1

### Added

- **CUMULUS-1894**
  - Added `@cumulus/aws-client/S3.multipartCopyObject()`
- **CUMULUS-408**
  - Added `certificateUri` field to provider schema. This optional field allows operators to specify an S3 uri to a CA bundle to use for HTTPS requests.
- **CUMULUS-1787**
  - Added `collections/active` endpoint for returning collections with active granules in `@cumulus/api`
- **CUMULUS-1799**
  - Added `@cumulus/common/stack.getBucketsConfigKey()` to return the S3 key for the buckets config object
  - Added `@cumulus/common/workflows.getWorkflowFileKey()` to return the S3 key for a workflow definition object
  - Added `@cumulus/common/workflows.getWorkflowsListKeyPrefix()` to return the S3 key prefix for objects containing workflow definitions
  - Added `@cumulus/message` package containing utilities for building and parsing Cumulus messages
- **CUMULUS-1850**
  - Added `@cumulus/aws-client/Kinesis.describeStream()` to get a Kinesis stream description
- **CUMULUS-1853**
  - Added `@cumulus/integration-tests/collections.createCollection()`
  - Added `@cumulus/integration-tests/executions.findExecutionArn()`
  - Added `@cumulus/integration-tests/executions.getExecutionWithStatus()`
  - Added `@cumulus/integration-tests/granules.getGranuleWithStatus()`
  - Added `@cumulus/integration-tests/providers.createProvider()`
  - Added `@cumulus/integration-tests/rules.createOneTimeRule()`

### Changed

- **CUMULUS-1682**
  - Moved all `@cumulus/ingest/parse-pdr` code into the `parse-pdr` task as it had become tightly coupled with that task's handler and was not used anywhere else. Unit tests also restored.
- **CUMULUS-1820**
  - Updated the Thin Egress App module used in `tf-modules/distribution/main.tf` to build 74. [See the release notes](https://github.com/asfadmin/thin-egress-app/releases/tag/tea-build.74).
- **CUMULUS-1852**
  - Updated POST endpoints for `/collections`, `/providers`, and `/rules` to log errors when returning a 500 response
  - Updated POST endpoint for `/collections`:
    - Return a 400 response when the `name` or `version` fields are missing
    - Return a 409 response if the collection already exists
    - Improved error messages to be more explicit
  - Updated POST endpoint for `/providers`:
    - Return a 400 response if the `host` field value is invalid
    - Return a 409 response if the provider already exists
  - Updated POST endpoint for `/rules`:
    - Return a 400 response if rule `name` is invalid
    - Return a 400 response if rule `type` is invalid
- **CUMULUS-1891**
  - Updated the following endpoints using async operations to return a 503 error if the ECS task  cannot be started and a 500 response for a non-specific error:
    - POST `/replays`
    - POST `/bulkDelete`
    - POST `/elasticsearch/index-from-database`
    - POST `/granules/bulk`

### Fixed

- **CUMULUS-408**
  - Fixed HTTPS discovery and ingest.

- **CUMULUS-1850**
  - Fixed a bug in Kinesis event processing where the message consumer would not properly filter available rules based on the collection information in the event and the Kinesis stream ARN

- **CUMULUS-1853**
  - Fixed a bug where attempting to create a rule containing a payload property
    would fail schema validation.

- **CUMULUS-1854**
  - Rule schema is validated before starting workflows or creating event source mappings

- **CUMULUS-1974**
  - Fixed @cumulus/api webpack config for missing underscore object due to underscore update

- **CUMULUS-2210**
  - Fixed `cmr_oauth_provider` variable not being propogated to reconciliation reports

### Deprecated

- **CUMULUS-1799** - Deprecated the following code. For cases where the code was moved into another package, the new code location is noted:
  - `@cumulus/aws-client/StepFunctions.fromSfnExecutionName()`
  - `@cumulus/aws-client/StepFunctions.toSfnExecutionName()`
  - `@cumulus/aws-client/StepFunctions.getExecutionArn()` -> `@cumulus/message/Executions.buildExecutionArn()`
  - `@cumulus/aws-client/StepFunctions.getExecutionUrl()` -> `@cumulus/message/Executions.getExecutionUrlFromArn()`
  - `@cumulus/aws-client/StepFunctions.getStateMachineArn()` -> `@cumulus/message/Executions.getStateMachineArnFromExecutionArn()`
  - `@cumulus/aws-client/StepFunctions.pullStepFunctionEvent()` -> `@cumulus/message/StepFunctions.pullStepFunctionEvent()`
  - `@cumulus/common/bucketsConfigJsonObject()`
  - `@cumulus/common/CloudWatchLogger`
  - `@cumulus/common/collection-config-store/CollectionConfigStore` -> `@cumulus/collection-config-store`
  - `@cumulus/common/collection-config-store.constructCollectionId()` -> `@cumulus/message/Collections.constructCollectionId`
  - `@cumulus/common/concurrency.limit()`
  - `@cumulus/common/concurrency.mapTolerant()`
  - `@cumulus/common/concurrency.promiseUrl()`
  - `@cumulus/common/concurrency.toPromise()`
  - `@cumulus/common/concurrency.unless()`
  - `@cumulus/common/config.buildSchema()`
  - `@cumulus/common/config.parseConfig()`
  - `@cumulus/common/config.resolveResource()`
  - `@cumulus/common/config.resourceToArn()`
  - `@cumulus/common/FieldPattern`
  - `@cumulus/common/launchpad.getLaunchpadToken()` -> `@cumulus/launchpad-auth/index.getLaunchpadToken()`
  - `@cumulus/common/LaunchpadToken` -> `@cumulus/launchpad-auth/LaunchpadToken`
  - `@cumulus/common/launchpad.validateLaunchpadToken()` -> `@cumulus/launchpad-auth/index.validateLaunchpadToken()`
  - `@cumulus/common/message.buildCumulusMeta()` -> `@cumulus/message/Build.buildCumulusMeta()`
  - `@cumulus/common/message.buildQueueMessageFromTemplate()` -> `@cumulus/message/Build.buildQueueMessageFromTemplate()`
  - `@cumulus/common/message.getCollectionIdFromMessage()` -> `@cumulus/message/Collections.getCollectionIdFromMessage()`
  - `@cumulus/common/message.getMessageExecutionArn()` -> `@cumulus/message/Executions.getMessageExecutionArn()`
  - `@cumulus/common/message.getMessageExecutionName()` -> `@cumulus/message/Executions.getMessageExecutionName()`
  - `@cumulus/common/message.getMaximumExecutions()` -> `@cumulus/message/Queue.getMaximumExecutions()`
  - `@cumulus/common/message.getMessageFromTemplate()`
  - `@cumulus/common/message.getMessageStateMachineArn()` -> `@cumulus/message/Executions.getMessageStateMachineArn()`)
  - `@cumulus/common/message.getMessageGranules()` -> `@cumulus/message/Granules.getMessageGranules()`
  - `@cumulus/common/message.getQueueNameByUrl()` -> `@cumulus/message/Queue.getQueueNameByUrl()`
  - `@cumulus/common/message.getQueueName()` -> `@cumulus/message/Queue.getQueueName()`)
  - `@cumulus/common/message.hasQueueAndExecutionLimit()` -> `@cumulus/message/Queue.hasQueueAndExecutionLimit()`
  - `@cumulus/common/Semaphore`
  - `@cumulus/common/test-utils.throttleOnce()`
  - `@cumulus/common/workflows.getWorkflowArn()`
  - `@cumulus/common/workflows.getWorkflowFile()`
  - `@cumulus/common/workflows.getWorkflowList()`
  - `@cumulus/common/workflows.getWorkflowTemplate()`
  - `@cumulus/integration-tests/sfnStep/SfnStep.parseStepMessage()` -> `@cumulus/message/StepFunctions.parseStepMessage()`
- **CUMULUS-1858** - Deprecated the following functions.
  - `@cumulus/common/string.globalReplace()`
  - `@cumulus/common/string.isNonEmptyString()`
  - `@cumulus/common/string.isValidHostname()`
  - `@cumulus/common/string.match()`
  - `@cumulus/common/string.matches()`
  - `@cumulus/common/string.replace()`
  - `@cumulus/common/string.toLower()`
  - `@cumulus/common/string.toUpper()`

### Removed

- **CUMULUS-1799**: Deprecated code removals:
  - Removed from `@cumulus/common/aws`:
    - `pullStepFunctionEvent()`
  - Removed `@cumulus/common/sfnStep`
  - Removed `@cumulus/common/StepFunctions`

## [v1.21.0] 2020-03-30

### PLEASE NOTE

- **CUMULUS-1762**: the `messageConsumer` for `sns` and `kinesis`-type rules now fetches
  the collection information from the message. You should ensure that your rule's collection
  name and version match what is in the message for these ingest messages to be processed.
  If no matching rule is found, an error will be thrown and logged in the
  `messageConsumer` Lambda function's log group.

### Added

- **CUMULUS-1629**`
  - Updates discover-granules task to respect/utilize duplicateHandling configuration such that
    - skip:               Duplicates will be filtered from the granule list
    - error:              Duplicates encountered will result in step failure
    - replace, version:   Duplicates will be ignored and handled as normal.
  - Adds a new copy of the API lambda `PrivateApiLambda()` which is configured to not require authentication. This Lambda is not connected to an API gateway
  - Adds `@cumulus/api-client` with functions for use by workflow lambdas to call the API when needed

- **CUMULUS-1732**
  - Added Python task/activity workflow and integration test (`PythonReferenceSpec`) to test `cumulus-message-adapter-python`and `cumulus-process-py` integration.
- **CUMULUS-1795**
  - Added an IAM policy on the Cumulus EC2 creation to enable SSM when the `deploy_to_ngap` flag is true

### Changed

- **CUMULUS-1762**
  - the `messageConsumer` for `sns` and `kinesis`-type rules now fetches the collection
    information from the message.

### Deprecated

- **CUMULUS-1629**
  - Deprecate `granulesApi`, `rulesApi`, `emsApi`, `executionsAPI` from `@cumulus/integration-test/api` in favor of code moved to `@cumulus/api-client`

### Removed

- **CUMULUS-1799**: Deprecated code removals
  - Removed deprecated method `@cumulus/api/models/Granule.createGranulesFromSns()`
  - Removed deprecated method `@cumulus/api/models/Granule.removeGranuleFromCmr()`
  - Removed from `@cumulus/common/aws`:
    - `apigateway()`
    - `buildS3Uri()`
    - `calculateS3ObjectChecksum()`
    - `cf()`
    - `cloudwatch()`
    - `cloudwatchevents()`
    - `cloudwatchlogs()`
    - `createAndWaitForDynamoDbTable()`
    - `createQueue()`
    - `deleteSQSMessage()`
    - `describeCfStackResources()`
    - `downloadS3File()`
    - `downloadS3Files()`
    - `DynamoDbSearchQueue` class
    - `dynamodbstreams()`
    - `ec2()`
    - `ecs()`
    - `fileExists()`
    - `findResourceArn()`
    - `fromSfnExecutionName()`
    - `getFileBucketAndKey()`
    - `getJsonS3Object()`
    - `getQueueUrl()`
    - `getObjectSize()`
    - `getS3ObjectReadStream()`
    - `getSecretString()`
    - `getStateMachineArn()`
    - `headObject()`
    - `isThrottlingException()`
    - `kinesis()`
    - `lambda()`
    - `listS3Objects()`
    - `promiseS3Upload()`
    - `publishSnsMessage()`
    - `putJsonS3Object()`
    - `receiveSQSMessages()`
    - `s3CopyObject()`
    - `s3GetObjectTagging()`
    - `s3Join()`
    - `S3ListObjectsV2Queue` class
    - `s3TagSetToQueryString()`
    - `s3PutObjectTagging()`
    - `secretsManager()`
    - `sendSQSMessage()`
    - `sfn()`
    - `sns()`
    - `sqs()`
    - `sqsQueueExists()`
    - `toSfnExecutionName()`
    - `uploadS3FileStream()`
    - `uploadS3Files()`
    - `validateS3ObjectChecksum()`
  - Removed `@cumulus/common/CloudFormationGateway` class
  - Removed `@cumulus/common/concurrency/Mutex` class
  - Removed `@cumulus/common/errors`
  - Removed `@cumulus/common/sftp`
  - Removed `@cumulus/common/string.unicodeEscape`
  - Removed `@cumulus/cmrjs/cmr-utils.getGranuleId()`
  - Removed `@cumulus/cmrjs/cmr-utils.getCmrFiles()`
  - Removed `@cumulus/cmrjs/cmr/CMR` class
  - Removed `@cumulus/cmrjs/cmr/CMRSearchConceptQueue` class
  - Removed `@cumulus/cmrjs/utils.getHost()`
  - Removed `@cumulus/cmrjs/utils.getIp()`
  - Removed `@cumulus/cmrjs/utils.hostId()`
  - Removed `@cumulus/cmrjs/utils/ummVersion()`
  - Removed `@cumulus/cmrjs/utils.updateToken()`
  - Removed `@cumulus/cmrjs/utils.validateUMMG()`
  - Removed `@cumulus/ingest/aws.getEndpoint()`
  - Removed `@cumulus/ingest/aws.getExecutionUrl()`
  - Removed `@cumulus/ingest/aws/invoke()`
  - Removed `@cumulus/ingest/aws/CloudWatch` class
  - Removed `@cumulus/ingest/aws/ECS` class
  - Removed `@cumulus/ingest/aws/Events` class
  - Removed `@cumulus/ingest/aws/SQS` class
  - Removed `@cumulus/ingest/aws/StepFunction` class
  - Removed `@cumulus/ingest/util.normalizeProviderPath()`
  - Removed `@cumulus/integration-tests/index.listCollections()`
  - Removed `@cumulus/integration-tests/index.listProviders()`
  - Removed `@cumulus/integration-tests/index.rulesList()`
  - Removed `@cumulus/integration-tests/api/api.addCollectionApi()`

## [v1.20.0] 2020-03-12

### BREAKING CHANGES

- **CUMULUS-1714**
  - Changed the format of the message sent to the granule SNS Topic. Message includes the granule record under `record` and the type of event under `event`. Messages with `deleted` events will have the record that was deleted with a `deletedAt` timestamp. Options for `event` are `Create | Update | Delete`
- **CUMULUS-1769** - `deploy_to_ngap` is now a **required** variable for the `tf-modules/cumulus` module. **For those deploying to NGAP environments, this variable should always be set to `true`.**

### Notable changes

- **CUMULUS-1739** - You can now exclude Elasticsearch from your `tf-modules/data-persistence` deployment (via `include_elasticsearch = false`) and your `tf-modules/cumulus` module will still deploy successfully.

- **CUMULUS-1769** - If you set `deploy_to_ngap = true` for the `tf-modules/archive` Terraform module, **you can only deploy your archive API gateway as `PRIVATE`**, not `EDGE`.

### Added

- Added `@cumulus/aws-client/S3.getS3ObjectReadStreamAsync()` to deal with S3 eventual consistency issues by checking for the existence an S3 object with retries before getting a readable stream for that object.
- **CUMULUS-1769**
  - Added `deploy_to_ngap` boolean variable for the `tf-modules/cumulus` and `tf-modules/archive` Terraform modules. This variable is required. **For those deploying to NGAP environments, this variable should always be set to `true`.**
- **HYRAX-70**
  - Add the hyrax-metadata-update task

### Changed

- [`AccessToken.get()`](https://github.com/nasa/cumulus/blob/master/packages/api/models/access-tokens.js) now enforces [strongly consistent reads from DynamoDB](https://docs.aws.amazon.com/amazondynamodb/latest/developerguide/HowItWorks.ReadConsistency.html)
- **CUMULUS-1739**
  - Updated `tf-modules/data-persistence` to make Elasticsearch alarm resources and outputs conditional on the `include_elasticsearch` variable
  - Updated `@cumulus/aws-client/S3.getObjectSize` to include automatic retries for any failures from `S3.headObject`
- **CUMULUS-1784**
  - Updated `@cumulus/api/lib/DistributionEvent.remoteIP()` to parse the IP address in an S3 access log from the `A-sourceip` query parameter if present, otherwise fallback to the original parsing behavior.
- **CUMULUS-1768**
  - The `stats/summary` endpoint reports the distinct collections for the number of granules reported

### Fixed

- **CUMULUS-1739** - Fixed the `tf-modules/cumulus` and `tf-modules/archive` modules to make these Elasticsearch variables truly optional:
  - `elasticsearch_domain_arn`
  - `elasticsearch_hostname`
  - `elasticsearch_security_group_id`

- **CUMULUS-1768**
  - Fixed the `stats/` endpoint so that data is correctly filtered by timestamp and `processingTime` is calculated correctly.

- **CUMULUS-1769**
  - In the `tf-modules/archive` Terraform module, the `lifecycle` block ignoring changes to the `policy` of the archive API gateway is now only enforced if `deploy_to_ngap = true`. This fixes a bug where users deploying outside of NGAP could not update their API gateway's resource policy when going from `PRIVATE` to `EDGE`, preventing their API from being accessed publicly.

- **CUMULUS-1775**
  - Fix/update api endpoint to use updated google auth endpoints such that it will work with new accounts

### Removed

- **CUMULUS-1768**
  - Removed API endpoints `stats/histogram` and `stats/average`. All advanced stats needs should be acquired from Cloud Metrics or similarly configured ELK stack.

## [v1.19.0] 2020-02-28

### BREAKING CHANGES

- **CUMULUS-1736**
  - The `@cumulus/discover-granules` task now sets the `dataType` of discovered
    granules based on the `name` of the configured collection, not the
    `dataType`.
  - The config schema of the `@cumulus/discover-granules` task now requires that
    collections contain a `version`.
  - The `@cumulus/sync-granule` task will set the `dataType` and `version` of a
    granule based on the configured collection if those fields are not already
    set on the granule. Previously it was using the `dataType` field of the
    configured collection, then falling back to the `name` field of the
    collection. This update will just use the `name` field of the collection to
    set the `dataType` field of the granule.

- **CUMULUS-1446**
  - Update the `@cumulus/integration-tests/api/executions.getExecution()`
    function to parse the response and return the execution, rather than return
    the full API response.

- **CUMULUS-1672**
  - The `cumulus` Terraform module in previous releases set a
    `Deployment = var.prefix` tag on all resources that it managed. In this
    release, a `tags` input variable has been added to the `cumulus` Terraform
    module to allow resource tagging to be customized. No default tags will be
    applied to Cumulus-managed resources. To replicate the previous behavior,
    set `tags = { Deployment: var.prefix }` as an input variable for the
    `cumulus` Terraform module.

- **CUMULUS-1684 Migration Instructions**
  - In previous releases, a provider's username and password were encrypted
    using a custom encryption library. That has now been updated to use KMS.
    This release includes a Lambda function named
    `<prefix>-ProviderSecretsMigration`, which will re-encrypt existing
    provider credentials to use KMS. After this release has been deployed, you
    will need to manually invoke that Lambda function using either the AWS CLI
    or AWS Console. It should only need to be successfully run once.
  - Future releases of Cumulus will invoke a
    `<prefix>-VerifyProviderSecretsMigration` Lambda function as part of the
    deployment, which will cause the deployment to fail if the migration
    Lambda has not been run.

- **CUMULUS-1718**
  - The `@cumulus/sf-sns-report` task for reporting mid-workflow updates has been retired.
  This task was used as the `PdrStatusReport` task in our ParsePdr example workflow.
  If you have a ParsePdr or other workflow using this task, use `@cumulus/sf-sqs-report` instead.
  Trying to deploy the old task will result in an error as the cumulus module no longer exports `sf_sns_report_task`.
  - Migration instruction: In your workflow definition, for each step using the old task change:
  `"Resource": "${module.cumulus.sf_sns_report_task.task_arn}"`
  to
  `"Resource": "${module.cumulus.sf_sqs_report_task.task_arn}"`

- **CUMULUS-1755**
  - The `thin_egress_jwt_secret_name` variable for the `tf-modules/cumulus` Terraform module is now **required**. This variable is passed on to the Thin Egress App in `tf-modules/distribution/main.tf`, which uses the keys stored in the secret to sign JWTs. See the [Thin Egress App documentation on how to create a value for this secret](https://github.com/asfadmin/thin-egress-app#setting-up-the-jwt-cookie-secrets).

### Added

- **CUMULUS-1446**
  - Add `@cumulus/common/FileUtils.readJsonFile()` function
  - Add `@cumulus/common/FileUtils.readTextFile()` function
  - Add `@cumulus/integration-tests/api/collections.createCollection()` function
  - Add `@cumulus/integration-tests/api/collections.deleteCollection()` function
  - Add `@cumulus/integration-tests/api/collections.getCollection()` function
  - Add `@cumulus/integration-tests/api/providers.getProvider()` function
  - Add `@cumulus/integration-tests/index.getExecutionOutput()` function
  - Add `@cumulus/integration-tests/index.loadCollection()` function
  - Add `@cumulus/integration-tests/index.loadProvider()` function
  - Add `@cumulus/integration-tests/index.readJsonFilesFromDir()` function

- **CUMULUS-1672**
  - Add a `tags` input variable to the `archive` Terraform module
  - Add a `tags` input variable to the `cumulus` Terraform module
  - Add a `tags` input variable to the `cumulus_ecs_service` Terraform module
  - Add a `tags` input variable to the `data-persistence` Terraform module
  - Add a `tags` input variable to the `distribution` Terraform module
  - Add a `tags` input variable to the `ingest` Terraform module
  - Add a `tags` input variable to the `s3-replicator` Terraform module

- **CUMULUS-1707**
  - Enable logrotate on ECS cluster

- **CUMULUS-1684**
  - Add a `@cumulus/aws-client/KMS` library of KMS-related functions
  - Add `@cumulus/aws-client/S3.getTextObject()`
  - Add `@cumulus/sftp-client` package
  - Create `ProviderSecretsMigration` Lambda function
  - Create `VerifyProviderSecretsMigration` Lambda function

- **CUMULUS-1548**
  - Add ability to put default Cumulus logs in Metrics' ELK stack
  - Add ability to add custom logs to Metrics' ELK Stack

- **CUMULUS-1702**
  - When logs are sent to Metrics' ELK stack, the logs endpoints will return results from there

- **CUMULUS-1459**
  - Async Operations are indexed in Elasticsearch
  - To index any existing async operations you'll need to perform an index from
    database function.

- **CUMULUS-1717**
  - Add `@cumulus/aws-client/deleteAndWaitForDynamoDbTableNotExists`, which
    deletes a DynamoDB table and waits to ensure the table no longer exists
  - Added `publishGranules` Lambda to handle publishing granule messages to SNS when granule records are written to DynamoDB
  - Added `@cumulus/api/models/Granule.storeGranulesFromCumulusMessage` to store granules from a Cumulus message to DynamoDB

- **CUMULUS-1718**
  - Added `@cumulus/sf-sqs-report` task to allow mid-workflow reporting updates.
  - Added `stepfunction_event_reporter_queue_url` and `sf_sqs_report_task` outputs to the `cumulus` module.
  - Added `publishPdrs` Lambda to handle publishing PDR messages to SNS when PDR records are written to DynamoDB.
  - Added `@cumulus/api/models/Pdr.storePdrFromCumulusMessage` to store PDRs from a Cumulus message to DynamoDB.
  - Added `@cumulus/aws-client/parseSQSMessageBody` to parse an SQS message body string into an object.

- **Ability to set custom backend API url in the archive module**
  - Add `api_url` definition in `tf-modules/cumulus/archive.tf`
  - Add `archive_api_url` variable in `tf-modules/cumulus/variables.tf`

- **CUMULUS-1741**
  - Added an optional `elasticsearch_security_group_ids` variable to the
    `data-persistence` Terraform module to allow additional security groups to
    be assigned to the Elasticsearch Domain.

- **CUMULUS-1752**
  - Added `@cumulus/integration-tests/api/distribution.invokeTEADistributionLambda` to simulate a request to the [Thin Egress App](https://github.com/asfadmin/thin-egress-app) by invoking the Lambda and getting a response payload.
  - Added `@cumulus/integration-tests/api/distribution.getTEARequestHeaders` to generate necessary request headers for a request to the Thin Egress App
  - Added `@cumulus/integration-tests/api/distribution.getTEADistributionApiFileStream` to get a response stream for a file served by Thin Egress App
  - Added `@cumulus/integration-tests/api/distribution.getTEADistributionApiRedirect` to get a redirect response from the Thin Egress App

- **CUMULUS-1755**
  - Added `@cumulus/aws-client/CloudFormation.describeCfStack()` to describe a Cloudformation stack
  - Added `@cumulus/aws-client/CloudFormation.getCfStackParameterValues()` to get multiple parameter values for a Cloudformation stack

### Changed

- **CUMULUS-1725**
  - Moved the logic that updates the granule files cache Dynamo table into its
    own Lambda function called `granuleFilesCacheUpdater`.

- **CUMULUS-1736**
  - The `collections` model in the API package now determines the name of a
    collection based on the `name` property, rather than using `dataType` and
    then falling back to `name`.
  - The `@cumulus/integration-tests.loadCollection()` function no longer appends
    the postfix to the end of the collection's `dataType`.
  - The `@cumulus/integration-tests.addCollections()` function no longer appends
    the postfix to the end of the collection's `dataType`.

- **CUMULUS-1672**
  - Add a `retryOptions` parameter to the `@cumulus/aws-client/S3.headObject`
     function, which will retry if the object being queried does not exist.

- **CUMULUS-1446**
  - Mark the `@cumulus/integration-tests/api.addCollectionApi()` function as
    deprecated
  - Mark the `@cumulus/integration-tests/index.listCollections()` function as
    deprecated
  - Mark the `@cumulus/integration-tests/index.listProviders()` function as
    deprecated
  - Mark the `@cumulus/integration-tests/index.rulesList()` function as
    deprecated

- **CUMULUS-1672**
  - Previously, the `cumulus` module defaulted to setting a
    `Deployment = var.prefix` tag on all resources that it managed. In this
    release, the `cumulus` module will now accept a `tags` input variable that
    defines the tags to be assigned to all resources that it manages.
  - Previously, the `data-persistence` module defaulted to setting a
    `Deployment = var.prefix` tag on all resources that it managed. In this
    release, the `data-persistence` module will now accept a `tags` input
    variable that defines the tags to be assigned to all resources that it
    manages.
  - Previously, the `distribution` module defaulted to setting a
    `Deployment = var.prefix` tag on all resources that it managed. In this
    release, the `distribution` module will now accept a `tags` input variable
    that defines the tags to be assigned to all resources that it manages.
  - Previously, the `ingest` module defaulted to setting a
    `Deployment = var.prefix` tag on all resources that it managed. In this
    release, the `ingest` module will now accept a `tags` input variable that
    defines the tags to be assigned to all resources that it manages.
  - Previously, the `s3-replicator` module defaulted to setting a
    `Deployment = var.prefix` tag on all resources that it managed. In this
    release, the `s3-replicator` module will now accept a `tags` input variable
    that defines the tags to be assigned to all resources that it manages.

- **CUMULUS-1684**
  - Update the API package to encrypt provider credentials using KMS instead of
    using RSA keys stored in S3

- **CUMULUS-1717**
  - Changed name of `cwSfExecutionEventToDb` Lambda to `cwSfEventToDbRecords`
  - Updated `cwSfEventToDbRecords` to write granule records to DynamoDB from the incoming Cumulus message

- **CUMULUS-1718**
  - Renamed `cwSfEventToDbRecords` to `sfEventSqsToDbRecords` due to architecture change to being a consumer of an SQS queue of Step Function Cloudwatch events.
  - Updated `sfEventSqsToDbRecords` to write PDR records to DynamoDB from the incoming Cumulus message
  - Moved `data-cookbooks/sns.md` to `data-cookbooks/ingest-notifications.md` and updated it to reflect recent changes.

- **CUMULUS-1748**
  - (S)FTP discovery tasks now use the provider-path as-is instead of forcing it to a relative path.
  - Improved error handling to catch permission denied FTP errors better and log them properly. Workflows will still fail encountering this error and we intend to consider that approach in a future ticket.

- **CUMULUS-1752**
  - Moved class for parsing distribution events to its own file: `@cumulus/api/lib/DistributionEvent.js`
    - Updated `DistributionEvent` to properly parse S3 access logs generated by requests from the [Thin Egress App](https://github.com/asfadmin/thin-egress-app)

- **CUMULUS-1753** - Changes to `@cumulus/ingest/HttpProviderClient.js`:
  - Removed regex filter in `HttpProviderClient.list()` that was used to return only files with an extension between 1 and 4 characters long. `HttpProviderClient.list()` will now return all files linked from the HTTP provider host.

- **CUMULUS-1755**
  - Updated the Thin Egress App module used in `tf-modules/distribution/main.tf` to build 61. [See the release notes](https://github.com/asfadmin/thin-egress-app/releases/tag/tea-build.61).

- **CUMULUS-1757**
  - Update @cumulus/cmr-client CMRSearchConceptQueue to take optional cmrEnvironment parameter

### Deprecated

- **CUMULUS-1684**
  - Deprecate `@cumulus/common/key-pair-provider/S3KeyPairProvider`
  - Deprecate `@cumulus/common/key-pair-provider/S3KeyPairProvider.encrypt()`
  - Deprecate `@cumulus/common/key-pair-provider/S3KeyPairProvider.decrypt()`
  - Deprecate `@cumulus/common/kms/KMS`
  - Deprecate `@cumulus/common/kms/KMS.encrypt()`
  - Deprecate `@cumulus/common/kms/KMS.decrypt()`
  - Deprecate `@cumulus/common/sftp.Sftp`

- **CUMULUS-1717**
  - Deprecate `@cumulus/api/models/Granule.createGranulesFromSns`

- **CUMULUS-1718**
  - Deprecate `@cumulus/sf-sns-report`.
    - This task has been updated to always throw an error directing the user to use `@cumulus/sf-sqs-report` instead. This was done because there is no longer an SNS topic to which to publish, and no consumers to listen to it.

- **CUMULUS-1748**
  - Deprecate `@cumulus/ingest/util.normalizeProviderPath`

- **CUMULUS-1752**
  - Deprecate `@cumulus/integration-tests/api/distribution.getDistributionApiFileStream`
  - Deprecate `@cumulus/integration-tests/api/distribution.getDistributionApiRedirect`
  - Deprecate `@cumulus/integration-tests/api/distribution.invokeApiDistributionLambda`

### Removed

- **CUMULUS-1684**
  - Remove the deployment script that creates encryption keys and stores them to
    S3

- **CUMULUS-1768**
  - Removed API endpoints `stats/histogram` and `stats/average`. All advanced stats needs should be acquired from Cloud Metrics or similarly configured ELK stack.

### Fixed

- **Fix default values for urs_url in variables.tf files**
  - Remove trailing `/` from default `urs_url` values.

- **CUMULUS-1610** - Add the Elasticsearch security group to the EC2 security groups

- **CUMULUS-1740** - `cumulus_meta.workflow_start_time` is now set in Cumulus
  messages

- **CUMULUS-1753** - Fixed `@cumulus/ingest/HttpProviderClient.js` to properly handle HTTP providers with:
  - Multiple link tags (e.g. `<a>`) per line of source code
  - Link tags in uppercase or lowercase (e.g. `<A>`)
  - Links with filepaths in the link target (e.g. `<a href="/path/to/file.txt">`). These files will be returned from HTTP file discovery **as the file name only** (e.g. `file.txt`).

- **CUMULUS-1768**
  - Fix an issue in the stats endpoints in `@cumulus/api` to send back stats for the correct type

## [v1.18.0] 2020-02-03

### BREAKING CHANGES

- **CUMULUS-1686**

  - `ecs_cluster_instance_image_id` is now a _required_ variable of the `cumulus` module, instead of optional.

- **CUMULUS-1698**

  - Change variable `saml_launchpad_metadata_path` to `saml_launchpad_metadata_url` in the `tf-modules/cumulus` Terraform module.

- **CUMULUS-1703**
  - Remove the unused `forceDownload` option from the `sync-granule` tasks's config
  - Remove the `@cumulus/ingest/granule.Discover` class
  - Remove the `@cumulus/ingest/granule.Granule` class
  - Remove the `@cumulus/ingest/pdr.Discover` class
  - Remove the `@cumulus/ingest/pdr.Granule` class
  - Remove the `@cumulus/ingest/parse-pdr.parsePdr` function

### Added

- **CUMULUS-1040**

  - Added `@cumulus/aws-client` package to provide utilities for working with AWS services and the Node.js AWS SDK
  - Added `@cumulus/errors` package which exports error classes for use in Cumulus workflow code
  - Added `@cumulus/integration-tests/sfnStep` to provide utilities for parsing step function execution histories

- **CUMULUS-1102**

  - Adds functionality to the @cumulus/api package for better local testing.
    - Adds data seeding for @cumulus/api's localAPI.
      - seed functions allow adding collections, executions, granules, pdrs, providers, and rules to a Localstack Elasticsearch and DynamoDB via `addCollections`, `addExecutions`, `addGranules`, `addPdrs`, `addProviders`, and `addRules`.
    - Adds `eraseDataStack` function to local API server code allowing resetting of local datastack for testing (ES and DynamoDB).
    - Adds optional parameters to the @cumulus/api bin serve to allow for launching the api without destroying the current data.

- **CUMULUS-1697**

  - Added the `@cumulus/tf-inventory` package that provides command line utilities for managing Terraform resources in your AWS account

- **CUMULUS-1703**

  - Add `@cumulus/aws-client/S3.createBucket` function
  - Add `@cumulus/aws-client/S3.putFile` function
  - Add `@cumulus/common/string.isNonEmptyString` function
  - Add `@cumulus/ingest/FtpProviderClient` class
  - Add `@cumulus/ingest/HttpProviderClient` class
  - Add `@cumulus/ingest/S3ProviderClient` class
  - Add `@cumulus/ingest/SftpProviderClient` class
  - Add `@cumulus/ingest/providerClientUtils.buildProviderClient` function
  - Add `@cumulus/ingest/providerClientUtils.fetchTextFile` function

- **CUMULUS-1731**

  - Add new optional input variables to the Cumulus Terraform module to support TEA upgrade:
    - `thin_egress_cookie_domain` - Valid domain for Thin Egress App cookie
    - `thin_egress_domain_cert_arn` - Certificate Manager SSL Cert ARN for Thin
      Egress App if deployed outside NGAP/CloudFront
    - `thin_egress_download_role_in_region_arn` - ARN for reading of Thin Egress
      App data buckets for in-region requests
    - `thin_egress_jwt_algo` - Algorithm with which to encode the Thin Egress
      App JWT cookie
    - `thin_egress_jwt_secret_name` - Name of AWS secret where keys for the Thin
      Egress App JWT encode/decode are stored
    - `thin_egress_lambda_code_dependency_archive_key` - Thin Egress App - S3
      Key of packaged python modules for lambda dependency layer

- **CUMULUS-1733**
  - Add `discovery-filtering` operator doc to document previously undocumented functionality.

- **CUMULUS-1737**
  - Added the `cumulus-test-cleanup` module to run a nightly cleanup on resources left over from the integration tests run from the `example/spec` directory.

### Changed

- **CUMULUS-1102**

  - Updates `@cumulus/api/auth/testAuth` to use JWT instead of random tokens.
  - Updates the default AMI for the ecs_cluster_instance_image_id.

- **CUMULUS-1622**

  - Mutex class has been deprecated in `@cumulus/common/concurrency` and will be removed in a future release.

- **CUMULUS-1686**

  - Changed `ecs_cluster_instance_image_id` to be a required variable of the `cumulus` module and removed the default value.
    The default was not available across accounts and regions, nor outside of NGAP and therefore not particularly useful.

- **CUMULUS-1688**

  - Updated `@cumulus/aws.receiveSQSMessages` not to replace `message.Body` with a parsed object. This behavior was undocumented and confusing as received messages appeared to contradict AWS docs that state `message.Body` is always a string.
  - Replaced `sf_watcher` CloudWatch rule from `cloudwatch-events.tf` with an EventSourceMapping on `sqs2sf` mapped to the `start_sf` SQS queue (in `event-sources.tf`).
  - Updated `sqs2sf` with an EventSourceMapping handler and unit test.

- **CUMULUS-1698**

  - Change variable `saml_launchpad_metadata_path` to `saml_launchpad_metadata_url` in the `tf-modules/cumulus` Terraform module.
  - Updated `@cumulus/api/launchpadSaml` to download launchpad IDP metadata from configured location when the metadata in s3 is not valid, and to work with updated IDP metadata and SAML response.

- **CUMULUS-1731**
  - Upgrade the version of the Thin Egress App deployed by Cumulus to v48
    - Note: New variables available, see the 'Added' section of this changelog.

### Fixed

- **CUMULUS-1664**

  - Updated `dbIndexer` Lambda to remove hardcoded references to DynamoDB table names.

- **CUMULUS-1733**
  - Fixed granule discovery recursion algorithm used in S/FTP protocols.

### Removed

- **CUMULUS-1481**
  - removed `process` config and output from PostToCmr as it was not required by the task nor downstream steps, and should still be in the output message's `meta` regardless.

### Deprecated

- **CUMULUS-1040**
  - Deprecated the following code. For cases where the code was moved into another package, the new code location is noted:
    - `@cumulus/common/CloudFormationGateway` -> `@cumulus/aws-client/CloudFormationGateway`
    - `@cumulus/common/DynamoDb` -> `@cumulus/aws-client/DynamoDb`
    - `@cumulus/common/errors` -> `@cumulus/errors`
    - `@cumulus/common/StepFunctions` -> `@cumulus/aws-client/StepFunctions`
    - All of the exported functions in `@cumulus/commmon/aws` (moved into `@cumulus/aws-client`), except:
      - `@cumulus/common/aws/isThrottlingException` -> `@cumulus/errors/isThrottlingException`
      - `@cumulus/common/aws/improveStackTrace` (not deprecated)
      - `@cumulus/common/aws/retryOnThrottlingException` (not deprecated)
    - `@cumulus/common/sfnStep/SfnStep.parseStepMessage` -> `@cumulus/integration-tests/sfnStep/SfnStep.parseStepMessage`
    - `@cumulus/common/sfnStep/ActivityStep` -> `@cumulus/integration-tests/sfnStep/ActivityStep`
    - `@cumulus/common/sfnStep/LambdaStep` -> `@cumulus/integration-tests/sfnStep/LambdaStep`
    - `@cumulus/common/string/unicodeEscape` -> `@cumulus/aws-client/StepFunctions.unicodeEscape`
    - `@cumulus/common/util/setErrorStack` -> `@cumulus/aws-client/util/setErrorStack`
    - `@cumulus/ingest/aws/invoke` -> `@cumulus/aws-client/Lambda/invoke`
    - `@cumulus/ingest/aws/CloudWatch.bucketSize`
    - `@cumulus/ingest/aws/CloudWatch.cw`
    - `@cumulus/ingest/aws/ECS.ecs`
    - `@cumulus/ingest/aws/ECS`
    - `@cumulus/ingest/aws/Events.putEvent` -> `@cumulus/aws-client/CloudwatchEvents.putEvent`
    - `@cumulus/ingest/aws/Events.deleteEvent` -> `@cumulus/aws-client/CloudwatchEvents.deleteEvent`
    - `@cumulus/ingest/aws/Events.deleteTarget` -> `@cumulus/aws-client/CloudwatchEvents.deleteTarget`
    - `@cumulus/ingest/aws/Events.putTarget` -> `@cumulus/aws-client/CloudwatchEvents.putTarget`
    - `@cumulus/ingest/aws/SQS.attributes` -> `@cumulus/aws-client/SQS.getQueueAttributes`
    - `@cumulus/ingest/aws/SQS.deleteMessage` -> `@cumulus/aws-client/SQS.deleteSQSMessage`
    - `@cumulus/ingest/aws/SQS.deleteQueue` -> `@cumulus/aws-client/SQS.deleteQueue`
    - `@cumulus/ingest/aws/SQS.getUrl` -> `@cumulus/aws-client/SQS.getQueueUrlByName`
    - `@cumulus/ingest/aws/SQS.receiveMessage` -> `@cumulus/aws-client/SQS.receiveSQSMessages`
    - `@cumulus/ingest/aws/SQS.sendMessage` -> `@cumulus/aws-client/SQS.sendSQSMessage`
    - `@cumulus/ingest/aws/StepFunction.getExecutionStatus` -> `@cumulus/aws-client/StepFunction.getExecutionStatus`
    - `@cumulus/ingest/aws/StepFunction.getExecutionUrl` -> `@cumulus/aws-client/StepFunction.getExecutionUrl`

## [v1.17.0] - 2019-12-31

### BREAKING CHANGES

- **CUMULUS-1498**
  - The `@cumulus/cmrjs.publish2CMR` function expects that the value of its
    `creds.password` parameter is a plaintext password.
  - Rather than using an encrypted password from the `cmr_password` environment
    variable, the `@cumulus/cmrjs.updateCMRMetadata` function now looks for an
    environment variable called `cmr_password_secret_name` and fetches the CMR
    password from that secret in AWS Secrets Manager.
  - The `@cumulus/post-to-cmr` task now expects a
    `config.cmr.passwordSecretName` value, rather than `config.cmr.password`.
    The CMR password will be fetched from that secret in AWS Secrets Manager.

### Added

- **CUMULUS-630**

  - Added support for replaying Kinesis records on a stream into the Cumulus Kinesis workflow triggering mechanism: either all the records, or some time slice delimited by start and end timestamps.
  - Added `/replays` endpoint to the operator API for triggering replays.
  - Added `Replay Kinesis Messages` documentation to Operator Docs.
  - Added `manualConsumer` lambda function to consume a Kinesis stream. Used by the replay AsyncOperation.

- **CUMULUS-1687**
  - Added new API endpoint for listing async operations at `/asyncOperations`
  - All asyncOperations now include the fields `description` and `operationType`. `operationType` can be one of the following. [`Bulk Delete`, `Bulk Granules`, `ES Index`, `Kinesis Replay`]

### Changed

- **CUMULUS-1626**

  - Updates Cumulus to use node10/CMA 1.1.2 for all of its internal lambdas in prep for AWS node 8 EOL

- **CUMULUS-1498**
  - Remove the DynamoDB Users table. The list of OAuth users who are allowed to
    use the API is now stored in S3.
  - The CMR password and Launchpad passphrase are now stored in Secrets Manager

## [v1.16.1] - 2019-12-6

**Please note**:

- The `region` argument to the `cumulus` Terraform module has been removed. You may see a warning or error if you have that variable populated.
- Your workflow tasks should use the following versions of the CMA libraries to utilize new granule, parentArn, asyncOperationId, and stackName fields on the logs:
  - `cumulus-message-adapter-js` version 1.0.10+
  - `cumulus-message-adapter-python` version 1.1.1+
  - `cumulus-message-adapter-java` version 1.2.11+
- The `data-persistence` module no longer manages the creation of an Elasticsearch service-linked role for deploying Elasticsearch to a VPC. Follow the [deployment instructions on preparing your VPC](https://nasa.github.io/cumulus/docs/deployment/deployment-readme#vpc-subnets-and-security-group) for guidance on how to create the Elasticsearch service-linked role manually.
- There is now a `distribution_api_gateway_stage` variable for the `tf-modules/cumulus` Terraform module that will be used as the API gateway stage name used for the distribution API (Thin Egress App)
- Default value for the `urs_url` variable is now `https://uat.urs.earthdata.nasa.gov/` in the `tf-modules/cumulus` and `tf-modules/archive` Terraform modules. So deploying the `cumulus` module without a `urs_url` variable set will integrate your Cumulus deployment with the UAT URS environment.

### Added

- **CUMULUS-1563**

  - Added `custom_domain_name` variable to `tf-modules/data-persistence` module

- **CUMULUS-1654**
  - Added new helpers to `@cumulus/common/execution-history`:
    - `getStepExitedEvent()` returns the `TaskStateExited` event in a workflow execution history after the given step completion/failure event
    - `getTaskExitedEventOutput()` returns the output message for a `TaskStateExited` event in a workflow execution history

### Changed

- **CUMULUS-1578**

  - Updates SAML launchpad configuration to authorize via configured userGroup.
    [See the NASA specific documentation (protected)](https://wiki.earthdata.nasa.gov/display/CUMULUS/Cumulus+SAML+Launchpad+Integration)

- **CUMULUS-1579**

  - Elasticsearch list queries use `match` instead of `term`. `term` had been analyzing the terms and not supporting `-` in the field values.

- **CUMULUS-1619**

  - Adds 4 new keys to `@cumulus/logger` to display granules, parentArn, asyncOperationId, and stackName.
  - Depends on `cumulus-message-adapter-js` version 1.0.10+. Cumulus tasks updated to use this version.

- **CUMULUS-1654**

  - Changed `@cumulus/common/SfnStep.parseStepMessage()` to a static class method

- **CUMULUS-1641**
  - Added `meta.retries` and `meta.visibilityTimeout` properties to sqs-type rule. To create sqs-type rule, you're required to configure a dead-letter queue on your queue.
  - Added `sqsMessageRemover` lambda which removes the message from SQS queue upon successful workflow execution.
  - Updated `sqsMessageConsumer` lambda to not delete message from SQS queue, and to retry the SQS message for configured number of times.

### Removed

- Removed `create_service_linked_role` variable from `tf-modules/data-persistence` module.

- **CUMULUS-1321**
  - The `region` argument to the `cumulus` Terraform module has been removed

### Fixed

- **CUMULUS-1668** - Fixed a race condition where executions may not have been
  added to the database correctly
- **CUMULUS-1654** - Fixed issue with `publishReports` Lambda not including workflow execution error information for failed workflows with a single step
- Fixed `tf-modules/cumulus` module so that the `urs_url` variable is passed on to its invocation of the `tf-modules/archive` module

## [v1.16.0] - 2019-11-15

### Added

- **CUMULUS-1321**

  - A `deploy_distribution_s3_credentials_endpoint` variable has been added to
    the `cumulus` Terraform module. If true, the NGAP-backed S3 credentials
    endpoint will be added to the Thin Egress App's API. Default: true

- **CUMULUS-1544**

  - Updated the `/granules/bulk` endpoint to correctly query Elasticsearch when
    granule ids are not provided.

- **CUMULUS-1580**
  - Added `/granules/bulk` endpoint to `@cumulus/api` to perform bulk actions on granules given either a list of granule ids or an Elasticsearch query and the workflow to perform.

### Changed

- **CUMULUS-1561**

  - Fix the way that we are handling Terraform provider version requirements
  - Pass provider configs into child modules using the method that the
    [Terraform documentation](https://www.terraform.io/docs/configuration/modules.html#providers-within-modules)
    suggests
  - Remove the `region` input variable from the `s3_access_test` Terraform module
  - Remove the `aws_profile` and `aws_region` input variables from the
    `s3-replicator` Terraform module

- **CUMULUS-1639**
  - Because of
    [S3's Data Consistency Model](https://docs.aws.amazon.com/AmazonS3/latest/dev/Introduction.html#BasicsObjects),
    there may be situations where a GET operation for an object can temporarily
    return a `NoSuchKey` response even if that object _has_ been created. The
    `@cumulus/common/aws.getS3Object()` function has been updated to support
    retries if a `NoSuchKey` response is returned by S3. This behavior can be
    enabled by passing a `retryOptions` object to that function. Supported
    values for that object can be found here:
    <https://github.com/tim-kos/node-retry#retryoperationoptions>

### Removed

- **CUMULUS-1559**
  - `logToSharedDestination` has been migrated to the Terraform deployment as `log_api_gateway_to_cloudwatch` and will ONLY apply to egress lambdas.
    Due to the differences in the Terraform deployment model, we cannot support a global log subscription toggle for a configurable subset of lambdas.
    However, setting up your own log forwarding for a Lambda with Terraform is fairly simple, as you will only need to add SubscriptionFilters to your Terraform configuration, one per log group.
    See [the Terraform documentation](https://www.terraform.io/docs/providers/aws/r/cloudwatch_log_subscription_filter.html) for details on how to do this.
    An empty FilterPattern ("") will capture all logs in a group.

## [v1.15.0] - 2019-11-04

### BREAKING CHANGES

- **CUMULUS-1644** - When a workflow execution begins or ends, the workflow
  payload is parsed and any new or updated PDRs or granules referenced in that
  workflow are stored to the Cumulus archive. The defined interface says that a
  PDR in `payload.pdr` will be added to the archive, and any granules in
  `payload.granules` will also be added to the archive. In previous releases,
  PDRs found in `meta.pdr` and granules found in `meta.input_granules` were also
  added to the archive. This caused unexpected behavior and has been removed.
  Only PDRs from `payload.pdr` and granules from `payload.granules` will now be
  added to the Cumulus archive.

- **CUMULUS-1449** - Cumulus now uses a universal workflow template when
  starting a workflow that contains general information specific to the
  deployment, but not specific to the workflow. Workflow task configs must be
  defined using AWS step function parameters. As part of this change,
  `CumulusConfig` has been retired and task configs must now be defined under
  the `cma.task_config` key in the Parameters section of a step function
  definition.

  **Migration instructions**:

  NOTE: These instructions require the use of Cumulus Message Adapter v1.1.x+.
  Please ensure you are using a compatible version before attempting to migrate
  workflow configurations. When defining workflow steps, remove any
  `CumulusConfig` section, as shown below:

  ```yaml
  ParsePdr:
    CumulusConfig:
      provider: "{$.meta.provider}"
      bucket: "{$.meta.buckets.internal.name}"
      stack: "{$.meta.stack}"
  ```

  Instead, use AWS Parameters to pass `task_config` for the task directly into
  the Cumulus Message Adapter:

  ```yaml
  ParsePdr:
    Parameters:
      cma:
        event.$: "$"
        task_config:
          provider: "{$.meta.provider}"
          bucket: "{$.meta.buckets.internal.name}"
          stack: "{$.meta.stack}"
  ```

  In this example, the `cma` key is used to pass parameters to the message
  adapter. Using `task_config` in combination with `event.$: '$'` allows the
  message adapter to process `task_config` as the `config` passed to the Cumulus
  task. See `example/workflows/sips.yml` in the core repository for further
  examples of how to set the Parameters.

  Additionally, workflow configurations for the `QueueGranules` and `QueuePdrs`
  tasks need to be updated:

  - `queue-pdrs` config changes:
    - `parsePdrMessageTemplateUri` replaced with `parsePdrWorkflow`, which is
      the workflow name (i.e. top-level name in `config.yml`, e.g. 'ParsePdr').
    - `internalBucket` and `stackName` configs now required to look up
      configuration from the deployment. Brings the task config in line with
      that of `queue-granules`.
  - `queue-granules` config change: `ingestGranuleMessageTemplateUri` replaced
    with `ingestGranuleWorkflow`, which is the workflow name (e.g.
    'IngestGranule').

- **CUMULUS-1396** - **Workflow steps at the beginning and end of a workflow
  using the `SfSnsReport` Lambda have now been deprecated (e.g. `StartStatus`,
  `StopStatus`) and should be removed from your workflow definitions**. These
  steps were used for publishing ingest notifications and have been replaced by
  an implementation using Cloudwatch events for Step Functions to trigger a
  Lambda that publishes ingest notifications. For further detail on how ingest
  notifications are published, see the notes below on **CUMULUS-1394**. For
  examples of how to update your workflow definitions, see our
  [example workflow definitions](https://github.com/nasa/cumulus/blob/master/example/workflows/).

- **CUMULUS-1470**
  - Remove Cumulus-defined ECS service autoscaling, allowing integrators to
    better customize autoscaling to meet their needs. In order to use
    autoscaling with ECS services, appropriate
    `AWS::ApplicationAutoScaling::ScalableTarget`,
    `AWS::ApplicationAutoScaling::ScalingPolicy`, and `AWS::CloudWatch::Alarm`
    resources should be defined in a kes overrides file. See
    [this example](https://github.com/nasa/cumulus/blob/release-1.15.x/example/overrides/app/cloudformation.template.yml)
    for an example.
  - The following config parameters are no longer used:
    - ecs.services.\<NAME\>.minTasks
    - ecs.services.\<NAME\>.maxTasks
    - ecs.services.\<NAME\>.scaleInActivityScheduleTime
    - ecs.services.\<NAME\>.scaleInAdjustmentPercent
    - ecs.services.\<NAME\>.scaleOutActivityScheduleTime
    - ecs.services.\<NAME\>.scaleOutAdjustmentPercent
    - ecs.services.\<NAME\>.activityName

### Added

- **CUMULUS-1100**

  - Added 30-day retention properties to all log groups that were missing those policies.

- **CUMULUS-1396**

  - Added `@cumulus/common/sfnStep`:
    - `LambdaStep` - A class for retrieving and parsing input and output to Lambda steps in AWS Step Functions
    - `ActivityStep` - A class for retrieving and parsing input and output to ECS activity steps in AWS Step Functions

- **CUMULUS-1574**

  - Added `GET /token` endpoint for SAML authorization when cumulus is protected by Launchpad.
    This lets a user retieve a token by hand that can be presented to the API.

- **CUMULUS-1625**

  - Added `sf_start_rate` variable to the `ingest` Terraform module, equivalent to `sqs_consumer_rate` in the old model, but will not be automatically applied to custom queues as that was.

- **CUMULUS-1513**
  - Added `sqs`-type rule support in the Cumulus API `@cumulus/api`
  - Added `sqsMessageConsumer` lambda which processes messages from the SQS queues configured in the `sqs` rules.

### Changed

- **CUMULUS-1639**

  - Because of
    [S3's Data Consistency Model](https://docs.aws.amazon.com/AmazonS3/latest/dev/Introduction.html#BasicsObjects),
    there may be situations where a GET operation for an object can temporarily
    return a `NoSuchKey` response even if that object _has_ been created. The
    `@cumulus/common/aws.getS3Object()` function will now retry up to 10 times
    if a `NoSuchKey` response is returned by S3. This can behavior can be
    overridden by passing `{ retries: 0 }` as the `retryOptions` argument.

- **CUMULUS-1449**

  - `queue-pdrs` & `queue-granules` config changes. Details in breaking changes section.
  - Cumulus now uses a universal workflow template when starting workflow that contains general information specific to the deployment, but not specific to the workflow.
  - Changed the way workflow configs are defined, from `CumulusConfig` to a `task_config` AWS Parameter.

- **CUMULUS-1452**

  - Changed the default ECS docker storage drive to `devicemapper`

- **CUMULUS-1453**
  - Removed config schema for `@cumulus/sf-sns-report` task
  - Updated `@cumulus/sf-sns-report` to always assume that it is running as an intermediate step in a workflow, not as the first or last step

### Removed

- **CUMULUS-1449**
  - Retired `CumulusConfig` as part of step function definitions, as this is an artifact of the way Kes parses workflow definitions that was not possible to migrate to Terraform. Use AWS Parameters and the `task_config` key instead. See change note above.
  - Removed individual workflow templates.

### Fixed

- **CUMULUS-1620** - Fixed bug where `message_adapter_version` does not correctly inject the CMA

- **CUMULUS-1396** - Updated `@cumulus/common/StepFunctions.getExecutionHistory()` to recursively fetch execution history when `nextToken` is returned in response

- **CUMULUS-1571** - Updated `@cumulus/common/DynamoDb.get()` to throw any errors encountered when trying to get a record and the record does exist

- **CUMULUS-1452**
  - Updated the EC2 initialization scripts to use full volume size for docker storage
  - Changed the default ECS docker storage drive to `devicemapper`

## [v1.14.5] - 2019-12-30 - [BACKPORT]

### Updated

- **CUMULUS-1626**
  - Updates Cumulus to use node10/CMA 1.1.2 for all of its internal lambdas in prep for AWS node 8 EOL

## [v1.14.4] - 2019-10-28

### Fixed

- **CUMULUS-1632** - Pinned `aws-elasticsearch-connector` package in `@cumulus/api` to version `8.1.3`, since `8.2.0` includes breaking changes

## [v1.14.3] - 2019-10-18

### Fixed

- **CUMULUS-1620** - Fixed bug where `message_adapter_version` does not correctly inject the CMA

- **CUMULUS-1572** - A granule is now included in discovery results even when
  none of its files has a matching file type in the associated collection
  configuration. Previously, if all files for a granule were unmatched by a file
  type configuration, the granule was excluded from the discovery results.
  Further, added support for a `boolean` property
  `ignoreFilesConfigForDiscovery`, which controls how a granule's files are
  filtered at discovery time.

## [v1.14.2] - 2019-10-08

### BREAKING CHANGES

Your Cumulus Message Adapter version should be pinned to `v1.0.13` or lower in your `app/config.yml` using `message_adapter_version: v1.0.13` OR you should use the workflow migration steps below to work with CMA v1.1.1+.

- **CUMULUS-1394** - The implementation of the `SfSnsReport` Lambda requires additional environment variables for integration with the new ingest notification SNS topics. Therefore, **you must update the definition of `SfSnsReport` in your `lambdas.yml` like so**:

```yaml
SfSnsReport:
  handler: index.handler
  timeout: 300
  source: node_modules/@cumulus/sf-sns-report/dist
  tables:
    - ExecutionsTable
  envs:
    execution_sns_topic_arn:
      function: Ref
      value: reportExecutionsSns
    granule_sns_topic_arn:
      function: Ref
      value: reportGranulesSns
    pdr_sns_topic_arn:
      function: Ref
      value: reportPdrsSns
```

- **CUMULUS-1447** -
  The newest release of the Cumulus Message Adapter (v1.1.1) requires that parameterized configuration be used for remote message functionality. Once released, Kes will automatically bring in CMA v1.1.1 without additional configuration.

  **Migration instructions**
  Oversized messages are no longer written to S3 automatically. In order to utilize remote messaging functionality, configure a `ReplaceConfig` AWS Step Function parameter on your CMA task:

  ```yaml
  ParsePdr:
    Parameters:
      cma:
        event.$: "$"
        ReplaceConfig:
          FullMessage: true
  ```

  Accepted fields in `ReplaceConfig` include `MaxSize`, `FullMessage`, `Path` and `TargetPath`.
  See https://github.com/nasa/cumulus-message-adapter/blob/master/CONTRACT.md#remote-message-configuration for full details.

  As this change is backward compatible in Cumulus Core, users wishing to utilize the previous version of the CMA may opt to transition to using a CMA lambda layer, or set `message_adapter_version` in their configuration to a version prior to v1.1.0.

### PLEASE NOTE

- **CUMULUS-1394** - Ingest notifications are now provided via 3 separate SNS topics for executions, granules, and PDRs, instead of a single `sftracker` SNS topic. Whereas the `sftracker` SNS topic received a full Cumulus execution message, the new topics all receive generated records for the given object. The new topics are only published to if the given object exists for the current execution. For a given execution/granule/PDR, **two messages will be received by each topic**: one message indicating that ingest is running and another message indicating that ingest has completed or failed. The new SNS topics are:

  - `reportExecutions` - Receives 1 message per execution
  - `reportGranules` - Receives 1 message per granule in an execution
  - `reportPdrs` - Receives 1 message per PDR

### Added

- **CUMULUS-639**

  - Adds SAML JWT and launchpad token authentication to Cumulus API (configurable)
    - **NOTE** to authenticate with Launchpad ensure your launchpad user_id is in the `<prefix>-UsersTable`
    - when Cumulus configured to protect API via Launchpad:
      - New endpoints
        - `GET /saml/login` - starting point for SAML SSO creates the login request url and redirects to the SAML Identity Provider Service (IDP)
        - `POST /saml/auth` - SAML Assertion Consumer Service. POST receiver from SAML IDP. Validates response, logs the user in, and returnes a SAML-based JWT.
    - Disabled endpoints
      - `POST /refresh`
      - Changes authorization worklow:
      - `ensureAuthorized` now presumes the bearer token is a JWT and tries to validate. If the token is malformed, it attempts to validate the token against Launchpad. This allows users to bring their own token as described here https://wiki.earthdata.nasa.gov/display/CUMULUS/Cumulus+API+with+Launchpad+Authentication. But it also allows dashboard users to manually authenticate via Launchpad SAML to receive a Launchpad-based JWT.

- **CUMULUS-1394**
  - Added `Granule.generateGranuleRecord()` method to granules model to generate a granule database record from a Cumulus execution message
  - Added `Pdr.generatePdrRecord()` method to PDRs model to generate a granule database record from a Cumulus execution message
  - Added helpers to `@cumulus/common/message`:
    - `getMessageExecutionName()` - Get the execution name from a Cumulus execution message
    - `getMessageStateMachineArn()` - Get the state machine ARN from a Cumulus execution message
    - `getMessageExecutionArn()` - Get the execution ARN for a Cumulus execution message
    - `getMessageGranules()` - Get the granules from a Cumulus execution message, if any.
  - Added `@cumulus/common/cloudwatch-event/isFailedSfStatus()` to determine if a Step Function status from a Cloudwatch event is a failed status

### Changed

- **CUMULUS-1308**

  - HTTP PUT of a Collection, Provider, or Rule via the Cumulus API now
    performs full replacement of the existing object with the object supplied
    in the request payload. Previous behavior was to perform a modification
    (partial update) by merging the existing object with the (possibly partial)
    object in the payload, but this did not conform to the HTTP standard, which
    specifies PATCH as the means for modifications rather than replacements.

- **CUMULUS-1375**

  - Migrate Cumulus from deprecated Elasticsearch JS client to new, supported one in `@cumulus/api`

- **CUMULUS-1485** Update `@cumulus/cmr-client` to return error message from CMR for validation failures.

- **CUMULUS-1394**

  - Renamed `Execution.generateDocFromPayload()` to `Execution.generateRecord()` on executions model. The method generates an execution database record from a Cumulus execution message.

- **CUMULUS-1432**

  - `logs` endpoint takes the level parameter as a string and not a number
  - Elasticsearch term query generation no longer converts numbers to boolean

- **CUMULUS-1447**

  - Consolidated all remote message handling code into @common/aws
  - Update remote message code to handle updated CMA remote message flags
  - Update example SIPS workflows to utilize Parameterized CMA configuration

- **CUMULUS-1448** Refactor workflows that are mutating cumulus_meta to utilize meta field

- **CUMULUS-1451**

  - Elasticsearch cluster setting `auto_create_index` will be set to false. This had been causing issues in the bootstrap lambda on deploy.

- **CUMULUS-1456**
  - `@cumulus/api` endpoints default error handler uses `boom` package to format errors, which is consistent with other API endpoint errors.

### Fixed

- **CUMULUS-1432** `logs` endpoint filter correctly filters logs by level
- **CUMULUS-1484** `useMessageAdapter` now does not set CUMULUS_MESSAGE_ADAPTER_DIR when `true`

### Removed

- **CUMULUS-1394**
  - Removed `sfTracker` SNS topic. Replaced by three new SNS topics for granule, execution, and PDR ingest notifications.
  - Removed unused functions from `@cumulus/common/aws`:
    - `getGranuleS3Params()`
    - `setGranuleStatus()`

## [v1.14.1] - 2019-08-29

### Fixed

- **CUMULUS-1455**

  - CMR token links updated to point to CMR legacy services rather than echo

- **CUMULUS-1211**
  - Errors thrown during granule discovery are no longer swallowed and ignored.
    Rather, errors are propagated to allow for proper error-handling and
    meaningful messaging.

## [v1.14.0] - 2019-08-22

### PLEASE NOTE

- We have encountered transient lambda service errors in our integration testing. Please handle transient service errors following [these guidelines](https://docs.aws.amazon.com/step-functions/latest/dg/bp-lambda-serviceexception.html). The workflows in the `example/workflows` folder have been updated with retries configured for these errors.

- **CUMULUS-799** added additional IAM permissions to support reading CloudWatch and API Gateway, so **you will have to redeploy your IAM stack.**

- **CUMULUS-800** Several items:

  - **Delete existing API Gateway stages**: To allow enabling of API Gateway logging, Cumulus now creates and manages a Stage resource during deployment. Before upgrading Cumulus, it is necessary to delete the API Gateway stages on both the Backend API and the Distribution API. Instructions are included in the documenation under [Delete API Gateway Stages](https://nasa.github.io/cumulus/docs/additional-deployment-options/delete-api-gateway-stages).

  - **Set up account permissions for API Gateway to write to CloudWatch**: In a one time operation for your AWS account, to enable CloudWatch Logs for API Gateway, you must first grant the API Gateway permission to read and write logs to CloudWatch for your account. The `AmazonAPIGatewayPushToCloudWatchLogs` managed policy (with an ARN of `arn:aws:iam::aws:policy/service-role/AmazonAPIGatewayPushToCloudWatchLogs`) has all the required permissions. You can find a simple how to in the documentation under [Enable API Gateway Logging.](https://nasa.github.io/cumulus/docs/additional-deployment-options/enable-gateway-logging-permissions)

  - **Configure API Gateway to write logs to CloudWatch** To enable execution logging for the distribution API set `config.yaml` `apiConfigs.distribution.logApigatewayToCloudwatch` value to `true`. More information [Enable API Gateway Logs](https://nasa.github.io/cumulus/docs/additional-deployment-options/enable-api-logs)

  - **Configure CloudWatch log delivery**: It is possible to deliver CloudWatch API execution and access logs to a cross-account shared AWS::Logs::Destination. An operator does this by adding the key `logToSharedDestination` to the `config.yml` at the default level with a value of a writable log destination. More information in the documenation under [Configure CloudWatch Logs Delivery.](https://nasa.github.io/cumulus/docs/additional-deployment-options/configure-cloudwatch-logs-delivery)

  - **Additional Lambda Logging**: It is now possible to configure any lambda to deliver logs to a shared subscriptions by setting `logToSharedDestination` to the ARN of a writable location (either an AWS::Logs::Destination or a Kinesis Stream) on any lambda config. Documentation for [Lambda Log Subscriptions](https://nasa.github.io/cumulus/docs/additional-deployment-options/additional-lambda-logging)

  - **Configure S3 Server Access Logs**: If you are running Cumulus in an NGAP environment you may [configure S3 Server Access Logs](https://nasa.github.io/cumulus/docs/next/deployment/server_access_logging) to be delivered to a shared bucket where the Metrics Team will ingest the logs into their ELK stack. Contact the Metrics team for permission and location.

- **CUMULUS-1368** The Cumulus distribution API has been deprecated and is being replaced by ASF's Thin Egress App. By default, the distribution API will not deploy. Please follow [the instructions for deploying and configuring Thin Egress](https://nasa.github.io/cumulus/docs/deployment/thin_egress_app).

To instead continue to deploy and use the legacy Cumulus distribution app, add the following to your `config.yml`:

```yaml
deployDistributionApi: true
```

If you deploy with no distribution app your deployment will succeed but you may encounter errors in your workflows, particularly in the `MoveGranule` task.

- **CUMULUS-1418** Users who are packaging the CMA in their Lambdas outside of Cumulus may need to update their Lambda configuration. Please see `BREAKING CHANGES` below for details.

### Added

- **CUMULUS-642**
  - Adds Launchpad as an authentication option for the Cumulus API.
  - Updated deployment documentation and added [instructions to setup Cumulus API Launchpad authentication](https://wiki.earthdata.nasa.gov/display/CUMULUS/Cumulus+API+with+Launchpad+Authentication)
- **CUMULUS-1418**
  - Adds usage docs/testing of lambda layers (introduced in PR1125), updates Core example tasks to use the updated `cumulus-ecs-task` and a CMA layer instead of kes CMA injection.
  - Added Terraform module to publish CMA as layer to user account.
- **PR1125** - Adds `layers` config option to support deploying Lambdas with layers
- **PR1128** - Added `useXRay` config option to enable AWS X-Ray for Lambdas.
- **CUMULUS-1345**
  - Adds new variables to the app deployment under `cmr`.
  - `cmrEnvironment` values are `SIT`, `UAT`, or `OPS` with `UAT` as the default.
  - `cmrLimit` and `cmrPageSize` have been added as configurable options.
- **CUMULUS-1273**
  - Added lambda function EmsProductMetadataReport to generate EMS Product Metadata report
- **CUMULUS-1226**
  - Added API endpoint `elasticsearch/index-from-database` to index to an Elasticsearch index from the database for recovery purposes and `elasticsearch/indices-status` to check the status of Elasticsearch indices via the API.
- **CUMULUS-824**
  - Added new Collection parameter `reportToEms` to configure whether the collection is reported to EMS
- **CUMULUS-1357**
  - Added new BackendApi endpoint `ems` that generates EMS reports.
- **CUMULUS-1241**
  - Added information about queues with maximum execution limits defined to default workflow templates (`meta.queueExecutionLimits`)
- **CUMULUS-1311**
  - Added `@cumulus/common/message` with various message parsing/preparation helpers
- **CUMULUS-812**

  - Added support for limiting the number of concurrent executions started from a queue. [See the data cookbook](https://nasa.github.io/cumulus/docs/data-cookbooks/throttling-queued-executions) for more information.

- **CUMULUS-1337**

  - Adds `cumulus.stackName` value to the `instanceMetadata` endpoint.

- **CUMULUS-1368**

  - Added `cmrGranuleUrlType` to the `@cumulus/move-granules` task. This determines what kind of links go in the CMR files. The options are `distribution`, `s3`, or `none`, with the default being distribution. If there is no distribution API being used with Cumulus, you must set the value to `s3` or `none`.

- Added `packages/s3-replicator` Terraform module to allow same-region s3 replication to metrics bucket.

- **CUMULUS-1392**

  - Added `tf-modules/report-granules` Terraform module which processes granule ingest notifications received via SNS and stores granule data to a database. The module includes:
    - SNS topic for publishing granule ingest notifications
    - Lambda to process granule notifications and store data
    - IAM permissions for the Lambda
    - Subscription for the Lambda to the SNS topic

- **CUMULUS-1393**

  - Added `tf-modules/report-pdrs` Terraform module which processes PDR ingest notifications received via SNS and stores PDR data to a database. The module includes:
    - SNS topic for publishing PDR ingest notifications
    - Lambda to process PDR notifications and store data
    - IAM permissions for the Lambda
    - Subscription for the Lambda to the SNS topic
  - Added unit tests for `@cumulus/api/models/pdrs.createPdrFromSns()`

- **CUMULUS-1400**

  - Added `tf-modules/report-executions` Terraform module which processes workflow execution information received via SNS and stores it to a database. The module includes:
    - SNS topic for publishing execution data
    - Lambda to process and store execution data
    - IAM permissions for the Lambda
    - Subscription for the Lambda to the SNS topic
  - Added `@cumulus/common/sns-event` which contains helpers for SNS events:
    - `isSnsEvent()` returns true if event is from SNS
    - `getSnsEventMessage()` extracts and parses the message from an SNS event
    - `getSnsEventMessageObject()` extracts and parses message object from an SNS event
  - Added `@cumulus/common/cloudwatch-event` which contains helpers for Cloudwatch events:
    - `isSfExecutionEvent()` returns true if event is from Step Functions
    - `isTerminalSfStatus()` determines if a Step Function status from a Cloudwatch event is a terminal status
    - `getSfEventStatus()` gets the Step Function status from a Cloudwatch event
    - `getSfEventDetailValue()` extracts a Step Function event detail field from a Cloudwatch event
    - `getSfEventMessageObject()` extracts and parses Step Function detail object from a Cloudwatch event

- **CUMULUS-1429**

  - Added `tf-modules/data-persistence` Terraform module which includes resources for data persistence in Cumulus:
    - DynamoDB tables
    - Elasticsearch with optional support for VPC
    - Cloudwatch alarm for number of Elasticsearch nodes

- **CUMULUS-1379** CMR Launchpad Authentication
  - Added `launchpad` configuration to `@cumulus/deployment/app/config.yml`, and cloudformation templates, workflow message, lambda configuration, api endpoint configuration
  - Added `@cumulus/common/LaunchpadToken` and `@cumulus/common/launchpad` to provide methods to get token and validate token
  - Updated lambdas to use Launchpad token for CMR actions (ingest and delete granules)
  - Updated deployment documentation and added [instructions to setup CMR client for Launchpad authentication](https://wiki.earthdata.nasa.gov/display/CUMULUS/CMR+Launchpad+Authentication)

## Changed

- **CUMULUS-1232**

  - Added retries to update `@cumulus/cmr-client` `updateToken()`

- **CUMULUS-1245 CUMULUS-795**

  - Added additional `ems` configuration parameters for sending the ingest reports to EMS
  - Added functionality to send daily ingest reports to EMS

- **CUMULUS-1241**

  - Removed the concept of "priority levels" and added ability to define a number of maximum concurrent executions per SQS queue
  - Changed mapping of Cumulus message properties for the `sqs2sfThrottle` lambda:
    - Queue name is read from `cumulus_meta.queueName`
    - Maximum executions for the queue is read from `meta.queueExecutionLimits[queueName]`, where `queueName` is `cumulus_meta.queueName`
  - Changed `sfSemaphoreDown` lambda to only attempt decrementing semaphores when:
    - the message is for a completed/failed/aborted/timed out workflow AND
    - `cumulus_meta.queueName` exists on the Cumulus message AND
    - An entry for the queue name (`cumulus_meta.queueName`) exists in the the object `meta.queueExecutionLimits` on the Cumulus message

- **CUMULUS-1338**

  - Updated `sfSemaphoreDown` lambda to be triggered via AWS Step Function Cloudwatch events instead of subscription to `sfTracker` SNS topic

- **CUMULUS-1311**

  - Updated `@cumulus/queue-granules` to set `cumulus_meta.queueName` for queued execution messages
  - Updated `@cumulus/queue-pdrs` to set `cumulus_meta.queueName` for queued execution messages
  - Updated `sqs2sfThrottle` lambda to immediately decrement queue semaphore value if dispatching Step Function execution throws an error

- **CUMULUS-1362**

  - Granule `processingStartTime` and `processingEndTime` will be set to the execution start time and end time respectively when there is no sync granule or post to cmr task present in the workflow

- **CUMULUS-1400**
  - Deprecated `@cumulus/ingest/aws/getExecutionArn`. Use `@cumulus/common/aws/getExecutionArn` instead.

### Fixed

- **CUMULUS-1439**

  - Fix bug with rule.logEventArn deletion on Kinesis rule update and fix unit test to verify

- **CUMULUS-796**

  - Added production information (collection ShortName and Version, granuleId) to EMS distribution report
  - Added functionality to send daily distribution reports to EMS

- **CUMULUS-1319**

  - Fixed a bug where granule ingest times were not being stored to the database

- **CUMULUS-1356**

  - The `Collection` model's `delete` method now _removes_ the specified item
    from the collection config store that was inserted by the `create` method.
    Previously, this behavior was missing.

- **CUMULUS-1374**
  - Addressed audit concerns (https://www.npmjs.com/advisories/782) in api package

### BREAKING CHANGES

### Changed

- **CUMULUS-1418**
  - Adding a default `cmaDir` key to configuration will cause `CUMULUS_MESSAGE_ADAPTER_DIR` to be set by default to `/opt` for any Lambda not setting `useCma` to true, or explicitly setting the CMA environment variable. In lambdas that package the CMA independently of the Cumulus packaging. Lambdas manually packaging the CMA should have their Lambda configuration updated to set the CMA path, or alternately if not using the CMA as a Lambda layer in this deployment set `cmaDir` to `./cumulus-message-adapter`.

### Removed

- **CUMULUS-1337**

  - Removes the S3 Access Metrics package added in CUMULUS-799

- **PR1130**
  - Removed code deprecated since v1.11.1:
    - Removed `@cumulus/common/step-functions`. Use `@cumulus/common/StepFunctions` instead.
    - Removed `@cumulus/api/lib/testUtils.fakeFilesFactory`. Use `@cumulus/api/lib/testUtils.fakeFileFactory` instead.
    - Removed `@cumulus/cmrjs/cmr` functions: `searchConcept`, `ingestConcept`, `deleteConcept`. Use the functions in `@cumulus/cmr-client` instead.
    - Removed `@cumulus/ingest/aws.getExecutionHistory`. Use `@cumulus/common/StepFunctions.getExecutionHistory` instead.

## [v1.13.5] - 2019-08-29 - [BACKPORT]

### Fixed

- **CUMULUS-1455** - CMR token links updated to point to CMR legacy services rather than echo

## [v1.13.4] - 2019-07-29

- **CUMULUS-1411** - Fix deployment issue when using a template override

## [v1.13.3] - 2019-07-26

- **CUMULUS-1345** Full backport of CUMULUS-1345 features - Adds new variables to the app deployment under `cmr`.
  - `cmrEnvironment` values are `SIT`, `UAT`, or `OPS` with `UAT` as the default.
  - `cmrLimit` and `cmrPageSize` have been added as configurable options.

## [v1.13.2] - 2019-07-25

- Re-release of v1.13.1 to fix broken npm packages.

## [v1.13.1] - 2019-07-22

- **CUMULUS-1374** - Resolve audit compliance with lodash version for api package subdependency
- **CUMULUS-1412** - Resolve audit compliance with googleapi package
- **CUMULUS-1345** - Backported CMR environment setting in getUrl to address immediate user need. CMR_ENVIRONMENT can now be used to set the CMR environment to OPS/SIT

## [v1.13.0] - 2019-5-20

### PLEASE NOTE

**CUMULUS-802** added some additional IAM permissions to support ECS autoscaling, so **you will have to redeploy your IAM stack.**
As a result of the changes for **CUMULUS-1193**, **CUMULUS-1264**, and **CUMULUS-1310**, **you must delete your existing stacks (except IAM) before deploying this version of Cumulus.**
If running Cumulus within a VPC and extended downtime is acceptable, we recommend doing this at the end of the day to allow AWS backend resources and network interfaces to be cleaned up overnight.

### BREAKING CHANGES

- **CUMULUS-1228**

  - The default AMI used by ECS instances is now an NGAP-compliant AMI. This
    will be a breaking change for non-NGAP deployments. If you do not deploy to
    NGAP, you will need to find the AMI ID of the
    [most recent Amazon ECS-optimized AMI](https://docs.aws.amazon.com/AmazonECS/latest/developerguide/ecs-optimized_AMI.html),
    and set the `ecs.amiid` property in your config. Instructions for finding
    the most recent NGAP AMI can be found using
    [these instructions](https://wiki.earthdata.nasa.gov/display/ESKB/Select+an+NGAP+Created+AMI).

- **CUMULUS-1310**

  - Database resources (DynamoDB, ElasticSearch) have been moved to an independent `db` stack.
    Migrations for this version will need to be user-managed. (e.g. [elasticsearch](https://docs.aws.amazon.com/elasticsearch-service/latest/developerguide/es-version-migration.html#snapshot-based-migration) and [dynamoDB](https://docs.aws.amazon.com/datapipeline/latest/DeveloperGuide/dp-template-exports3toddb.html)).
    Order of stack deployment is `iam` -> `db` -> `app`.
  - All stacks can now be deployed using a single `config.yml` file, i.e.: `kes cf deploy --kes-folder app --template node_modules/@cumulus/deployment/[iam|db|app] [...]`
    Backwards-compatible. For development, please re-run `npm run bootstrap` to build new `kes` overrides.
    Deployment docs have been updated to show how to deploy a single-config Cumulus instance.
  - `params` have been moved: Nest `params` fields under `app`, `db` or `iam` to override all Parameters for a particular stack's cloudformation template. Backwards-compatible with multi-config setups.
  - `stackName` and `stackNameNoDash` have been retired. Use `prefix` and `prefixNoDash` instead.
  - The `iams` section in `app/config.yml` IAM roles has been deprecated as a user-facing parameter,
    _unless_ your IAM role ARNs do not match the convention shown in `@cumulus/deployment/app/config.yml`
  - The `vpc.securityGroup` will need to be set with a pre-existing security group ID to use Cumulus in a VPC. Must allow inbound HTTP(S) (Port 443).

- **CUMULUS-1212**

  - `@cumulus/post-to-cmr` will now fail if any granules being processed are missing a metadata file. You can set the new config option `skipMetaCheck` to `true` to pass post-to-cmr without a metadata file.

- **CUMULUS-1232**

  - `@cumulus/sync-granule` will no longer silently pass if no checksum data is provided. It will use input
    from the granule object to:
    - Verify checksum if `checksumType` and `checksumValue` are in the file record OR a checksum file is provided
      (throws `InvalidChecksum` on fail), else log warning that no checksum is available.
    - Then, verify synced S3 file size if `file.size` is in the file record (throws `UnexpectedFileSize` on fail),
      else log warning that no file size is available.
    - Pass the step.

- **CUMULUS-1264**

  - The Cloudformation templating and deployment configuration has been substantially refactored.
    - `CumulusApiDefault` nested stack resource has been renamed to `CumulusApiDistribution`
    - `CumulusApiV1` nested stack resource has been renamed to `CumulusApiBackend`
  - The `urs: true` config option for when defining your lambdas (e.g. in `lambdas.yml`) has been deprecated. There are two new options to replace it:
    - `urs_redirect: 'token'`: This will expose a `TOKEN_REDIRECT_ENDPOINT` environment variable to your lambda that references the `/token` endpoint on the Cumulus backend API
    - `urs_redirect: 'distribution'`: This will expose a `DISTRIBUTION_REDIRECT_ENDPOINT` environment variable to your lambda that references the `/redirect` endpoint on the Cumulus distribution API

- **CUMULUS-1193**

  - The elasticsearch instance is moved behind the VPC.
  - Your account will need an Elasticsearch Service Linked role. This is a one-time setup for the account. You can follow the instructions to use the AWS console or AWS CLI [here](https://docs.aws.amazon.com/IAM/latest/UserGuide/using-service-linked-roles.html) or use the following AWS CLI command: `aws iam create-service-linked-role --aws-service-name es.amazonaws.com`

- **CUMULUS-802**

  - ECS `maxInstances` must be greater than `minInstances`. If you use defaults, no change is required.

- **CUMULUS-1269**
  - Brought Cumulus data models in line with CNM JSON schema:
    - Renamed file object `fileType` field to `type`
    - Renamed file object `fileSize` field to `size`
    - Renamed file object `checksumValue` field to `checksum` where not already done.
    - Added `ancillary` and `linkage` type support to file objects.

### Added

- **CUMULUS-799**

  - Added an S3 Access Metrics package which will take S3 Server Access Logs and
    write access metrics to CloudWatch

- **CUMULUS-1242** - Added `sqs2sfThrottle` lambda. The lambda reads SQS messages for queued executions and uses semaphores to only start new executions if the maximum number of executions defined for the priority key (`cumulus_meta.priorityKey`) has not been reached. Any SQS messages that are read but not used to start executions remain in the queue.

- **CUMULUS-1240**

  - Added `sfSemaphoreDown` lambda. This lambda receives SNS messages and for each message it decrements the semaphore used to track the number of running executions if:
    - the message is for a completed/failed workflow AND
    - the message contains a level of priority (`cumulus_meta.priorityKey`)
  - Added `sfSemaphoreDown` lambda as a subscriber to the `sfTracker` SNS topic

- **CUMULUS-1265**

  - Added `apiConfigs` configuration option to configure API Gateway to be private
  - All internal lambdas configured to run inside the VPC by default
  - Removed references to `NoVpc` lambdas from documentation and `example` folder.

- **CUMULUS-802**
  - Adds autoscaling of ECS clusters
  - Adds autoscaling of ECS services that are handling StepFunction activities

## Changed

- Updated `@cumulus/ingest/http/httpMixin.list()` to trim trailing spaces on discovered filenames

- **CUMULUS-1310**

  - Database resources (DynamoDB, ElasticSearch) have been moved to an independent `db` stack.
    This will enable future updates to avoid affecting database resources or requiring migrations.
    Migrations for this version will need to be user-managed.
    (e.g. [elasticsearch](https://docs.aws.amazon.com/elasticsearch-service/latest/developerguide/es-version-migration.html#snapshot-based-migration) and [dynamoDB](https://docs.aws.amazon.com/datapipeline/latest/DeveloperGuide/dp-template-exports3toddb.html)).
    Order of stack deployment is `iam` -> `db` -> `app`.
  - All stacks can now be deployed using a single `config.yml` file, i.e.: `kes cf deploy --kes-folder app --template node_modules/@cumulus/deployment/[iam|db|app] [...]`
    Backwards-compatible. Please re-run `npm run bootstrap` to build new `kes` overrides.
    Deployment docs have been updated to show how to deploy a single-config Cumulus instance.
  - `params` fields should now be nested under the stack key (i.e. `app`, `db` or `iam`) to provide Parameters for a particular stack's cloudformation template,
    for use with single-config instances. Keys _must_ match the name of the deployment package folder (`app`, `db`, or `iam`).
    Backwards-compatible with multi-config setups.
  - `stackName` and `stackNameNoDash` have been retired as user-facing config parameters. Use `prefix` and `prefixNoDash` instead.
    This will be used to create stack names for all stacks in a single-config use case.
    `stackName` may still be used as an override in multi-config usage, although this is discouraged.
    Warning: overriding the `db` stack's `stackName` will require you to set `dbStackName` in your `app/config.yml`.
    This parameter is required to fetch outputs from the `db` stack to reference in the `app` stack.
  - The `iams` section in `app/config.yml` IAM roles has been retired as a user-facing parameter,
    _unless_ your IAM role ARNs do not match the convention shown in `@cumulus/deployment/app/config.yml`
    In that case, overriding `iams` in your own config is recommended.
  - `iam` and `db` `cloudformation.yml` file names will have respective prefixes (e.g `iam.cloudformation.yml`).
  - Cumulus will now only attempt to create reconciliation reports for buckets of the `private`, `public` and `protected` types.
  - Cumulus will no longer set up its own security group.
    To pass a pre-existing security group for in-VPC deployments as a parameter to the Cumulus template, populate `vpc.securityGroup` in `config.yml`.
    This security group must allow inbound HTTP(S) traffic (Port 443). SSH traffic (Port 22) must be permitted for SSH access to ECS instances.
  - Deployment docs have been updated with examples for the new deployment model.

- **CUMULUS-1236**

  - Moves access to public files behind the distribution endpoint. Authentication is not required, but direct http access has been disallowed.

- **CUMULUS-1223**

  - Adds unauthenticated access for public bucket files to the Distribution API. Public files should be requested the same way as protected files, but for public files a redirect to a self-signed S3 URL will happen without requiring authentication with Earthdata login.

- **CUMULUS-1232**

  - Unifies duplicate handling in `ingest/granule.handleDuplicateFile` for maintainability.
  - Changed `ingest/granule.ingestFile` and `move-granules/index.moveFileRequest` to use new function.
  - Moved file versioning code to `ingest/granule.moveGranuleFileWithVersioning`
  - `ingest/granule.verifyFile` now also tests `file.size` for verification if it is in the file record and throws
    `UnexpectedFileSize` error for file size not matching input.
  - `ingest/granule.verifyFile` logs warnings if checksum and/or file size are not available.

- **CUMULUS-1193**

  - Moved reindex CLI functionality to an API endpoint. See [API docs](https://nasa.github.io/cumulus-api/#elasticsearch-1)

- **CUMULUS-1207**
  - No longer disable lambda event source mappings when disabling a rule

### Fixed

- Updated Lerna publish script so that published Cumulus packages will pin their dependencies on other Cumulus packages to exact versions (e.g. `1.12.1` instead of `^1.12.1`)

- **CUMULUS-1203**

  - Fixes IAM template's use of intrinsic functions such that IAM template overrides now work with kes

- **CUMULUS-1268**
  - Deployment will not fail if there are no ES alarms or ECS services

## [v1.12.1] - 2019-4-8

## [v1.12.0] - 2019-4-4

Note: There was an issue publishing 1.12.0. Upgrade to 1.12.1.

### BREAKING CHANGES

- **CUMULUS-1139**

  - `granule.applyWorkflow` uses the new-style granule record as input to workflows.

- **CUMULUS-1171**

  - Fixed provider handling in the API to make it consistent between protocols.
    NOTE: This is a breaking change. When applying this upgrade, users will need to:
    1. Disable all workflow rules
    2. Update any `http` or `https` providers so that the host field only
       contains a valid hostname or IP address, and the port field contains the
       provider port.
    3. Perform the deployment
    4. Re-enable workflow rules

- **CUMULUS-1176**:

  - `@cumulus/move-granules` input expectations have changed. `@cumulus/files-to-granules` is a new intermediate task to perform input translation in the old style.
    See the Added and Changed sections of this release changelog for more information.

- **CUMULUS-670**

  - The behavior of ParsePDR and related code has changed in this release. PDRs with FILE_TYPEs that do not conform to the PDR ICD (+ TGZ) (https://cdn.earthdata.nasa.gov/conduit/upload/6376/ESDS-RFC-030v1.0.pdf) will fail to parse.

- **CUMULUS-1208**
  - The granule object input to `@cumulus/queue-granules` will now be added to ingest workflow messages **as is**. In practice, this means that if you are using `@cumulus/queue-granules` to trigger ingest workflows and your granule objects input have invalid properties, then your ingest workflows will fail due to schema validation errors.

### Added

- **CUMULUS-777**
  - Added new cookbook entry on configuring Cumulus to track ancillary files.
- **CUMULUS-1183**
  - Kes overrides will now abort with a warning if a workflow step is configured without a corresponding
    lambda configuration
- **CUMULUS-1223**

  - Adds convenience function `@cumulus/common/bucketsConfigJsonObject` for fetching stack's bucket configuration as an object.

- **CUMULUS-853**
  - Updated FakeProcessing example lambda to include option to generate fake browse
  - Added feature documentation for ancillary metadata export, a new cookbook entry describing a workflow with ancillary metadata generation(browse), and related task definition documentation
- **CUMULUS-805**
  - Added a CloudWatch alarm to check running ElasticSearch instances, and a CloudWatch dashboard to view the health of ElasticSearch
  - Specify `AWS_REGION` in `.env` to be used by deployment script
- **CUMULUS-803**
  - Added CloudWatch alarms to check running tasks of each ECS service, and add the alarms to CloudWatch dashboard
- **CUMULUS-670**
  - Added Ancillary Metadata Export feature (see https://nasa.github.io/cumulus/docs/features/ancillary_metadata for more information)
  - Added new Collection file parameter "fileType" that allows configuration of workflow granule file fileType
- **CUMULUS-1184** - Added kes logging output to ensure we always see the state machine reference before failures due to configuration
- **CUMULUS-1105** - Added a dashboard endpoint to serve the dashboard from an S3 bucket
- **CUMULUS-1199** - Moves `s3credentials` endpoint from the backend to the distribution API.
- **CUMULUS-666**
  - Added `@api/endpoints/s3credentials` to allow EarthData Login authorized users to retrieve temporary security credentials for same-region direct S3 access.
- **CUMULUS-671**
  - Added `@packages/integration-tests/api/distribution/getDistributionApiS3SignedUrl()` to return the S3 signed URL for a file protected by the distribution API
- **CUMULUS-672**
  - Added `cmrMetadataFormat` and `cmrConceptId` to output for individual granules from `@cumulus/post-to-cmr`. `cmrMetadataFormat` will be read from the `cmrMetadataFormat` generated for each granule in `@cumulus/cmrjs/publish2CMR()`
  - Added helpers to `@packages/integration-tests/api/distribution`:
    - `getDistributionApiFileStream()` returns a stream to download files protected by the distribution API
    - `getDistributionFileUrl()` constructs URLs for requesting files from the distribution API
- **CUMULUS-1185** `@cumulus/api/models/Granule.removeGranuleFromCmrByGranule` to replace `@cumulus/api/models/Granule.removeGranuleFromCmr` and use the Granule UR from the CMR metadata to remove the granule from CMR

- **CUMULUS-1101**

  - Added new `@cumulus/checksum` package. This package provides functions to calculate and validate checksums.
  - Added new checksumming functions to `@cumulus/common/aws`: `calculateS3ObjectChecksum` and `validateS3ObjectChecksum`, which depend on the `checksum` package.

- CUMULUS-1171

  - Added `@cumulus/common` API documentation to `packages/common/docs/API.md`
  - Added an `npm run build-docs` task to `@cumulus/common`
  - Added `@cumulus/common/string#isValidHostname()`
  - Added `@cumulus/common/string#match()`
  - Added `@cumulus/common/string#matches()`
  - Added `@cumulus/common/string#toLower()`
  - Added `@cumulus/common/string#toUpper()`
  - Added `@cumulus/common/URLUtils#buildURL()`
  - Added `@cumulus/common/util#isNil()`
  - Added `@cumulus/common/util#isNull()`
  - Added `@cumulus/common/util#isUndefined()`
  - Added `@cumulus/common/util#negate()`

- **CUMULUS-1176**

  - Added new `@cumulus/files-to-granules` task to handle converting file array output from `cumulus-process` tasks into granule objects.
    Allows simplification of `@cumulus/move-granules` and `@cumulus/post-to-cmr`, see Changed section for more details.

- CUMULUS-1151 Compare the granule holdings in CMR with Cumulus' internal data store
- CUMULUS-1152 Compare the granule file holdings in CMR with Cumulus' internal data store

### Changed

- **CUMULUS-1216** - Updated `@cumulus/ingest/granule/ingestFile` to download files to expected staging location.
- **CUMULUS-1208** - Updated `@cumulus/ingest/queue/enqueueGranuleIngestMessage()` to not transform granule object passed to it when building an ingest message
- **CUMULUS-1198** - `@cumulus/ingest` no longer enforces any expectations about whether `provider_path` contains a leading slash or not.
- **CUMULUS-1170**
  - Update scripts and docs to use `npm` instead of `yarn`
  - Use `package-lock.json` files to ensure matching versions of npm packages
  - Update CI builds to use `npm ci` instead of `npm install`
- **CUMULUS-670**
  - Updated ParsePDR task to read standard PDR types+ (+ tgz as an external customer requirement) and add a fileType to granule-files on Granule discovery
  - Updated ParsePDR to fail if unrecognized type is used
  - Updated all relevant task schemas to include granule->files->filetype as a string value
  - Updated tests/test fixtures to include the fileType in the step function/task inputs and output validations as needed
  - Updated MoveGranules task to handle incoming configuration with new "fileType" values and to add them as appropriate to the lambda output.
  - Updated DiscoverGranules step/related workflows to read new Collection file parameter fileType that will map a discovered file to a workflow fileType
  - Updated CNM parser to add the fileType to the defined granule file fileType on ingest and updated integration tests to verify/validate that behavior
  - Updated generateEcho10XMLString in cmr-utils.js to use a map/related library to ensure order as CMR requires ordering for their online resources.
  - Updated post-to-cmr task to appropriately export CNM filetypes to CMR in echo10/UMM exports
- **CUMULUS-1139** - Granules stored in the API contain a `files` property. That schema has been greatly
  simplified and now better matches the CNM format.
  - The `name` property has been renamed to `fileName`.
  - The `filepath` property has been renamed to `key`.
  - The `checksumValue` property has been renamed to `checksum`.
  - The `path` property has been removed.
  - The `url_path` property has been removed.
  - The `filename` property (which contained an `s3://` URL) has been removed, and the `bucket`
    and `key` properties should be used instead. Any requests sent to the API containing a `granule.files[].filename`
    property will be rejected, and any responses coming back from the API will not contain that
    `filename` property.
  - A `source` property has been added, which is a URL indicating the original source of the file.
  - `@cumulus/ingest/granule.moveGranuleFiles()` no longer includes a `filename` field in its
    output. The `bucket` and `key` fields should be used instead.
- **CUMULUS-672**

  - Changed `@cumulus/integration-tests/api/EarthdataLogin.getEarthdataLoginRedirectResponse` to `@cumulus/integration-tests/api/EarthdataLogin.getEarthdataAccessToken`. The new function returns an access response from Earthdata login, if successful.
  - `@cumulus/integration-tests/cmr/getOnlineResources` now accepts an object of options, including `cmrMetadataFormat`. Based on the `cmrMetadataFormat`, the function will correctly retrieve the online resources for each metadata format (ECHO10, UMM-G)

- **CUMULUS-1101**

  - Moved `@cumulus/common/file/getFileChecksumFromStream` into `@cumulus/checksum`, and renamed it to `generateChecksumFromStream`.
    This is a breaking change for users relying on `@cumulus/common/file/getFileChecksumFromStream`.
  - Refactored `@cumulus/ingest/Granule` to depend on new `common/aws` checksum functions and remove significantly present checksumming code.
    - Deprecated `@cumulus/ingest/granule.validateChecksum`. Replaced with `@cumulus/ingest/granule.verifyFile`.
    - Renamed `granule.getChecksumFromFile` to `granule.retrieveSuppliedFileChecksumInformation` to be more accurate.
  - Deprecated `@cumulus/common/aws.checksumS3Objects`. Use `@cumulus/common/aws.calculateS3ObjectChecksum` instead.

- CUMULUS-1171

  - Fixed provider handling in the API to make it consistent between protocols.
    Before this change, FTP providers were configured using the `host` and
    `port` properties. HTTP providers ignored `port` and `protocol`, and stored
    an entire URL in the `host` property. Updated the API to only accept valid
    hostnames or IP addresses in the `provider.host` field. Updated ingest code
    to properly build HTTP and HTTPS URLs from `provider.protocol`,
    `provider.host`, and `provider.port`.
  - The default provider port was being set to 21, no matter what protocol was
    being used. Removed that default.

- **CUMULUS-1176**

  - `@cumulus/move-granules` breaking change:
    Input to `move-granules` is now expected to be in the form of a granules object (i.e. `{ granules: [ { ... }, { ... } ] }`);
    For backwards compatibility with array-of-files outputs from processing steps, use the new `@cumulus/files-to-granules` task as an intermediate step.
    This task will perform the input translation. This change allows `move-granules` to be simpler and behave more predictably.
    `config.granuleIdExtraction` and `config.input_granules` are no longer needed/used by `move-granules`.
  - `@cumulus/post-to-cmr`: `config.granuleIdExtraction` is no longer needed/used by `post-to-cmr`.

- CUMULUS-1174
  - Better error message and stacktrace for S3KeyPairProvider error reporting.

### Fixed

- **CUMULUS-1218** Reconciliation report will now scan only completed granules.
- `@cumulus/api` files and granules were not getting indexed correctly because files indexing was failing in `db-indexer`
- `@cumulus/deployment` A bug in the Cloudformation template was preventing the API from being able to be launched in a VPC, updated the IAM template to give the permissions to be able to run the API in a VPC

### Deprecated

- `@cumulus/api/models/Granule.removeGranuleFromCmr`, instead use `@cumulus/api/models/Granule.removeGranuleFromCmrByGranule`
- `@cumulus/ingest/granule.validateChecksum`, instead use `@cumulus/ingest/granule.verifyFile`
- `@cumulus/common/aws.checksumS3Objects`, instead use `@cumulus/common/aws.calculateS3ObjectChecksum`
- `@cumulus/cmrjs`: `getGranuleId` and `getCmrFiles` are deprecated due to changes in input handling.

## [v1.11.3] - 2019-3-5

### Added

- **CUMULUS-1187** - Added `@cumulus/ingest/granule/duplicateHandlingType()` to determine how duplicate files should be handled in an ingest workflow

### Fixed

- **CUMULUS-1187** - workflows not respecting the duplicate handling value specified in the collection
- Removed refreshToken schema requirement for OAuth

## [v1.11.2] - 2019-2-15

### Added

- CUMULUS-1169
  - Added a `@cumulus/common/StepFunctions` module. It contains functions for querying the AWS
    StepFunctions API. These functions have the ability to retry when a ThrottlingException occurs.
  - Added `@cumulus/common/aws.retryOnThrottlingException()`, which will wrap a function in code to
    retry on ThrottlingExceptions.
  - Added `@cumulus/common/test-utils.throttleOnce()`, which will cause a function to return a
    ThrottlingException the first time it is called, then return its normal result after that.
- CUMULUS-1103 Compare the collection holdings in CMR with Cumulus' internal data store
- CUMULUS-1099 Add support for UMMG JSON metadata versions > 1.4.
  - If a version is found in the metadata object, that version is used for processing and publishing to CMR otherwise, version 1.4 is assumed.
- CUMULUS-678
  - Added support for UMMG json v1.4 metadata files.
    `reconcileCMRMetadata` added to `@cumulus/cmrjs` to update metadata record with new file locations.
    `@cumulus/common/errors` adds two new error types `CMRMetaFileNotFound` and `InvalidArgument`.
    `@cumulus/common/test-utils` adds new function `randomId` to create a random string with id to help in debugging.
    `@cumulus/common/BucketsConfig` adds a new helper class `BucketsConfig` for working with bucket stack configuration and bucket names.
    `@cumulus/common/aws` adds new function `s3PutObjectTagging` as a convenience for the aws [s3().putObjectTagging](https://docs.aws.amazon.com/AWSJavaScriptSDK/latest/AWS/S3.html#putObjectTagging-property) function.
    `@cumulus/cmrjs` Adds: - `isCMRFile` - Identify an echo10(xml) or UMMG(json) metadata file. - `metadataObjectFromCMRFile` Read and parse CMR XML file from s3. - `updateCMRMetadata` Modify a cmr metadata (xml/json) file with updated information. - `publish2CMR` Posts XML or UMMG CMR data to CMR service. - `reconcileCMRMetadata` Reconciles cmr metadata file after a file moves.
- Adds some ECS and other permissions to StepRole to enable running ECS tasks from a workflow
- Added Apache logs to cumulus api and distribution lambdas
- **CUMULUS-1119** - Added `@cumulus/integration-tests/api/EarthdataLogin.getEarthdataLoginRedirectResponse` helper for integration tests to handle login with Earthdata and to return response from redirect to Cumulus API
- **CUMULUS-673** Added `@cumulus/common/file/getFileChecksumFromStream` to get file checksum from a readable stream

### Fixed

- CUMULUS-1123
  - Cloudformation template overrides now work as expected

### Changed

- CUMULUS-1169
  - Deprecated the `@cumulus/common/step-functions` module.
  - Updated code that queries the StepFunctions API to use the retry-enabled functions from
    `@cumulus/common/StepFunctions`
- CUMULUS-1121
  - Schema validation is now strongly enforced when writing to the database.
    Additional properties are not allowed and will result in a validation error.
- CUMULUS-678
  `tasks/move-granules` simplified and refactored to use functionality from cmrjs.
  `ingest/granules.moveGranuleFiles` now just moves granule files and returns a list of the updated files. Updating metadata now handled by `@cumulus/cmrjs/reconcileCMRMetadata`.
  `move-granules.updateGranuleMetadata` refactored and bugs fixed in the case of a file matching multiple collection.files.regexps.
  `getCmrXmlFiles` simplified and now only returns an object with the cmrfilename and the granuleId.
  `@cumulus/test-processing` - test processing task updated to generate UMM-G metadata

- CUMULUS-1043

  - `@cumulus/api` now uses [express](http://expressjs.com/) as the API engine.
  - All `@cumulus/api` endpoints on ApiGateway are consolidated to a single endpoint the uses `{proxy+}` definition.
  - All files under `packages/api/endpoints` along with associated tests are updated to support express's request and response objects.
  - Replaced environment variables `internal`, `bucket` and `systemBucket` with `system_bucket`.
  - Update `@cumulus/integration-tests` to work with updated cumulus-api express endpoints

- `@cumulus/integration-tests` - `buildAndExecuteWorkflow` and `buildWorkflow` updated to take a `meta` param to allow for additional fields to be added to the workflow `meta`

- **CUMULUS-1049** Updated `Retrieve Execution Status API` in `@cumulus/api`: If the execution doesn't exist in Step Function API, Cumulus API returns the execution status information from the database.

- **CUMULUS-1119**
  - Renamed `DISTRIBUTION_URL` environment variable to `DISTRIBUTION_ENDPOINT`
  - Renamed `DEPLOYMENT_ENDPOINT` environment variable to `DISTRIBUTION_REDIRECT_ENDPOINT`
  - Renamed `API_ENDPOINT` environment variable to `TOKEN_REDIRECT_ENDPOINT`

### Removed

- Functions deprecated before 1.11.0:
  - @cumulus/api/models/base: static Manager.createTable() and static Manager.deleteTable()
  - @cumulus/ingest/aws/S3
  - @cumulus/ingest/aws/StepFunction.getExecution()
  - @cumulus/ingest/aws/StepFunction.pullEvent()
  - @cumulus/ingest/consumer.Consume
  - @cumulus/ingest/granule/Ingest.getBucket()

### Deprecated

`@cmrjs/ingestConcept`, instead use the CMR object methods. `@cmrjs/CMR.ingestGranule` or `@cmrjs/CMR.ingestCollection`
`@cmrjs/searchConcept`, instead use the CMR object methods. `@cmrjs/CMR.searchGranules` or `@cmrjs/CMR.searchCollections`
`@cmrjs/deleteConcept`, instead use the CMR object methods. `@cmrjs/CMR.deleteGranule` or `@cmrjs/CMR.deleteCollection`

## [v1.11.1] - 2018-12-18

**Please Note**

- Ensure your `app/config.yml` has a `clientId` specified in the `cmr` section. This will allow CMR to identify your requests for better support and metrics.
  - For an example, please see [the example config](https://github.com/nasa/cumulus/blob/1c7e2bf41b75da9f87004c4e40fbcf0f39f56794/example/app/config.yml#L128).

### Added

- Added a `/tokenDelete` endpoint in `@cumulus/api` to delete access token records

### Changed

- CUMULUS-678
  `@cumulus/ingest/crypto` moved and renamed to `@cumulus/common/key-pair-provider`
  `@cumulus/ingest/aws` function: `KMSDecryptionFailed` and class: `KMS` extracted and moved to `@cumulus/common` and `KMS` is exported as `KMSProvider` from `@cumulus/common/key-pair-provider`
  `@cumulus/ingest/granule` functions: `publish`, `getGranuleId`, `getXMLMetadataAsString`, `getMetadataBodyAndTags`, `parseXmlString`, `getCmrXMLFiles`, `postS3Object`, `contructOnlineAccessUrls`, `updateMetadata`, extracted and moved to `@cumulus/cmrjs`
  `getGranuleId`, `getCmrXMLFiles`, `publish`, `updateMetadata` removed from `@cumulus/ingest/granule` and added to `@cumulus/cmrjs`;
  `updateMetadata` renamed `updateCMRMetadata`.
  `@cumulus/ingest` test files renamed.
- **CUMULUS-1070**
  - Add `'Client-Id'` header to all `@cumulus/cmrjs` requests (made via `searchConcept`, `ingestConcept`, and `deleteConcept`).
  - Updated `cumulus/example/app/config.yml` entry for `cmr.clientId` to use stackName for easier CMR-side identification.

## [v1.11.0] - 2018-11-30

**Please Note**

- Redeploy IAM roles:
  - CUMULUS-817 includes a migration that requires reconfiguration/redeployment of IAM roles. Please see the [upgrade instructions](https://nasa.github.io/cumulus/docs/upgrade/1.11.0) for more information.
  - CUMULUS-977 includes a few new SNS-related permissions added to the IAM roles that will require redeployment of IAM roles.
- `cumulus-message-adapter` v1.0.13+ is required for `@cumulus/api` granule reingest API to work properly. The latest version should be downloaded automatically by kes.
- A `TOKEN_SECRET` value (preferably 256-bit for security) must be added to `.env` to securely sign JWTs used for authorization in `@cumulus/api`

### Changed

- **CUUMULUS-1000** - Distribution endpoint now persists logins, instead of
  redirecting to Earthdata Login on every request
- **CUMULUS-783 CUMULUS-790** - Updated `@cumulus/sync-granule` and `@cumulus/move-granules` tasks to always overwrite existing files for manually-triggered reingest.
- **CUMULUS-906** - Updated `@cumulus/api` granule reingest API to
  - add `reingestGranule: true` and `forceDuplicateOverwrite: true` to Cumulus message `cumulus_meta.cumulus_context` field to indicate that the workflow is a manually triggered re-ingest.
  - return warning message to operator when duplicateHandling is not `replace`
  - `cumulus-message-adapter` v1.0.13+ is required.
- **CUMULUS-793** - Updated the granule move PUT request in `@cumulus/api` to reject the move with a 409 status code if one or more of the files already exist at the destination location
- Updated `@cumulus/helloworld` to use S3 to store state for pass on retry tests
- Updated `@cumulus/ingest`:
  - [Required for MAAP] `http.js#list` will now find links with a trailing whitespace
  - Removed code from `granule.js` which looked for files in S3 using `{ Bucket: discoveredFile.bucket, Key: discoveredFile.name }`. This is obsolete since `@cumulus/ingest` uses a `file-staging` and `constructCollectionId()` directory prefixes by default.
- **CUMULUS-989**
  - Updated `@cumulus/api` to use [JWT (JSON Web Token)](https://jwt.io/introduction/) as the transport format for API authorization tokens and to use JWT verification in the request authorization
  - Updated `/token` endpoint in `@cumulus/api` to return tokens as JWTs
  - Added a `/refresh` endpoint in `@cumulus/api` to request new access tokens from the OAuth provider using the refresh token
  - Added `refreshAccessToken` to `@cumulus/api/lib/EarthdataLogin` to manage refresh token requests with the Earthdata OAuth provider

### Added

- **CUMULUS-1050**
  - Separated configuration flags for originalPayload/finalPayload cleanup such that they can be set to different retention times
- **CUMULUS-798**
  - Added daily Executions cleanup CloudWatch event that triggers cleanExecutions lambda
  - Added cleanExecutions lambda that removes finalPayload/originalPayload field entries for records older than configured timeout value (execution_payload_retention_period), with a default of 30 days
- **CUMULUS-815/816**
  - Added 'originalPayload' and 'finalPayload' fields to Executions table
  - Updated Execution model to populate originalPayload with the execution payload on record creation
  - Updated Execution model code to populate finalPayload field with the execution payload on execution completion
  - Execution API now exposes the above fields
- **CUMULUS-977**
  - Rename `kinesisConsumer` to `messageConsumer` as it handles both Kinesis streams and SNS topics as of this version.
  - Add `sns`-type rule support. These rules create a subscription between an SNS topic and the `messageConsumer`.
    When a message is received, `messageConsumer` is triggered and passes the SNS message (JSON format expected) in
    its entirety to the workflow in the `payload` field of the Cumulus message. For more information on sns-type rules,
    see the [documentation](https://nasa.github.io/cumulus/docs/data-cookbooks/setup#rules).
- **CUMULUS-975**
  - Add `KinesisInboundEventLogger` and `KinesisOutboundEventLogger` API lambdas. These lambdas
    are utilized to dump incoming and outgoing ingest workflow kinesis streams
    to cloudwatch for analytics in case of AWS/stream failure.
  - Update rules model to allow tracking of log_event ARNs related to
    Rule event logging. Kinesis rule types will now automatically log
    incoming events via a Kinesis event triggered lambda.
    CUMULUS-975-migration-4
  - Update migration code to require explicit migration names per run
  - Added migration_4 to migrate/update exisitng Kinesis rules to have a log event mapping
  - Added new IAM policy for migration lambda
- **CUMULUS-775**
  - Adds a instance metadata endpoint to the `@cumulus/api` package.
  - Adds a new convenience function `hostId` to the `@cumulus/cmrjs` to help build environment specific cmr urls.
  - Fixed `@cumulus/cmrjs.searchConcept` to search and return CMR results.
  - Modified `@cumulus/cmrjs.CMR.searchGranule` and `@cumulus/cmrjs.CMR.searchCollection` to include CMR's provider as a default parameter to searches.
- **CUMULUS-965**
  - Add `@cumulus/test-data.loadJSONTestData()`,
    `@cumulus/test-data.loadTestData()`, and
    `@cumulus/test-data.streamTestData()` to safely load test data. These
    functions should be used instead of using `require()` to load test data,
    which could lead to tests interferring with each other.
  - Add a `@cumulus/common/util/deprecate()` function to mark a piece of code as
    deprecated
- **CUMULUS-986**
  - Added `waitForTestExecutionStart` to `@cumulus/integration-tests`
- **CUMULUS-919**
  - In `@cumulus/deployment`, added support for NGAP permissions boundaries for IAM roles with `useNgapPermissionBoundary` flag in `iam/config.yml`. Defaults to false.

### Fixed

- Fixed a bug where FTP sockets were not closed after an error, keeping the Lambda function active until it timed out [CUMULUS-972]
- **CUMULUS-656**
  - The API will no longer allow the deletion of a provider if that provider is
    referenced by a rule
  - The API will no longer allow the deletion of a collection if that collection
    is referenced by a rule
- Fixed a bug where `@cumulus/sf-sns-report` was not pulling large messages from S3 correctly.

### Deprecated

- `@cumulus/ingest/aws/StepFunction.pullEvent()`. Use `@cumulus/common/aws.pullStepFunctionEvent()`.
- `@cumulus/ingest/consumer.Consume` due to unpredictable implementation. Use `@cumulus/ingest/consumer.Consumer`.
  Call `Consumer.consume()` instead of `Consume.read()`.

## [v1.10.4] - 2018-11-28

### Added

- **CUMULUS-1008**
  - New `config.yml` parameter for SQS consumers: `sqs_consumer_rate: (default 500)`, which is the maximum number of
    messages the consumer will attempt to process per execution. Currently this is only used by the sf-starter consumer,
    which runs every minute by default, making this a messages-per-minute upper bound. SQS does not guarantee the number
    of messages returned per call, so this is not a fixed rate of consumption, only attempted number of messages received.

### Deprecated

- `@cumulus/ingest/consumer.Consume` due to unpredictable implementation. Use `@cumulus/ingest/consumer.Consumer`.

### Changed

- Backported update of `packages/api` dependency `@mapbox/dyno` to `1.4.2` to mitigate `event-stream` vulnerability.

## [v1.10.3] - 2018-10-31

### Added

- **CUMULUS-817**
  - Added AWS Dead Letter Queues for lambdas that are scheduled asynchronously/such that failures show up only in cloudwatch logs.
- **CUMULUS-956**
  - Migrated developer documentation and data-cookbooks to Docusaurus
    - supports versioning of documentation
  - Added `docs/docs-how-to.md` to outline how to do things like add new docs or locally install for testing.
  - Deployment/CI scripts have been updated to work with the new format
- **CUMULUS-811**
  - Added new S3 functions to `@cumulus/common/aws`:
    - `aws.s3TagSetToQueryString`: converts S3 TagSet array to querystring (for use with upload()).
    - `aws.s3PutObject`: Returns promise of S3 `putObject`, which puts an object on S3
    - `aws.s3CopyObject`: Returns promise of S3 `copyObject`, which copies an object in S3 to a new S3 location
    - `aws.s3GetObjectTagging`: Returns promise of S3 `getObjectTagging`, which returns an object containing an S3 TagSet.
  - `@/cumulus/common/aws.s3PutObject` defaults to an explicit `ACL` of 'private' if not overridden.
  - `@/cumulus/common/aws.s3CopyObject` defaults to an explicit `TaggingDirective` of 'COPY' if not overridden.

### Deprecated

- **CUMULUS-811**
  - Deprecated `@cumulus/ingest/aws.S3`. Member functions of this class will now
    log warnings pointing to similar functionality in `@cumulus/common/aws`.

## [v1.10.2] - 2018-10-24

### Added

- **CUMULUS-965**
  - Added a `@cumulus/logger` package
- **CUMULUS-885**
  - Added 'human readable' version identifiers to Lambda Versioning lambda aliases
- **CUMULUS-705**
  - Note: Make sure to update the IAM stack when deploying this update.
  - Adds an AsyncOperations model and associated DynamoDB table to the
    `@cumulus/api` package
  - Adds an /asyncOperations endpoint to the `@cumulus/api` package, which can
    be used to fetch the status of an AsyncOperation.
  - Adds a /bulkDelete endpoint to the `@cumulus/api` package, which performs an
    asynchronous bulk-delete operation. This is a stub right now which is only
    intended to demonstration how AsyncOperations work.
  - Adds an AsyncOperation ECS task to the `@cumulus/api` package, which will
    fetch an Lambda function, run it in ECS, and then store the result to the
    AsyncOperations table in DynamoDB.
- **CUMULUS-851** - Added workflow lambda versioning feature to allow in-flight workflows to use lambda versions that were in place when a workflow was initiated

  - Updated Kes custom code to remove logic that used the CMA file key to determine template compilation logic. Instead, utilize a `customCompilation` template configuration flag to indicate a template should use Cumulus's kes customized methods instead of 'core'.
  - Added `useWorkflowLambdaVersions` configuration option to enable the lambdaVersioning feature set. **This option is set to true by default** and should be set to false to disable the feature.
  - Added uniqueIdentifier configuration key to S3 sourced lambdas to optionally support S3 lambda resource versioning within this scheme. This key must be unique for each modified version of the lambda package and must be updated in configuration each time the source changes.
  - Added a new nested stack template that will create a `LambdaVersions` stack that will take lambda parameters from the base template, generate lambda versions/aliases and return outputs with references to the most 'current' lambda alias reference, and updated 'core' template to utilize these outputs (if `useWorkflowLambdaVersions` is enabled).

- Created a `@cumulus/api/lib/OAuth2` interface, which is implemented by the
  `@cumulus/api/lib/EarthdataLogin` and `@cumulus/api/lib/GoogleOAuth2` classes.
  Endpoints that need to handle authentication will determine which class to use
  based on environment variables. This also greatly simplifies testing.
- Added `@cumulus/api/lib/assertions`, containing more complex AVA test assertions
- Added PublishGranule workflow to publish a granule to CMR without full reingest. (ingest-in-place capability)

- `@cumulus/integration-tests` new functionality:
  - `listCollections` to list collections from a provided data directory
  - `deleteCollection` to delete list of collections from a deployed stack
  - `cleanUpCollections` combines the above in one function.
  - `listProviders` to list providers from a provided data directory
  - `deleteProviders` to delete list of providers from a deployed stack
  - `cleanUpProviders` combines the above in one function.
  - `@cumulus/integrations-tests/api.js`: `deleteGranule` and `deletePdr` functions to make `DELETE` requests to Cumulus API
  - `rules` API functionality for posting and deleting a rule and listing all rules
  - `wait-for-deploy` lambda for use in the redeployment tests
- `@cumulus/ingest/granule.js`: `ingestFile` inserts new `duplicate_found: true` field in the file's record if a duplicate file already exists on S3.
- `@cumulus/api`: `/execution-status` endpoint requests and returns complete execution output if execution output is stored in S3 due to size.
- Added option to use environment variable to set CMR host in `@cumulus/cmrjs`.
- **CUMULUS-781** - Added integration tests for `@cumulus/sync-granule` when `duplicateHandling` is set to `replace` or `skip`
- **CUMULUS-791** - `@cumulus/move-granules`: `moveFileRequest` inserts new `duplicate_found: true` field in the file's record if a duplicate file already exists on S3. Updated output schema to document new `duplicate_found` field.

### Removed

- Removed `@cumulus/common/fake-earthdata-login-server`. Tests can now create a
  service stub based on `@cumulus/api/lib/OAuth2` if testing requires handling
  authentication.

### Changed

- **CUMULUS-940** - modified `@cumulus/common/aws` `receiveSQSMessages` to take a parameter object instead of positional parameters. All defaults remain the same, but now access to long polling is available through `options.waitTimeSeconds`.
- **CUMULUS-948** - Update lambda functions `CNMToCMA` and `CnmResponse` in the `cumulus-data-shared` bucket and point the default stack to them.
- **CUMULUS-782** - Updated `@cumulus/sync-granule` task and `Granule.ingestFile` in `@cumulus/ingest` to keep both old and new data when a destination file with different checksum already exists and `duplicateHandling` is `version`
- Updated the config schema in `@cumulus/move-granules` to include the `moveStagedFiles` param.
- **CUMULUS-778** - Updated config schema and documentation in `@cumulus/sync-granule` to include `duplicateHandling` parameter for specifying how duplicate filenames should be handled
- **CUMULUS-779** - Updated `@cumulus/sync-granule` to throw `DuplicateFile` error when destination files already exist and `duplicateHandling` is `error`
- **CUMULUS-780** - Updated `@cumulus/sync-granule` to use `error` as the default for `duplicateHandling` when it is not specified
- **CUMULUS-780** - Updated `@cumulus/api` to use `error` as the default value for `duplicateHandling` in the `Collection` model
- **CUMULUS-785** - Updated the config schema and documentation in `@cumulus/move-granules` to include `duplicateHandling` parameter for specifying how duplicate filenames should be handled
- **CUMULUS-786, CUMULUS-787** - Updated `@cumulus/move-granules` to throw `DuplicateFile` error when destination files already exist and `duplicateHandling` is `error` or not specified
- **CUMULUS-789** - Updated `@cumulus/move-granules` to keep both old and new data when a destination file with different checksum already exists and `duplicateHandling` is `version`

### Fixed

- `getGranuleId` in `@cumulus/ingest` bug: `getGranuleId` was constructing an error using `filename` which was undefined. The fix replaces `filename` with the `uri` argument.
- Fixes to `del` in `@cumulus/api/endpoints/granules.js` to not error/fail when not all files exist in S3 (e.g. delete granule which has only 2 of 3 files ingested).
- `@cumulus/deployment/lib/crypto.js` now checks for private key existence properly.

## [v1.10.1] - 2018-09-4

### Fixed

- Fixed cloudformation template errors in `@cumulus/deployment/`
  - Replaced references to Fn::Ref: with Ref:
  - Moved long form template references to a newline

## [v1.10.0] - 2018-08-31

### Removed

- Removed unused and broken code from `@cumulus/common`
  - Removed `@cumulus/common/test-helpers`
  - Removed `@cumulus/common/task`
  - Removed `@cumulus/common/message-source`
  - Removed the `getPossiblyRemote` function from `@cumulus/common/aws`
  - Removed the `startPromisedSfnExecution` function from `@cumulus/common/aws`
  - Removed the `getCurrentSfnTask` function from `@cumulus/common/aws`

### Changed

- **CUMULUS-839** - In `@cumulus/sync-granule`, 'collection' is now an optional config parameter

### Fixed

- **CUMULUS-859** Moved duplicate code in `@cumulus/move-granules` and `@cumulus/post-to-cmr` to `@cumulus/ingest`. Fixed imports making assumptions about directory structure.
- `@cumulus/ingest/consumer` correctly limits the number of messages being received and processed from SQS. Details:
  - **Background:** `@cumulus/api` includes a lambda `<stack-name>-sqs2sf` which processes messages from the `<stack-name>-startSF` SQS queue every minute. The `sqs2sf` lambda uses `@cumulus/ingest/consumer` to receive and process messages from SQS.
  - **Bug:** More than `messageLimit` number of messages were being consumed and processed from the `<stack-name>-startSF` SQS queue. Many step functions were being triggered simultaneously by the lambda `<stack-name>-sqs2sf` (which consumes every minute from the `startSF` queue) and resulting in step function failure with the error: `An error occurred (ThrottlingException) when calling the GetExecutionHistory`.
  - **Fix:** `@cumulus/ingest/consumer#processMessages` now processes messages until `timeLimit` has passed _OR_ once it receives up to `messageLimit` messages. `sqs2sf` is deployed with a [default `messageLimit` of 10](https://github.com/nasa/cumulus/blob/670000c8a821ff37ae162385f921c40956e293f7/packages/deployment/app/config.yml#L147).
  - **IMPORTANT NOTE:** `consumer` will actually process up to `messageLimit * 2 - 1` messages. This is because sometimes `receiveSQSMessages` will return less than `messageLimit` messages and thus the consumer will continue to make calls to `receiveSQSMessages`. For example, given a `messageLimit` of 10 and subsequent calls to `receiveSQSMessages` returns up to 9 messages, the loop will continue and a final call could return up to 10 messages.

## [v1.9.1] - 2018-08-22

**Please Note** To take advantage of the added granule tracking API functionality, updates are required for the message adapter and its libraries. You should be on the following versions:

- `cumulus-message-adapter` 1.0.9+
- `cumulus-message-adapter-js` 1.0.4+
- `cumulus-message-adapter-java` 1.2.7+
- `cumulus-message-adapter-python` 1.0.5+

### Added

- **CUMULUS-687** Added logs endpoint to search for logs from a specific workflow execution in `@cumulus/api`. Added integration test.
- **CUMULUS-836** - `@cumulus/deployment` supports a configurable docker storage driver for ECS. ECS can be configured with either `devicemapper` (the default storage driver for AWS ECS-optimized AMIs) or `overlay2` (the storage driver used by the NGAP 2.0 AMI). The storage driver can be configured in `app/config.yml` with `ecs.docker.storageDriver: overlay2 | devicemapper`. The default is `overlay2`.
  - To support this configuration, a [Handlebars](https://handlebarsjs.com/) helper `ifEquals` was added to `packages/deployment/lib/kes.js`.
- **CUMULUS-836** - `@cumulus/api` added IAM roles required by the NGAP 2.0 AMI. The NGAP 2.0 AMI runs a script `register_instances_with_ssm.py` which requires the ECS IAM role to include `ec2:DescribeInstances` and `ssm:GetParameter` permissions.

### Fixed

- **CUMULUS-836** - `@cumulus/deployment` uses `overlay2` driver by default and does not attempt to write `--storage-opt dm.basesize` to fix [this error](https://github.com/moby/moby/issues/37039).
- **CUMULUS-413** Kinesis processing now captures all errrors.
  - Added kinesis fallback mechanism when errors occur during record processing.
  - Adds FallbackTopicArn to `@cumulus/api/lambdas.yml`
  - Adds fallbackConsumer lambda to `@cumulus/api`
  - Adds fallbackqueue option to lambda definitions capture lambda failures after three retries.
  - Adds kinesisFallback SNS topic to signal incoming errors from kinesis stream.
  - Adds kinesisFailureSQS to capture fully failed events from all retries.
- **CUMULUS-855** Adds integration test for kinesis' error path.
- **CUMULUS-686** Added workflow task name and version tracking via `@cumulus/api` executions endpoint under new `tasks` property, and under `workflow_tasks` in step input/output.
  - Depends on `cumulus-message-adapter` 1.0.9+, `cumulus-message-adapter-js` 1.0.4+, `cumulus-message-adapter-java` 1.2.7+ and `cumulus-message-adapter-python` 1.0.5+
- **CUMULUS-771**
  - Updated sync-granule to stream the remote file to s3
  - Added integration test for ingesting granules from ftp provider
  - Updated http/https integration tests for ingesting granules from http/https providers
- **CUMULUS-862** Updated `@cumulus/integration-tests` to handle remote lambda output
- **CUMULUS-856** Set the rule `state` to have default value `ENABLED`

### Changed

- In `@cumulus/deployment`, changed the example app config.yml to have additional IAM roles

## [v1.9.0] - 2018-08-06

**Please note** additional information and upgrade instructions [here](https://nasa.github.io/cumulus/docs/upgrade/1.9.0)

### Added

- **CUMULUS-712** - Added integration tests verifying expected behavior in workflows
- **GITC-776-2** - Add support for versioned collections

### Fixed

- **CUMULUS-832**
  - Fixed indentation in example config.yml in `@cumulus/deployment`
  - Fixed issue with new deployment using the default distribution endpoint in `@cumulus/deployment` and `@cumulus/api`

## [v1.8.1] - 2018-08-01

**Note** IAM roles should be re-deployed with this release.

- **Cumulus-726**
  - Added function to `@cumulus/integration-tests`: `sfnStep` includes `getStepInput` which returns the input to the schedule event of a given step function step.
  - Added IAM policy `@cumulus/deployment`: Lambda processing IAM role includes `kinesis::PutRecord` so step function lambdas can write to kinesis streams.
- **Cumulus Community Edition**
  - Added Google OAuth authentication token logic to `@cumulus/api`. Refactored token endpoint to use environment variable flag `OAUTH_PROVIDER` when determining with authentication method to use.
  - Added API Lambda memory configuration variable `api_lambda_memory` to `@cumulus/api` and `@cumulus/deployment`.

### Changed

- **Cumulus-726**
  - Changed function in `@cumulus/api`: `models/rules.js#addKinesisEventSource` was modified to call to `deleteKinesisEventSource` with all required parameters (rule's name, arn and type).
  - Changed function in `@cumulus/integration-tests`: `getStepOutput` can now be used to return output of failed steps. If users of this function want the output of a failed event, they can pass a third parameter `eventType` as `'failure'`. This function will work as always for steps which completed successfully.

### Removed

- **Cumulus-726**

  - Configuration change to `@cumulus/deployment`: Removed default auto scaling configuration for Granules and Files DynamoDB tables.

- **CUMULUS-688**
  - Add integration test for ExecutionStatus
  - Function addition to `@cumulus/integration-tests`: `api` includes `getExecutionStatus` which returns the execution status from the Cumulus API

## [v1.8.0] - 2018-07-23

### Added

- **CUMULUS-718** Adds integration test for Kinesis triggering a workflow.

- **GITC-776-3** Added more flexibility for rules. You can now edit all fields on the rule's record
  We may need to update the api documentation to reflect this.

- **CUMULUS-681** - Add ingest-in-place action to granules endpoint

  - new applyWorkflow action at PUT /granules/{granuleid} Applying a workflow starts an execution of the provided workflow and passes the granule record as payload.
    Parameter(s):
    - workflow - the workflow name

- **CUMULUS-685** - Add parent exeuction arn to the execution which is triggered from a parent step function

### Changed

- **CUMULUS-768** - Integration tests get S3 provider data from shared data folder

### Fixed

- **CUMULUS-746** - Move granule API correctly updates record in dynamo DB and cmr xml file
- **CUMULUS-766** - Populate database fileSize field from S3 if value not present in Ingest payload

## [v1.7.1] - 2018-07-27 - [BACKPORT]

### Fixed

- **CUMULUS-766** - Backport from 1.8.0 - Populate database fileSize field from S3 if value not present in Ingest payload

## [v1.7.0] - 2018-07-02

### Please note: [Upgrade Instructions](https://nasa.github.io/cumulus/docs/upgrade/1.7.0)

### Added

- **GITC-776-2** - Add support for versioned collectons
- **CUMULUS-491** - Add granule reconciliation API endpoints.
- **CUMULUS-480** Add suport for backup and recovery:
  - Add DynamoDB tables for granules, executions and pdrs
  - Add ability to write all records to S3
  - Add ability to download all DynamoDB records in form json files
  - Add ability to upload records to DynamoDB
  - Add migration scripts for copying granule, pdr and execution records from ElasticSearch to DynamoDB
  - Add IAM support for batchWrite on dynamoDB
-
- **CUMULUS-508** - `@cumulus/deployment` cloudformation template allows for lambdas and ECS clusters to have multiple AZ availability.
  - `@cumulus/deployment` also ensures docker uses `devicemapper` storage driver.
- **CUMULUS-755** - `@cumulus/deployment` Add DynamoDB autoscaling support.
  - Application developers can add autoscaling and override default values in their deployment's `app/config.yml` file using a `{TableName}Table:` key.

### Fixed

- **CUMULUS-747** - Delete granule API doesn't delete granule files in s3 and granule in elasticsearch
  - update the StreamSpecification DynamoDB tables to have StreamViewType: "NEW_AND_OLD_IMAGES"
  - delete granule files in s3
- **CUMULUS-398** - Fix not able to filter executions by workflow
- **CUMULUS-748** - Fix invalid lambda .zip files being validated/uploaded to AWS
- **CUMULUS-544** - Post to CMR task has UAT URL hard-coded
  - Made configurable: PostToCmr now requires CMR_ENVIRONMENT env to be set to 'SIT' or 'OPS' for those CMR environments. Default is UAT.

### Changed

- **GITC-776-4** - Changed Discover-pdrs to not rely on collection but use provider_path in config. It also has an optional filterPdrs regex configuration parameter

- **CUMULUS-710** - In the integration test suite, `getStepOutput` returns the output of the first successful step execution or last failed, if none exists

## [v1.6.0] - 2018-06-06

### Please note: [Upgrade Instructions](https://nasa.github.io/cumulus/docs/upgrade/1.6.0)

### Fixed

- **CUMULUS-602** - Format all logs sent to Elastic Search.
  - Extract cumulus log message and index it to Elastic Search.

### Added

- **CUMULUS-556** - add a mechanism for creating and running migration scripts on deployment.
- **CUMULUS-461** Support use of metadata date and other components in `url_path` property

### Changed

- **CUMULUS-477** Update bucket configuration to support multiple buckets of the same type:
  - Change the structure of the buckets to allow for more than one bucket of each type. The bucket structure is now:
    bucket-key:
    name: <bucket-name>
    type: <type> i.e. internal, public, etc.
  - Change IAM and app deployment configuration to support new bucket structure
  - Update tasks and workflows to support new bucket structure
  - Replace instances where buckets.internal is relied upon to either use the system bucket or a configured bucket
  - Move IAM template to the deployment package. NOTE: You now have to specify '--template node_modules/@cumulus/deployment/iam' in your IAM deployment
  - Add IAM cloudformation template support to filter buckets by type

## [v1.5.5] - 2018-05-30

### Added

- **CUMULUS-530** - PDR tracking through Queue-granules
  - Add optional `pdr` property to the sync-granule task's input config and output payload.
- **CUMULUS-548** - Create a Lambda task that generates EMS distribution reports
  - In order to supply EMS Distribution Reports, you must enable S3 Server
    Access Logging on any S3 buckets used for distribution. See [How Do I Enable Server Access Logging for an S3 Bucket?](https://docs.aws.amazon.com/AmazonS3/latest/user-guide/server-access-logging.html)
    The "Target bucket" setting should point at the Cumulus internal bucket.
    The "Target prefix" should be
    "<STACK_NAME>/ems-distribution/s3-server-access-logs/", where "STACK_NAME"
    is replaced with the name of your Cumulus stack.

### Fixed

- **CUMULUS-546 - Kinesis Consumer should catch and log invalid JSON**
  - Kinesis Consumer lambda catches and logs errors so that consumer doesn't get stuck in a loop re-processing bad json records.
- EMS report filenames are now based on their start time instead of the time
  instead of the time that the report was generated
- **CUMULUS-552 - Cumulus API returns different results for the same collection depending on query**
  - The collection, provider and rule records in elasticsearch are now replaced with records from dynamo db when the dynamo db records are updated.

### Added

- `@cumulus/deployment`'s default cloudformation template now configures storage for Docker to match the configured ECS Volume. The template defines Docker's devicemapper basesize (`dm.basesize`) using `ecs.volumeSize`. This addresses ECS default of limiting Docker containers to 10GB of storage ([Read more](https://aws.amazon.com/premiumsupport/knowledge-center/increase-default-ecs-docker-limit/)).

## [v1.5.4] - 2018-05-21

### Added

- **CUMULUS-535** - EMS Ingest, Archive, Archive Delete reports
  - Add lambda EmsReport to create daily EMS Ingest, Archive, Archive Delete reports
  - ems.provider property added to `@cumulus/deployment/app/config.yml`.
    To change the provider name, please add `ems: provider` property to `app/config.yml`.
- **CUMULUS-480** Use DynamoDB to store granules, pdrs and execution records
  - Activate PointInTime feature on DynamoDB tables
  - Increase test coverage on api package
  - Add ability to restore metadata records from json files to DynamoDB
- **CUMULUS-459** provide API endpoint for moving granules from one location on s3 to another

## [v1.5.3] - 2018-05-18

### Fixed

- **CUMULUS-557 - "Add dataType to DiscoverGranules output"**
  - Granules discovered by the DiscoverGranules task now include dataType
  - dataType is now a required property for granules used as input to the
    QueueGranules task
- **CUMULUS-550** Update deployment app/config.yml to force elasticsearch updates for deleted granules

## [v1.5.2] - 2018-05-15

### Fixed

- **CUMULUS-514 - "Unable to Delete the Granules"**
  - updated cmrjs.deleteConcept to return success if the record is not found
    in CMR.

### Added

- **CUMULUS-547** - The distribution API now includes an
  "earthdataLoginUsername" query parameter when it returns a signed S3 URL
- **CUMULUS-527 - "parse-pdr queues up all granules and ignores regex"**
  - Add an optional config property to the ParsePdr task called
    "granuleIdFilter". This property is a regular expression that is applied
    against the filename of the first file of each granule contained in the
    PDR. If the regular expression matches, then the granule is included in
    the output. Defaults to '.', which will match all granules in the PDR.
- File checksums in PDRs now support MD5
- Deployment support to subscribe to an SNS topic that already exists
- **CUMULUS-470, CUMULUS-471** In-region S3 Policy lambda added to API to update bucket policy for in-region access.
- **CUMULUS-533** Added fields to granule indexer to support EMS ingest and archive record creation
- **CUMULUS-534** Track deleted granules
  - added `deletedgranule` type to `cumulus` index.
  - **Important Note:** Force custom bootstrap to re-run by adding this to
    app/config.yml `es: elasticSearchMapping: 7`
- You can now deploy cumulus without ElasticSearch. Just add `es: null` to your `app/config.yml` file. This is only useful for debugging purposes. Cumulus still requires ElasticSearch to properly operate.
- `@cumulus/integration-tests` includes and exports the `addRules` function, which seeds rules into the DynamoDB table.
- Added capability to support EFS in cloud formation template. Also added
  optional capability to ssh to your instance and privileged lambda functions.
- Added support to force discovery of PDRs that have already been processed
  and filtering of selected data types
- `@cumulus/cmrjs` uses an environment variable `USER_IP_ADDRESS` or fallback
  IP address of `10.0.0.0` when a public IP address is not available. This
  supports lambda functions deployed into a VPC's private subnet, where no
  public IP address is available.

### Changed

- **CUMULUS-550** Custom bootstrap automatically adds new types to index on
  deployment

## [v1.5.1] - 2018-04-23

### Fixed

- add the missing dist folder to the hello-world task
- disable uglifyjs on the built version of the pdr-status-check (read: https://github.com/webpack-contrib/uglifyjs-webpack-plugin/issues/264)

## [v1.5.0] - 2018-04-23

### Changed

- Removed babel from all tasks and packages and increased minimum node requirements to version 8.10
- Lambda functions created by @cumulus/deployment will use node8.10 by default
- Moved [cumulus-integration-tests](https://github.com/nasa/cumulus-integration-tests) to the `example` folder CUMULUS-512
- Streamlined all packages dependencies (e.g. remove redundant dependencies and make sure versions are the same across packages)
- **CUMULUS-352:** Update Cumulus Elasticsearch indices to use [index aliases](https://www.elastic.co/guide/en/elasticsearch/reference/current/indices-aliases.html).
- **CUMULUS-519:** ECS tasks are no longer restarted after each CF deployment unless `ecs.restartTasksOnDeploy` is set to true
- **CUMULUS-298:** Updated log filterPattern to include all CloudWatch logs in ElasticSearch
- **CUMULUS-518:** Updates to the SyncGranule config schema
  - `granuleIdExtraction` is no longer a property
  - `process` is now an optional property
  - `provider_path` is no longer a property

### Fixed

- **CUMULUS-455 "Kes deployments using only an updated message adapter do not get automatically deployed"**
  - prepended the hash value of cumulus-message-adapter.zip file to the zip file name of lambda which uses message adapter.
  - the lambda function will be redeployed when message adapter or lambda function are updated
- Fixed a bug in the bootstrap lambda function where it stuck during update process
- Fixed a bug where the sf-sns-report task did not return the payload of the incoming message as the output of the task [CUMULUS-441]

### Added

- **CUMULUS-352:** Add reindex CLI to the API package.
- **CUMULUS-465:** Added mock http/ftp/sftp servers to the integration tests
- Added a `delete` method to the `@common/CollectionConfigStore` class
- **CUMULUS-467 "@cumulus/integration-tests or cumulus-integration-tests should seed provider and collection in deployed DynamoDB"**
  - `example` integration-tests populates providers and collections to database
  - `example` workflow messages are populated from workflow templates in s3, provider and collection information in database, and input payloads. Input templates are removed.
  - added `https` protocol to provider schema

## [v1.4.1] - 2018-04-11

### Fixed

- Sync-granule install

## [v1.4.0] - 2018-04-09

### Fixed

- **CUMULUS-392 "queue-granules not returning the sfn-execution-arns queued"**
  - updated queue-granules to return the sfn-execution-arns queued and pdr if exists.
  - added pdr to ingest message meta.pdr instead of payload, so the pdr information doesn't get lost in the ingest workflow, and ingested granule in elasticsearch has pdr name.
  - fixed sf-sns-report schema, remove the invalid part
  - fixed pdr-status-check schema, the failed execution contains arn and reason
- **CUMULUS-206** make sure homepage and repository urls exist in package.json files of tasks and packages

### Added

- Example folder with a cumulus deployment example

### Changed

- [CUMULUS-450](https://bugs.earthdata.nasa.gov/browse/CUMULUS-450) - Updated
  the config schema of the **queue-granules** task
  - The config no longer takes a "collection" property
  - The config now takes an "internalBucket" property
  - The config now takes a "stackName" property
- [CUMULUS-450](https://bugs.earthdata.nasa.gov/browse/CUMULUS-450) - Updated
  the config schema of the **parse-pdr** task
  - The config no longer takes a "collection" property
  - The "stack", "provider", and "bucket" config properties are now
    required
- **CUMULUS-469** Added a lambda to the API package to prototype creating an S3 bucket policy for direct, in-region S3 access for the prototype bucket

### Removed

- Removed the `findTmpTestDataDirectory()` function from
  `@cumulus/common/test-utils`

### Fixed

- [CUMULUS-450](https://bugs.earthdata.nasa.gov/browse/CUMULUS-450)
  - The **queue-granules** task now enqueues a **sync-granule** task with the
    correct collection config for that granule based on the granule's
    data-type. It had previously been using the collection config from the
    config of the **queue-granules** task, which was a problem if the granules
    being queued belonged to different data-types.
  - The **parse-pdr** task now handles the case where a PDR contains granules
    with different data types, and uses the correct granuleIdExtraction for
    each granule.

### Added

- **CUMULUS-448** Add code coverage checking using [nyc](https://github.com/istanbuljs/nyc).

## [v1.3.0] - 2018-03-29

### Deprecated

- discover-s3-granules is deprecated. The functionality is provided by the discover-granules task

### Fixed

- **CUMULUS-331:** Fix aws.downloadS3File to handle non-existent key
- Using test ftp provider for discover-granules testing [CUMULUS-427]
- **CUMULUS-304: "Add AWS API throttling to pdr-status-check task"** Added concurrency limit on SFN API calls. The default concurrency is 10 and is configurable through Lambda environment variable CONCURRENCY.
- **CUMULUS-414: "Schema validation not being performed on many tasks"** revised npm build scripts of tasks that use cumulus-message-adapter to place schema directories into dist directories.
- **CUMULUS-301:** Update all tests to use test-data package for testing data.
- **CUMULUS-271: "Empty response body from rules PUT endpoint"** Added the updated rule to response body.
- Increased memory allotment for `CustomBootstrap` lambda function. Resolves failed deployments where `CustomBootstrap` lambda function was failing with error `Process exited before completing request`. This was causing deployments to stall, fail to update and fail to rollback. This error is thrown when the lambda function tries to use more memory than it is allotted.
- Cumulus repository folders structure updated:
  - removed the `cumulus` folder altogether
  - moved `cumulus/tasks` to `tasks` folder at the root level
  - moved the tasks that are not converted to use CMA to `tasks/.not_CMA_compliant`
  - updated paths where necessary

### Added

- `@cumulus/integration-tests` - Added support for testing the output of an ECS activity as well as a Lambda function.

## [v1.2.0] - 2018-03-20

### Fixed

- Update vulnerable npm packages [CUMULUS-425]
- `@cumulus/api`: `kinesis-consumer.js` uses `sf-scheduler.js#schedule` instead of placing a message directly on the `startSF` SQS queue. This is a fix for [CUMULUS-359](https://bugs.earthdata.nasa.gov/browse/CUMULUS-359) because `sf-scheduler.js#schedule` looks up the provider and collection data in DynamoDB and adds it to the `meta` object of the enqueued message payload.
- `@cumulus/api`: `kinesis-consumer.js` catches and logs errors instead of doing an error callback. Before this change, `kinesis-consumer` was failing to process new records when an existing record caused an error because it would call back with an error and stop processing additional records. It keeps trying to process the record causing the error because it's "position" in the stream is unchanged. Catching and logging the errors is part 1 of the fix. Proposed part 2 is to enqueue the error and the message on a "dead-letter" queue so it can be processed later ([CUMULUS-413](https://bugs.earthdata.nasa.gov/browse/CUMULUS-413)).
- **CUMULUS-260: "PDR page on dashboard only shows zeros."** The PDR stats in LPDAAC are all 0s, even if the dashboard has been fixed to retrieve the correct fields. The current version of pdr-status-check has a few issues.
  - pdr is not included in the input/output schema. It's available from the input event. So the pdr status and stats are not updated when the ParsePdr workflow is complete. Adding the pdr to the input/output of the task will fix this.
  - pdr-status-check doesn't update pdr stats which prevent the real time pdr progress from showing up in the dashboard. To solve this, added lambda function sf-sns-report which is copied from @cumulus/api/lambdas/sf-sns-broadcast with modification, sf-sns-report can be used to report step function status anywhere inside a step function. So add step sf-sns-report after each pdr-status-check, we will get the PDR status progress at real time.
  - It's possible an execution is still in the queue and doesn't exist in sfn yet. Added code to handle 'ExecutionDoesNotExist' error when checking the execution status.
- Fixed `aws.cloudwatchevents()` typo in `packages/ingest/aws.js`. This typo was the root cause of the error: `Error: Could not process scheduled_ingest, Error: : aws.cloudwatchevents is not a constructor` seen when trying to update a rule.

### Removed

- `@cumulus/ingest/aws`: Remove queueWorkflowMessage which is no longer being used by `@cumulus/api`'s `kinesis-consumer.js`.

## [v1.1.4] - 2018-03-15

### Added

- added flag `useList` to parse-pdr [CUMULUS-404]

### Fixed

- Pass encrypted password to the ApiGranule Lambda function [CUMULUS-424]

## [v1.1.3] - 2018-03-14

### Fixed

- Changed @cumulus/deployment package install behavior. The build process will happen after installation

## [v1.1.2] - 2018-03-14

### Added

- added tools to @cumulus/integration-tests for local integration testing
- added end to end testing for discovering and parsing of PDRs
- `yarn e2e` command is available for end to end testing

### Fixed

- **CUMULUS-326: "Occasionally encounter "Too Many Requests" on deployment"** The api gateway calls will handle throttling errors
- **CUMULUS-175: "Dashboard providers not in sync with AWS providers."** The root cause of this bug - DynamoDB operations not showing up in Elasticsearch - was shared by collections and rules. The fix was to update providers', collections' and rules; POST, PUT and DELETE endpoints to operate on DynamoDB and using DynamoDB streams to update Elasticsearch. The following packages were made:
  - `@cumulus/deployment` deploys DynamoDB streams for the Collections, Providers and Rules tables as well as a new lambda function called `dbIndexer`. The `dbIndexer` lambda has an event source mapping which listens to each of the DynamoDB streams. The dbIndexer lambda receives events referencing operations on the DynamoDB table and updates the elasticsearch cluster accordingly.
  - The `@cumulus/api` endpoints for collections, providers and rules _only_ query DynamoDB, with the exception of LIST endpoints and the collections' GET endpoint.

### Updated

- Broke up `kes.override.js` of @cumulus/deployment to multiple modules and moved to a new location
- Expanded @cumulus/deployment test coverage
- all tasks were updated to use cumulus-message-adapter-js 1.0.1
- added build process to integration-tests package to babelify it before publication
- Update @cumulus/integration-tests lambda.js `getLambdaOutput` to return the entire lambda output. Previously `getLambdaOutput` returned only the payload.

## [v1.1.1] - 2018-03-08

### Removed

- Unused queue lambda in api/lambdas [CUMULUS-359]

### Fixed

- Kinesis message content is passed to the triggered workflow [CUMULUS-359]
- Kinesis message queues a workflow message and does not write to rules table [CUMULUS-359]

## [v1.1.0] - 2018-03-05

### Added

- Added a `jlog` function to `common/test-utils` to aid in test debugging
- Integration test package with command line tool [CUMULUS-200] by @laurenfrederick
- Test for FTP `useList` flag [CUMULUS-334] by @kkelly51

### Updated

- The `queue-pdrs` task now uses the [cumulus-message-adapter-js](https://github.com/nasa/cumulus-message-adapter-js)
  library
- Updated the `queue-pdrs` JSON schemas
- The test-utils schema validation functions now throw an error if validation
  fails
- The `queue-granules` task now uses the [cumulus-message-adapter-js](https://github.com/nasa/cumulus-message-adapter-js)
  library
- Updated the `queue-granules` JSON schemas

### Removed

- Removed the `getSfnExecutionByName` function from `common/aws`
- Removed the `getGranuleStatus` function from `common/aws`

## [v1.0.1] - 2018-02-27

### Added

- More tests for discover-pdrs, dicover-granules by @yjpa7145
- Schema validation utility for tests by @yjpa7145

### Changed

- Fix an FTP listing bug for servers that do not support STAT [CUMULUS-334] by @kkelly51

## [v1.0.0] - 2018-02-23

[unreleased]: https://github.com/nasa/cumulus/compare/v6.0.0...HEAD
[v6.0.0]: https://github.com/nasa/cumulus/compare/v5.0.1...v6.0.0
[v5.0.1]: https://github.com/nasa/cumulus/compare/v5.0.0...v5.0.1
[v5.0.0]: https://github.com/nasa/cumulus/compare/v4.0.0...v5.0.0
[v4.0.0]: https://github.com/nasa/cumulus/compare/v3.0.1...v4.0.0
[v3.0.1]: https://github.com/nasa/cumulus/compare/v3.0.0...v3.0.1
[v3.0.0]: https://github.com/nasa/cumulus/compare/v2.0.1...v3.0.0
[v2.0.7]: https://github.com/nasa/cumulus/compare/v2.0.6...v2.0.7
[v2.0.6]: https://github.com/nasa/cumulus/compare/v2.0.5...v2.0.6
[v2.0.5]: https://github.com/nasa/cumulus/compare/v2.0.4...v2.0.5
[v2.0.4]: https://github.com/nasa/cumulus/compare/v2.0.3...v2.0.4
[v2.0.3]: https://github.com/nasa/cumulus/compare/v2.0.2...v2.0.3
[v2.0.2]: https://github.com/nasa/cumulus/compare/v2.0.1...v2.0.2
[v2.0.1]: https://github.com/nasa/cumulus/compare/v1.24.0...v2.0.1
[v2.0.0]: https://github.com/nasa/cumulus/compare/v1.24.0...v2.0.0
[v1.24.0]: https://github.com/nasa/cumulus/compare/v1.23.2...v1.24.0
[v1.23.2]: https://github.com/nasa/cumulus/compare/v1.22.1...v1.23.2
[v1.22.1]: https://github.com/nasa/cumulus/compare/v1.21.0...v1.22.1
[v1.21.0]: https://github.com/nasa/cumulus/compare/v1.20.0...v1.21.0
[v1.20.0]: https://github.com/nasa/cumulus/compare/v1.19.0...v1.20.0
[v1.19.0]: https://github.com/nasa/cumulus/compare/v1.18.0...v1.19.0
[v1.18.0]: https://github.com/nasa/cumulus/compare/v1.17.0...v1.18.0
[v1.17.0]: https://github.com/nasa/cumulus/compare/v1.16.1...v1.17.0
[v1.16.1]: https://github.com/nasa/cumulus/compare/v1.16.0...v1.16.1
[v1.16.0]: https://github.com/nasa/cumulus/compare/v1.15.0...v1.16.0
[v1.15.0]: https://github.com/nasa/cumulus/compare/v1.14.5...v1.15.0
[v1.14.5]: https://github.com/nasa/cumulus/compare/v1.14.4...v1.14.5
[v1.14.4]: https://github.com/nasa/cumulus/compare/v1.14.3...v1.14.4
[v1.14.3]: https://github.com/nasa/cumulus/compare/v1.14.2...v1.14.3
[v1.14.2]: https://github.com/nasa/cumulus/compare/v1.14.1...v1.14.2
[v1.14.1]: https://github.com/nasa/cumulus/compare/v1.14.0...v1.14.1
[v1.14.0]: https://github.com/nasa/cumulus/compare/v1.13.5...v1.14.0
[v1.13.5]: https://github.com/nasa/cumulus/compare/v1.13.4...v1.13.5
[v1.13.4]: https://github.com/nasa/cumulus/compare/v1.13.3...v1.13.4
[v1.13.3]: https://github.com/nasa/cumulus/compare/v1.13.2...v1.13.3
[v1.13.2]: https://github.com/nasa/cumulus/compare/v1.13.1...v1.13.2
[v1.13.1]: https://github.com/nasa/cumulus/compare/v1.13.0...v1.13.1
[v1.13.0]: https://github.com/nasa/cumulus/compare/v1.12.1...v1.13.0
[v1.12.1]: https://github.com/nasa/cumulus/compare/v1.12.0...v1.12.1
[v1.12.0]: https://github.com/nasa/cumulus/compare/v1.11.3...v1.12.0
[v1.11.3]: https://github.com/nasa/cumulus/compare/v1.11.2...v1.11.3
[v1.11.2]: https://github.com/nasa/cumulus/compare/v1.11.1...v1.11.2
[v1.11.1]: https://github.com/nasa/cumulus/compare/v1.11.0...v1.11.1
[v1.11.0]: https://github.com/nasa/cumulus/compare/v1.10.4...v1.11.0
[v1.10.4]: https://github.com/nasa/cumulus/compare/v1.10.3...v1.10.4
[v1.10.3]: https://github.com/nasa/cumulus/compare/v1.10.2...v1.10.3
[v1.10.2]: https://github.com/nasa/cumulus/compare/v1.10.1...v1.10.2
[v1.10.1]: https://github.com/nasa/cumulus/compare/v1.10.0...v1.10.1
[v1.10.0]: https://github.com/nasa/cumulus/compare/v1.9.1...v1.10.0
[v1.9.1]: https://github.com/nasa/cumulus/compare/v1.9.0...v1.9.1
[v1.9.0]: https://github.com/nasa/cumulus/compare/v1.8.1...v1.9.0
[v1.8.1]: https://github.com/nasa/cumulus/compare/v1.8.0...v1.8.1
[v1.8.0]: https://github.com/nasa/cumulus/compare/v1.7.0...v1.8.0
[v1.7.0]: https://github.com/nasa/cumulus/compare/v1.6.0...v1.7.0
[v1.6.0]: https://github.com/nasa/cumulus/compare/v1.5.5...v1.6.0
[v1.5.5]: https://github.com/nasa/cumulus/compare/v1.5.4...v1.5.5
[v1.5.4]: https://github.com/nasa/cumulus/compare/v1.5.3...v1.5.4
[v1.5.3]: https://github.com/nasa/cumulus/compare/v1.5.2...v1.5.3
[v1.5.2]: https://github.com/nasa/cumulus/compare/v1.5.1...v1.5.2
[v1.5.1]: https://github.com/nasa/cumulus/compare/v1.5.0...v1.5.1
[v1.5.0]: https://github.com/nasa/cumulus/compare/v1.4.1...v1.5.0
[v1.4.1]: https://github.com/nasa/cumulus/compare/v1.4.0...v1.4.1
[v1.4.0]: https://github.com/nasa/cumulus/compare/v1.3.0...v1.4.0
[v1.3.0]: https://github.com/nasa/cumulus/compare/v1.2.0...v1.3.0
[v1.2.0]: https://github.com/nasa/cumulus/compare/v1.1.4...v1.2.0
[v1.1.4]: https://github.com/nasa/cumulus/compare/v1.1.3...v1.1.4
[v1.1.3]: https://github.com/nasa/cumulus/compare/v1.1.2...v1.1.3
[v1.1.2]: https://github.com/nasa/cumulus/compare/v1.1.1...v1.1.2
[v1.1.1]: https://github.com/nasa/cumulus/compare/v1.0.1...v1.1.1
[v1.1.0]: https://github.com/nasa/cumulus/compare/v1.0.1...v1.1.0
[v1.0.1]: https://github.com/nasa/cumulus/compare/v1.0.0...v1.0.1
[v1.0.0]: https://github.com/nasa/cumulus/compare/pre-v1-release...v1.0.0

[thin-egress-app]: <https://github.com/asfadmin/thin-egress-app> "Thin Egress App"<|MERGE_RESOLUTION|>--- conflicted
+++ resolved
@@ -27,17 +27,15 @@
 - **CUMULUS-2350**
   - Updates the examples on the `/s3credentialsREADME`, to include Python and JavaScript code demonstrating how to refresh the s3credential for programatic access.
 
-<<<<<<< HEAD
 - **CUMULUS-2383**
   - PostToCMR task will return CMRInternalError when a `500` status is returned from CMR
-=======
+
 ### Removed
 
 - Removed variables from `tf-modules/archive`:
   - `private_buckets`
   - `protected_buckets`
   - `public_buckets`
->>>>>>> cc196970
 
 ## [v6.0.0] 2021-02-16
 
