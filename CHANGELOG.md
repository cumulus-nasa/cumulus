# Changelog

All notable changes to this project will be documented in this file.

The format is based on [Keep a Changelog](http://keepachangelog.com/en/1.0.0/).

## [Unreleased]

### BREAKING CHANGES

- **CUMULUS-2434**
  - To use the updated `update-granules-cmr-metadata-file-links` task, the
    granule  UMM-G metadata should have version 1.6.2 or later, since CMR s3
    link type 'GET DATA VIA DIRECT ACCESS' is not valid until UMM-G version
    [1.6.2](https://cdn.earthdata.nasa.gov/umm/granule/v1.6.2/umm-g-json-schema.json)
- **CUMULUS-2488**
  - Removed all EMS reporting including lambdas, endpoints, params, etc as all
    reporting is now handled through Cloud Metrics
- **CUMULUS-2472**
  - Moved existing `EarthdataLoginClient` to `@cumulus/oauth-client/EarthdataLoginClient` and updated all references in Cumulus Core.
  - Rename `EarthdataLoginClient` property from `earthdataLoginUrl` to `loginUrl` for consistency with new OAuth clients. See example in [oauth-client README](https://github.com/nasa/cumulus/blob/master/packages/oauth-client/README.md)

### Added

- **CUMULUS-2311** - RDS Migration Epic Phase 2
  - **CUMULUS-2306**
    - Updated API execution GET endpoint to read individual execution records
      from PostgreSQL database instead of DynamoDB
    - Updated API execution-status endpoint to read execution records from
      PostgreSQL database instead of DynamoDB
- **HYRAX-439** - Corrected README.md according to a new Hyrax URL format.
- **CUMULUS-2354**
  - Adds configuration options to allow `/s3credentials` endpoint to distribute
    same-region read-only tokens based on a user's CMR ACLs.
  - Configures the example deployment to enable this feature.
- **CUMULUS-2442**
  - Adds option to generate cloudfront URL to lzards-backup task. This will require a few new task config options that have been documented in the [task README](https://github.com/nasa/cumulus/blob/master/tasks/lzards-backup/README.md).
- **CUMULUS-2471**
  - Add `/s3credentialsREADME` endpoint to distribution API
- **CUMULUS-2473**
  - Updated `tf-modules/cumulus_distribution` module to take earthdata or cognito credentials
  - Configured `example/cumulus-tf/cumulus_distribution.tf` to use CSDAP credentials
- **CUMULUS-2474**
  - Add `S3ObjectStore` to `aws-client`. This class allows for interaction with the S3 object store.
  - Add `object-store` package which contains abstracted object store functions for working with various cloud providers
- **CUMULUS-2470**
  - Added `/s3credentials` endpoint for distribution API
- **CUMULUS-2477**
  - Added `/`, `/login` and `/logout` endpoints to cumulus distribution api
- **CUMULUS-2479**
  - Adds /version endpoint to distribution API
- **CUMULUS-2497**
  - Created `isISOFile()` to check if a CMR file is a CMR ISO file.

### Changed

- **CUMULUS-2311** - RDS Migration Epic Phase 2
  - **CUMULUS-2306**
    - Updated API local serve (`api/bin/serve.js`) setup code to add cleanup/executions
    related records
    - Updated @cumulus/db/models/granules-executions to add a delete method in
      support of local cleanup
<<<<<<< HEAD
    - Add spec/helpers/apiUtils/waitForApiStatus integration helper to retry API
      record retrievals on status in lieu of using `waitForModelStatus`
=======
>>>>>>> 8457b72f
- **[PR2224](https://github.com/nasa/cumulus/pull/2244)**
  - Changed timeout on `sfEventSqsToDbRecords` Lambda to 60 seconds to match
    timeout for Knex library to acquire database connections
- **CUMULUS-2208**
  - Moved all `@cumulus/api/es/*` code to new `@cumulus/es-client` package
- Changed timeout on `sfEventSqsToDbRecords` Lambda to 60 seconds to match
  timeout for Knex library to acquire database connections
- **CUMULUS-2517**
  - Updated postgres-migration-count-tool default concurrency to '1'

- **CUMULUS-2489**
  - Updated docs for Terraform references in FAQs, glossary, and in Deployment sections

- **CUMULUS-2434**
  - Updated `@cumulus/cmrjs` `updateCMRMetadata` and related functions to add
    both HTTPS URLS and S3 URIs to CMR metadata.
  - Updated `update-granules-cmr-metadata-file-links` task to add both HTTPS
    URLs and S3 URIs to the OnlineAccessURLs field of CMR metadata. The task
    configuration parameter `cmrGranuleUrlType` now has default value `both`.
  - To use the updated `update-granules-cmr-metadata-file-links` task, the
    granule UMM-G metadata should have version 1.6.2 or later, since CMR s3 link
    type 'GET DATA VIA DIRECT ACCESS' is not valid until UMM-G version
    [1.6.2](https://cdn.earthdata.nasa.gov/umm/granule/v1.6.2/umm-g-json-schema.json)
- **CUMULUS-2472**
  - Renamed `@cumulus/earthdata-login-client` to more generic `@cumulus/oauth-client` as a parent class for new OAuth clients.
  - Added `@cumulus/oauth-client/CognitoClient` to interface with AWS cognito login service.
- **CUMULUS-2497**
  - Changed the `@cumulus/cmrjs` package:
    - Updated `@cumulus/cmrjs/cmr-utils.getGranuleTemporalInfo()` so it now
      returns temporal info for CMR ISO 19115 SMAP XML files.
    - Updated `@cumulus/cmrjs/cmr-utils.isCmrFilename()` to include
      `isISOFile()`.

### Fixed

- **CUMULUS-2519**
  - Update @cumulus/integration-tests.buildWorkflow to fail if provider/collection API response is not successful
- **CUMULUS-2518**
  - Update sf-event-sqs-to-db-records to not throw if a collection is not
    defined on a payload that has no granules/an empty granule payload object
- **CUMULUS-2512**
  - Updated ingest package S3 provider client to take additional parameter
    `remoteAltBucket` on `download` method to allow for per-file override of
    provider bucket for checksum
  - Updated @cumulus/ingest.fetchTextFile's signature to be parameterized and
    added `remoteAltBucket`to allow for an override of the passed in provider
    bucket for the source file
  - Update "eslint-plugin-import" to be pinned to 2.22.1
- **[2231](https://github.com/nasa/cumulus/issues/2231)**
  - Fixes broken relative path links in `docs/README.md`

### Fixed

- **CUMULUS-2520**
  - Fixed error that prevented `/elasticsearch/index-from-database` from starting.

### Removed

- **CUMULUS-2502**
  - Removed outdated documenation regarding Kibana index patterns for metrics.

## [v9.0.1] 2021-05-07

### Migration Steps

Please review the migration steps for 9.0.0 as this release is only a patch to
correct a failure in our build script and push out corrected release artifacts. The previous migration steps still apply.

### Changed

- Corrected `@cumulus/db` configuration to correctly build package.

## [v9.0.0] 2021-05-03

### Migration steps

- This release of Cumulus enables integration with a PostgreSQL database for archiving Cumulus data. There are several upgrade steps involved, **some of which need to be done before redeploying Cumulus**. See the [documentation on upgrading to the RDS release](https://nasa.github.io/cumulus/docs/upgrade-notes/upgrade-rds).

### BREAKING CHANGES

- **CUMULUS-2185** - RDS Migration Epic
  - **CUMULUS-2191**
    - Removed the following from the `@cumulus/api/models.asyncOperation` class in
      favor of the added `@cumulus/async-operations` module:
      - `start`
      - `startAsyncOperations`
  - **CUMULUS-2187**
    - The `async-operations` endpoint will now omit `output` instead of
      returning `none` when the operation did not return output.
  - **CUMULUS-2309**
    - Removed `@cumulus/api/models/granule.unpublishAndDeleteGranule` in favor
      of `@cumulus/api/lib/granule-remove-from-cmr.unpublishGranule` and
      `@cumulus/api/lib/granule-delete.deleteGranuleAndFiles`.
  - **CUMULUS-2385**
    - Updated `sf-event-sqs-to-db-records` to write a granule's files to
      PostgreSQL only after the workflow has exited the `Running` status.
      Please note that any workflow that uses `sf_sqs_report_task` for
      mid-workflow updates will be impacted.
    - Changed PostgreSQL `file` schema and TypeScript type definition to require
      `bucket` and `key` fields.
    - Updated granule/file write logic to mark a granule's status as "failed"
  - **CUMULUS-2455**
    - API `move granule` endpoint now moves granule files on a per-file basis
    - API `move granule` endpoint on granule file move failure will retain the
      file at it's original location, but continue to move any other granule
      files.
    - Removed the `move` method from the `@cumulus/api/models.granule` class.
      logic is now handled in `@cumulus/api/endpoints/granules` and is
      accessible via the Core API.

### Added

- **CUMULUS-2371**
  - Added helpers to `@cumulus/ingest/sqs`:
    - `archiveSqsMessageToS3` - archives an incoming SQS message to S3
    - `deleteArchivedMessageFromS3` - deletes a processed SQS message from S3
  - Added call to `archiveSqsMessageToS3` to `sqs-message-consumer` which
    archives all incoming SQS messages to S3.
  - Added call to `deleteArchivedMessageFrom` to `sqs-message-remover` which
    deletes archived SQS message from S3 once it has been processed.

- **CUMULUS-2185** - RDS Migration Epic
  - **CUMULUS-2130**
    - Added postgres-migration-count-tool lambda/ECS task to allow for
      evaluation of database state
    - Added /migrationCounts api endpoint that allows running of the
      postgres-migration-count-tool as an asyncOperation
  - **CUMULUS-2394**
    - Updated PDR and Granule writes to check the step function
      workflow_start_time against the createdAt field for each record to ensure
      old records do not overwrite newer ones for legacy Dynamo and PostgreSQL
      writes
  - **CUMULUS-2188**
    - Added `data-migration2` Lambda to be run after `data-migration1`
    - Added logic to `data-migration2` Lambda for migrating execution records
      from DynamoDB to PostgreSQL
  - **CUMULUS-2191**
    - Added `@cumulus/async-operations` to core packages, exposing
      `startAsyncOperation` which will handle starting an async operation and
      adding an entry to both PostgreSQL and DynamoDb
  - **CUMULUS-2127**
    - Add schema migration for `collections` table
  - **CUMULUS-2129**
    - Added logic to `data-migration1` Lambda for migrating collection records
      from Dynamo to PostgreSQL
  - **CUMULUS-2157**
    - Add schema migration for `providers` table
    - Added logic to `data-migration1` Lambda for migrating provider records
      from Dynamo to PostgreSQL
  - **CUMULUS-2187**
    - Added logic to `data-migration1` Lambda for migrating async operation
      records from Dynamo to PostgreSQL
  - **CUMULUS-2198**
    - Added logic to `data-migration1` Lambda for migrating rule records from
      DynamoDB to PostgreSQL
  - **CUMULUS-2182**
    - Add schema migration for PDRs table
  - **CUMULUS-2230**
    - Add schema migration for `rules` table
  - **CUMULUS-2183**
    - Add schema migration for `asyncOperations` table
  - **CUMULUS-2184**
    - Add schema migration for `executions` table
  - **CUMULUS-2257**
    - Updated PostgreSQL table and column names to snake_case
    - Added `translateApiAsyncOperationToPostgresAsyncOperation` function to `@cumulus/db`
  - **CUMULUS-2186**
    - Added logic to `data-migration2` Lambda for migrating PDR records from
      DynamoDB to PostgreSQL
  - **CUMULUS-2235**
    - Added initial ingest load spec test/utility
  - **CUMULUS-2167**
    - Added logic to `data-migration2` Lambda for migrating Granule records from
      DynamoDB to PostgreSQL and parse Granule records to store File records in
      RDS.
  - **CUMULUS-2367**
    - Added `granules_executions` table to PostgreSQL schema to allow for a
      many-to-many relationship between granules and executions
      - The table refers to granule and execution records using foreign keys
        defined with ON CASCADE DELETE, which means that any time a granule or
        execution record is deleted, all of the records in the
        `granules_executions` table referring to that record will also be
        deleted.
    - Added `upsertGranuleWithExecutionJoinRecord` helper to `@cumulus/db` to
      allow for upserting a granule record and its corresponding
      `granules_execution` record
  - **CUMULUS-2128**
    - Added helper functions:
      - `@cumulus/db/translate/file/translateApiFiletoPostgresFile`
      - `@cumulus/db/translate/file/translateApiGranuletoPostgresGranule`
      - `@cumulus/message/Providers/getMessageProvider`
  - **CUMULUS-2190**
    - Added helper functions:
      - `@cumulus/message/Executions/getMessageExecutionOriginalPayload`
      - `@cumulus/message/Executions/getMessageExecutionFinalPayload`
      - `@cumulus/message/workflows/getMessageWorkflowTasks`
      - `@cumulus/message/workflows/getMessageWorkflowStartTime`
      - `@cumulus/message/workflows/getMessageWorkflowStopTime`
      - `@cumulus/message/workflows/getMessageWorkflowName`
  - **CUMULUS-2192**
    - Added helper functions:
      - `@cumulus/message/PDRs/getMessagePdrRunningExecutions`
      - `@cumulus/message/PDRs/getMessagePdrCompletedExecutions`
      - `@cumulus/message/PDRs/getMessagePdrFailedExecutions`
      - `@cumulus/message/PDRs/getMessagePdrStats`
      - `@cumulus/message/PDRs/getPdrPercentCompletion`
      - `@cumulus/message/workflows/getWorkflowDuration`
  - **CUMULUS-2199**
    - Added `translateApiRuleToPostgresRule` to `@cumulus/db` to translate API
      Rule to conform to Postgres Rule definition.
  - **CUMUlUS-2128**
    - Added "upsert" logic to the `sfEventSqsToDbRecords` Lambda for granule and
      file writes to the core PostgreSQL database
  - **CUMULUS-2199**
    - Updated Rules endpoint to write rules to core PostgreSQL database in
      addition to DynamoDB and to delete rules from the PostgreSQL database in
      addition to DynamoDB.
    - Updated `create` in Rules Model to take in optional `createdAt` parameter
      which sets the value of createdAt if not specified during function call.
  - **CUMULUS-2189**
    - Updated Provider endpoint logic to write providers in parallel to Core
      PostgreSQL database
    - Update integration tests to utilize API calls instead of direct
      api/model/Provider calls
  - **CUMULUS-2191**
    - Updated cumuluss/async-operation task to write async-operations to the
      PostgreSQL database.
  - **CUMULUS-2228**
    - Added logic to the `sfEventSqsToDbRecords` Lambda to write execution, PDR,
      and granule records to the core PostgreSQL database in parallel with
      writes to DynamoDB
  - **CUMUlUS-2190**
    - Added "upsert" logic to the `sfEventSqsToDbRecords` Lambda for PDR writes
      to the core PostgreSQL database
  - **CUMUlUS-2192**
    - Added "upsert" logic to the `sfEventSqsToDbRecords` Lambda for execution
      writes to the core PostgreSQL database
  - **CUMULUS-2187**
    - The `async-operations` endpoint will now omit `output` instead of
      returning `none` when the operation did not return output.
  - **CUMULUS-2167**
    - Change PostgreSQL schema definition for `files` to remove `filename` and
      `name` and only support `file_name`.
    - Change PostgreSQL schema definition for `files` to remove `size` to only
      support `file_size`.
    - Change `PostgresFile` to remove duplicate fields `filename` and `name` and
      rename `size` to `file_size`.
  - **CUMULUS-2266**
    - Change `sf-event-sqs-to-db-records` behavior to discard and not throw an
      error on an out-of-order/delayed message so as not to have it be sent to
      the DLQ.
  - **CUMULUS-2305**
    - Changed `DELETE /pdrs/{pdrname}` API behavior to also delete record from
      PostgreSQL database.
  - **CUMULUS-2309**
    - Changed `DELETE /granules/{granuleName}` API behavior to also delete
      record from PostgreSQL database.
    - Changed `Bulk operation BULK_GRANULE_DELETE` API behavior to also delete
      records from PostgreSQL database.
  - **CUMULUS-2367**
    - Updated `granule_cumulus_id` foreign key to granule in PostgreSQL `files`
      table to use a CASCADE delete, so records in the files table are
      automatically deleted by the database when the corresponding granule is
      deleted.
  - **CUMULUS-2407**
    - Updated data-migration1 and data-migration2 Lambdas to use UPSERT instead
      of UPDATE when migrating dynamoDB records to PostgreSQL.
    - Changed data-migration1 and data-migration2 logic to only update already
      migrated records if the incoming record update has a newer timestamp
  - **CUMULUS-2329**
    - Add `write-db-dlq-records-to-s3` lambda.
    - Add terraform config to automatically write db records DLQ messages to an
      s3 archive on the system bucket.
    - Add unit tests and a component spec test for the above.
  - **CUMULUS-2380**
    - Add `process-dead-letter-archive` lambda to pick up and process dead letters in the S3 system bucket dead letter archive.
    - Add `/deadLetterArchive/recoverCumulusMessages` endpoint to trigger an async operation to leverage this capability on demand.
    - Add unit tests and integration test for all of the above.
  - **CUMULUS-2406**
    - Updated parallel write logic to ensure that updatedAt/updated_at
      timestamps are the same in Dynamo/PG on record write for the following
      data types:
      - async operations
      - granules
      - executions
      - PDRs
  - **CUMULUS-2446**
    - Remove schema validation check against DynamoDB table for collections when
      migrating records from DynamoDB to core PostgreSQL database.
  - **CUMULUS-2447**
    - Changed `translateApiAsyncOperationToPostgresAsyncOperation` to call
      `JSON.stringify` and then `JSON.parse` on output.
  - **CUMULUS-2313**
    - Added `postgres-migration-async-operation` lambda to start an ECS task to
      run a the `data-migration2` lambda.
    - Updated `async_operations` table to include `Data Migration 2` as a new
      `operation_type`.
    - Updated `cumulus-tf/variables.tf` to include `optional_dynamo_tables` that
      will be merged with `dynamo_tables`.
  - **CUMULUS-2451**
    - Added summary type file `packages/db/src/types/summary.ts` with
      `MigrationSummary` and `DataMigration1` and `DataMigration2` types.
    - Updated `data-migration1` and `data-migration2` lambdas to return
      `MigrationSummary` objects.
    - Added logging for every batch of 100 records processed for executions,
      granules and files, and PDRs.
    - Removed `RecordAlreadyMigrated` logs in `data-migration1` and
      `data-migration2`
  - **CUMULUS-2452**
    - Added support for only migrating certain granules by specifying the
      `granuleSearchParams.granuleId` or `granuleSearchParams.collectionId`
      properties in the payload for the
      `<prefix>-postgres-migration-async-operation` Lambda
    - Added support for only running certain migrations for data-migration2 by
      specifying the `migrationsList` property in the payload for the
      `<prefix>-postgres-migration-async-operation` Lambda
  - **CUMULUS-2453**
    - Created `storeErrors` function which stores errors in system bucket.
    - Updated `executions` and `granulesAndFiles` data migrations to call `storeErrors` to store migration errors.
    - Added `system_bucket` variable to `data-migration2`.
  - **CUMULUS-2455**
    - Move granules API endpoint records move updates for migrated granule files
      if writing any of the granule files fails.
  - **CUMULUS-2468**
    - Added support for doing [DynamoDB parallel scanning](https://docs.aws.amazon.com/amazondynamodb/latest/developerguide/Scan.html#Scan.ParallelScan) for `executions` and `granules` migrations to improve performance. The behavior of the parallel scanning and writes can be controlled via the following properties on the event input to the `<prefix>-postgres-migration-async-operation` Lambda:
      - `granuleMigrationParams.parallelScanSegments`: How many segments to divide your granules DynamoDB table into for parallel scanning
      - `granuleMigrationParams.parallelScanLimit`: The maximum number of granule records to evaluate for each parallel scanning segment of the DynamoDB table
      - `granuleMigrationParams.writeConcurrency`: The maximum number of concurrent granule/file writes to perform to the PostgreSQL database across all DynamoDB segments
      - `executionMigrationParams.parallelScanSegments`: How many segments to divide your executions DynamoDB table into for parallel scanning
      - `executionMigrationParams.parallelScanLimit`: The maximum number of execution records to evaluate for each parallel scanning segment of the DynamoDB table
      - `executionMigrationParams.writeConcurrency`: The maximum number of concurrent execution writes to perform to the PostgreSQL database across all DynamoDB segments
  - **CUMULUS-2468** - Added `@cumulus/aws-client/DynamoDb.parallelScan` helper to perform [parallel scanning on DynamoDb tables](https://docs.aws.amazon.com/amazondynamodb/latest/developerguide/Scan.html#Scan.ParallelScan)
  - **CUMULUS-2507**
    - Updated granule record write logic to set granule status to `failed` in both Postgres and DynamoDB if any/all of its files fail to write to the database.

### Deprecated

- **CUMULUS-2185** - RDS Migration Epic
  - **CUMULUS-2455**
    - `@cumulus/ingest/moveGranuleFiles`

## [v8.1.0] 2021-04-29

### Added

- **CUMULUS-2348**
  - The `@cumulus/api` `/granules` and `/granules/{granuleId}` endpoints now take `getRecoveryStatus` parameter
  to include recoveryStatus in result granule(s)
  - The `@cumulus/api-client.granules.getGranule` function takes a `query` parameter which can be used to
  request additional granule information.
  - Published `@cumulus/api@7.2.1-alpha.0` for dashboard testing
- **CUMULUS-2469**
  - Added `tf-modules/cumulus_distribution` module to standup a skeleton
    distribution api

## [v8.0.0] 2021-04-08

### BREAKING CHANGES

- **CUMULUS-2428**
  - Changed `/granules/bulk` to use `queueUrl` property instead of a `queueName` property for setting the queue to use for scheduling bulk granule workflows

### Notable changes

- Bulk granule operations endpoint now supports setting a custom queue for scheduling workflows via the `queueUrl` property in the request body. If provided, this value should be the full URL for an SQS queue.

### Added

- **CUMULUS-2374**
  - Add cookbok entry for queueing PostToCmr step
  - Add example workflow to go with cookbook
- **CUMULUS-2421**
  - Added **experimental** `ecs_include_docker_cleanup_cronjob` boolean variable to the Cumulus module to enable cron job to clean up docker root storage blocks in ECS cluster template for non-`device-mapper` storage drivers. Default value is `false`. This fulfills a specific user support request. This feature is otherwise untested and will remain so until we can iterate with a better, more general-purpose solution. Use of this feature is **NOT** recommended unless you are certain you need it.

- **CUMULUS-1808**
  - Add additional error messaging in `deleteSnsTrigger` to give users more context about where to look to resolve ResourceNotFound error when disabling or deleting a rule.

### Fixed

- **CUMULUS-2281**
  - Changed discover-granules task to write discovered granules directly to
    logger, instead of via environment variable. This fixes a problem where a
    large number of found granules prevents this lambda from running as an
    activity with an E2BIG error.

## [v7.2.0] 2021-03-23

### Added

- **CUMULUS-2346**
  - Added orca API endpoint to `@cumulus/api` to get recovery status
  - Add `CopyToGlacier` step to [example IngestAndPublishGranuleWithOrca workflow](https://github.com/nasa/cumulus/blob/master/example/cumulus-tf/ingest_and_publish_granule_with_orca_workflow.tf)

### Changed

- **HYRAX-357**
  - Format of NGAP OPeNDAP URL changed and by default now is referring to concept id and optionally can include short name and version of collection.
  - `addShortnameAndVersionIdToConceptId` field has been added to the config inputs of the `hyrax-metadata-updates` task

## [v7.1.0] 2021-03-12

### Notable changes

- `sync-granule` task will now properly handle syncing 0 byte files to S3
- SQS/Kinesis rules now support scheduling workflows to a custom queue via the `rule.queueUrl` property. If provided, this value should be the full URL for an SQS queue.

### Added

- `tf-modules/cumulus` module now supports a `cmr_custom_host` variable that can
  be used to set to an arbitray  host for making CMR requests (e.g.
  `https://custom-cmr-host.com`).
- Added `buckets` variable to `tf-modules/archive`
- **CUMULUS-2345**
  - Deploy ORCA with Cumulus, see `example/cumulus-tf/orca.tf` and `example/cumulus-tf/terraform.tfvars.example`
  - Add `CopyToGlacier` step to [example IngestAndPublishGranule workflow](https://github.com/nasa/cumulus/blob/master/example/cumulus-tf/ingest_and_publish_granule_workflow.asl.json)
- **CUMULUS-2424**
  - Added `childWorkflowMeta` to `queue-pdrs` config. An object passed to this config value will be merged into a child workflow message's `meta` object. For an example of how this can be used, see `example/cumulus-tf/discover_and_queue_pdrs_with_child_workflow_meta_workflow.asl.json`.
- **CUMULUS-2427**
  - Added support for using a custom queue with SQS and Kinesis rules. Whatever queue URL is set on the `rule.queueUrl` property will be used to schedule workflows for that rule. This change allows SQS/Kinesis rules to use [any throttled queues defined for a deployment](https://nasa.github.io/cumulus/docs/data-cookbooks/throttling-queued-executions).

### Fixed

- **CUMULUS-2394**
  - Updated PDR and Granule writes to check the step function `workflow_start_time` against
      the `createdAt` field  for each record to ensure old records do not
      overwrite newer ones

### Changed

- `<prefix>-lambda-api-gateway` IAM role used by API Gateway Lambda now
  supports accessing all buckets defined in your `buckets` variable except
  "internal" buckets
- Updated the default scroll duration used in ESScrollSearch and part of the
  reconcilation report functions as a result of testing and seeing timeouts
  at its current value of 2min.
- **CUMULUS-2355**
  - Added logic to disable `/s3Credentials` endpoint based upon value for
    environment variable `DISABLE_S3_CREDENTIALS`. If set to "true", the
    endpoint will not dispense S3 credentials and instead return a message
    indicating that the endpoint has been disabled.
- **CUMULUS-2397**
  - Updated `/elasticsearch` endpoint's `reindex` function to prevent
    reindexing when source and destination indices are the same.
- **CUMULUS-2420**
  - Updated test function `waitForAsyncOperationStatus` to take a retryObject
    and use exponential backoff.  Increased the total test duration for both
    AsycOperation specs and the ReconciliationReports tests.
  - Updated the default scroll duration used in ESScrollSearch and part of the
    reconcilation report functions as a result of testing and seeing timeouts
    at its current value of 2min.
- **CUMULUS-2427**
  - Removed `queueUrl` from the parameters object for `@cumulus/message/Build.buildQueueMessageFromTemplate`
  - Removed `queueUrl` from the parameters object for `@cumulus/message/Build.buildCumulusMeta`

### Fixed

- Fixed issue in `@cumulus/ingest/S3ProviderClient.sync()` preventing 0 byte files from being synced to S3.

### Removed

- Removed variables from `tf-modules/archive`:
  - `private_buckets`
  - `protected_buckets`
  - `public_buckets`

## [v7.0.0] 2021-02-22

### BREAKING CHANGES

- **CUMULUS-2362** - Endpoints for the logs (/logs) will now throw an error unless Metrics is set up

### Added

- **CUMULUS-2345**
  - Deploy ORCA with Cumulus, see `example/cumulus-tf/orca.tf` and `example/cumulus-tf/terraform.tfvars.example`
  - Add `CopyToGlacier` step to [example IngestAndPublishGranule workflow](https://github.com/nasa/cumulus/blob/master/example/cumulus-tf/ingest_and_publish_granule_workflow.asl.json)
- **CUMULUS-2376**
  - Added `cmrRevisionId` as an optional parameter to `post-to-cmr` that will be used when publishing metadata to CMR.
- **CUMULUS-2412**
  - Adds function `getCollectionsByShortNameAndVersion` to @cumulus/cmrjs that performs a compound query to CMR to retrieve collection information on a list of collections. This replaces a series of calls to the CMR for each collection with a single call on the `/collections` endpoint and should improve performance when CMR return times are increased.

### Changed

- **CUMULUS-2362**
  - Logs endpoints only work with Metrics set up
- **CUMULUS-2376**
  - Updated `publishUMMGJSON2CMR` to take in an optional `revisionId` parameter.
  - Updated `publishUMMGJSON2CMR` to throw an error if optional `revisionId` does not match resulting revision ID.
  - Updated `publishECHO10XML2CMR` to take in an optional `revisionId` parameter.
  - Updated `publishECHO10XML2CMR` to throw an error if optional `revisionId` does not match resulting revision ID.
  - Updated `publish2CMR` to take in optional `cmrRevisionId`.
  - Updated `getWriteHeaders` to take in an optional CMR Revision ID.
  - Updated `ingestGranule` to take in an optional CMR Revision ID to pass to `getWriteHeaders`.
  - Updated `ingestUMMGranule` to take in an optional CMR Revision ID to pass to `getWriteHeaders`.
- **CUMULUS-2350**
  - Updates the examples on the `/s3credentialsREADME`, to include Python and
    JavaScript code demonstrating how to refrsh  the s3credential for
    programatic access.
- **CUMULUS-2383**
  - PostToCMR task will return CMRInternalError when a `500` status is returned from CMR

## [v6.0.0] 2021-02-16

### MIGRATION NOTES

- **CUMULUS-2255** - Cumulus has upgraded its supported version of Terraform
  from **0.12.12** to **0.13.6**. Please see the [instructions to upgrade your
  deployments](https://github.com/nasa/cumulus/blob/master/docs/upgrade-notes/upgrading-tf-version-0.13.6.md).

- **CUMULUS-2350**
  - If the  `/s3credentialsREADME`, does not appear to be working after
    deploymnt, [manual redeployment](https://docs.aws.amazon.com/apigateway/latest/developerguide/how-to-deploy-api-with-console.html)
    of the API-gateway stage may be necessary to finish the deployment.

### BREAKING CHANGES

- **CUMULUS-2255** - Cumulus has upgraded its supported version of Terraform from **0.12.12** to **0.13.6**.

### Added

- **CUMULUS-2291**
  - Add provider filter to Granule Inventory Report
- **CUMULUS-2300**
  - Added `childWorkflowMeta` to `queue-granules` config. Object passed to this
    value will be merged into a child workflow message's  `meta` object. For an
    example of how this can be used, see
    `example/cumulus-tf/discover_granules_workflow.asl.json`.
- **CUMULUS-2350**
  - Adds an unprotected endpoint, `/s3credentialsREADME`, to the
    s3-credentials-endpoint that displays  information on how to use the
    `/s3credentials` endpoint
- **CUMULUS-2368**
  - Add QueueWorkflow task
- **CUMULUS-2391**
  - Add reportToEms to collections.files file schema
- **CUMULUS-2395**
  - Add Core module parameter `ecs_custom_sg_ids` to Cumulus module to allow for
    custom security group mappings
- **CUMULUS-2402**
  - Officially expose `sftp()` for use in `@cumulus/sftp-client`

### Changed

- **CUMULUS-2323**
  - The sync granules task when used with the s3 provider now uses the
    `source_bucket` key in `granule.files` objects.  If incoming payloads using
    this task have a `source_bucket` value for a file using the s3 provider, the
    task will attempt to sync from the bucket defined in the file's
    `source_bucket` key instead of the `provider`.
    - Updated `S3ProviderClient.sync` to allow for an optional bucket parameter
      in support of the changed behavior.
  - Removed `addBucketToFile` and related code from sync-granules task

- **CUMULUS-2255**
  - Updated Terraform deployment code syntax for compatibility with version 0.13.6
- **CUMULUS-2321**
  - Updated API endpoint GET `/reconciliationReports/{name}` to return the
    pre-signe s3 URL in addition to report data

### Fixed

- Updated `hyrax-metadata-updates` task so the opendap url has Type 'USE SERVICE API'

- **CUMULUS-2310**
  - Use valid filename for reconciliation report
- **CUMULUS-2351**
  - Inventory report no longer includes the File/Granule relation object in the
    okCountByGranules key of a report.  The information is only included when a
    'Granule Not Found' report is run.

### Removed

- **CUMULUS-2364**
  - Remove the internal Cumulus logging lambda (log2elasticsearch)

## [v5.0.1] 2021-01-27

### Changed

- **CUMULUS-2344**
  - Elasticsearch API now allows you to reindex to an index that already exists
  - If using the Change Index operation and the new index doesn't exist, it will be created
  - Regarding instructions for CUMULUS-2020, you can now do a change index
    operation before a reindex operation. This will
    ensure that new data will end up in the new index while Elasticsearch is reindexing.

- **CUMULUS-2351**
  - Inventory report no longer includes the File/Granule relation object in the okCountByGranules key of a report. The information is only included when a 'Granule Not Found' report is run.

### Removed

- **CUMULUS-2367**
  - Removed `execution_cumulus_id` column from granules RDS schema and data type

## [v5.0.0] 2021-01-12

### BREAKING CHANGES

- **CUMULUS-2020**
  - Elasticsearch data mappings have been updated to improve search and the API
    has been update to reflect those changes. See Migration notes on how to
    update the Elasticsearch mappings.

### Migration notes

- **CUMULUS-2020**
  - Elasticsearch data mappings have been updated to improve search. For
    example, case insensitive searching will now work (e.g. 'MOD' and 'mod' will
    return the same granule results). To use the improved Elasticsearch queries,
    [reindex](https://nasa.github.io/cumulus-api/#reindex) to create a new index
    with the correct types. Then perform a [change
    index](https://nasa.github.io/cumulus-api/#change-index) operation to use
    the new index.
- **CUMULUS-2258**
  - Because the `egress_lambda_log_group` and
    `egress_lambda_log_subscription_filter` resource were removed from the
    `cumulus` module, new definitions for these resources must be added to
    `cumulus-tf/main.tf`. For reference on how to define these resources, see
    [`example/cumulus-tf/thin_egress_app.tf`](https://github.com/nasa/cumulus/blob/master/example/cumulus-tf/thin_egress_app.tf).
  - The `tea_stack_name` variable being passed into the `cumulus` module should be removed
- **CUMULUS-2344**
  - Regarding instructions for CUMULUS-2020, you can now do a change index operation before a reindex operation. This will
    ensure that new data will end up in the new index while Elasticsearch is reindexing.

### BREAKING CHANGES

- **CUMULUS-2020**
  - Elasticsearch data mappings have been updated to improve search and the API has been updated to reflect those changes. See Migration notes on how to update the Elasticsearch mappings.

### Added

- **CUMULUS-2318**
  - Added`async_operation_image` as `cumulus` module variable to allow for override of the async_operation container image.  Users can optionally specify a non-default docker image for use with Core async operations.
- **CUMULUS-2219**
  - Added `lzards-backup` Core task to facilitate making LZARDS backup requests in Cumulus ingest workflows
- **CUMULUS-2092**
  - Add documentation for Granule Not Found Reports
- **HYRAX-320**
  - `@cumulus/hyrax-metadata-updates`Add component URI encoding for entry title id and granule ur to allow for values with special characters in them. For example, EntryTitleId 'Sentinel-6A MF/Jason-CS L2 Advanced Microwave Radiometer (AMR-C) NRT Geophysical Parameters' Now, URLs generated from such values will be encoded correctly and parsable by HyraxInTheCloud
- **CUMULUS-1370**
  - Add documentation for Getting Started section including FAQs
- **CUMULUS-2092**
  - Add documentation for Granule Not Found Reports
- **CUMULUS-2219**
  - Added `lzards-backup` Core task to facilitate making LZARDS backup requests in Cumulus ingest workflows
- **CUMULUS-2280**
  - In local api, retry to create tables if they fail to ensure localstack has had time to start fully.
- **CUMULUS-2290**
  - Add `queryFields` to granule schema, and this allows workflow tasks to add queryable data to granule record. For reference on how to add data to `queryFields` field, see [`example/cumulus-tf/kinesis_trigger_test_workflow.tf`](https://github.com/nasa/cumulus/blob/master/example/cumulus-tf/kinesis_trigger_test_workflow.tf).
- **CUMULUS-2318**
  - Added`async_operation_image` as `cumulus` module variable to allow for override of the async_operation container image.  Users can optionally specify a non-default docker image for use with Core async operations.

### Changed

- **CUMULUS-2020**
  - Updated Elasticsearch mappings to support case-insensitive search
- **CUMULUS-2124**
  - cumulus-rds-tf terraform module now takes engine_version as an input variable.
- **CUMULUS-2279**
  - Changed the formatting of granule CMR links: instead of a link to the `/search/granules.json` endpoint, now it is a direct link to `/search/concepts/conceptid.format`
- **CUMULUS-2296**
  - Improved PDR spec compliance of `parse-pdr` by updating `@cumulus/pvl` to parse fields in a manner more consistent with the PDR ICD, with respect to numbers and dates. Anything not matching the ICD expectations, or incompatible with Javascript parsing, will be parsed as a string instead.
- **CUMULUS-2344**
  - Elasticsearch API now allows you to reindex to an index that already exists
  - If using the Change Index operation and the new index doesn't exist, it will be created

### Removed

- **CUMULUS-2258**
  - Removed `tea_stack_name` variable from `tf-modules/distribution/variables.tf` and `tf-modules/cumulus/variables.tf`
  - Removed `egress_lambda_log_group` and `egress_lambda_log_subscription_filter` resources from `tf-modules/distribution/main.tf`

## [v4.0.0] 2020-11-20

### Migration notes

- Update the name of your `cumulus_message_adapter_lambda_layer_arn` variable for the `cumulus` module to `cumulus_message_adapter_lambda_layer_version_arn`. The value of the variable should remain the same (a layer version ARN of a Lambda layer for the [`cumulus-message-adapter`](https://github.com/nasa/cumulus-message-adapter/).
- **CUMULUS-2138** - Update all workflows using the `MoveGranules` step to add `UpdateGranulesCmrMetadataFileLinksStep`that runs after it. See the example [`IngestAndPublishWorkflow`](https://github.com/nasa/cumulus/blob/master/example/cumulus-tf/ingest_and_publish_granule_workflow.asl.json) for reference.
- **CUMULUS-2251**
  - Because it has been removed from the `cumulus` module, a new resource definition for `egress_api_gateway_log_subscription_filter` must be added to `cumulus-tf/main.tf`. For reference on how to define this resource, see [`example/cumulus-tf/main.tf`](https://github.com/nasa/cumulus/blob/master/example/cumulus-tf/main.tf).

### Added

- **CUMULUS-2248**
  - Updates Integration Tests README to point to new fake provider template.
- **CUMULUS-2239**
  - Add resource declaration to create a VPC endpoint in tea-map-cache module if `deploy_to_ngap` is false.
- **CUMULUS-2063**
  - Adds a new, optional query parameter to the `/collections[&getMMT=true]` and `/collections/active[&getMMT=true]` endpoints. When a user provides a value of `true` for `getMMT` in the query parameters, the endpoint will search CMR and update each collection's results with new key `MMTLink` containing a link to the MMT (Metadata Management Tool) if a CMR collection id is found.
- **CUMULUS-2170**
  - Adds ability to filter granule inventory reports
- **CUMULUS-2211**
  - Adds `granules/bulkReingest` endpoint to `@cumulus/api`
- **CUMULUS-2251**
  - Adds `log_api_gateway_to_cloudwatch` variable to `example/cumulus-tf/variables.tf`.
  - Adds `log_api_gateway_to_cloudwatch` variable to `thin_egress_app` module definition.

### Changed

- **CUMULUS-2216**
  - `/collection` and `/collection/active` endpoints now return collections without granule aggregate statistics by default. The original behavior is preserved and can be found by including a query param of `includeStats=true` on the request to the endpoint.
  - The `es/collections` Collection class takes a new parameter includeStats. It no longer appends granule aggregate statistics to the returned results by default. One must set the new parameter to any non-false value.
- **CUMULUS-2201**
  - Update `dbIndexer` lambda to process requests in serial
  - Fixes ingestPdrWithNodeNameSpec parsePdr provider error
- **CUMULUS-2251**
  - Moves Egress Api Gateway Log Group Filter from `tf-modules/distribution/main.tf` to `example/cumulus-tf/main.tf`

### Fixed

- **CUMULUS-2251**
  - This fixes a deployment error caused by depending on the `thin_egress_app` module output for a resource count.

### Removed

- **CUMULUS-2251**
  - Removes `tea_api_egress_log_group` variable from `tf-modules/distribution/variables.tf` and `tf-modules/cumulus/variables.tf`.

### BREAKING CHANGES

- **CUMULUS-2138** - CMR metadata update behavior has been removed from the `move-granules` task into a
new `update-granules-cmr-metadata-file-links` task.
- **CUMULUS-2216**
  - `/collection` and `/collection/active` endpoints now return collections without granule aggregate statistics by default. The original behavior is preserved and can be found by including a query param of `includeStats=true` on the request to the endpoint.  This is likely to affect the dashboard only but included here for the change of behavior.
- **[1956](https://github.com/nasa/cumulus/issues/1956)**
  - Update the name of the `cumulus_message_adapter_lambda_layer_arn` output from the `cumulus-message-adapter` module to `cumulus_message_adapter_lambda_layer_version_arn`. The output value has changed from being the ARN of the Lambda layer **without a version** to the ARN of the Lambda layer **with a version**.
  - Update the variable name in the `cumulus` and `ingest` modules from `cumulus_message_adapter_lambda_layer_arn` to `cumulus_message_adapter_lambda_layer_version_arn`

## [v3.0.1] 2020-10-21

- **CUMULUS-2203**
  - Update Core tasks to use
    [cumulus-message-adapter-js](https://github.com/nasa/cumulus-message-adapter-js)
    v2.0.0 to resolve memory leak/lambda ENOMEM constant failure issue.   This
    issue caused lambdas to slowly use all memory in the run environment and
    prevented AWS from halting/restarting warmed instances when task code was
    throwing consistent errors under load.

- **CUMULUS-2232**
  - Updated versions for `ajv`, `lodash`, `googleapis`, `archiver`, and
    `@cumulus/aws-client` to remediate vulnerabilities found in SNYK scan.

### Fixed

- **CUMULUS-2233**
  - Fixes /s3credentials bug where the expiration time on the cookie was set to a time that is always expired, so authentication was never being recognized as complete by the API. Consequently, the user would end up in a redirect loop and requests to /s3credentials would never complete successfully. The bug was caused by the fact that the code setting the expiration time for the cookie was expecting a time value in milliseconds, but was receiving the expirationTime from the EarthdataLoginClient in seconds. This bug has been fixed by converting seconds into milliseconds. Unit tests were added to test that the expiration time has been converted to milliseconds and checking that the cookie's expiration time is greater than the current time.

## [v3.0.0] 2020-10-7

### MIGRATION STEPS

- **CUMULUS-2099**
  - All references to `meta.queues` in workflow configuration must be replaced with references to queue URLs from Terraform resources. See the updated [data cookbooks](https://nasa.github.io/cumulus/docs/data-cookbooks/about-cookbooks) or example [Discover Granules workflow configuration](https://github.com/nasa/cumulus/blob/master/example/cumulus-tf/discover_granules_workflow.asl.json).
  - The steps for configuring queued execution throttling have changed. See the [updated documentation](https://nasa.github.io/cumulus/docs/data-cookbooks/throttling-queued-executions).
  - In addition to the configuration for execution throttling, the internal mechanism for tracking executions by queue has changed. As a result, you should **disable any rules or workflows scheduling executions via a throttled queue** before upgrading. Otherwise, you may be at risk of having **twice as many executions** as are configured for the queue while the updated tracking is deployed. You can re-enable these rules/workflows once the upgrade is complete.

- **CUMULUS-2111**
  - **Before you re-deploy your `cumulus-tf` module**, note that the [`thin-egress-app`][thin-egress-app] is no longer deployed by default as part of the `cumulus` module, so you must add the TEA module to your deployment and manually modify your Terraform state **to avoid losing your API gateway and impacting any Cloudfront endpoints pointing to those gateways**. If you don't care about losing your API gateway and impacting Cloudfront endpoints, you can ignore the instructions for manually modifying state.

    1. Add the [`thin-egress-app`][thin-egress-app] module to your `cumulus-tf` deployment as shown in the [Cumulus example deployment](https://github.com/nasa/cumulus/tree/master/example/cumulus-tf/main.tf).

         - Note that the values for `tea_stack_name` variable to the `cumulus` module and the `stack_name` variable to the `thin_egress_app` module **must match**
         - Also, if you are specifying the `stage_name` variable to the `thin_egress_app` module, **the value of the `tea_api_gateway_stage` variable to the `cumulus` module must match it**

    2. **If you want to preserve your existing `thin-egress-app` API gateway and avoid having to update your Cloudfront endpoint for distribution, then you must follow these instructions**: <https://nasa.github.io/cumulus/docs/upgrade-notes/migrate_tea_standalone>. Otherwise, you can re-deploy as usual.

  - If you provide your own custom bucket map to TEA as a standalone module, **you must ensure that your custom bucket map includes mappings for the `protected` and `public` buckets specified in your `cumulus-tf/terraform.tfvars`, otherwise Cumulus may not be able to determine the correct distribution URL for ingested files and you may encounter errors**

- **CUMULUS-2197**
  - EMS resources are now optional, and `ems_deploy` is set to `false` by default, which will delete your EMS resources.
  - If you would like to keep any deployed EMS resources, add the `ems_deploy` variable set to `true` in your `cumulus-tf/terraform.tfvars`

### BREAKING CHANGES

- **CUMULUS-2200**
  - Changes return from 303 redirect to 200 success for `Granule Inventory`'s
    `/reconciliationReport` returns.  The user (dashboard) must read the value
    of `url` from the return to get the s3SignedURL and then download the report.
- **CUMULUS-2099**
  - `meta.queues` has been removed from Cumulus core workflow messages.
  - `@cumulus/sf-sqs-report` workflow task no longer reads the reporting queue URL from `input.meta.queues.reporting` on the incoming event. Instead, it requires that the queue URL be set as the `reporting_queue_url` environment variable on the deployed Lambda.
- **CUMULUS-2111**
  - The deployment of the `thin-egress-app` module has be removed from `tf-modules/distribution`, which is a part of the `tf-modules/cumulus` module. Thus, the `thin-egress-app` module is no longer deployed for you by default. See the migration steps for details about how to add deployment for the `thin-egress-app`.
- **CUMULUS-2141**
  - The `parse-pdr` task has been updated to respect the `NODE_NAME` property in
    a PDR's `FILE_GROUP`. If a `NODE_NAME` is present, the task will query the
    Cumulus API for a provider with that host. If a provider is found, the
    output granule from the task will contain a `provider` property containing
    that provider. If `NODE_NAME` is set but a provider with that host cannot be
    found in the API, or if multiple providers are found with that same host,
    the task will fail.
  - The `queue-granules` task has been updated to expect an optional
    `granule.provider` property on each granule. If present, the granule will be
    enqueued using that provider. If not present, the task's `config.provider`
    will be used instead.
- **CUMULUS-2197**
  - EMS resources are now optional and will not be deployed by default. See migration steps for information
    about how to deploy EMS resources.

#### CODE CHANGES

- The `@cumulus/api-client.providers.getProviders` function now takes a
  `queryStringParameters` parameter which can be used to filter the providers
  which are returned
- The `@cumulus/aws-client/S3.getS3ObjectReadStreamAsync` function has been
  removed. It read the entire S3 object into memory before returning a read
  stream, which could cause Lambdas to run out of memory. Use
  `@cumulus/aws-client/S3.getObjectReadStream` instead.
- The `@cumulus/ingest/util.lookupMimeType` function now returns `undefined`
  rather than `null` if the mime type could not be found.
- The `@cumulus/ingest/lock.removeLock` function now returns `undefined`
- The `@cumulus/ingest/granule.generateMoveFileParams` function now returns
  `source: undefined` and `target :undefined` on the response object if either could not be
  determined. Previously, `null` had been returned.
- The `@cumulus/ingest/recursion.recursion` function must now be imported using
  `const { recursion } = require('@cumulus/ingest/recursion');`
- The `@cumulus/ingest/granule.getRenamedS3File` function has been renamed to
  `listVersionedObjects`
- `@cumulus/common.http` has been removed
- `@cumulus/common/http.download` has been removed

### Added

- **CUMULUS-1855**
  - Fixed SyncGranule task to return an empty granules list when given an empty
    (or absent) granules list on input, rather than throwing an exception
- **CUMULUS-1955**
  - Added `@cumulus/aws-client/S3.getObject` to get an AWS S3 object
  - Added `@cumulus/aws-client/S3.waitForObject` to get an AWS S3 object,
    retrying, if necessary
- **CUMULUS-1961**
  - Adds `startTimestamp` and `endTimestamp` parameters to endpoint
    `reconcilationReports`.  Setting these values will filter the returned
    report to cumulus data that falls within the timestamps. It also causes the
    report to be one directional, meaning cumulus is only reconciled with CMR,
    but not the other direction. The Granules will be filtered by their
    `updatedAt` values. Collections are filtered by the updatedAt time of their
    granules, i.e. Collections with granules that are updatedAt a time between
    the time parameters will be returned in the reconciliation reports.
  - Adds `startTimestamp` and `endTimestamp` parameters to create-reconciliation-reports
    lambda function. If either of these params is passed in with a value that can be
    converted to a date object, the inter-platform comparison between Cumulus and CMR will
    be one way.  That is, collections, granules, and files will be filtered by time for
    those found in Cumulus and only those compared to the CMR holdings. For the moment
    there is not enough information to change the internal consistency check, and S3 vs
    Cumulus comparisons are unchanged by the timestamps.
- **CUMULUS-1962**
  - Adds `location` as parameter to `/reconciliationReports` endpoint. Options are `S3`
    resulting in a S3 vs. Cumulus database search or `CMR` resulting in CMR vs. Cumulus database search.
- **CUMULUS-1963**
  - Adds `granuleId` as input parameter to `/reconcilationReports`
    endpoint. Limits inputs parameters to either `collectionId` or `granuleId`
    and will fail to create the report if both are provided.  Adding granuleId
    will find collections in Cumulus by granuleId and compare those one way
    with those in CMR.
  - `/reconciliationReports` now validates any input json before starting the
    async operation and the lambda handler no longer validates input
    parameters.
- **CUMULUS-1964**
  - Reports can now be filtered on provider
- **CUMULUS-1965**
  - Adds `collectionId` parameter to the `/reconcilationReports`
    endpoint. Setting this value will limit the scope of the reconcilation
    report to only the input collectionId when comparing Cumulus and
    CMR. `collectionId` is provided an array of strings e.g. `[shortname___version, shortname2___version2]`
- **CUMULUS-2107**
  - Added a new task, `update-cmr-access-constraints`, that will set access constraints in CMR Metadata.
    Currently supports UMMG-JSON and Echo10XML, where it will configure `AccessConstraints` and
    `RestrictionFlag/RestrictionComment`, respectively.
  - Added an operator doc on how to configure and run the access constraint update workflow, which will update the metadata using the new task, and then publish the updated metadata to CMR.
  - Added an operator doc on bulk operations.
- **CUMULUS-2111**
  - Added variables to `cumulus` module:
    - `tea_api_egress_log_group`
    - `tea_external_api_endpoint`
    - `tea_internal_api_endpoint`
    - `tea_rest_api_id`
    - `tea_rest_api_root_resource_id`
    - `tea_stack_name`
  - Added variables to `distribution` module:
    - `tea_api_egress_log_group`
    - `tea_external_api_endpoint`
    - `tea_internal_api_endpoint`
    - `tea_rest_api_id`
    - `tea_rest_api_root_resource_id`
    - `tea_stack_name`
- **CUMULUS-2112**
  - Added `@cumulus/api/lambdas/internal-reconciliation-report`, so create-reconciliation-report
    lambda can create `Internal` reconciliation report
- **CUMULUS-2116**
  - Added `@cumulus/api/models/granule.unpublishAndDeleteGranule` which
  unpublishes a granule from CMR and deletes it from Cumulus, but does not
  update the record to `published: false` before deletion
- **CUMULUS-2113**
  - Added Granule not found report to reports endpoint
  - Update reports to return breakdown by Granule of files both in DynamoDB and S3
- **CUMULUS-2123**
  - Added `cumulus-rds-tf` DB cluster module to `tf-modules` that adds a
    severless RDS Aurora/ PostgreSQL  database cluster to meet the PostgreSQL
    requirements for future releases.
  - Updated the default Cumulus module to take the following new required variables:
    - rds_user_access_secret_arn:
      AWS Secrets Manager secret ARN containing a JSON string of DB credentials
      (containing at least host, password, port as keys)
    - rds_security_group:
      RDS Security Group that provides connection access to the RDS cluster
  - Updated API lambdas and default ECS cluster to add them to the
    `rds_security_group` for database access
- **CUMULUS-2126**
  - The collections endpoint now writes to the RDS database
- **CUMULUS-2127**
  - Added migration to create collections relation for RDS database
- **CUMULUS-2129**
  - Added `data-migration1` Terraform module and Lambda to migrate data from Dynamo to RDS
    - Added support to Lambda for migrating collections data from Dynamo to RDS
- **CUMULUS-2155**
  - Added `rds_connection_heartbeat` to `cumulus` and `data-migration` tf
    modules.  If set to true, this diagnostic variable instructs Core's database
    code to fire off a connection 'heartbeat' query and log the timing/results
    for diagnostic purposes, and retry certain connection timeouts once.
    This option is disabled by default
- **CUMULUS-2156**
  - Support array inputs parameters for `Internal` reconciliation report
- **CUMULUS-2157**
  - Added support to `data-migration1` Lambda for migrating providers data from Dynamo to RDS
    - The migration process for providers will convert any credentials that are stored unencrypted or encrypted with an S3 keypair provider to be encrypted with a KMS key instead
- **CUMULUS-2161**
  - Rules now support an `executionNamePrefix` property. If set, any executions
    triggered as a result of that rule will use that prefix in the name of the
    execution.
  - The `QueueGranules` task now supports an `executionNamePrefix` property. Any
    executions queued by that task will use that prefix in the name of the
    execution. See the
    [example workflow](./example/cumulus-tf/discover_granules_with_execution_name_prefix_workflow.asl.json)
    for usage.
  - The `QueuePdrs` task now supports an `executionNamePrefix` config property.
    Any executions queued by that task will use that prefix in the name of the
    execution. See the
    [example workflow](./example/cumulus-tf/discover_and_queue_pdrs_with_execution_name_prefix_workflow.asl.json)
    for usage.
- **CUMULUS-2162**
  - Adds new report type to `/reconciliationReport` endpoint.  The new report
    is `Granule Inventory`. This report is a CSV file of all the granules in
    the Cumulus DB. This report will eventually replace the existing
    `granules-csv` endpoint which has been deprecated.
- **CUMULUS-2197**
  - Added `ems_deploy` variable to the `cumulus` module. This is set to false by default, except
    for our example deployment, where it is needed for integration tests.

### Changed

- Upgraded version of [TEA](https://github.com/asfadmin/thin-egress-app/) deployed with Cumulus to build 88.
- **CUMULUS-2107**
  - Updated the `applyWorkflow` functionality on the granules endpoint to take a `meta` property to pass into the workflow message.
  - Updated the `BULK_GRANULE` functionality on the granules endpoint to support the above `applyWorkflow` change.
- **CUMULUS-2111**
  - Changed `distribution_api_gateway_stage` variable for `cumulus` module to `tea_api_gateway_stage`
  - Changed `api_gateway_stage` variable for `distribution` module to `tea_api_gateway_stage`
- **CUMULUS-2224**
  - Updated `/reconciliationReport`'s file reconciliation to include `"EXTENDED METADATA"` as a valid CMR relatedUrls Type.

### Fixed

- **CUMULUS-2168**
  - Fixed issue where large number of documents (generally logs) in the
    `cumulus` elasticsearch index results in the collection granule stats
    queries failing for the collections list api endpoint
- **CUMULUS-1955**
  - Due to AWS's eventual consistency model, it was possible for PostToCMR to
    publish an earlier version of a CMR metadata file, rather than the latest
    version created in a workflow.  This fix guarantees that the latest version
    is published, as expected.
- **CUMULUS-1961**
  - Fixed `activeCollections` query only returning 10 results
- **CUMULUS-2201**
  - Fix Reconciliation Report integration test failures by waiting for collections appear
    in es list and ingesting a fake granule xml file to CMR
- **CUMULUS-2015**
  - Reduced concurrency of `QueueGranules` task. That task now has a
    `config.concurrency` option that defaults to `3`.
- **CUMULUS-2116**
  - Fixed a race condition with bulk granule delete causing deleted granules to still appear in Elasticsearch. Granules removed via bulk delete should now be removed from Elasticsearch.
- **CUMULUS-2163**
  - Remove the `public-read` ACL from the `move-granules` task
- **CUMULUS-2164**
  - Fix issue where `cumulus` index is recreated and attached to an alias if it has been previously deleted
- **CUMULUS-2195**
  - Fixed issue with redirect from `/token` not working when using a Cloudfront endpoint to access the Cumulus API with Launchpad authentication enabled. The redirect should now work properly whether you are using a plain API gateway URL or a Cloudfront endpoint pointing at an API gateway URL.
- **CUMULUS-2200**
  - Fixed issue where __in and __not queries were stripping spaces from values

### Deprecated

- **CUMULUS-1955**
  - `@cumulus/aws-client/S3.getS3Object()`
  - `@cumulus/message/Queue.getQueueNameByUrl()`
  - `@cumulus/message/Queue.getQueueName()`
- **CUMULUS-2162**
  - `@cumulus/api/endpoints/granules-csv/list()`

### Removed

- **CUMULUS-2111**
  - Removed `distribution_url` and `distribution_redirect_uri` outputs from the `cumulus` module
  - Removed variables from the `cumulus` module:
    - `distribution_url`
    - `log_api_gateway_to_cloudwatch`
    - `thin_egress_cookie_domain`
    - `thin_egress_domain_cert_arn`
    - `thin_egress_download_role_in_region_arn`
    - `thin_egress_jwt_algo`
    - `thin_egress_jwt_secret_name`
    - `thin_egress_lambda_code_dependency_archive_key`
    - `thin_egress_stack_name`
  - Removed outputs from the `distribution` module:
    - `distribution_url`
    - `internal_tea_api`
    - `rest_api_id`
    - `thin_egress_app_redirect_uri`
  - Removed variables from the `distribution` module:
    - `bucket_map_key`
    - `distribution_url`
    - `log_api_gateway_to_cloudwatch`
    - `thin_egress_cookie_domain`
    - `thin_egress_domain_cert_arn`
    - `thin_egress_download_role_in_region_arn`
    - `thin_egress_jwt_algo`
    - `thin_egress_jwt_secret_name`
    - `thin_egress_lambda_code_dependency_archive_key`
- **CUMULUS-2157**
  - Removed `providerSecretsMigration` and `verifyProviderSecretsMigration` lambdas
- Removed deprecated `@cumulus/sf-sns-report` task
- Removed code:
  - `@cumulus/aws-client/S3.calculateS3ObjectChecksum`
  - `@cumulus/aws-client/S3.getS3ObjectReadStream`
  - `@cumulus/cmrjs.getFullMetadata`
  - `@cumulus/cmrjs.getMetadata`
  - `@cumulus/common/util.isNil`
  - `@cumulus/common/util.isNull`
  - `@cumulus/common/util.isUndefined`
  - `@cumulus/common/util.lookupMimeType`
  - `@cumulus/common/util.mkdtempSync`
  - `@cumulus/common/util.negate`
  - `@cumulus/common/util.noop`
  - `@cumulus/common/util.omit`
  - `@cumulus/common/util.renameProperty`
  - `@cumulus/common/util.sleep`
  - `@cumulus/common/util.thread`
  - `@cumulus/ingest/granule.copyGranuleFile`
  - `@cumulus/ingest/granule.moveGranuleFile`
  - `@cumulus/integration-tests/api/rules.deleteRule`
  - `@cumulus/integration-tests/api/rules.getRule`
  - `@cumulus/integration-tests/api/rules.listRules`
  - `@cumulus/integration-tests/api/rules.postRule`
  - `@cumulus/integration-tests/api/rules.rerunRule`
  - `@cumulus/integration-tests/api/rules.updateRule`
  - `@cumulus/integration-tests/sfnStep.parseStepMessage`
  - `@cumulus/message/Queue.getQueueName`
  - `@cumulus/message/Queue.getQueueNameByUrl`

## v2.0.2+ Backport releases

Release v2.0.1 was the last release on the 2.0.x release series.

Changes after this version on the 2.0.x release series are limited
security/requested feature patches and will not be ported forward to future
releases unless there is a corresponding CHANGELOG entry.

For up-to-date CHANGELOG for the maintenance release branch see
[CHANGELOG.md](https://github.com/nasa/cumulus/blob/release-2.0.x/CHANGELOG.md)
from the 2.0.x branch.

For the most recent release information for the maintenance branch please see
the [release page](https://github.com/nasa/cumulus/releases)

## [v2.0.7] 2020-10-1 - [BACKPORT]

### Fixed

- CVE-2020-7720
  - Updated common `node-forge` dependency to 0.10.0 to address CVE finding

### [v2.0.6] 2020-09-25 - [BACKPORT]

### Fixed

- **CUMULUS-2168**
  - Fixed issue where large number of documents (generally logs) in the
    `cumulus` elasticsearch index results in the collection granule stats
    queries failing for the collections list api endpoint

### [v2.0.5] 2020-09-15 - [BACKPORT]

#### Added

- Added `thin_egress_stack_name` variable to `cumulus` and `distribution` Terraform modules to allow overriding the default Cloudformation stack name used for the `thin-egress-app`. **Please note that if you change/set this value for an existing deployment, it will destroy and re-create your API gateway for the `thin-egress-app`.**

#### Fixed

- Fix collection list queries. Removed fixes to collection stats, which break queries for a large number of granules.

### [v2.0.4] 2020-09-08 - [BACKPORT]

#### Changed

- Upgraded version of [TEA](https://github.com/asfadmin/thin-egress-app/) deployed with Cumulus to build 88.

### [v2.0.3] 2020-09-02 - [BACKPORT]

#### Fixed

- **CUMULUS-1961**
  - Fixed `activeCollections` query only returning 10 results

- **CUMULUS-2039**
  - Fix issue causing SyncGranules task to run out of memory on large granules

#### CODE CHANGES

- The `@cumulus/aws-client/S3.getS3ObjectReadStreamAsync` function has been
  removed. It read the entire S3 object into memory before returning a read
  stream, which could cause Lambdas to run out of memory. Use
  `@cumulus/aws-client/S3.getObjectReadStream` instead.

### [v2.0.2] 2020-08-17 - [BACKPORT]

#### CODE CHANGES

- The `@cumulus/ingest/util.lookupMimeType` function now returns `undefined`
  rather than `null` if the mime type could not be found.
- The `@cumulus/ingest/lock.removeLock` function now returns `undefined`

#### Added

- **CUMULUS-2116**
  - Added `@cumulus/api/models/granule.unpublishAndDeleteGranule` which
  unpublishes a granule from CMR and deletes it from Cumulus, but does not
  update the record to `published: false` before deletion

### Fixed

- **CUMULUS-2116**
  - Fixed a race condition with bulk granule delete causing deleted granules to still appear in Elasticsearch. Granules removed via bulk delete should now be removed from Elasticsearch.

## [v2.0.1] 2020-07-28

### Added

- **CUMULUS-1886**
  - Added `multiple sort keys` support to `@cumulus/api`
- **CUMULUS-2099**
  - `@cumulus/message/Queue.getQueueUrl` to get the queue URL specified in a Cumulus workflow message, if any.

### Fixed

- **[PR 1790](https://github.com/nasa/cumulus/pull/1790)**
  - Fixed bug with request headers in `@cumulus/launchpad-auth` causing Launchpad token requests to fail

## [v2.0.0] 2020-07-23

### BREAKING CHANGES

- Changes to the `@cumulus/api-client` package
  - The `CumulusApiClientError` class must now be imported using
    `const { CumulusApiClientError } = require('@cumulus/api-client/CumulusApiClientError')`
- The `@cumulus/sftp-client/SftpClient` class must now be imported using
  `const { SftpClient } = require('@cumulus/sftp-client');`
- Instances of `@cumulus/ingest/SftpProviderClient` no longer implicitly connect
  when `download`, `list`, or `sync` are called. You must call `connect` on the
  provider client before issuing one of those calls. Failure to do so will
  result in a "Client not connected" exception being thrown.
- Instances of `@cumulus/ingest/SftpProviderClient` no longer implicitly
  disconnect from the SFTP server when `list` is called.
- Instances of `@cumulus/sftp-client/SftpClient` must now be expclicitly closed
  by calling `.end()`
- Instances of `@cumulus/sftp-client/SftpClient` no longer implicitly connect to
  the server when `download`, `unlink`, `syncToS3`, `syncFromS3`, and `list` are
  called. You must explicitly call `connect` before calling one of those
  methods.
- Changes to the `@cumulus/common` package
  - `cloudwatch-event.getSfEventMessageObject()` now returns `undefined` if the
    message could not be found or could not be parsed. It previously returned
    `null`.
  - `S3KeyPairProvider.decrypt()` now throws an exception if the bucket
    containing the key cannot be determined.
  - `S3KeyPairProvider.decrypt()` now throws an exception if the stack cannot be
    determined.
  - `S3KeyPairProvider.encrypt()` now throws an exception if the bucket
    containing the key cannot be determined.
  - `S3KeyPairProvider.encrypt()` now throws an exception if the stack cannot be
    determined.
  - `sns-event.getSnsEventMessageObject()` now returns `undefined` if it could
    not be parsed. It previously returned `null`.
  - The `aws` module has been removed.
  - The `BucketsConfig.buckets` property is now read-only and private
  - The `test-utils.validateConfig()` function now resolves to `undefined`
    rather than `true`.
  - The `test-utils.validateInput()` function now resolves to `undefined` rather
    than `true`.
  - The `test-utils.validateOutput()` function now resolves to `undefined`
    rather than `true`.
  - The static `S3KeyPairProvider.retrieveKey()` function has been removed.
- Changes to the `@cumulus/cmrjs` package
  - `@cumulus/cmrjs.constructOnlineAccessUrl()` and
    `@cumulus/cmrjs/cmr-utils.constructOnlineAccessUrl()` previously took a
    `buckets` parameter, which was an instance of
    `@cumulus/common/BucketsConfig`. They now take a `bucketTypes` parameter,
    which is a simple object mapping bucket names to bucket types. Example:
    `{ 'private-1': 'private', 'public-1': 'public' }`
  - `@cumulus/cmrjs.reconcileCMRMetadata()` and
    `@cumulus/cmrjs/cmr-utils.reconcileCMRMetadata()` now take a **required**
    `bucketTypes` parameter, which is a simple object mapping bucket names to
    bucket types. Example: `{ 'private-1': 'private', 'public-1': 'public' }`
  - `@cumulus/cmrjs.updateCMRMetadata()` and
    `@cumulus/cmrjs/cmr-utils.updateCMRMetadata()` previously took an optional
    `inBuckets` parameter, which was an instance of
    `@cumulus/common/BucketsConfig`. They now take a **required** `bucketTypes`
    parameter, which is a simple object mapping bucket names to bucket types.
    Example: `{ 'private-1': 'private', 'public-1': 'public' }`
- The minimum supported version of all published Cumulus packages is now Node
  12.18.0
  - Tasks using the `cumuluss/cumulus-ecs-task` Docker image must be updated to
    `cumuluss/cumulus-ecs-task:1.7.0`. This can be done by updating the `image`
    property of any tasks defined using the `cumulus_ecs_service` Terraform
    module.
- Changes to `@cumulus/aws-client/S3`
  - The signature of the `getObjectSize` function has changed. It now takes a
    params object with three properties:
    - **s3**: an instance of an AWS.S3 object
    - **bucket**
    - **key**
  - The `getObjectSize` function will no longer retry if the object does not
    exist
- **CUMULUS-1861**
  - `@cumulus/message/Collections.getCollectionIdFromMessage` now throws a
    `CumulusMessageError` if `collectionName` and `collectionVersion` are missing
    from `meta.collection`.   Previously this method would return
    `'undefined___undefined'` instead
  - `@cumulus/integration-tests/addCollections` now returns an array of collections that
    were added rather than the count of added collections
- **CUMULUS-1930**
  - The `@cumulus/common/util.uuid()` function has been removed
- **CUMULUS-1955**
  - `@cumulus/aws-client/S3.multipartCopyObject` now returns an object with the
    AWS `etag` of the destination object
  - `@cumulus/ingest/S3ProviderClient.list` now sets a file object's `path`
    property to `undefined` instead of `null` when the file is at the top level
    of its bucket
  - The `sync` methods of the following classes in the `@cumulus/ingest` package
    now return an object with the AWS `s3uri` and `etag` of the destination file
    (they previously returned only a string representing the S3 URI)
    - `FtpProviderClient`
    - `HttpProviderClient`
    - `S3ProviderClient`
    - `SftpProviderClient`
- **CUMULUS-1958**
  - The following methods exported from `@cumulus/cmr-js/cmr-utils` were made
    async, and added distributionBucketMap as a parameter:
    - constructOnlineAccessUrl
    - generateFileUrl
    - reconcileCMRMetadata
    - updateCMRMetadata
- **CUMULUS-1969**
  - The `DiscoverPdrs` task now expects `provider_path` to be provided at
    `event.config.provider_path`, not `event.config.collection.provider_path`
  - `event.config.provider_path` is now a required parameter of the
    `DiscoverPdrs` task
  - `event.config.collection` is no longer a parameter to the `DiscoverPdrs`
    task
  - Collections no longer support the `provider_path` property. The tasks that
    relied on that property are now referencing `config.meta.provider_path`.
    Workflows should be updated accordingly.
- **CUMULUS-1977**
  - Moved bulk granule deletion endpoint from `/bulkDelete` to
    `/granules/bulkDelete`
- **CUMULUS-1991**
  - Updated CMR metadata generation to use "Download file.hdf" (where `file.hdf` is the filename of the given resource) as the resource description instead of "File to download"
  - CMR metadata updates now respect changes to resource descriptions (previously only changes to resource URLs were respected)

### MIGRATION STEPS

- Due to an issue with the AWS API Gateway and how the Thin Egress App Cloudformation template applies updates, you may need to redeploy your
  `thin-egress-app-EgressGateway` manually as a one time migration step.    If your deployment fails with an
  error similar to:

  ```bash
  Error: Lambda function (<stack>-tf-TeaCache) returned error: ({"errorType":"HTTPError","errorMessage":"Response code 404 (Not Found)"})
  ```

  Then follow the [AWS
  instructions](https://docs.aws.amazon.com/apigateway/latest/developerguide/how-to-deploy-api-with-console.html)
  to `Redeploy a REST API to a stage` for your egress API and re-run `terraform
  apply`.

### Added

- **CUMULUS-2081**
  - Add Integrator Guide section for onboarding
  - Add helpful tips documentation

- **CUMULUS-1902**
  - Add Common Use Cases section under Operator Docs

- **CUMULUS-2058**
  - Added `lambda_processing_role_name` as an output from the `cumulus` module
    to provide the processing role name
- **CUMULUS-1417**
  - Added a `checksumFor` property to collection `files` config. Set this
    property on a checksum file's definition matching the `regex` of the target
    file. More details in the ['Data Cookbooks
    Setup'](https://nasa.github.io/cumulus/docs/next/data-cookbooks/setup)
    documentation.
  - Added `checksumFor` validation to collections model.
- **CUMULUS-1956**
  - Added `@cumulus/earthata-login-client` package
  - The `/s3credentials` endpoint that is deployed as part of distribution now
    supports authentication using tokens created by a different application. If
    a request contains the `EDL-ClientId` and `EDL-Token` headers,
    authentication will be handled using that token rather than attempting to
    use OAuth.
  - `@cumulus/earthata-login-client.getTokenUsername()` now accepts an
    `xRequestId` argument, which will be included as the `X-Request-Id` header
    when calling Earthdata Login.
  - If the `s3Credentials` endpoint is invoked with an EDL token and an
    `X-Request-Id` header, that `X-Request-Id` header will be forwarded to
    Earthata Login.
- **CUMULUS-1957**
  - If EDL token authentication is being used, and the `EDL-Client-Name` header
    is set, `@the-client-name` will be appended to the end of the Earthdata
    Login username that is used as the `RoleSessionName` of the temporary IAM
    credentials. This value will show up in the AWS S3 server access logs.
- **CUMULUS-1958**
  - Add the ability for users to specify a `bucket_map_key` to the `cumulus`
    terraform module as an override for the default .yaml values that are passed
    to TEA by Core.    Using this option *requires* that each configured
    Cumulus 'distribution' bucket (e.g. public/protected buckets) have a single
    TEA mapping.  Multiple maps per bucket are not supported.
  - Updated Generating a distribution URL, the MoveGranules task and all CMR
    reconciliation functionality to utilize the TEA bucket map override.
  - Updated deploy process to utilize a bootstrap 'tea-map-cache' lambda that
    will, after deployment of Cumulus Core's TEA instance, query TEA for all
    protected/public buckets and generate a mapping configuration used
    internally by Core.  This object is also exposed as an output of the Cumulus
    module as `distribution_bucket_map`.
- **CUMULUS-1961**
  - Replaces DynamoDB for Elasticsearch for reconciliationReportForCumulusCMR
    comparisons between Cumulus and CMR.
- **CUMULUS-1970**
  - Created the `add-missing-file-checksums` workflow task
  - Added `@cumulus/aws-client/S3.calculateObjectHash()` function
  - Added `@cumulus/aws-client/S3.getObjectReadStream()` function
- **CUMULUS-1887**
  - Add additional fields to the granule CSV download file
- **CUMULUS-2019**
  - Add `infix` search to es query builder `@cumulus/api/es/es/queries` to
    support partial matching of the keywords

### Changed

- **CUMULUS-2032**
  - Updated @cumulus/ingest/HttpProviderClient to utilize a configuration key
    `httpListTimeout` to set the default timeout for discovery HTTP/HTTPS
    requests, and updates the default for the provider to 5 minutes (300 seconds).
  - Updated the DiscoverGranules and DiscoverPDRs tasks to utilize the updated
    configuration value if set via workflow config, and updates the default for
    these tasks to 5 minutes (300 seconds).

- **CUMULUS-176**
  - The API will now respond with a 400 status code when a request body contains
    invalid JSON. It had previously returned a 500 status code.
- **CUMULUS-1861**
  - Updates Rule objects to no longer require a collection.
  - Changes the DLQ behavior for `sfEventSqsToDbRecords` and
    `sfEventSqsToDbRecordsInputQueue`. Previously failure to write a database
    record would result in lambda success, and an error log in the CloudWatch
    logs.   The lambda has been updated to manually add a record to
    the `sfEventSqsToDbRecordsDeadLetterQueue` if the granule, execution, *or*
    pdr record fails to write, in addition to the previous error logging.
- **CUMULUS-1956**
  - The `/s3credentials` endpoint that is deployed as part of distribution now
    supports authentication using tokens created by a different application. If
    a request contains the `EDL-ClientId` and `EDL-Token` headers,
    authentication will be handled using that token rather than attempting to
    use OAuth.
- **CUMULUS-1977**
  - API endpoint POST `/granules/bulk` now returns a 202 status on a successful
    response instead of a 200 response
  - API endpoint DELETE `/granules/<granule-id>` now returns a 404 status if the
    granule record was already deleted
  - `@cumulus/api/models/Granule.update()` now returns the updated granule
    record
  - Implemented POST `/granules/bulkDelete` API endpoint to support deleting
    granules specified by ID or returned by the provided query in the request
    body. If the request is successful, the endpoint returns the async operation
    ID that has been started to remove the granules.
    - To use a query in the request body, your deployment must be
      [configured to access the Elasticsearch host for ESDIS metrics](https://nasa.github.io/cumulus/docs/additional-deployment-options/cloudwatch-logs-delivery#esdis-metrics)
      in your environment
  - Added `@cumulus/api/models/Granule.getRecord()` method to return raw record
    from DynamoDB
  - Added `@cumulus/api/models/Granule.delete()` method which handles deleting
    the granule record from DynamoDB and the granule files from S3
- **CUMULUS-1982**
  - The `globalConnectionLimit` property of providers is now optional and
    defaults to "unlimited"
- **CUMULUS-1997**
  - Added optional `launchpad` configuration to `@cumulus/hyrax-metadata-updates` task config schema.
- **CUMULUS-1991**
  - `@cumulus/cmrjs/src/cmr-utils/constructOnlineAccessUrls()` now throws an error if `cmrGranuleUrlType = "distribution"` and no distribution endpoint argument is provided
- **CUMULUS-2011**
  - Reconciliation reports are now generated within an AsyncOperation
- **CUMULUS-2016**
  - Upgrade TEA to version 79

### Fixed

- **CUMULUS-1991**
  - Added missing `DISTRIBUTION_ENDPOINT` environment variable for API lambdas. This environment variable is required for API requests to move granules.

- **CUMULUS-1961**
  - Fixed granules and executions query params not getting sent to API in granule list operation in `@cumulus/api-client`

### Deprecated

- `@cumulus/aws-client/S3.calculateS3ObjectChecksum()`
- `@cumulus/aws-client/S3.getS3ObjectReadStream()`
- `@cumulus/common/log.convertLogLevel()`
- `@cumulus/collection-config-store`
- `@cumulus/common/util.sleep()`

- **CUMULUS-1930**
  - `@cumulus/common/log.convertLogLevel()`
  - `@cumulus/common/util.isNull()`
  - `@cumulus/common/util.isUndefined()`
  - `@cumulus/common/util.negate()`
  - `@cumulus/common/util.noop()`
  - `@cumulus/common/util.isNil()`
  - `@cumulus/common/util.renameProperty()`
  - `@cumulus/common/util.lookupMimeType()`
  - `@cumulus/common/util.thread()`
  - `@cumulus/common/util.mkdtempSync()`

### Removed

- The deprecated `@cumulus/common.bucketsConfigJsonObject` function has been
  removed
- The deprecated `@cumulus/common.CollectionConfigStore` class has been removed
- The deprecated `@cumulus/common.concurrency` module has been removed
- The deprecated `@cumulus/common.constructCollectionId` function has been
  removed
- The deprecated `@cumulus/common.launchpad` module has been removed
- The deprecated `@cumulus/common.LaunchpadToken` class has been removed
- The deprecated `@cumulus/common.Semaphore` class has been removed
- The deprecated `@cumulus/common.stringUtils` module has been removed
- The deprecated `@cumulus/common/aws.cloudwatchlogs` function has been removed
- The deprecated `@cumulus/common/aws.deleteS3Files` function has been removed
- The deprecated `@cumulus/common/aws.deleteS3Object` function has been removed
- The deprecated `@cumulus/common/aws.dynamodb` function has been removed
- The deprecated `@cumulus/common/aws.dynamodbDocClient` function has been
  removed
- The deprecated `@cumulus/common/aws.getExecutionArn` function has been removed
- The deprecated `@cumulus/common/aws.headObject` function has been removed
- The deprecated `@cumulus/common/aws.listS3ObjectsV2` function has been removed
- The deprecated `@cumulus/common/aws.parseS3Uri` function has been removed
- The deprecated `@cumulus/common/aws.promiseS3Upload` function has been removed
- The deprecated `@cumulus/common/aws.recursivelyDeleteS3Bucket` function has
  been removed
- The deprecated `@cumulus/common/aws.s3CopyObject` function has been removed
- The deprecated `@cumulus/common/aws.s3ObjectExists` function has been removed
- The deprecated `@cumulus/common/aws.s3PutObject` function has been removed
- The deprecated `@cumulus/common/bucketsConfigJsonObject` function has been
  removed
- The deprecated `@cumulus/common/CloudWatchLogger` class has been removed
- The deprecated `@cumulus/common/collection-config-store.CollectionConfigStore`
  class has been removed
- The deprecated `@cumulus/common/collection-config-store.constructCollectionId`
  function has been removed
- The deprecated `@cumulus/common/concurrency.limit` function has been removed
- The deprecated `@cumulus/common/concurrency.mapTolerant` function has been
  removed
- The deprecated `@cumulus/common/concurrency.promiseUrl` function has been
  removed
- The deprecated `@cumulus/common/concurrency.toPromise` function has been
  removed
- The deprecated `@cumulus/common/concurrency.unless` function has been removed
- The deprecated `@cumulus/common/config.parseConfig` function has been removed
- The deprecated `@cumulus/common/config.resolveResource` function has been
  removed
- The deprecated `@cumulus/common/DynamoDb.get` function has been removed
- The deprecated `@cumulus/common/DynamoDb.scan` function has been removed
- The deprecated `@cumulus/common/FieldPattern` class has been removed
- The deprecated `@cumulus/common/launchpad.getLaunchpadToken` function has been
  removed
- The deprecated `@cumulus/common/launchpad.validateLaunchpadToken` function has
  been removed
- The deprecated `@cumulus/common/LaunchpadToken` class has been removed
- The deprecated `@cumulus/common/message.buildCumulusMeta` function has been
  removed
- The deprecated `@cumulus/common/message.buildQueueMessageFromTemplate`
  function has been removed
- The deprecated `@cumulus/common/message.getCollectionIdFromMessage` function
  has been removed
- The deprecated `@cumulus/common/message.getMaximumExecutions` function has
  been removed
- The deprecated `@cumulus/common/message.getMessageExecutionArn` function has
  been removed
- The deprecated `@cumulus/common/message.getMessageExecutionName` function has
  been removed
- The deprecated `@cumulus/common/message.getMessageFromTemplate` function has
  been removed
- The deprecated `@cumulus/common/message.getMessageGranules` function has been
  removed
- The deprecated `@cumulus/common/message.getMessageStateMachineArn` function
  has been removed
- The deprecated `@cumulus/common/message.getQueueName` function has been
  removed
- The deprecated `@cumulus/common/message.getQueueNameByUrl` function has been
  removed
- The deprecated `@cumulus/common/message.hasQueueAndExecutionLimit` function
  has been removed
- The deprecated `@cumulus/common/Semaphore` class has been removed
- The deprecated `@cumulus/common/string.globalReplace` functon has been removed
- The deprecated `@cumulus/common/string.isNonEmptyString` functon has been
  removed
- The deprecated `@cumulus/common/string.isValidHostname` functon has been
  removed
- The deprecated `@cumulus/common/string.match` functon has been removed
- The deprecated `@cumulus/common/string.matches` functon has been removed
- The deprecated `@cumulus/common/string.replace` functon has been removed
- The deprecated `@cumulus/common/string.toLower` functon has been removed
- The deprecated `@cumulus/common/string.toUpper` functon has been removed
- The deprecated `@cumulus/common/testUtils.getLocalstackEndpoint` function has been removed
- The deprecated `@cumulus/common/util.setErrorStack` function has been removed
- The `@cumulus/common/util.uuid` function has been removed
- The deprecated `@cumulus/common/workflows.getWorkflowArn` function has been
  removed
- The deprecated `@cumulus/common/workflows.getWorkflowFile` function has been
  removed
- The deprecated `@cumulus/common/workflows.getWorkflowList` function has been
  removed
- The deprecated `@cumulus/common/workflows.getWorkflowTemplate` function has
  been removed
- `@cumulus/aws-client/StepFunctions.toSfnExecutionName()`
- `@cumulus/aws-client/StepFunctions.fromSfnExecutionName()`
- `@cumulus/aws-client/StepFunctions.getExecutionArn()`
- `@cumulus/aws-client/StepFunctions.getExecutionUrl()`
- `@cumulus/aws-client/StepFunctions.getStateMachineArn()`
- `@cumulus/aws-client/StepFunctions.pullStepFunctionEvent()`
- `@cumulus/common/test-utils/throttleOnce()`
- `@cumulus/integration-tests/api/distribution.invokeApiDistributionLambda()`
- `@cumulus/integration-tests/api/distribution.getDistributionApiRedirect()`
- `@cumulus/integration-tests/api/distribution.getDistributionApiFileStream()`

## [v1.24.0] 2020-06-03

### BREAKING CHANGES

- **CUMULUS-1969**
  - The `DiscoverPdrs` task now expects `provider_path` to be provided at
    `event.config.provider_path`, not `event.config.collection.provider_path`
  - `event.config.provider_path` is now a required parameter of the
    `DiscoverPdrs` task
  - `event.config.collection` is no longer a parameter to the `DiscoverPdrs`
    task
  - Collections no longer support the `provider_path` property. The tasks that
    relied on that property are now referencing `config.meta.provider_path`.
    Workflows should be updated accordingly.

- **CUMULUS-1997**
  - `@cumulus/cmr-client/CMRSearchConceptQueue` parameters have been changed to take a `cmrSettings` object containing clientId, provider, and auth information. This can be generated using `@cumulus/cmrjs/cmr-utils/getCmrSettings`. The `cmrEnvironment` variable has been removed.

### Added

- **CUMULUS-1800**
  - Added task configuration setting named `syncChecksumFiles` to the
    SyncGranule task. This setting is `false` by default, but when set to
    `true`, all checksum files associated with data files that are downloaded
    will be downloaded as well.
- **CUMULUS-1952**
  - Updated HTTP(S) provider client to accept username/password for Basic authorization. This change adds support for Basic Authorization such as Earthdata login redirects to ingest (i.e. as implemented in SyncGranule), but not to discovery (i.e. as implemented in DiscoverGranules). Discovery still expects the provider's file system to be publicly accessible, but not the individual files and their contents.
  - **NOTE**: Using this in combination with the HTTP protocol may expose usernames and passwords to intermediary network entities. HTTPS is highly recommended.
- **CUMULUS-1997**
  - Added optional `launchpad` configuration to `@cumulus/hyrax-metadata-updates` task config schema.

### Fixed

- **CUMULUS-1997**
  - Updated all CMR operations to use configured authentication scheme
- **CUMULUS-2010**
  - Updated `@cumulus/api/launchpadSaml` to support multiple userGroup attributes from the SAML response

## [v1.23.2] 2020-05-22

### BREAKING CHANGES

- Updates to the Cumulus archive API:
  - All endpoints now return a `401` response instead of a `403` for any request where the JWT passed as a Bearer token is invalid.
  - POST `/refresh` and DELETE `/token/<token>` endpoints now return a `401` response for requests with expired tokens

- **CUMULUS-1894**
  - `@cumulus/ingest/granule.handleDuplicateFile()`
    - The `copyOptions` parameter has been removed
    - An `ACL` parameter has been added
  - `@cumulus/ingest/granule.renameS3FileWithTimestamp()`
    - Now returns `undefined`

- **CUMULUS-1896**
  Updated all Cumulus core lambdas to utilize the new message adapter streaming interface via [cumulus-message-adapter-js v1.2.0](https://github.com/nasa/cumulus-message-adapter-js/releases/tag/v1.2.0).   Users of this version of Cumulus (or later) must utilize version 1.3.0 or greater of the [cumulus-message-adapter](https://github.com/nasa/cumulus-message-adapter) to support core lambdas.

- **CUMULUS-1912**
  - `@cumulus/api` reconciliationReports list endpoint returns a list of reconciliationReport records instead of S3Uri.

- **CUMULUS-1969**
  - The `DiscoverGranules` task now expects `provider_path` to be provided at
    `event.config.provider_path`, not `event.config.collection.provider_path`
  - `config.provider_path` is now a required parameter of the `DiscoverGranules`
    task

### MIGRATION STEPS

- To take advantage of the new TTL-based access token expiration implemented in CUMULUS-1777 (see notes below) and clear out existing records in your access tokens table, do the following:
  1. Log out of any active dashboard sessions
  2. Use the AWS console or CLI to delete your `<prefix>-AccessTokensTable` DynamoDB table
  3. [Re-deploy your `data-persistence` module](https://nasa.github.io/cumulus/docs/deployment/upgrade-readme#update-data-persistence-resources), which should re-create the `<prefix>-AccessTokensTable` DynamoDB table
  4. Return to using the Cumulus API/dashboard as normal
- This release requires the Cumulus Message Adapter layer deployed with Cumulus Core to be at least 1.3.0, as the core lambdas have updated to [cumulus-message-adapter-js v1.2.0](https://github.com/nasa/cumulus-message-adapter-js/releases/tag/v1.2.0) and the new CMA interface.  As a result, users should:
  1. Follow the [Cumulus Message Adapter (CMA) deployment instructions](https://nasa.github.io/cumulus/docs/deployment/deployment-readme#deploy-the-cumulus-message-adapter-layer) and install a CMA layer version >=1.3.0
  2. If you are using any custom Node.js Lambdas in your workflows **and** the Cumulus CMA layer/`cumulus-message-adapter-js`, you must update your lambda to use [cumulus-message-adapter-js v1.2.0](https://github.com/nasa/cumulus-message-adapter-js/releases/tag/v1.2.0) and follow the migration instructions in the release notes. Prior versions of `cumulus-message-adapter-js` are not compatible with CMA >= 1.3.0.
- Migrate existing s3 reconciliation report records to database (CUMULUS-1911):
  - After update your `data persistence` module and Cumulus resources, run the command:

  ```bash
  ./node_modules/.bin/cumulus-api migrate --stack `<your-terraform-deployment-prefix>` --migrationVersion migration5
  ```

### Added

- Added a limit for concurrent Elasticsearch requests when doing an index from database operation
- Added the `es_request_concurrency` parameter to the archive and cumulus Terraform modules

- **CUMULUS-1995**
  - Added the `es_index_shards` parameter to the archive and cumulus Terraform modules to configure the number of shards for the ES index
    - If you have an existing ES index, you will need to [reindex](https://nasa.github.io/cumulus-api/#reindex) and then [change index](https://nasa.github.io/cumulus-api/#change-index) to take advantage of shard updates

- **CUMULUS-1894**
  - Added `@cumulus/aws-client/S3.moveObject()`

- **CUMULUS-1911**
  - Added ReconciliationReports table
  - Updated CreateReconciliationReport lambda to save Reconciliation Report records to database
  - Updated dbIndexer and IndexFromDatabase lambdas to index Reconciliation Report records to Elasticsearch
  - Added migration_5 to migrate existing s3 reconciliation report records to database and Elasticsearch
  - Updated `@cumulus/api` package, `tf-modules/archive` and `tf-modules/data-persistence` Terraform modules

- **CUMULUS-1916**
  - Added util function for seeding reconciliation reports when running API locally in dashboard

### Changed

- **CUMULUS-1777**
  - The `expirationTime` property is now a **required field** of the access tokens model.
  - Updated the `AccessTokens` table to set a [TTL](https://docs.aws.amazon.com/amazondynamodb/latest/developerguide/howitworks-ttl.html) on the `expirationTime` field in `tf-modules/data-persistence/dynamo.tf`. As a result, access token records in this table whose `expirationTime` has passed should be **automatically deleted by DynamoDB**.
  - Updated all code creating access token records in the Dynamo `AccessTokens` table to set the `expirationTime` field value in seconds from the epoch.
- **CUMULUS-1912**
  - Updated reconciliationReports endpoints to query against Elasticsearch, delete report from both database and s3
  - Added `@cumulus/api-client/reconciliationReports`
- **CUMULUS-1999**
  - Updated `@cumulus/common/util.deprecate()` so that only a single deprecation notice is printed for each name/version combination

### Fixed

- **CUMULUS-1894**
  - The `SyncGranule` task can now handle files larger than 5 GB
- **CUMULUS-1987**
  - `Remove granule from CMR` operation in `@cumulus/api` now passes token to CMR when fetching granule metadata, allowing removal of private granules
- **CUMULUS-1993**
  - For a given queue, the `sqs-message-consumer` Lambda will now only schedule workflows for rules matching the queue **and the collection information in each queue message (if any)**
    - The consumer also now only reads each queue message **once per Lambda invocation**, whereas previously each message was read **once per queue rule per Lambda invocation**
  - Fixed bug preventing the deletion of multiple SNS rules that share the same SNS topic

### Deprecated

- **CUMULUS-1894**
  - `@cumulus/ingest/granule.copyGranuleFile()`
  - `@cumulus/ingest/granule.moveGranuleFile()`

- **CUMULUS-1987** - Deprecated the following functions:
  - `@cumulus/cmrjs/getMetadata(cmrLink)` -> `@cumulus/cmr-client/CMR.getGranuleMetadata(cmrLink)`
  - `@cumulus/cmrjs/getFullMetadata(cmrLink)`

## [v1.22.1] 2020-05-04

**Note**: v1.22.0 was not released as a package due to npm/release concerns.  Users upgrading to 1.22.x should start with 1.22.1

### Added

- **CUMULUS-1894**
  - Added `@cumulus/aws-client/S3.multipartCopyObject()`
- **CUMULUS-408**
  - Added `certificateUri` field to provider schema. This optional field allows operators to specify an S3 uri to a CA bundle to use for HTTPS requests.
- **CUMULUS-1787**
  - Added `collections/active` endpoint for returning collections with active granules in `@cumulus/api`
- **CUMULUS-1799**
  - Added `@cumulus/common/stack.getBucketsConfigKey()` to return the S3 key for the buckets config object
  - Added `@cumulus/common/workflows.getWorkflowFileKey()` to return the S3 key for a workflow definition object
  - Added `@cumulus/common/workflows.getWorkflowsListKeyPrefix()` to return the S3 key prefix for objects containing workflow definitions
  - Added `@cumulus/message` package containing utilities for building and parsing Cumulus messages
- **CUMULUS-1850**
  - Added `@cumulus/aws-client/Kinesis.describeStream()` to get a Kinesis stream description
- **CUMULUS-1853**
  - Added `@cumulus/integration-tests/collections.createCollection()`
  - Added `@cumulus/integration-tests/executions.findExecutionArn()`
  - Added `@cumulus/integration-tests/executions.getExecutionWithStatus()`
  - Added `@cumulus/integration-tests/granules.getGranuleWithStatus()`
  - Added `@cumulus/integration-tests/providers.createProvider()`
  - Added `@cumulus/integration-tests/rules.createOneTimeRule()`

### Changed

- **CUMULUS-1682**
  - Moved all `@cumulus/ingest/parse-pdr` code into the `parse-pdr` task as it had become tightly coupled with that task's handler and was not used anywhere else. Unit tests also restored.
- **CUMULUS-1820**
  - Updated the Thin Egress App module used in `tf-modules/distribution/main.tf` to build 74. [See the release notes](https://github.com/asfadmin/thin-egress-app/releases/tag/tea-build.74).
- **CUMULUS-1852**
  - Updated POST endpoints for `/collections`, `/providers`, and `/rules` to log errors when returning a 500 response
  - Updated POST endpoint for `/collections`:
    - Return a 400 response when the `name` or `version` fields are missing
    - Return a 409 response if the collection already exists
    - Improved error messages to be more explicit
  - Updated POST endpoint for `/providers`:
    - Return a 400 response if the `host` field value is invalid
    - Return a 409 response if the provider already exists
  - Updated POST endpoint for `/rules`:
    - Return a 400 response if rule `name` is invalid
    - Return a 400 response if rule `type` is invalid
- **CUMULUS-1891**
  - Updated the following endpoints using async operations to return a 503 error if the ECS task  cannot be started and a 500 response for a non-specific error:
    - POST `/replays`
    - POST `/bulkDelete`
    - POST `/elasticsearch/index-from-database`
    - POST `/granules/bulk`

### Fixed

- **CUMULUS-408**
  - Fixed HTTPS discovery and ingest.

- **CUMULUS-1850**
  - Fixed a bug in Kinesis event processing where the message consumer would not properly filter available rules based on the collection information in the event and the Kinesis stream ARN

- **CUMULUS-1853**
  - Fixed a bug where attempting to create a rule containing a payload property
    would fail schema validation.

- **CUMULUS-1854**
  - Rule schema is validated before starting workflows or creating event source mappings

- **CUMULUS-1974**
  - Fixed @cumulus/api webpack config for missing underscore object due to underscore update

- **CUMULUS-2210**
  - Fixed `cmr_oauth_provider` variable not being propogated to reconciliation reports

### Deprecated

- **CUMULUS-1799** - Deprecated the following code. For cases where the code was moved into another package, the new code location is noted:
  - `@cumulus/aws-client/StepFunctions.fromSfnExecutionName()`
  - `@cumulus/aws-client/StepFunctions.toSfnExecutionName()`
  - `@cumulus/aws-client/StepFunctions.getExecutionArn()` -> `@cumulus/message/Executions.buildExecutionArn()`
  - `@cumulus/aws-client/StepFunctions.getExecutionUrl()` -> `@cumulus/message/Executions.getExecutionUrlFromArn()`
  - `@cumulus/aws-client/StepFunctions.getStateMachineArn()` -> `@cumulus/message/Executions.getStateMachineArnFromExecutionArn()`
  - `@cumulus/aws-client/StepFunctions.pullStepFunctionEvent()` -> `@cumulus/message/StepFunctions.pullStepFunctionEvent()`
  - `@cumulus/common/bucketsConfigJsonObject()`
  - `@cumulus/common/CloudWatchLogger`
  - `@cumulus/common/collection-config-store/CollectionConfigStore` -> `@cumulus/collection-config-store`
  - `@cumulus/common/collection-config-store.constructCollectionId()` -> `@cumulus/message/Collections.constructCollectionId`
  - `@cumulus/common/concurrency.limit()`
  - `@cumulus/common/concurrency.mapTolerant()`
  - `@cumulus/common/concurrency.promiseUrl()`
  - `@cumulus/common/concurrency.toPromise()`
  - `@cumulus/common/concurrency.unless()`
  - `@cumulus/common/config.buildSchema()`
  - `@cumulus/common/config.parseConfig()`
  - `@cumulus/common/config.resolveResource()`
  - `@cumulus/common/config.resourceToArn()`
  - `@cumulus/common/FieldPattern`
  - `@cumulus/common/launchpad.getLaunchpadToken()` -> `@cumulus/launchpad-auth/index.getLaunchpadToken()`
  - `@cumulus/common/LaunchpadToken` -> `@cumulus/launchpad-auth/LaunchpadToken`
  - `@cumulus/common/launchpad.validateLaunchpadToken()` -> `@cumulus/launchpad-auth/index.validateLaunchpadToken()`
  - `@cumulus/common/message.buildCumulusMeta()` -> `@cumulus/message/Build.buildCumulusMeta()`
  - `@cumulus/common/message.buildQueueMessageFromTemplate()` -> `@cumulus/message/Build.buildQueueMessageFromTemplate()`
  - `@cumulus/common/message.getCollectionIdFromMessage()` -> `@cumulus/message/Collections.getCollectionIdFromMessage()`
  - `@cumulus/common/message.getMessageExecutionArn()` -> `@cumulus/message/Executions.getMessageExecutionArn()`
  - `@cumulus/common/message.getMessageExecutionName()` -> `@cumulus/message/Executions.getMessageExecutionName()`
  - `@cumulus/common/message.getMaximumExecutions()` -> `@cumulus/message/Queue.getMaximumExecutions()`
  - `@cumulus/common/message.getMessageFromTemplate()`
  - `@cumulus/common/message.getMessageStateMachineArn()` -> `@cumulus/message/Executions.getMessageStateMachineArn()`)
  - `@cumulus/common/message.getMessageGranules()` -> `@cumulus/message/Granules.getMessageGranules()`
  - `@cumulus/common/message.getQueueNameByUrl()` -> `@cumulus/message/Queue.getQueueNameByUrl()`
  - `@cumulus/common/message.getQueueName()` -> `@cumulus/message/Queue.getQueueName()`)
  - `@cumulus/common/message.hasQueueAndExecutionLimit()` -> `@cumulus/message/Queue.hasQueueAndExecutionLimit()`
  - `@cumulus/common/Semaphore`
  - `@cumulus/common/test-utils.throttleOnce()`
  - `@cumulus/common/workflows.getWorkflowArn()`
  - `@cumulus/common/workflows.getWorkflowFile()`
  - `@cumulus/common/workflows.getWorkflowList()`
  - `@cumulus/common/workflows.getWorkflowTemplate()`
  - `@cumulus/integration-tests/sfnStep/SfnStep.parseStepMessage()` -> `@cumulus/message/StepFunctions.parseStepMessage()`
- **CUMULUS-1858** - Deprecated the following functions.
  - `@cumulus/common/string.globalReplace()`
  - `@cumulus/common/string.isNonEmptyString()`
  - `@cumulus/common/string.isValidHostname()`
  - `@cumulus/common/string.match()`
  - `@cumulus/common/string.matches()`
  - `@cumulus/common/string.replace()`
  - `@cumulus/common/string.toLower()`
  - `@cumulus/common/string.toUpper()`

### Removed

- **CUMULUS-1799**: Deprecated code removals:
  - Removed from `@cumulus/common/aws`:
    - `pullStepFunctionEvent()`
  - Removed `@cumulus/common/sfnStep`
  - Removed `@cumulus/common/StepFunctions`

## [v1.21.0] 2020-03-30

### PLEASE NOTE

- **CUMULUS-1762**: the `messageConsumer` for `sns` and `kinesis`-type rules now fetches
  the collection information from the message. You should ensure that your rule's collection
  name and version match what is in the message for these ingest messages to be processed.
  If no matching rule is found, an error will be thrown and logged in the
  `messageConsumer` Lambda function's log group.

### Added

- **CUMULUS-1629**`
  - Updates discover-granules task to respect/utilize duplicateHandling configuration such that
    - skip:               Duplicates will be filtered from the granule list
    - error:              Duplicates encountered will result in step failure
    - replace, version:   Duplicates will be ignored and handled as normal.
  - Adds a new copy of the API lambda `PrivateApiLambda()` which is configured to not require authentication. This Lambda is not connected to an API gateway
  - Adds `@cumulus/api-client` with functions for use by workflow lambdas to call the API when needed

- **CUMULUS-1732**
  - Added Python task/activity workflow and integration test (`PythonReferenceSpec`) to test `cumulus-message-adapter-python`and `cumulus-process-py` integration.
- **CUMULUS-1795**
  - Added an IAM policy on the Cumulus EC2 creation to enable SSM when the `deploy_to_ngap` flag is true

### Changed

- **CUMULUS-1762**
  - the `messageConsumer` for `sns` and `kinesis`-type rules now fetches the collection
    information from the message.

### Deprecated

- **CUMULUS-1629**
  - Deprecate `granulesApi`, `rulesApi`, `emsApi`, `executionsAPI` from `@cumulus/integration-test/api` in favor of code moved to `@cumulus/api-client`

### Removed

- **CUMULUS-1799**: Deprecated code removals
  - Removed deprecated method `@cumulus/api/models/Granule.createGranulesFromSns()`
  - Removed deprecated method `@cumulus/api/models/Granule.removeGranuleFromCmr()`
  - Removed from `@cumulus/common/aws`:
    - `apigateway()`
    - `buildS3Uri()`
    - `calculateS3ObjectChecksum()`
    - `cf()`
    - `cloudwatch()`
    - `cloudwatchevents()`
    - `cloudwatchlogs()`
    - `createAndWaitForDynamoDbTable()`
    - `createQueue()`
    - `deleteSQSMessage()`
    - `describeCfStackResources()`
    - `downloadS3File()`
    - `downloadS3Files()`
    - `DynamoDbSearchQueue` class
    - `dynamodbstreams()`
    - `ec2()`
    - `ecs()`
    - `fileExists()`
    - `findResourceArn()`
    - `fromSfnExecutionName()`
    - `getFileBucketAndKey()`
    - `getJsonS3Object()`
    - `getQueueUrl()`
    - `getObjectSize()`
    - `getS3ObjectReadStream()`
    - `getSecretString()`
    - `getStateMachineArn()`
    - `headObject()`
    - `isThrottlingException()`
    - `kinesis()`
    - `lambda()`
    - `listS3Objects()`
    - `promiseS3Upload()`
    - `publishSnsMessage()`
    - `putJsonS3Object()`
    - `receiveSQSMessages()`
    - `s3CopyObject()`
    - `s3GetObjectTagging()`
    - `s3Join()`
    - `S3ListObjectsV2Queue` class
    - `s3TagSetToQueryString()`
    - `s3PutObjectTagging()`
    - `secretsManager()`
    - `sendSQSMessage()`
    - `sfn()`
    - `sns()`
    - `sqs()`
    - `sqsQueueExists()`
    - `toSfnExecutionName()`
    - `uploadS3FileStream()`
    - `uploadS3Files()`
    - `validateS3ObjectChecksum()`
  - Removed `@cumulus/common/CloudFormationGateway` class
  - Removed `@cumulus/common/concurrency/Mutex` class
  - Removed `@cumulus/common/errors`
  - Removed `@cumulus/common/sftp`
  - Removed `@cumulus/common/string.unicodeEscape`
  - Removed `@cumulus/cmrjs/cmr-utils.getGranuleId()`
  - Removed `@cumulus/cmrjs/cmr-utils.getCmrFiles()`
  - Removed `@cumulus/cmrjs/cmr/CMR` class
  - Removed `@cumulus/cmrjs/cmr/CMRSearchConceptQueue` class
  - Removed `@cumulus/cmrjs/utils.getHost()`
  - Removed `@cumulus/cmrjs/utils.getIp()`
  - Removed `@cumulus/cmrjs/utils.hostId()`
  - Removed `@cumulus/cmrjs/utils/ummVersion()`
  - Removed `@cumulus/cmrjs/utils.updateToken()`
  - Removed `@cumulus/cmrjs/utils.validateUMMG()`
  - Removed `@cumulus/ingest/aws.getEndpoint()`
  - Removed `@cumulus/ingest/aws.getExecutionUrl()`
  - Removed `@cumulus/ingest/aws/invoke()`
  - Removed `@cumulus/ingest/aws/CloudWatch` class
  - Removed `@cumulus/ingest/aws/ECS` class
  - Removed `@cumulus/ingest/aws/Events` class
  - Removed `@cumulus/ingest/aws/SQS` class
  - Removed `@cumulus/ingest/aws/StepFunction` class
  - Removed `@cumulus/ingest/util.normalizeProviderPath()`
  - Removed `@cumulus/integration-tests/index.listCollections()`
  - Removed `@cumulus/integration-tests/index.listProviders()`
  - Removed `@cumulus/integration-tests/index.rulesList()`
  - Removed `@cumulus/integration-tests/api/api.addCollectionApi()`

## [v1.20.0] 2020-03-12

### BREAKING CHANGES

- **CUMULUS-1714**
  - Changed the format of the message sent to the granule SNS Topic. Message includes the granule record under `record` and the type of event under `event`. Messages with `deleted` events will have the record that was deleted with a `deletedAt` timestamp. Options for `event` are `Create | Update | Delete`
- **CUMULUS-1769** - `deploy_to_ngap` is now a **required** variable for the `tf-modules/cumulus` module. **For those deploying to NGAP environments, this variable should always be set to `true`.**

### Notable changes

- **CUMULUS-1739** - You can now exclude Elasticsearch from your `tf-modules/data-persistence` deployment (via `include_elasticsearch = false`) and your `tf-modules/cumulus` module will still deploy successfully.

- **CUMULUS-1769** - If you set `deploy_to_ngap = true` for the `tf-modules/archive` Terraform module, **you can only deploy your archive API gateway as `PRIVATE`**, not `EDGE`.

### Added

- Added `@cumulus/aws-client/S3.getS3ObjectReadStreamAsync()` to deal with S3 eventual consistency issues by checking for the existence an S3 object with retries before getting a readable stream for that object.
- **CUMULUS-1769**
  - Added `deploy_to_ngap` boolean variable for the `tf-modules/cumulus` and `tf-modules/archive` Terraform modules. This variable is required. **For those deploying to NGAP environments, this variable should always be set to `true`.**
- **HYRAX-70**
  - Add the hyrax-metadata-update task

### Changed

- [`AccessToken.get()`](https://github.com/nasa/cumulus/blob/master/packages/api/models/access-tokens.js) now enforces [strongly consistent reads from DynamoDB](https://docs.aws.amazon.com/amazondynamodb/latest/developerguide/HowItWorks.ReadConsistency.html)
- **CUMULUS-1739**
  - Updated `tf-modules/data-persistence` to make Elasticsearch alarm resources and outputs conditional on the `include_elasticsearch` variable
  - Updated `@cumulus/aws-client/S3.getObjectSize` to include automatic retries for any failures from `S3.headObject`
- **CUMULUS-1784**
  - Updated `@cumulus/api/lib/DistributionEvent.remoteIP()` to parse the IP address in an S3 access log from the `A-sourceip` query parameter if present, otherwise fallback to the original parsing behavior.
- **CUMULUS-1768**
  - The `stats/summary` endpoint reports the distinct collections for the number of granules reported

### Fixed

- **CUMULUS-1739** - Fixed the `tf-modules/cumulus` and `tf-modules/archive` modules to make these Elasticsearch variables truly optional:
  - `elasticsearch_domain_arn`
  - `elasticsearch_hostname`
  - `elasticsearch_security_group_id`

- **CUMULUS-1768**
  - Fixed the `stats/` endpoint so that data is correctly filtered by timestamp and `processingTime` is calculated correctly.

- **CUMULUS-1769**
  - In the `tf-modules/archive` Terraform module, the `lifecycle` block ignoring changes to the `policy` of the archive API gateway is now only enforced if `deploy_to_ngap = true`. This fixes a bug where users deploying outside of NGAP could not update their API gateway's resource policy when going from `PRIVATE` to `EDGE`, preventing their API from being accessed publicly.

- **CUMULUS-1775**
  - Fix/update api endpoint to use updated google auth endpoints such that it will work with new accounts

### Removed

- **CUMULUS-1768**
  - Removed API endpoints `stats/histogram` and `stats/average`. All advanced stats needs should be acquired from Cloud Metrics or similarly configured ELK stack.

## [v1.19.0] 2020-02-28

### BREAKING CHANGES

- **CUMULUS-1736**
  - The `@cumulus/discover-granules` task now sets the `dataType` of discovered
    granules based on the `name` of the configured collection, not the
    `dataType`.
  - The config schema of the `@cumulus/discover-granules` task now requires that
    collections contain a `version`.
  - The `@cumulus/sync-granule` task will set the `dataType` and `version` of a
    granule based on the configured collection if those fields are not already
    set on the granule. Previously it was using the `dataType` field of the
    configured collection, then falling back to the `name` field of the
    collection. This update will just use the `name` field of the collection to
    set the `dataType` field of the granule.

- **CUMULUS-1446**
  - Update the `@cumulus/integration-tests/api/executions.getExecution()`
    function to parse the response and return the execution, rather than return
    the full API response.

- **CUMULUS-1672**
  - The `cumulus` Terraform module in previous releases set a
    `Deployment = var.prefix` tag on all resources that it managed. In this
    release, a `tags` input variable has been added to the `cumulus` Terraform
    module to allow resource tagging to be customized. No default tags will be
    applied to Cumulus-managed resources. To replicate the previous behavior,
    set `tags = { Deployment: var.prefix }` as an input variable for the
    `cumulus` Terraform module.

- **CUMULUS-1684 Migration Instructions**
  - In previous releases, a provider's username and password were encrypted
    using a custom encryption library. That has now been updated to use KMS.
    This release includes a Lambda function named
    `<prefix>-ProviderSecretsMigration`, which will re-encrypt existing
    provider credentials to use KMS. After this release has been deployed, you
    will need to manually invoke that Lambda function using either the AWS CLI
    or AWS Console. It should only need to be successfully run once.
  - Future releases of Cumulus will invoke a
    `<prefix>-VerifyProviderSecretsMigration` Lambda function as part of the
    deployment, which will cause the deployment to fail if the migration
    Lambda has not been run.

- **CUMULUS-1718**
  - The `@cumulus/sf-sns-report` task for reporting mid-workflow updates has been retired.
  This task was used as the `PdrStatusReport` task in our ParsePdr example workflow.
  If you have a ParsePdr or other workflow using this task, use `@cumulus/sf-sqs-report` instead.
  Trying to deploy the old task will result in an error as the cumulus module no longer exports `sf_sns_report_task`.
  - Migration instruction: In your workflow definition, for each step using the old task change:
  `"Resource": "${module.cumulus.sf_sns_report_task.task_arn}"`
  to
  `"Resource": "${module.cumulus.sf_sqs_report_task.task_arn}"`

- **CUMULUS-1755**
  - The `thin_egress_jwt_secret_name` variable for the `tf-modules/cumulus` Terraform module is now **required**. This variable is passed on to the Thin Egress App in `tf-modules/distribution/main.tf`, which uses the keys stored in the secret to sign JWTs. See the [Thin Egress App documentation on how to create a value for this secret](https://github.com/asfadmin/thin-egress-app#setting-up-the-jwt-cookie-secrets).

### Added

- **CUMULUS-1446**
  - Add `@cumulus/common/FileUtils.readJsonFile()` function
  - Add `@cumulus/common/FileUtils.readTextFile()` function
  - Add `@cumulus/integration-tests/api/collections.createCollection()` function
  - Add `@cumulus/integration-tests/api/collections.deleteCollection()` function
  - Add `@cumulus/integration-tests/api/collections.getCollection()` function
  - Add `@cumulus/integration-tests/api/providers.getProvider()` function
  - Add `@cumulus/integration-tests/index.getExecutionOutput()` function
  - Add `@cumulus/integration-tests/index.loadCollection()` function
  - Add `@cumulus/integration-tests/index.loadProvider()` function
  - Add `@cumulus/integration-tests/index.readJsonFilesFromDir()` function

- **CUMULUS-1672**
  - Add a `tags` input variable to the `archive` Terraform module
  - Add a `tags` input variable to the `cumulus` Terraform module
  - Add a `tags` input variable to the `cumulus_ecs_service` Terraform module
  - Add a `tags` input variable to the `data-persistence` Terraform module
  - Add a `tags` input variable to the `distribution` Terraform module
  - Add a `tags` input variable to the `ingest` Terraform module
  - Add a `tags` input variable to the `s3-replicator` Terraform module

- **CUMULUS-1707**
  - Enable logrotate on ECS cluster

- **CUMULUS-1684**
  - Add a `@cumulus/aws-client/KMS` library of KMS-related functions
  - Add `@cumulus/aws-client/S3.getTextObject()`
  - Add `@cumulus/sftp-client` package
  - Create `ProviderSecretsMigration` Lambda function
  - Create `VerifyProviderSecretsMigration` Lambda function

- **CUMULUS-1548**
  - Add ability to put default Cumulus logs in Metrics' ELK stack
  - Add ability to add custom logs to Metrics' ELK Stack

- **CUMULUS-1702**
  - When logs are sent to Metrics' ELK stack, the logs endpoints will return results from there

- **CUMULUS-1459**
  - Async Operations are indexed in Elasticsearch
  - To index any existing async operations you'll need to perform an index from
    database function.

- **CUMULUS-1717**
  - Add `@cumulus/aws-client/deleteAndWaitForDynamoDbTableNotExists`, which
    deletes a DynamoDB table and waits to ensure the table no longer exists
  - Added `publishGranules` Lambda to handle publishing granule messages to SNS when granule records are written to DynamoDB
  - Added `@cumulus/api/models/Granule.storeGranulesFromCumulusMessage` to store granules from a Cumulus message to DynamoDB

- **CUMULUS-1718**
  - Added `@cumulus/sf-sqs-report` task to allow mid-workflow reporting updates.
  - Added `stepfunction_event_reporter_queue_url` and `sf_sqs_report_task` outputs to the `cumulus` module.
  - Added `publishPdrs` Lambda to handle publishing PDR messages to SNS when PDR records are written to DynamoDB.
  - Added `@cumulus/api/models/Pdr.storePdrFromCumulusMessage` to store PDRs from a Cumulus message to DynamoDB.
  - Added `@cumulus/aws-client/parseSQSMessageBody` to parse an SQS message body string into an object.

- **Ability to set custom backend API url in the archive module**
  - Add `api_url` definition in `tf-modules/cumulus/archive.tf`
  - Add `archive_api_url` variable in `tf-modules/cumulus/variables.tf`

- **CUMULUS-1741**
  - Added an optional `elasticsearch_security_group_ids` variable to the
    `data-persistence` Terraform module to allow additional security groups to
    be assigned to the Elasticsearch Domain.

- **CUMULUS-1752**
  - Added `@cumulus/integration-tests/api/distribution.invokeTEADistributionLambda` to simulate a request to the [Thin Egress App](https://github.com/asfadmin/thin-egress-app) by invoking the Lambda and getting a response payload.
  - Added `@cumulus/integration-tests/api/distribution.getTEARequestHeaders` to generate necessary request headers for a request to the Thin Egress App
  - Added `@cumulus/integration-tests/api/distribution.getTEADistributionApiFileStream` to get a response stream for a file served by Thin Egress App
  - Added `@cumulus/integration-tests/api/distribution.getTEADistributionApiRedirect` to get a redirect response from the Thin Egress App

- **CUMULUS-1755**
  - Added `@cumulus/aws-client/CloudFormation.describeCfStack()` to describe a Cloudformation stack
  - Added `@cumulus/aws-client/CloudFormation.getCfStackParameterValues()` to get multiple parameter values for a Cloudformation stack

### Changed

- **CUMULUS-1725**
  - Moved the logic that updates the granule files cache Dynamo table into its
    own Lambda function called `granuleFilesCacheUpdater`.

- **CUMULUS-1736**
  - The `collections` model in the API package now determines the name of a
    collection based on the `name` property, rather than using `dataType` and
    then falling back to `name`.
  - The `@cumulus/integration-tests.loadCollection()` function no longer appends
    the postfix to the end of the collection's `dataType`.
  - The `@cumulus/integration-tests.addCollections()` function no longer appends
    the postfix to the end of the collection's `dataType`.

- **CUMULUS-1672**
  - Add a `retryOptions` parameter to the `@cumulus/aws-client/S3.headObject`
     function, which will retry if the object being queried does not exist.

- **CUMULUS-1446**
  - Mark the `@cumulus/integration-tests/api.addCollectionApi()` function as
    deprecated
  - Mark the `@cumulus/integration-tests/index.listCollections()` function as
    deprecated
  - Mark the `@cumulus/integration-tests/index.listProviders()` function as
    deprecated
  - Mark the `@cumulus/integration-tests/index.rulesList()` function as
    deprecated

- **CUMULUS-1672**
  - Previously, the `cumulus` module defaulted to setting a
    `Deployment = var.prefix` tag on all resources that it managed. In this
    release, the `cumulus` module will now accept a `tags` input variable that
    defines the tags to be assigned to all resources that it manages.
  - Previously, the `data-persistence` module defaulted to setting a
    `Deployment = var.prefix` tag on all resources that it managed. In this
    release, the `data-persistence` module will now accept a `tags` input
    variable that defines the tags to be assigned to all resources that it
    manages.
  - Previously, the `distribution` module defaulted to setting a
    `Deployment = var.prefix` tag on all resources that it managed. In this
    release, the `distribution` module will now accept a `tags` input variable
    that defines the tags to be assigned to all resources that it manages.
  - Previously, the `ingest` module defaulted to setting a
    `Deployment = var.prefix` tag on all resources that it managed. In this
    release, the `ingest` module will now accept a `tags` input variable that
    defines the tags to be assigned to all resources that it manages.
  - Previously, the `s3-replicator` module defaulted to setting a
    `Deployment = var.prefix` tag on all resources that it managed. In this
    release, the `s3-replicator` module will now accept a `tags` input variable
    that defines the tags to be assigned to all resources that it manages.

- **CUMULUS-1684**
  - Update the API package to encrypt provider credentials using KMS instead of
    using RSA keys stored in S3

- **CUMULUS-1717**
  - Changed name of `cwSfExecutionEventToDb` Lambda to `cwSfEventToDbRecords`
  - Updated `cwSfEventToDbRecords` to write granule records to DynamoDB from the incoming Cumulus message

- **CUMULUS-1718**
  - Renamed `cwSfEventToDbRecords` to `sfEventSqsToDbRecords` due to architecture change to being a consumer of an SQS queue of Step Function Cloudwatch events.
  - Updated `sfEventSqsToDbRecords` to write PDR records to DynamoDB from the incoming Cumulus message
  - Moved `data-cookbooks/sns.md` to `data-cookbooks/ingest-notifications.md` and updated it to reflect recent changes.

- **CUMULUS-1748**
  - (S)FTP discovery tasks now use the provider-path as-is instead of forcing it to a relative path.
  - Improved error handling to catch permission denied FTP errors better and log them properly. Workflows will still fail encountering this error and we intend to consider that approach in a future ticket.

- **CUMULUS-1752**
  - Moved class for parsing distribution events to its own file: `@cumulus/api/lib/DistributionEvent.js`
    - Updated `DistributionEvent` to properly parse S3 access logs generated by requests from the [Thin Egress App](https://github.com/asfadmin/thin-egress-app)

- **CUMULUS-1753** - Changes to `@cumulus/ingest/HttpProviderClient.js`:
  - Removed regex filter in `HttpProviderClient.list()` that was used to return only files with an extension between 1 and 4 characters long. `HttpProviderClient.list()` will now return all files linked from the HTTP provider host.

- **CUMULUS-1755**
  - Updated the Thin Egress App module used in `tf-modules/distribution/main.tf` to build 61. [See the release notes](https://github.com/asfadmin/thin-egress-app/releases/tag/tea-build.61).

- **CUMULUS-1757**
  - Update @cumulus/cmr-client CMRSearchConceptQueue to take optional cmrEnvironment parameter

### Deprecated

- **CUMULUS-1684**
  - Deprecate `@cumulus/common/key-pair-provider/S3KeyPairProvider`
  - Deprecate `@cumulus/common/key-pair-provider/S3KeyPairProvider.encrypt()`
  - Deprecate `@cumulus/common/key-pair-provider/S3KeyPairProvider.decrypt()`
  - Deprecate `@cumulus/common/kms/KMS`
  - Deprecate `@cumulus/common/kms/KMS.encrypt()`
  - Deprecate `@cumulus/common/kms/KMS.decrypt()`
  - Deprecate `@cumulus/common/sftp.Sftp`

- **CUMULUS-1717**
  - Deprecate `@cumulus/api/models/Granule.createGranulesFromSns`

- **CUMULUS-1718**
  - Deprecate `@cumulus/sf-sns-report`.
    - This task has been updated to always throw an error directing the user to use `@cumulus/sf-sqs-report` instead. This was done because there is no longer an SNS topic to which to publish, and no consumers to listen to it.

- **CUMULUS-1748**
  - Deprecate `@cumulus/ingest/util.normalizeProviderPath`

- **CUMULUS-1752**
  - Deprecate `@cumulus/integration-tests/api/distribution.getDistributionApiFileStream`
  - Deprecate `@cumulus/integration-tests/api/distribution.getDistributionApiRedirect`
  - Deprecate `@cumulus/integration-tests/api/distribution.invokeApiDistributionLambda`

### Removed

- **CUMULUS-1684**
  - Remove the deployment script that creates encryption keys and stores them to
    S3

- **CUMULUS-1768**
  - Removed API endpoints `stats/histogram` and `stats/average`. All advanced stats needs should be acquired from Cloud Metrics or similarly configured ELK stack.

### Fixed

- **Fix default values for urs_url in variables.tf files**
  - Remove trailing `/` from default `urs_url` values.

- **CUMULUS-1610** - Add the Elasticsearch security group to the EC2 security groups

- **CUMULUS-1740** - `cumulus_meta.workflow_start_time` is now set in Cumulus
  messages

- **CUMULUS-1753** - Fixed `@cumulus/ingest/HttpProviderClient.js` to properly handle HTTP providers with:
  - Multiple link tags (e.g. `<a>`) per line of source code
  - Link tags in uppercase or lowercase (e.g. `<A>`)
  - Links with filepaths in the link target (e.g. `<a href="/path/to/file.txt">`). These files will be returned from HTTP file discovery **as the file name only** (e.g. `file.txt`).

- **CUMULUS-1768**
  - Fix an issue in the stats endpoints in `@cumulus/api` to send back stats for the correct type

## [v1.18.0] 2020-02-03

### BREAKING CHANGES

- **CUMULUS-1686**

  - `ecs_cluster_instance_image_id` is now a _required_ variable of the `cumulus` module, instead of optional.

- **CUMULUS-1698**

  - Change variable `saml_launchpad_metadata_path` to `saml_launchpad_metadata_url` in the `tf-modules/cumulus` Terraform module.

- **CUMULUS-1703**
  - Remove the unused `forceDownload` option from the `sync-granule` tasks's config
  - Remove the `@cumulus/ingest/granule.Discover` class
  - Remove the `@cumulus/ingest/granule.Granule` class
  - Remove the `@cumulus/ingest/pdr.Discover` class
  - Remove the `@cumulus/ingest/pdr.Granule` class
  - Remove the `@cumulus/ingest/parse-pdr.parsePdr` function

### Added

- **CUMULUS-1040**

  - Added `@cumulus/aws-client` package to provide utilities for working with AWS services and the Node.js AWS SDK
  - Added `@cumulus/errors` package which exports error classes for use in Cumulus workflow code
  - Added `@cumulus/integration-tests/sfnStep` to provide utilities for parsing step function execution histories

- **CUMULUS-1102**

  - Adds functionality to the @cumulus/api package for better local testing.
    - Adds data seeding for @cumulus/api's localAPI.
      - seed functions allow adding collections, executions, granules, pdrs, providers, and rules to a Localstack Elasticsearch and DynamoDB via `addCollections`, `addExecutions`, `addGranules`, `addPdrs`, `addProviders`, and `addRules`.
    - Adds `eraseDataStack` function to local API server code allowing resetting of local datastack for testing (ES and DynamoDB).
    - Adds optional parameters to the @cumulus/api bin serve to allow for launching the api without destroying the current data.

- **CUMULUS-1697**

  - Added the `@cumulus/tf-inventory` package that provides command line utilities for managing Terraform resources in your AWS account

- **CUMULUS-1703**

  - Add `@cumulus/aws-client/S3.createBucket` function
  - Add `@cumulus/aws-client/S3.putFile` function
  - Add `@cumulus/common/string.isNonEmptyString` function
  - Add `@cumulus/ingest/FtpProviderClient` class
  - Add `@cumulus/ingest/HttpProviderClient` class
  - Add `@cumulus/ingest/S3ProviderClient` class
  - Add `@cumulus/ingest/SftpProviderClient` class
  - Add `@cumulus/ingest/providerClientUtils.buildProviderClient` function
  - Add `@cumulus/ingest/providerClientUtils.fetchTextFile` function

- **CUMULUS-1731**

  - Add new optional input variables to the Cumulus Terraform module to support TEA upgrade:
    - `thin_egress_cookie_domain` - Valid domain for Thin Egress App cookie
    - `thin_egress_domain_cert_arn` - Certificate Manager SSL Cert ARN for Thin
      Egress App if deployed outside NGAP/CloudFront
    - `thin_egress_download_role_in_region_arn` - ARN for reading of Thin Egress
      App data buckets for in-region requests
    - `thin_egress_jwt_algo` - Algorithm with which to encode the Thin Egress
      App JWT cookie
    - `thin_egress_jwt_secret_name` - Name of AWS secret where keys for the Thin
      Egress App JWT encode/decode are stored
    - `thin_egress_lambda_code_dependency_archive_key` - Thin Egress App - S3
      Key of packaged python modules for lambda dependency layer

- **CUMULUS-1733**
  - Add `discovery-filtering` operator doc to document previously undocumented functionality.

- **CUMULUS-1737**
  - Added the `cumulus-test-cleanup` module to run a nightly cleanup on resources left over from the integration tests run from the `example/spec` directory.

### Changed

- **CUMULUS-1102**

  - Updates `@cumulus/api/auth/testAuth` to use JWT instead of random tokens.
  - Updates the default AMI for the ecs_cluster_instance_image_id.

- **CUMULUS-1622**

  - Mutex class has been deprecated in `@cumulus/common/concurrency` and will be removed in a future release.

- **CUMULUS-1686**

  - Changed `ecs_cluster_instance_image_id` to be a required variable of the `cumulus` module and removed the default value.
    The default was not available across accounts and regions, nor outside of NGAP and therefore not particularly useful.

- **CUMULUS-1688**

  - Updated `@cumulus/aws.receiveSQSMessages` not to replace `message.Body` with a parsed object. This behavior was undocumented and confusing as received messages appeared to contradict AWS docs that state `message.Body` is always a string.
  - Replaced `sf_watcher` CloudWatch rule from `cloudwatch-events.tf` with an EventSourceMapping on `sqs2sf` mapped to the `start_sf` SQS queue (in `event-sources.tf`).
  - Updated `sqs2sf` with an EventSourceMapping handler and unit test.

- **CUMULUS-1698**

  - Change variable `saml_launchpad_metadata_path` to `saml_launchpad_metadata_url` in the `tf-modules/cumulus` Terraform module.
  - Updated `@cumulus/api/launchpadSaml` to download launchpad IDP metadata from configured location when the metadata in s3 is not valid, and to work with updated IDP metadata and SAML response.

- **CUMULUS-1731**
  - Upgrade the version of the Thin Egress App deployed by Cumulus to v48
    - Note: New variables available, see the 'Added' section of this changelog.

### Fixed

- **CUMULUS-1664**

  - Updated `dbIndexer` Lambda to remove hardcoded references to DynamoDB table names.

- **CUMULUS-1733**
  - Fixed granule discovery recursion algorithm used in S/FTP protocols.

### Removed

- **CUMULUS-1481**
  - removed `process` config and output from PostToCmr as it was not required by the task nor downstream steps, and should still be in the output message's `meta` regardless.

### Deprecated

- **CUMULUS-1040**
  - Deprecated the following code. For cases where the code was moved into another package, the new code location is noted:
    - `@cumulus/common/CloudFormationGateway` -> `@cumulus/aws-client/CloudFormationGateway`
    - `@cumulus/common/DynamoDb` -> `@cumulus/aws-client/DynamoDb`
    - `@cumulus/common/errors` -> `@cumulus/errors`
    - `@cumulus/common/StepFunctions` -> `@cumulus/aws-client/StepFunctions`
    - All of the exported functions in `@cumulus/commmon/aws` (moved into `@cumulus/aws-client`), except:
      - `@cumulus/common/aws/isThrottlingException` -> `@cumulus/errors/isThrottlingException`
      - `@cumulus/common/aws/improveStackTrace` (not deprecated)
      - `@cumulus/common/aws/retryOnThrottlingException` (not deprecated)
    - `@cumulus/common/sfnStep/SfnStep.parseStepMessage` -> `@cumulus/integration-tests/sfnStep/SfnStep.parseStepMessage`
    - `@cumulus/common/sfnStep/ActivityStep` -> `@cumulus/integration-tests/sfnStep/ActivityStep`
    - `@cumulus/common/sfnStep/LambdaStep` -> `@cumulus/integration-tests/sfnStep/LambdaStep`
    - `@cumulus/common/string/unicodeEscape` -> `@cumulus/aws-client/StepFunctions.unicodeEscape`
    - `@cumulus/common/util/setErrorStack` -> `@cumulus/aws-client/util/setErrorStack`
    - `@cumulus/ingest/aws/invoke` -> `@cumulus/aws-client/Lambda/invoke`
    - `@cumulus/ingest/aws/CloudWatch.bucketSize`
    - `@cumulus/ingest/aws/CloudWatch.cw`
    - `@cumulus/ingest/aws/ECS.ecs`
    - `@cumulus/ingest/aws/ECS`
    - `@cumulus/ingest/aws/Events.putEvent` -> `@cumulus/aws-client/CloudwatchEvents.putEvent`
    - `@cumulus/ingest/aws/Events.deleteEvent` -> `@cumulus/aws-client/CloudwatchEvents.deleteEvent`
    - `@cumulus/ingest/aws/Events.deleteTarget` -> `@cumulus/aws-client/CloudwatchEvents.deleteTarget`
    - `@cumulus/ingest/aws/Events.putTarget` -> `@cumulus/aws-client/CloudwatchEvents.putTarget`
    - `@cumulus/ingest/aws/SQS.attributes` -> `@cumulus/aws-client/SQS.getQueueAttributes`
    - `@cumulus/ingest/aws/SQS.deleteMessage` -> `@cumulus/aws-client/SQS.deleteSQSMessage`
    - `@cumulus/ingest/aws/SQS.deleteQueue` -> `@cumulus/aws-client/SQS.deleteQueue`
    - `@cumulus/ingest/aws/SQS.getUrl` -> `@cumulus/aws-client/SQS.getQueueUrlByName`
    - `@cumulus/ingest/aws/SQS.receiveMessage` -> `@cumulus/aws-client/SQS.receiveSQSMessages`
    - `@cumulus/ingest/aws/SQS.sendMessage` -> `@cumulus/aws-client/SQS.sendSQSMessage`
    - `@cumulus/ingest/aws/StepFunction.getExecutionStatus` -> `@cumulus/aws-client/StepFunction.getExecutionStatus`
    - `@cumulus/ingest/aws/StepFunction.getExecutionUrl` -> `@cumulus/aws-client/StepFunction.getExecutionUrl`

## [v1.17.0] - 2019-12-31

### BREAKING CHANGES

- **CUMULUS-1498**
  - The `@cumulus/cmrjs.publish2CMR` function expects that the value of its
    `creds.password` parameter is a plaintext password.
  - Rather than using an encrypted password from the `cmr_password` environment
    variable, the `@cumulus/cmrjs.updateCMRMetadata` function now looks for an
    environment variable called `cmr_password_secret_name` and fetches the CMR
    password from that secret in AWS Secrets Manager.
  - The `@cumulus/post-to-cmr` task now expects a
    `config.cmr.passwordSecretName` value, rather than `config.cmr.password`.
    The CMR password will be fetched from that secret in AWS Secrets Manager.

### Added

- **CUMULUS-630**

  - Added support for replaying Kinesis records on a stream into the Cumulus Kinesis workflow triggering mechanism: either all the records, or some time slice delimited by start and end timestamps.
  - Added `/replays` endpoint to the operator API for triggering replays.
  - Added `Replay Kinesis Messages` documentation to Operator Docs.
  - Added `manualConsumer` lambda function to consume a Kinesis stream. Used by the replay AsyncOperation.

- **CUMULUS-1687**
  - Added new API endpoint for listing async operations at `/asyncOperations`
  - All asyncOperations now include the fields `description` and `operationType`. `operationType` can be one of the following. [`Bulk Delete`, `Bulk Granules`, `ES Index`, `Kinesis Replay`]

### Changed

- **CUMULUS-1626**

  - Updates Cumulus to use node10/CMA 1.1.2 for all of its internal lambdas in prep for AWS node 8 EOL

- **CUMULUS-1498**
  - Remove the DynamoDB Users table. The list of OAuth users who are allowed to
    use the API is now stored in S3.
  - The CMR password and Launchpad passphrase are now stored in Secrets Manager

## [v1.16.1] - 2019-12-6

**Please note**:

- The `region` argument to the `cumulus` Terraform module has been removed. You may see a warning or error if you have that variable populated.
- Your workflow tasks should use the following versions of the CMA libraries to utilize new granule, parentArn, asyncOperationId, and stackName fields on the logs:
  - `cumulus-message-adapter-js` version 1.0.10+
  - `cumulus-message-adapter-python` version 1.1.1+
  - `cumulus-message-adapter-java` version 1.2.11+
- The `data-persistence` module no longer manages the creation of an Elasticsearch service-linked role for deploying Elasticsearch to a VPC. Follow the [deployment instructions on preparing your VPC](https://nasa.github.io/cumulus/docs/deployment/deployment-readme#vpc-subnets-and-security-group) for guidance on how to create the Elasticsearch service-linked role manually.
- There is now a `distribution_api_gateway_stage` variable for the `tf-modules/cumulus` Terraform module that will be used as the API gateway stage name used for the distribution API (Thin Egress App)
- Default value for the `urs_url` variable is now `https://uat.urs.earthdata.nasa.gov/` in the `tf-modules/cumulus` and `tf-modules/archive` Terraform modules. So deploying the `cumulus` module without a `urs_url` variable set will integrate your Cumulus deployment with the UAT URS environment.

### Added

- **CUMULUS-1563**

  - Added `custom_domain_name` variable to `tf-modules/data-persistence` module

- **CUMULUS-1654**
  - Added new helpers to `@cumulus/common/execution-history`:
    - `getStepExitedEvent()` returns the `TaskStateExited` event in a workflow execution history after the given step completion/failure event
    - `getTaskExitedEventOutput()` returns the output message for a `TaskStateExited` event in a workflow execution history

### Changed

- **CUMULUS-1578**

  - Updates SAML launchpad configuration to authorize via configured userGroup.
    [See the NASA specific documentation (protected)](https://wiki.earthdata.nasa.gov/display/CUMULUS/Cumulus+SAML+Launchpad+Integration)

- **CUMULUS-1579**

  - Elasticsearch list queries use `match` instead of `term`. `term` had been analyzing the terms and not supporting `-` in the field values.

- **CUMULUS-1619**

  - Adds 4 new keys to `@cumulus/logger` to display granules, parentArn, asyncOperationId, and stackName.
  - Depends on `cumulus-message-adapter-js` version 1.0.10+. Cumulus tasks updated to use this version.

- **CUMULUS-1654**

  - Changed `@cumulus/common/SfnStep.parseStepMessage()` to a static class method

- **CUMULUS-1641**
  - Added `meta.retries` and `meta.visibilityTimeout` properties to sqs-type rule. To create sqs-type rule, you're required to configure a dead-letter queue on your queue.
  - Added `sqsMessageRemover` lambda which removes the message from SQS queue upon successful workflow execution.
  - Updated `sqsMessageConsumer` lambda to not delete message from SQS queue, and to retry the SQS message for configured number of times.

### Removed

- Removed `create_service_linked_role` variable from `tf-modules/data-persistence` module.

- **CUMULUS-1321**
  - The `region` argument to the `cumulus` Terraform module has been removed

### Fixed

- **CUMULUS-1668** - Fixed a race condition where executions may not have been
  added to the database correctly
- **CUMULUS-1654** - Fixed issue with `publishReports` Lambda not including workflow execution error information for failed workflows with a single step
- Fixed `tf-modules/cumulus` module so that the `urs_url` variable is passed on to its invocation of the `tf-modules/archive` module

## [v1.16.0] - 2019-11-15

### Added

- **CUMULUS-1321**

  - A `deploy_distribution_s3_credentials_endpoint` variable has been added to
    the `cumulus` Terraform module. If true, the NGAP-backed S3 credentials
    endpoint will be added to the Thin Egress App's API. Default: true

- **CUMULUS-1544**

  - Updated the `/granules/bulk` endpoint to correctly query Elasticsearch when
    granule ids are not provided.

- **CUMULUS-1580**
  - Added `/granules/bulk` endpoint to `@cumulus/api` to perform bulk actions on granules given either a list of granule ids or an Elasticsearch query and the workflow to perform.

### Changed

- **CUMULUS-1561**

  - Fix the way that we are handling Terraform provider version requirements
  - Pass provider configs into child modules using the method that the
    [Terraform documentation](https://www.terraform.io/docs/configuration/modules.html#providers-within-modules)
    suggests
  - Remove the `region` input variable from the `s3_access_test` Terraform module
  - Remove the `aws_profile` and `aws_region` input variables from the
    `s3-replicator` Terraform module

- **CUMULUS-1639**
  - Because of
    [S3's Data Consistency Model](https://docs.aws.amazon.com/AmazonS3/latest/dev/Introduction.html#BasicsObjects),
    there may be situations where a GET operation for an object can temporarily
    return a `NoSuchKey` response even if that object _has_ been created. The
    `@cumulus/common/aws.getS3Object()` function has been updated to support
    retries if a `NoSuchKey` response is returned by S3. This behavior can be
    enabled by passing a `retryOptions` object to that function. Supported
    values for that object can be found here:
    <https://github.com/tim-kos/node-retry#retryoperationoptions>

### Removed

- **CUMULUS-1559**
  - `logToSharedDestination` has been migrated to the Terraform deployment as `log_api_gateway_to_cloudwatch` and will ONLY apply to egress lambdas.
    Due to the differences in the Terraform deployment model, we cannot support a global log subscription toggle for a configurable subset of lambdas.
    However, setting up your own log forwarding for a Lambda with Terraform is fairly simple, as you will only need to add SubscriptionFilters to your Terraform configuration, one per log group.
    See [the Terraform documentation](https://www.terraform.io/docs/providers/aws/r/cloudwatch_log_subscription_filter.html) for details on how to do this.
    An empty FilterPattern ("") will capture all logs in a group.

## [v1.15.0] - 2019-11-04

### BREAKING CHANGES

- **CUMULUS-1644** - When a workflow execution begins or ends, the workflow
  payload is parsed and any new or updated PDRs or granules referenced in that
  workflow are stored to the Cumulus archive. The defined interface says that a
  PDR in `payload.pdr` will be added to the archive, and any granules in
  `payload.granules` will also be added to the archive. In previous releases,
  PDRs found in `meta.pdr` and granules found in `meta.input_granules` were also
  added to the archive. This caused unexpected behavior and has been removed.
  Only PDRs from `payload.pdr` and granules from `payload.granules` will now be
  added to the Cumulus archive.

- **CUMULUS-1449** - Cumulus now uses a universal workflow template when
  starting a workflow that contains general information specific to the
  deployment, but not specific to the workflow. Workflow task configs must be
  defined using AWS step function parameters. As part of this change,
  `CumulusConfig` has been retired and task configs must now be defined under
  the `cma.task_config` key in the Parameters section of a step function
  definition.

  **Migration instructions**:

  NOTE: These instructions require the use of Cumulus Message Adapter v1.1.x+.
  Please ensure you are using a compatible version before attempting to migrate
  workflow configurations. When defining workflow steps, remove any
  `CumulusConfig` section, as shown below:

  ```yaml
  ParsePdr:
    CumulusConfig:
      provider: "{$.meta.provider}"
      bucket: "{$.meta.buckets.internal.name}"
      stack: "{$.meta.stack}"
  ```

  Instead, use AWS Parameters to pass `task_config` for the task directly into
  the Cumulus Message Adapter:

  ```yaml
  ParsePdr:
    Parameters:
      cma:
        event.$: "$"
        task_config:
          provider: "{$.meta.provider}"
          bucket: "{$.meta.buckets.internal.name}"
          stack: "{$.meta.stack}"
  ```

  In this example, the `cma` key is used to pass parameters to the message
  adapter. Using `task_config` in combination with `event.$: '$'` allows the
  message adapter to process `task_config` as the `config` passed to the Cumulus
  task. See `example/workflows/sips.yml` in the core repository for further
  examples of how to set the Parameters.

  Additionally, workflow configurations for the `QueueGranules` and `QueuePdrs`
  tasks need to be updated:

  - `queue-pdrs` config changes:
    - `parsePdrMessageTemplateUri` replaced with `parsePdrWorkflow`, which is
      the workflow name (i.e. top-level name in `config.yml`, e.g. 'ParsePdr').
    - `internalBucket` and `stackName` configs now required to look up
      configuration from the deployment. Brings the task config in line with
      that of `queue-granules`.
  - `queue-granules` config change: `ingestGranuleMessageTemplateUri` replaced
    with `ingestGranuleWorkflow`, which is the workflow name (e.g.
    'IngestGranule').

- **CUMULUS-1396** - **Workflow steps at the beginning and end of a workflow
  using the `SfSnsReport` Lambda have now been deprecated (e.g. `StartStatus`,
  `StopStatus`) and should be removed from your workflow definitions**. These
  steps were used for publishing ingest notifications and have been replaced by
  an implementation using Cloudwatch events for Step Functions to trigger a
  Lambda that publishes ingest notifications. For further detail on how ingest
  notifications are published, see the notes below on **CUMULUS-1394**. For
  examples of how to update your workflow definitions, see our
  [example workflow definitions](https://github.com/nasa/cumulus/blob/master/example/workflows/).

- **CUMULUS-1470**
  - Remove Cumulus-defined ECS service autoscaling, allowing integrators to
    better customize autoscaling to meet their needs. In order to use
    autoscaling with ECS services, appropriate
    `AWS::ApplicationAutoScaling::ScalableTarget`,
    `AWS::ApplicationAutoScaling::ScalingPolicy`, and `AWS::CloudWatch::Alarm`
    resources should be defined in a kes overrides file. See
    [this example](https://github.com/nasa/cumulus/blob/release-1.15.x/example/overrides/app/cloudformation.template.yml)
    for an example.
  - The following config parameters are no longer used:
    - ecs.services.\<NAME\>.minTasks
    - ecs.services.\<NAME\>.maxTasks
    - ecs.services.\<NAME\>.scaleInActivityScheduleTime
    - ecs.services.\<NAME\>.scaleInAdjustmentPercent
    - ecs.services.\<NAME\>.scaleOutActivityScheduleTime
    - ecs.services.\<NAME\>.scaleOutAdjustmentPercent
    - ecs.services.\<NAME\>.activityName

### Added

- **CUMULUS-1100**

  - Added 30-day retention properties to all log groups that were missing those policies.

- **CUMULUS-1396**

  - Added `@cumulus/common/sfnStep`:
    - `LambdaStep` - A class for retrieving and parsing input and output to Lambda steps in AWS Step Functions
    - `ActivityStep` - A class for retrieving and parsing input and output to ECS activity steps in AWS Step Functions

- **CUMULUS-1574**

  - Added `GET /token` endpoint for SAML authorization when cumulus is protected by Launchpad.
    This lets a user retieve a token by hand that can be presented to the API.

- **CUMULUS-1625**

  - Added `sf_start_rate` variable to the `ingest` Terraform module, equivalent to `sqs_consumer_rate` in the old model, but will not be automatically applied to custom queues as that was.

- **CUMULUS-1513**
  - Added `sqs`-type rule support in the Cumulus API `@cumulus/api`
  - Added `sqsMessageConsumer` lambda which processes messages from the SQS queues configured in the `sqs` rules.

### Changed

- **CUMULUS-1639**

  - Because of
    [S3's Data Consistency Model](https://docs.aws.amazon.com/AmazonS3/latest/dev/Introduction.html#BasicsObjects),
    there may be situations where a GET operation for an object can temporarily
    return a `NoSuchKey` response even if that object _has_ been created. The
    `@cumulus/common/aws.getS3Object()` function will now retry up to 10 times
    if a `NoSuchKey` response is returned by S3. This can behavior can be
    overridden by passing `{ retries: 0 }` as the `retryOptions` argument.

- **CUMULUS-1449**

  - `queue-pdrs` & `queue-granules` config changes. Details in breaking changes section.
  - Cumulus now uses a universal workflow template when starting workflow that contains general information specific to the deployment, but not specific to the workflow.
  - Changed the way workflow configs are defined, from `CumulusConfig` to a `task_config` AWS Parameter.

- **CUMULUS-1452**

  - Changed the default ECS docker storage drive to `devicemapper`

- **CUMULUS-1453**
  - Removed config schema for `@cumulus/sf-sns-report` task
  - Updated `@cumulus/sf-sns-report` to always assume that it is running as an intermediate step in a workflow, not as the first or last step

### Removed

- **CUMULUS-1449**
  - Retired `CumulusConfig` as part of step function definitions, as this is an artifact of the way Kes parses workflow definitions that was not possible to migrate to Terraform. Use AWS Parameters and the `task_config` key instead. See change note above.
  - Removed individual workflow templates.

### Fixed

- **CUMULUS-1620** - Fixed bug where `message_adapter_version` does not correctly inject the CMA

- **CUMULUS-1396** - Updated `@cumulus/common/StepFunctions.getExecutionHistory()` to recursively fetch execution history when `nextToken` is returned in response

- **CUMULUS-1571** - Updated `@cumulus/common/DynamoDb.get()` to throw any errors encountered when trying to get a record and the record does exist

- **CUMULUS-1452**
  - Updated the EC2 initialization scripts to use full volume size for docker storage
  - Changed the default ECS docker storage drive to `devicemapper`

## [v1.14.5] - 2019-12-30 - [BACKPORT]

### Updated

- **CUMULUS-1626**
  - Updates Cumulus to use node10/CMA 1.1.2 for all of its internal lambdas in prep for AWS node 8 EOL

## [v1.14.4] - 2019-10-28

### Fixed

- **CUMULUS-1632** - Pinned `aws-elasticsearch-connector` package in `@cumulus/api` to version `8.1.3`, since `8.2.0` includes breaking changes

## [v1.14.3] - 2019-10-18

### Fixed

- **CUMULUS-1620** - Fixed bug where `message_adapter_version` does not correctly inject the CMA

- **CUMULUS-1572** - A granule is now included in discovery results even when
  none of its files has a matching file type in the associated collection
  configuration. Previously, if all files for a granule were unmatched by a file
  type configuration, the granule was excluded from the discovery results.
  Further, added support for a `boolean` property
  `ignoreFilesConfigForDiscovery`, which controls how a granule's files are
  filtered at discovery time.

## [v1.14.2] - 2019-10-08

### BREAKING CHANGES

Your Cumulus Message Adapter version should be pinned to `v1.0.13` or lower in your `app/config.yml` using `message_adapter_version: v1.0.13` OR you should use the workflow migration steps below to work with CMA v1.1.1+.

- **CUMULUS-1394** - The implementation of the `SfSnsReport` Lambda requires additional environment variables for integration with the new ingest notification SNS topics. Therefore, **you must update the definition of `SfSnsReport` in your `lambdas.yml` like so**:

```yaml
SfSnsReport:
  handler: index.handler
  timeout: 300
  source: node_modules/@cumulus/sf-sns-report/dist
  tables:
    - ExecutionsTable
  envs:
    execution_sns_topic_arn:
      function: Ref
      value: reportExecutionsSns
    granule_sns_topic_arn:
      function: Ref
      value: reportGranulesSns
    pdr_sns_topic_arn:
      function: Ref
      value: reportPdrsSns
```

- **CUMULUS-1447** -
  The newest release of the Cumulus Message Adapter (v1.1.1) requires that parameterized configuration be used for remote message functionality. Once released, Kes will automatically bring in CMA v1.1.1 without additional configuration.

  **Migration instructions**
  Oversized messages are no longer written to S3 automatically. In order to utilize remote messaging functionality, configure a `ReplaceConfig` AWS Step Function parameter on your CMA task:

  ```yaml
  ParsePdr:
    Parameters:
      cma:
        event.$: "$"
        ReplaceConfig:
          FullMessage: true
  ```

  Accepted fields in `ReplaceConfig` include `MaxSize`, `FullMessage`, `Path` and `TargetPath`.
  See https://github.com/nasa/cumulus-message-adapter/blob/master/CONTRACT.md#remote-message-configuration for full details.

  As this change is backward compatible in Cumulus Core, users wishing to utilize the previous version of the CMA may opt to transition to using a CMA lambda layer, or set `message_adapter_version` in their configuration to a version prior to v1.1.0.

### PLEASE NOTE

- **CUMULUS-1394** - Ingest notifications are now provided via 3 separate SNS topics for executions, granules, and PDRs, instead of a single `sftracker` SNS topic. Whereas the `sftracker` SNS topic received a full Cumulus execution message, the new topics all receive generated records for the given object. The new topics are only published to if the given object exists for the current execution. For a given execution/granule/PDR, **two messages will be received by each topic**: one message indicating that ingest is running and another message indicating that ingest has completed or failed. The new SNS topics are:

  - `reportExecutions` - Receives 1 message per execution
  - `reportGranules` - Receives 1 message per granule in an execution
  - `reportPdrs` - Receives 1 message per PDR

### Added

- **CUMULUS-639**

  - Adds SAML JWT and launchpad token authentication to Cumulus API (configurable)
    - **NOTE** to authenticate with Launchpad ensure your launchpad user_id is in the `<prefix>-UsersTable`
    - when Cumulus configured to protect API via Launchpad:
      - New endpoints
        - `GET /saml/login` - starting point for SAML SSO creates the login request url and redirects to the SAML Identity Provider Service (IDP)
        - `POST /saml/auth` - SAML Assertion Consumer Service. POST receiver from SAML IDP. Validates response, logs the user in, and returnes a SAML-based JWT.
    - Disabled endpoints
      - `POST /refresh`
      - Changes authorization worklow:
      - `ensureAuthorized` now presumes the bearer token is a JWT and tries to validate. If the token is malformed, it attempts to validate the token against Launchpad. This allows users to bring their own token as described here https://wiki.earthdata.nasa.gov/display/CUMULUS/Cumulus+API+with+Launchpad+Authentication. But it also allows dashboard users to manually authenticate via Launchpad SAML to receive a Launchpad-based JWT.

- **CUMULUS-1394**
  - Added `Granule.generateGranuleRecord()` method to granules model to generate a granule database record from a Cumulus execution message
  - Added `Pdr.generatePdrRecord()` method to PDRs model to generate a granule database record from a Cumulus execution message
  - Added helpers to `@cumulus/common/message`:
    - `getMessageExecutionName()` - Get the execution name from a Cumulus execution message
    - `getMessageStateMachineArn()` - Get the state machine ARN from a Cumulus execution message
    - `getMessageExecutionArn()` - Get the execution ARN for a Cumulus execution message
    - `getMessageGranules()` - Get the granules from a Cumulus execution message, if any.
  - Added `@cumulus/common/cloudwatch-event/isFailedSfStatus()` to determine if a Step Function status from a Cloudwatch event is a failed status

### Changed

- **CUMULUS-1308**

  - HTTP PUT of a Collection, Provider, or Rule via the Cumulus API now
    performs full replacement of the existing object with the object supplied
    in the request payload. Previous behavior was to perform a modification
    (partial update) by merging the existing object with the (possibly partial)
    object in the payload, but this did not conform to the HTTP standard, which
    specifies PATCH as the means for modifications rather than replacements.

- **CUMULUS-1375**

  - Migrate Cumulus from deprecated Elasticsearch JS client to new, supported one in `@cumulus/api`

- **CUMULUS-1485** Update `@cumulus/cmr-client` to return error message from CMR for validation failures.

- **CUMULUS-1394**

  - Renamed `Execution.generateDocFromPayload()` to `Execution.generateRecord()` on executions model. The method generates an execution database record from a Cumulus execution message.

- **CUMULUS-1432**

  - `logs` endpoint takes the level parameter as a string and not a number
  - Elasticsearch term query generation no longer converts numbers to boolean

- **CUMULUS-1447**

  - Consolidated all remote message handling code into @common/aws
  - Update remote message code to handle updated CMA remote message flags
  - Update example SIPS workflows to utilize Parameterized CMA configuration

- **CUMULUS-1448** Refactor workflows that are mutating cumulus_meta to utilize meta field

- **CUMULUS-1451**

  - Elasticsearch cluster setting `auto_create_index` will be set to false. This had been causing issues in the bootstrap lambda on deploy.

- **CUMULUS-1456**
  - `@cumulus/api` endpoints default error handler uses `boom` package to format errors, which is consistent with other API endpoint errors.

### Fixed

- **CUMULUS-1432** `logs` endpoint filter correctly filters logs by level
- **CUMULUS-1484** `useMessageAdapter` now does not set CUMULUS_MESSAGE_ADAPTER_DIR when `true`

### Removed

- **CUMULUS-1394**
  - Removed `sfTracker` SNS topic. Replaced by three new SNS topics for granule, execution, and PDR ingest notifications.
  - Removed unused functions from `@cumulus/common/aws`:
    - `getGranuleS3Params()`
    - `setGranuleStatus()`

## [v1.14.1] - 2019-08-29

### Fixed

- **CUMULUS-1455**

  - CMR token links updated to point to CMR legacy services rather than echo

- **CUMULUS-1211**
  - Errors thrown during granule discovery are no longer swallowed and ignored.
    Rather, errors are propagated to allow for proper error-handling and
    meaningful messaging.

## [v1.14.0] - 2019-08-22

### PLEASE NOTE

- We have encountered transient lambda service errors in our integration testing. Please handle transient service errors following [these guidelines](https://docs.aws.amazon.com/step-functions/latest/dg/bp-lambda-serviceexception.html). The workflows in the `example/workflows` folder have been updated with retries configured for these errors.

- **CUMULUS-799** added additional IAM permissions to support reading CloudWatch and API Gateway, so **you will have to redeploy your IAM stack.**

- **CUMULUS-800** Several items:

  - **Delete existing API Gateway stages**: To allow enabling of API Gateway logging, Cumulus now creates and manages a Stage resource during deployment. Before upgrading Cumulus, it is necessary to delete the API Gateway stages on both the Backend API and the Distribution API. Instructions are included in the documenation under [Delete API Gateway Stages](https://nasa.github.io/cumulus/docs/additional-deployment-options/delete-api-gateway-stages).

  - **Set up account permissions for API Gateway to write to CloudWatch**: In a one time operation for your AWS account, to enable CloudWatch Logs for API Gateway, you must first grant the API Gateway permission to read and write logs to CloudWatch for your account. The `AmazonAPIGatewayPushToCloudWatchLogs` managed policy (with an ARN of `arn:aws:iam::aws:policy/service-role/AmazonAPIGatewayPushToCloudWatchLogs`) has all the required permissions. You can find a simple how to in the documentation under [Enable API Gateway Logging.](https://nasa.github.io/cumulus/docs/additional-deployment-options/enable-gateway-logging-permissions)

  - **Configure API Gateway to write logs to CloudWatch** To enable execution logging for the distribution API set `config.yaml` `apiConfigs.distribution.logApigatewayToCloudwatch` value to `true`. More information [Enable API Gateway Logs](https://nasa.github.io/cumulus/docs/additional-deployment-options/enable-api-logs)

  - **Configure CloudWatch log delivery**: It is possible to deliver CloudWatch API execution and access logs to a cross-account shared AWS::Logs::Destination. An operator does this by adding the key `logToSharedDestination` to the `config.yml` at the default level with a value of a writable log destination. More information in the documenation under [Configure CloudWatch Logs Delivery.](https://nasa.github.io/cumulus/docs/additional-deployment-options/configure-cloudwatch-logs-delivery)

  - **Additional Lambda Logging**: It is now possible to configure any lambda to deliver logs to a shared subscriptions by setting `logToSharedDestination` to the ARN of a writable location (either an AWS::Logs::Destination or a Kinesis Stream) on any lambda config. Documentation for [Lambda Log Subscriptions](https://nasa.github.io/cumulus/docs/additional-deployment-options/additional-lambda-logging)

  - **Configure S3 Server Access Logs**: If you are running Cumulus in an NGAP environment you may [configure S3 Server Access Logs](https://nasa.github.io/cumulus/docs/next/deployment/server_access_logging) to be delivered to a shared bucket where the Metrics Team will ingest the logs into their ELK stack. Contact the Metrics team for permission and location.

- **CUMULUS-1368** The Cumulus distribution API has been deprecated and is being replaced by ASF's Thin Egress App. By default, the distribution API will not deploy. Please follow [the instructions for deploying and configuring Thin Egress](https://nasa.github.io/cumulus/docs/deployment/thin_egress_app).

To instead continue to deploy and use the legacy Cumulus distribution app, add the following to your `config.yml`:

```yaml
deployDistributionApi: true
```

If you deploy with no distribution app your deployment will succeed but you may encounter errors in your workflows, particularly in the `MoveGranule` task.

- **CUMULUS-1418** Users who are packaging the CMA in their Lambdas outside of Cumulus may need to update their Lambda configuration. Please see `BREAKING CHANGES` below for details.

### Added

- **CUMULUS-642**
  - Adds Launchpad as an authentication option for the Cumulus API.
  - Updated deployment documentation and added [instructions to setup Cumulus API Launchpad authentication](https://wiki.earthdata.nasa.gov/display/CUMULUS/Cumulus+API+with+Launchpad+Authentication)
- **CUMULUS-1418**
  - Adds usage docs/testing of lambda layers (introduced in PR1125), updates Core example tasks to use the updated `cumulus-ecs-task` and a CMA layer instead of kes CMA injection.
  - Added Terraform module to publish CMA as layer to user account.
- **PR1125** - Adds `layers` config option to support deploying Lambdas with layers
- **PR1128** - Added `useXRay` config option to enable AWS X-Ray for Lambdas.
- **CUMULUS-1345**
  - Adds new variables to the app deployment under `cmr`.
  - `cmrEnvironment` values are `SIT`, `UAT`, or `OPS` with `UAT` as the default.
  - `cmrLimit` and `cmrPageSize` have been added as configurable options.
- **CUMULUS-1273**
  - Added lambda function EmsProductMetadataReport to generate EMS Product Metadata report
- **CUMULUS-1226**
  - Added API endpoint `elasticsearch/index-from-database` to index to an Elasticsearch index from the database for recovery purposes and `elasticsearch/indices-status` to check the status of Elasticsearch indices via the API.
- **CUMULUS-824**
  - Added new Collection parameter `reportToEms` to configure whether the collection is reported to EMS
- **CUMULUS-1357**
  - Added new BackendApi endpoint `ems` that generates EMS reports.
- **CUMULUS-1241**
  - Added information about queues with maximum execution limits defined to default workflow templates (`meta.queueExecutionLimits`)
- **CUMULUS-1311**
  - Added `@cumulus/common/message` with various message parsing/preparation helpers
- **CUMULUS-812**

  - Added support for limiting the number of concurrent executions started from a queue. [See the data cookbook](https://nasa.github.io/cumulus/docs/data-cookbooks/throttling-queued-executions) for more information.

- **CUMULUS-1337**

  - Adds `cumulus.stackName` value to the `instanceMetadata` endpoint.

- **CUMULUS-1368**

  - Added `cmrGranuleUrlType` to the `@cumulus/move-granules` task. This determines what kind of links go in the CMR files. The options are `distribution`, `s3`, or `none`, with the default being distribution. If there is no distribution API being used with Cumulus, you must set the value to `s3` or `none`.

- Added `packages/s3-replicator` Terraform module to allow same-region s3 replication to metrics bucket.

- **CUMULUS-1392**

  - Added `tf-modules/report-granules` Terraform module which processes granule ingest notifications received via SNS and stores granule data to a database. The module includes:
    - SNS topic for publishing granule ingest notifications
    - Lambda to process granule notifications and store data
    - IAM permissions for the Lambda
    - Subscription for the Lambda to the SNS topic

- **CUMULUS-1393**

  - Added `tf-modules/report-pdrs` Terraform module which processes PDR ingest notifications received via SNS and stores PDR data to a database. The module includes:
    - SNS topic for publishing PDR ingest notifications
    - Lambda to process PDR notifications and store data
    - IAM permissions for the Lambda
    - Subscription for the Lambda to the SNS topic
  - Added unit tests for `@cumulus/api/models/pdrs.createPdrFromSns()`

- **CUMULUS-1400**

  - Added `tf-modules/report-executions` Terraform module which processes workflow execution information received via SNS and stores it to a database. The module includes:
    - SNS topic for publishing execution data
    - Lambda to process and store execution data
    - IAM permissions for the Lambda
    - Subscription for the Lambda to the SNS topic
  - Added `@cumulus/common/sns-event` which contains helpers for SNS events:
    - `isSnsEvent()` returns true if event is from SNS
    - `getSnsEventMessage()` extracts and parses the message from an SNS event
    - `getSnsEventMessageObject()` extracts and parses message object from an SNS event
  - Added `@cumulus/common/cloudwatch-event` which contains helpers for Cloudwatch events:
    - `isSfExecutionEvent()` returns true if event is from Step Functions
    - `isTerminalSfStatus()` determines if a Step Function status from a Cloudwatch event is a terminal status
    - `getSfEventStatus()` gets the Step Function status from a Cloudwatch event
    - `getSfEventDetailValue()` extracts a Step Function event detail field from a Cloudwatch event
    - `getSfEventMessageObject()` extracts and parses Step Function detail object from a Cloudwatch event

- **CUMULUS-1429**

  - Added `tf-modules/data-persistence` Terraform module which includes resources for data persistence in Cumulus:
    - DynamoDB tables
    - Elasticsearch with optional support for VPC
    - Cloudwatch alarm for number of Elasticsearch nodes

- **CUMULUS-1379** CMR Launchpad Authentication
  - Added `launchpad` configuration to `@cumulus/deployment/app/config.yml`, and cloudformation templates, workflow message, lambda configuration, api endpoint configuration
  - Added `@cumulus/common/LaunchpadToken` and `@cumulus/common/launchpad` to provide methods to get token and validate token
  - Updated lambdas to use Launchpad token for CMR actions (ingest and delete granules)
  - Updated deployment documentation and added [instructions to setup CMR client for Launchpad authentication](https://wiki.earthdata.nasa.gov/display/CUMULUS/CMR+Launchpad+Authentication)

## Changed

- **CUMULUS-1232**

  - Added retries to update `@cumulus/cmr-client` `updateToken()`

- **CUMULUS-1245 CUMULUS-795**

  - Added additional `ems` configuration parameters for sending the ingest reports to EMS
  - Added functionality to send daily ingest reports to EMS

- **CUMULUS-1241**

  - Removed the concept of "priority levels" and added ability to define a number of maximum concurrent executions per SQS queue
  - Changed mapping of Cumulus message properties for the `sqs2sfThrottle` lambda:
    - Queue name is read from `cumulus_meta.queueName`
    - Maximum executions for the queue is read from `meta.queueExecutionLimits[queueName]`, where `queueName` is `cumulus_meta.queueName`
  - Changed `sfSemaphoreDown` lambda to only attempt decrementing semaphores when:
    - the message is for a completed/failed/aborted/timed out workflow AND
    - `cumulus_meta.queueName` exists on the Cumulus message AND
    - An entry for the queue name (`cumulus_meta.queueName`) exists in the the object `meta.queueExecutionLimits` on the Cumulus message

- **CUMULUS-1338**

  - Updated `sfSemaphoreDown` lambda to be triggered via AWS Step Function Cloudwatch events instead of subscription to `sfTracker` SNS topic

- **CUMULUS-1311**

  - Updated `@cumulus/queue-granules` to set `cumulus_meta.queueName` for queued execution messages
  - Updated `@cumulus/queue-pdrs` to set `cumulus_meta.queueName` for queued execution messages
  - Updated `sqs2sfThrottle` lambda to immediately decrement queue semaphore value if dispatching Step Function execution throws an error

- **CUMULUS-1362**

  - Granule `processingStartTime` and `processingEndTime` will be set to the execution start time and end time respectively when there is no sync granule or post to cmr task present in the workflow

- **CUMULUS-1400**
  - Deprecated `@cumulus/ingest/aws/getExecutionArn`. Use `@cumulus/common/aws/getExecutionArn` instead.

### Fixed

- **CUMULUS-1439**

  - Fix bug with rule.logEventArn deletion on Kinesis rule update and fix unit test to verify

- **CUMULUS-796**

  - Added production information (collection ShortName and Version, granuleId) to EMS distribution report
  - Added functionality to send daily distribution reports to EMS

- **CUMULUS-1319**

  - Fixed a bug where granule ingest times were not being stored to the database

- **CUMULUS-1356**

  - The `Collection` model's `delete` method now _removes_ the specified item
    from the collection config store that was inserted by the `create` method.
    Previously, this behavior was missing.

- **CUMULUS-1374**
  - Addressed audit concerns (https://www.npmjs.com/advisories/782) in api package

### BREAKING CHANGES

### Changed

- **CUMULUS-1418**
  - Adding a default `cmaDir` key to configuration will cause `CUMULUS_MESSAGE_ADAPTER_DIR` to be set by default to `/opt` for any Lambda not setting `useCma` to true, or explicitly setting the CMA environment variable. In lambdas that package the CMA independently of the Cumulus packaging. Lambdas manually packaging the CMA should have their Lambda configuration updated to set the CMA path, or alternately if not using the CMA as a Lambda layer in this deployment set `cmaDir` to `./cumulus-message-adapter`.

### Removed

- **CUMULUS-1337**

  - Removes the S3 Access Metrics package added in CUMULUS-799

- **PR1130**
  - Removed code deprecated since v1.11.1:
    - Removed `@cumulus/common/step-functions`. Use `@cumulus/common/StepFunctions` instead.
    - Removed `@cumulus/api/lib/testUtils.fakeFilesFactory`. Use `@cumulus/api/lib/testUtils.fakeFileFactory` instead.
    - Removed `@cumulus/cmrjs/cmr` functions: `searchConcept`, `ingestConcept`, `deleteConcept`. Use the functions in `@cumulus/cmr-client` instead.
    - Removed `@cumulus/ingest/aws.getExecutionHistory`. Use `@cumulus/common/StepFunctions.getExecutionHistory` instead.

## [v1.13.5] - 2019-08-29 - [BACKPORT]

### Fixed

- **CUMULUS-1455** - CMR token links updated to point to CMR legacy services rather than echo

## [v1.13.4] - 2019-07-29

- **CUMULUS-1411** - Fix deployment issue when using a template override

## [v1.13.3] - 2019-07-26

- **CUMULUS-1345** Full backport of CUMULUS-1345 features - Adds new variables to the app deployment under `cmr`.
  - `cmrEnvironment` values are `SIT`, `UAT`, or `OPS` with `UAT` as the default.
  - `cmrLimit` and `cmrPageSize` have been added as configurable options.

## [v1.13.2] - 2019-07-25

- Re-release of v1.13.1 to fix broken npm packages.

## [v1.13.1] - 2019-07-22

- **CUMULUS-1374** - Resolve audit compliance with lodash version for api package subdependency
- **CUMULUS-1412** - Resolve audit compliance with googleapi package
- **CUMULUS-1345** - Backported CMR environment setting in getUrl to address immediate user need. CMR_ENVIRONMENT can now be used to set the CMR environment to OPS/SIT

## [v1.13.0] - 2019-5-20

### PLEASE NOTE

**CUMULUS-802** added some additional IAM permissions to support ECS autoscaling, so **you will have to redeploy your IAM stack.**
As a result of the changes for **CUMULUS-1193**, **CUMULUS-1264**, and **CUMULUS-1310**, **you must delete your existing stacks (except IAM) before deploying this version of Cumulus.**
If running Cumulus within a VPC and extended downtime is acceptable, we recommend doing this at the end of the day to allow AWS backend resources and network interfaces to be cleaned up overnight.

### BREAKING CHANGES

- **CUMULUS-1228**

  - The default AMI used by ECS instances is now an NGAP-compliant AMI. This
    will be a breaking change for non-NGAP deployments. If you do not deploy to
    NGAP, you will need to find the AMI ID of the
    [most recent Amazon ECS-optimized AMI](https://docs.aws.amazon.com/AmazonECS/latest/developerguide/ecs-optimized_AMI.html),
    and set the `ecs.amiid` property in your config. Instructions for finding
    the most recent NGAP AMI can be found using
    [these instructions](https://wiki.earthdata.nasa.gov/display/ESKB/Select+an+NGAP+Created+AMI).

- **CUMULUS-1310**

  - Database resources (DynamoDB, ElasticSearch) have been moved to an independent `db` stack.
    Migrations for this version will need to be user-managed. (e.g. [elasticsearch](https://docs.aws.amazon.com/elasticsearch-service/latest/developerguide/es-version-migration.html#snapshot-based-migration) and [dynamoDB](https://docs.aws.amazon.com/datapipeline/latest/DeveloperGuide/dp-template-exports3toddb.html)).
    Order of stack deployment is `iam` -> `db` -> `app`.
  - All stacks can now be deployed using a single `config.yml` file, i.e.: `kes cf deploy --kes-folder app --template node_modules/@cumulus/deployment/[iam|db|app] [...]`
    Backwards-compatible. For development, please re-run `npm run bootstrap` to build new `kes` overrides.
    Deployment docs have been updated to show how to deploy a single-config Cumulus instance.
  - `params` have been moved: Nest `params` fields under `app`, `db` or `iam` to override all Parameters for a particular stack's cloudformation template. Backwards-compatible with multi-config setups.
  - `stackName` and `stackNameNoDash` have been retired. Use `prefix` and `prefixNoDash` instead.
  - The `iams` section in `app/config.yml` IAM roles has been deprecated as a user-facing parameter,
    _unless_ your IAM role ARNs do not match the convention shown in `@cumulus/deployment/app/config.yml`
  - The `vpc.securityGroup` will need to be set with a pre-existing security group ID to use Cumulus in a VPC. Must allow inbound HTTP(S) (Port 443).

- **CUMULUS-1212**

  - `@cumulus/post-to-cmr` will now fail if any granules being processed are missing a metadata file. You can set the new config option `skipMetaCheck` to `true` to pass post-to-cmr without a metadata file.

- **CUMULUS-1232**

  - `@cumulus/sync-granule` will no longer silently pass if no checksum data is provided. It will use input
    from the granule object to:
    - Verify checksum if `checksumType` and `checksumValue` are in the file record OR a checksum file is provided
      (throws `InvalidChecksum` on fail), else log warning that no checksum is available.
    - Then, verify synced S3 file size if `file.size` is in the file record (throws `UnexpectedFileSize` on fail),
      else log warning that no file size is available.
    - Pass the step.

- **CUMULUS-1264**

  - The Cloudformation templating and deployment configuration has been substantially refactored.
    - `CumulusApiDefault` nested stack resource has been renamed to `CumulusApiDistribution`
    - `CumulusApiV1` nested stack resource has been renamed to `CumulusApiBackend`
  - The `urs: true` config option for when defining your lambdas (e.g. in `lambdas.yml`) has been deprecated. There are two new options to replace it:
    - `urs_redirect: 'token'`: This will expose a `TOKEN_REDIRECT_ENDPOINT` environment variable to your lambda that references the `/token` endpoint on the Cumulus backend API
    - `urs_redirect: 'distribution'`: This will expose a `DISTRIBUTION_REDIRECT_ENDPOINT` environment variable to your lambda that references the `/redirect` endpoint on the Cumulus distribution API

- **CUMULUS-1193**

  - The elasticsearch instance is moved behind the VPC.
  - Your account will need an Elasticsearch Service Linked role. This is a one-time setup for the account. You can follow the instructions to use the AWS console or AWS CLI [here](https://docs.aws.amazon.com/IAM/latest/UserGuide/using-service-linked-roles.html) or use the following AWS CLI command: `aws iam create-service-linked-role --aws-service-name es.amazonaws.com`

- **CUMULUS-802**

  - ECS `maxInstances` must be greater than `minInstances`. If you use defaults, no change is required.

- **CUMULUS-1269**
  - Brought Cumulus data models in line with CNM JSON schema:
    - Renamed file object `fileType` field to `type`
    - Renamed file object `fileSize` field to `size`
    - Renamed file object `checksumValue` field to `checksum` where not already done.
    - Added `ancillary` and `linkage` type support to file objects.

### Added

- **CUMULUS-799**

  - Added an S3 Access Metrics package which will take S3 Server Access Logs and
    write access metrics to CloudWatch

- **CUMULUS-1242** - Added `sqs2sfThrottle` lambda. The lambda reads SQS messages for queued executions and uses semaphores to only start new executions if the maximum number of executions defined for the priority key (`cumulus_meta.priorityKey`) has not been reached. Any SQS messages that are read but not used to start executions remain in the queue.

- **CUMULUS-1240**

  - Added `sfSemaphoreDown` lambda. This lambda receives SNS messages and for each message it decrements the semaphore used to track the number of running executions if:
    - the message is for a completed/failed workflow AND
    - the message contains a level of priority (`cumulus_meta.priorityKey`)
  - Added `sfSemaphoreDown` lambda as a subscriber to the `sfTracker` SNS topic

- **CUMULUS-1265**

  - Added `apiConfigs` configuration option to configure API Gateway to be private
  - All internal lambdas configured to run inside the VPC by default
  - Removed references to `NoVpc` lambdas from documentation and `example` folder.

- **CUMULUS-802**
  - Adds autoscaling of ECS clusters
  - Adds autoscaling of ECS services that are handling StepFunction activities

## Changed

- Updated `@cumulus/ingest/http/httpMixin.list()` to trim trailing spaces on discovered filenames

- **CUMULUS-1310**

  - Database resources (DynamoDB, ElasticSearch) have been moved to an independent `db` stack.
    This will enable future updates to avoid affecting database resources or requiring migrations.
    Migrations for this version will need to be user-managed.
    (e.g. [elasticsearch](https://docs.aws.amazon.com/elasticsearch-service/latest/developerguide/es-version-migration.html#snapshot-based-migration) and [dynamoDB](https://docs.aws.amazon.com/datapipeline/latest/DeveloperGuide/dp-template-exports3toddb.html)).
    Order of stack deployment is `iam` -> `db` -> `app`.
  - All stacks can now be deployed using a single `config.yml` file, i.e.: `kes cf deploy --kes-folder app --template node_modules/@cumulus/deployment/[iam|db|app] [...]`
    Backwards-compatible. Please re-run `npm run bootstrap` to build new `kes` overrides.
    Deployment docs have been updated to show how to deploy a single-config Cumulus instance.
  - `params` fields should now be nested under the stack key (i.e. `app`, `db` or `iam`) to provide Parameters for a particular stack's cloudformation template,
    for use with single-config instances. Keys _must_ match the name of the deployment package folder (`app`, `db`, or `iam`).
    Backwards-compatible with multi-config setups.
  - `stackName` and `stackNameNoDash` have been retired as user-facing config parameters. Use `prefix` and `prefixNoDash` instead.
    This will be used to create stack names for all stacks in a single-config use case.
    `stackName` may still be used as an override in multi-config usage, although this is discouraged.
    Warning: overriding the `db` stack's `stackName` will require you to set `dbStackName` in your `app/config.yml`.
    This parameter is required to fetch outputs from the `db` stack to reference in the `app` stack.
  - The `iams` section in `app/config.yml` IAM roles has been retired as a user-facing parameter,
    _unless_ your IAM role ARNs do not match the convention shown in `@cumulus/deployment/app/config.yml`
    In that case, overriding `iams` in your own config is recommended.
  - `iam` and `db` `cloudformation.yml` file names will have respective prefixes (e.g `iam.cloudformation.yml`).
  - Cumulus will now only attempt to create reconciliation reports for buckets of the `private`, `public` and `protected` types.
  - Cumulus will no longer set up its own security group.
    To pass a pre-existing security group for in-VPC deployments as a parameter to the Cumulus template, populate `vpc.securityGroup` in `config.yml`.
    This security group must allow inbound HTTP(S) traffic (Port 443). SSH traffic (Port 22) must be permitted for SSH access to ECS instances.
  - Deployment docs have been updated with examples for the new deployment model.

- **CUMULUS-1236**

  - Moves access to public files behind the distribution endpoint. Authentication is not required, but direct http access has been disallowed.

- **CUMULUS-1223**

  - Adds unauthenticated access for public bucket files to the Distribution API. Public files should be requested the same way as protected files, but for public files a redirect to a self-signed S3 URL will happen without requiring authentication with Earthdata login.

- **CUMULUS-1232**

  - Unifies duplicate handling in `ingest/granule.handleDuplicateFile` for maintainability.
  - Changed `ingest/granule.ingestFile` and `move-granules/index.moveFileRequest` to use new function.
  - Moved file versioning code to `ingest/granule.moveGranuleFileWithVersioning`
  - `ingest/granule.verifyFile` now also tests `file.size` for verification if it is in the file record and throws
    `UnexpectedFileSize` error for file size not matching input.
  - `ingest/granule.verifyFile` logs warnings if checksum and/or file size are not available.

- **CUMULUS-1193**

  - Moved reindex CLI functionality to an API endpoint. See [API docs](https://nasa.github.io/cumulus-api/#elasticsearch-1)

- **CUMULUS-1207**
  - No longer disable lambda event source mappings when disabling a rule

### Fixed

- Updated Lerna publish script so that published Cumulus packages will pin their dependencies on other Cumulus packages to exact versions (e.g. `1.12.1` instead of `^1.12.1`)

- **CUMULUS-1203**

  - Fixes IAM template's use of intrinsic functions such that IAM template overrides now work with kes

- **CUMULUS-1268**
  - Deployment will not fail if there are no ES alarms or ECS services

## [v1.12.1] - 2019-4-8

## [v1.12.0] - 2019-4-4

Note: There was an issue publishing 1.12.0. Upgrade to 1.12.1.

### BREAKING CHANGES

- **CUMULUS-1139**

  - `granule.applyWorkflow` uses the new-style granule record as input to workflows.

- **CUMULUS-1171**

  - Fixed provider handling in the API to make it consistent between protocols.
    NOTE: This is a breaking change. When applying this upgrade, users will need to:
    1. Disable all workflow rules
    2. Update any `http` or `https` providers so that the host field only
       contains a valid hostname or IP address, and the port field contains the
       provider port.
    3. Perform the deployment
    4. Re-enable workflow rules

- **CUMULUS-1176**:

  - `@cumulus/move-granules` input expectations have changed. `@cumulus/files-to-granules` is a new intermediate task to perform input translation in the old style.
    See the Added and Changed sections of this release changelog for more information.

- **CUMULUS-670**

  - The behavior of ParsePDR and related code has changed in this release. PDRs with FILE_TYPEs that do not conform to the PDR ICD (+ TGZ) (https://cdn.earthdata.nasa.gov/conduit/upload/6376/ESDS-RFC-030v1.0.pdf) will fail to parse.

- **CUMULUS-1208**
  - The granule object input to `@cumulus/queue-granules` will now be added to ingest workflow messages **as is**. In practice, this means that if you are using `@cumulus/queue-granules` to trigger ingest workflows and your granule objects input have invalid properties, then your ingest workflows will fail due to schema validation errors.

### Added

- **CUMULUS-777**
  - Added new cookbook entry on configuring Cumulus to track ancillary files.
- **CUMULUS-1183**
  - Kes overrides will now abort with a warning if a workflow step is configured without a corresponding
    lambda configuration
- **CUMULUS-1223**

  - Adds convenience function `@cumulus/common/bucketsConfigJsonObject` for fetching stack's bucket configuration as an object.

- **CUMULUS-853**
  - Updated FakeProcessing example lambda to include option to generate fake browse
  - Added feature documentation for ancillary metadata export, a new cookbook entry describing a workflow with ancillary metadata generation(browse), and related task definition documentation
- **CUMULUS-805**
  - Added a CloudWatch alarm to check running ElasticSearch instances, and a CloudWatch dashboard to view the health of ElasticSearch
  - Specify `AWS_REGION` in `.env` to be used by deployment script
- **CUMULUS-803**
  - Added CloudWatch alarms to check running tasks of each ECS service, and add the alarms to CloudWatch dashboard
- **CUMULUS-670**
  - Added Ancillary Metadata Export feature (see https://nasa.github.io/cumulus/docs/features/ancillary_metadata for more information)
  - Added new Collection file parameter "fileType" that allows configuration of workflow granule file fileType
- **CUMULUS-1184** - Added kes logging output to ensure we always see the state machine reference before failures due to configuration
- **CUMULUS-1105** - Added a dashboard endpoint to serve the dashboard from an S3 bucket
- **CUMULUS-1199** - Moves `s3credentials` endpoint from the backend to the distribution API.
- **CUMULUS-666**
  - Added `@api/endpoints/s3credentials` to allow EarthData Login authorized users to retrieve temporary security credentials for same-region direct S3 access.
- **CUMULUS-671**
  - Added `@packages/integration-tests/api/distribution/getDistributionApiS3SignedUrl()` to return the S3 signed URL for a file protected by the distribution API
- **CUMULUS-672**
  - Added `cmrMetadataFormat` and `cmrConceptId` to output for individual granules from `@cumulus/post-to-cmr`. `cmrMetadataFormat` will be read from the `cmrMetadataFormat` generated for each granule in `@cumulus/cmrjs/publish2CMR()`
  - Added helpers to `@packages/integration-tests/api/distribution`:
    - `getDistributionApiFileStream()` returns a stream to download files protected by the distribution API
    - `getDistributionFileUrl()` constructs URLs for requesting files from the distribution API
- **CUMULUS-1185** `@cumulus/api/models/Granule.removeGranuleFromCmrByGranule` to replace `@cumulus/api/models/Granule.removeGranuleFromCmr` and use the Granule UR from the CMR metadata to remove the granule from CMR

- **CUMULUS-1101**

  - Added new `@cumulus/checksum` package. This package provides functions to calculate and validate checksums.
  - Added new checksumming functions to `@cumulus/common/aws`: `calculateS3ObjectChecksum` and `validateS3ObjectChecksum`, which depend on the `checksum` package.

- CUMULUS-1171

  - Added `@cumulus/common` API documentation to `packages/common/docs/API.md`
  - Added an `npm run build-docs` task to `@cumulus/common`
  - Added `@cumulus/common/string#isValidHostname()`
  - Added `@cumulus/common/string#match()`
  - Added `@cumulus/common/string#matches()`
  - Added `@cumulus/common/string#toLower()`
  - Added `@cumulus/common/string#toUpper()`
  - Added `@cumulus/common/URLUtils#buildURL()`
  - Added `@cumulus/common/util#isNil()`
  - Added `@cumulus/common/util#isNull()`
  - Added `@cumulus/common/util#isUndefined()`
  - Added `@cumulus/common/util#negate()`

- **CUMULUS-1176**

  - Added new `@cumulus/files-to-granules` task to handle converting file array output from `cumulus-process` tasks into granule objects.
    Allows simplification of `@cumulus/move-granules` and `@cumulus/post-to-cmr`, see Changed section for more details.

- CUMULUS-1151 Compare the granule holdings in CMR with Cumulus' internal data store
- CUMULUS-1152 Compare the granule file holdings in CMR with Cumulus' internal data store

### Changed

- **CUMULUS-1216** - Updated `@cumulus/ingest/granule/ingestFile` to download files to expected staging location.
- **CUMULUS-1208** - Updated `@cumulus/ingest/queue/enqueueGranuleIngestMessage()` to not transform granule object passed to it when building an ingest message
- **CUMULUS-1198** - `@cumulus/ingest` no longer enforces any expectations about whether `provider_path` contains a leading slash or not.
- **CUMULUS-1170**
  - Update scripts and docs to use `npm` instead of `yarn`
  - Use `package-lock.json` files to ensure matching versions of npm packages
  - Update CI builds to use `npm ci` instead of `npm install`
- **CUMULUS-670**
  - Updated ParsePDR task to read standard PDR types+ (+ tgz as an external customer requirement) and add a fileType to granule-files on Granule discovery
  - Updated ParsePDR to fail if unrecognized type is used
  - Updated all relevant task schemas to include granule->files->filetype as a string value
  - Updated tests/test fixtures to include the fileType in the step function/task inputs and output validations as needed
  - Updated MoveGranules task to handle incoming configuration with new "fileType" values and to add them as appropriate to the lambda output.
  - Updated DiscoverGranules step/related workflows to read new Collection file parameter fileType that will map a discovered file to a workflow fileType
  - Updated CNM parser to add the fileType to the defined granule file fileType on ingest and updated integration tests to verify/validate that behavior
  - Updated generateEcho10XMLString in cmr-utils.js to use a map/related library to ensure order as CMR requires ordering for their online resources.
  - Updated post-to-cmr task to appropriately export CNM filetypes to CMR in echo10/UMM exports
- **CUMULUS-1139** - Granules stored in the API contain a `files` property. That schema has been greatly
  simplified and now better matches the CNM format.
  - The `name` property has been renamed to `fileName`.
  - The `filepath` property has been renamed to `key`.
  - The `checksumValue` property has been renamed to `checksum`.
  - The `path` property has been removed.
  - The `url_path` property has been removed.
  - The `filename` property (which contained an `s3://` URL) has been removed, and the `bucket`
    and `key` properties should be used instead. Any requests sent to the API containing a `granule.files[].filename`
    property will be rejected, and any responses coming back from the API will not contain that
    `filename` property.
  - A `source` property has been added, which is a URL indicating the original source of the file.
  - `@cumulus/ingest/granule.moveGranuleFiles()` no longer includes a `filename` field in its
    output. The `bucket` and `key` fields should be used instead.
- **CUMULUS-672**

  - Changed `@cumulus/integration-tests/api/EarthdataLogin.getEarthdataLoginRedirectResponse` to `@cumulus/integration-tests/api/EarthdataLogin.getEarthdataAccessToken`. The new function returns an access response from Earthdata login, if successful.
  - `@cumulus/integration-tests/cmr/getOnlineResources` now accepts an object of options, including `cmrMetadataFormat`. Based on the `cmrMetadataFormat`, the function will correctly retrieve the online resources for each metadata format (ECHO10, UMM-G)

- **CUMULUS-1101**

  - Moved `@cumulus/common/file/getFileChecksumFromStream` into `@cumulus/checksum`, and renamed it to `generateChecksumFromStream`.
    This is a breaking change for users relying on `@cumulus/common/file/getFileChecksumFromStream`.
  - Refactored `@cumulus/ingest/Granule` to depend on new `common/aws` checksum functions and remove significantly present checksumming code.
    - Deprecated `@cumulus/ingest/granule.validateChecksum`. Replaced with `@cumulus/ingest/granule.verifyFile`.
    - Renamed `granule.getChecksumFromFile` to `granule.retrieveSuppliedFileChecksumInformation` to be more accurate.
  - Deprecated `@cumulus/common/aws.checksumS3Objects`. Use `@cumulus/common/aws.calculateS3ObjectChecksum` instead.

- CUMULUS-1171

  - Fixed provider handling in the API to make it consistent between protocols.
    Before this change, FTP providers were configured using the `host` and
    `port` properties. HTTP providers ignored `port` and `protocol`, and stored
    an entire URL in the `host` property. Updated the API to only accept valid
    hostnames or IP addresses in the `provider.host` field. Updated ingest code
    to properly build HTTP and HTTPS URLs from `provider.protocol`,
    `provider.host`, and `provider.port`.
  - The default provider port was being set to 21, no matter what protocol was
    being used. Removed that default.

- **CUMULUS-1176**

  - `@cumulus/move-granules` breaking change:
    Input to `move-granules` is now expected to be in the form of a granules object (i.e. `{ granules: [ { ... }, { ... } ] }`);
    For backwards compatibility with array-of-files outputs from processing steps, use the new `@cumulus/files-to-granules` task as an intermediate step.
    This task will perform the input translation. This change allows `move-granules` to be simpler and behave more predictably.
    `config.granuleIdExtraction` and `config.input_granules` are no longer needed/used by `move-granules`.
  - `@cumulus/post-to-cmr`: `config.granuleIdExtraction` is no longer needed/used by `post-to-cmr`.

- CUMULUS-1174
  - Better error message and stacktrace for S3KeyPairProvider error reporting.

### Fixed

- **CUMULUS-1218** Reconciliation report will now scan only completed granules.
- `@cumulus/api` files and granules were not getting indexed correctly because files indexing was failing in `db-indexer`
- `@cumulus/deployment` A bug in the Cloudformation template was preventing the API from being able to be launched in a VPC, updated the IAM template to give the permissions to be able to run the API in a VPC

### Deprecated

- `@cumulus/api/models/Granule.removeGranuleFromCmr`, instead use `@cumulus/api/models/Granule.removeGranuleFromCmrByGranule`
- `@cumulus/ingest/granule.validateChecksum`, instead use `@cumulus/ingest/granule.verifyFile`
- `@cumulus/common/aws.checksumS3Objects`, instead use `@cumulus/common/aws.calculateS3ObjectChecksum`
- `@cumulus/cmrjs`: `getGranuleId` and `getCmrFiles` are deprecated due to changes in input handling.

## [v1.11.3] - 2019-3-5

### Added

- **CUMULUS-1187** - Added `@cumulus/ingest/granule/duplicateHandlingType()` to determine how duplicate files should be handled in an ingest workflow

### Fixed

- **CUMULUS-1187** - workflows not respecting the duplicate handling value specified in the collection
- Removed refreshToken schema requirement for OAuth

## [v1.11.2] - 2019-2-15

### Added

- CUMULUS-1169
  - Added a `@cumulus/common/StepFunctions` module. It contains functions for querying the AWS
    StepFunctions API. These functions have the ability to retry when a ThrottlingException occurs.
  - Added `@cumulus/common/aws.retryOnThrottlingException()`, which will wrap a function in code to
    retry on ThrottlingExceptions.
  - Added `@cumulus/common/test-utils.throttleOnce()`, which will cause a function to return a
    ThrottlingException the first time it is called, then return its normal result after that.
- CUMULUS-1103 Compare the collection holdings in CMR with Cumulus' internal data store
- CUMULUS-1099 Add support for UMMG JSON metadata versions > 1.4.
  - If a version is found in the metadata object, that version is used for processing and publishing to CMR otherwise, version 1.4 is assumed.
- CUMULUS-678
  - Added support for UMMG json v1.4 metadata files.
    `reconcileCMRMetadata` added to `@cumulus/cmrjs` to update metadata record with new file locations.
    `@cumulus/common/errors` adds two new error types `CMRMetaFileNotFound` and `InvalidArgument`.
    `@cumulus/common/test-utils` adds new function `randomId` to create a random string with id to help in debugging.
    `@cumulus/common/BucketsConfig` adds a new helper class `BucketsConfig` for working with bucket stack configuration and bucket names.
    `@cumulus/common/aws` adds new function `s3PutObjectTagging` as a convenience for the aws [s3().putObjectTagging](https://docs.aws.amazon.com/AWSJavaScriptSDK/latest/AWS/S3.html#putObjectTagging-property) function.
    `@cumulus/cmrjs` Adds: - `isCMRFile` - Identify an echo10(xml) or UMMG(json) metadata file. - `metadataObjectFromCMRFile` Read and parse CMR XML file from s3. - `updateCMRMetadata` Modify a cmr metadata (xml/json) file with updated information. - `publish2CMR` Posts XML or UMMG CMR data to CMR service. - `reconcileCMRMetadata` Reconciles cmr metadata file after a file moves.
- Adds some ECS and other permissions to StepRole to enable running ECS tasks from a workflow
- Added Apache logs to cumulus api and distribution lambdas
- **CUMULUS-1119** - Added `@cumulus/integration-tests/api/EarthdataLogin.getEarthdataLoginRedirectResponse` helper for integration tests to handle login with Earthdata and to return response from redirect to Cumulus API
- **CUMULUS-673** Added `@cumulus/common/file/getFileChecksumFromStream` to get file checksum from a readable stream

### Fixed

- CUMULUS-1123
  - Cloudformation template overrides now work as expected

### Changed

- CUMULUS-1169
  - Deprecated the `@cumulus/common/step-functions` module.
  - Updated code that queries the StepFunctions API to use the retry-enabled functions from
    `@cumulus/common/StepFunctions`
- CUMULUS-1121
  - Schema validation is now strongly enforced when writing to the database.
    Additional properties are not allowed and will result in a validation error.
- CUMULUS-678
  `tasks/move-granules` simplified and refactored to use functionality from cmrjs.
  `ingest/granules.moveGranuleFiles` now just moves granule files and returns a list of the updated files. Updating metadata now handled by `@cumulus/cmrjs/reconcileCMRMetadata`.
  `move-granules.updateGranuleMetadata` refactored and bugs fixed in the case of a file matching multiple collection.files.regexps.
  `getCmrXmlFiles` simplified and now only returns an object with the cmrfilename and the granuleId.
  `@cumulus/test-processing` - test processing task updated to generate UMM-G metadata

- CUMULUS-1043

  - `@cumulus/api` now uses [express](http://expressjs.com/) as the API engine.
  - All `@cumulus/api` endpoints on ApiGateway are consolidated to a single endpoint the uses `{proxy+}` definition.
  - All files under `packages/api/endpoints` along with associated tests are updated to support express's request and response objects.
  - Replaced environment variables `internal`, `bucket` and `systemBucket` with `system_bucket`.
  - Update `@cumulus/integration-tests` to work with updated cumulus-api express endpoints

- `@cumulus/integration-tests` - `buildAndExecuteWorkflow` and `buildWorkflow` updated to take a `meta` param to allow for additional fields to be added to the workflow `meta`

- **CUMULUS-1049** Updated `Retrieve Execution Status API` in `@cumulus/api`: If the execution doesn't exist in Step Function API, Cumulus API returns the execution status information from the database.

- **CUMULUS-1119**
  - Renamed `DISTRIBUTION_URL` environment variable to `DISTRIBUTION_ENDPOINT`
  - Renamed `DEPLOYMENT_ENDPOINT` environment variable to `DISTRIBUTION_REDIRECT_ENDPOINT`
  - Renamed `API_ENDPOINT` environment variable to `TOKEN_REDIRECT_ENDPOINT`

### Removed

- Functions deprecated before 1.11.0:
  - @cumulus/api/models/base: static Manager.createTable() and static Manager.deleteTable()
  - @cumulus/ingest/aws/S3
  - @cumulus/ingest/aws/StepFunction.getExecution()
  - @cumulus/ingest/aws/StepFunction.pullEvent()
  - @cumulus/ingest/consumer.Consume
  - @cumulus/ingest/granule/Ingest.getBucket()

### Deprecated

`@cmrjs/ingestConcept`, instead use the CMR object methods. `@cmrjs/CMR.ingestGranule` or `@cmrjs/CMR.ingestCollection`
`@cmrjs/searchConcept`, instead use the CMR object methods. `@cmrjs/CMR.searchGranules` or `@cmrjs/CMR.searchCollections`
`@cmrjs/deleteConcept`, instead use the CMR object methods. `@cmrjs/CMR.deleteGranule` or `@cmrjs/CMR.deleteCollection`

## [v1.11.1] - 2018-12-18

**Please Note**

- Ensure your `app/config.yml` has a `clientId` specified in the `cmr` section. This will allow CMR to identify your requests for better support and metrics.
  - For an example, please see [the example config](https://github.com/nasa/cumulus/blob/1c7e2bf41b75da9f87004c4e40fbcf0f39f56794/example/app/config.yml#L128).

### Added

- Added a `/tokenDelete` endpoint in `@cumulus/api` to delete access token records

### Changed

- CUMULUS-678
  `@cumulus/ingest/crypto` moved and renamed to `@cumulus/common/key-pair-provider`
  `@cumulus/ingest/aws` function: `KMSDecryptionFailed` and class: `KMS` extracted and moved to `@cumulus/common` and `KMS` is exported as `KMSProvider` from `@cumulus/common/key-pair-provider`
  `@cumulus/ingest/granule` functions: `publish`, `getGranuleId`, `getXMLMetadataAsString`, `getMetadataBodyAndTags`, `parseXmlString`, `getCmrXMLFiles`, `postS3Object`, `contructOnlineAccessUrls`, `updateMetadata`, extracted and moved to `@cumulus/cmrjs`
  `getGranuleId`, `getCmrXMLFiles`, `publish`, `updateMetadata` removed from `@cumulus/ingest/granule` and added to `@cumulus/cmrjs`;
  `updateMetadata` renamed `updateCMRMetadata`.
  `@cumulus/ingest` test files renamed.
- **CUMULUS-1070**
  - Add `'Client-Id'` header to all `@cumulus/cmrjs` requests (made via `searchConcept`, `ingestConcept`, and `deleteConcept`).
  - Updated `cumulus/example/app/config.yml` entry for `cmr.clientId` to use stackName for easier CMR-side identification.

## [v1.11.0] - 2018-11-30

**Please Note**

- Redeploy IAM roles:
  - CUMULUS-817 includes a migration that requires reconfiguration/redeployment of IAM roles. Please see the [upgrade instructions](https://nasa.github.io/cumulus/docs/upgrade/1.11.0) for more information.
  - CUMULUS-977 includes a few new SNS-related permissions added to the IAM roles that will require redeployment of IAM roles.
- `cumulus-message-adapter` v1.0.13+ is required for `@cumulus/api` granule reingest API to work properly. The latest version should be downloaded automatically by kes.
- A `TOKEN_SECRET` value (preferably 256-bit for security) must be added to `.env` to securely sign JWTs used for authorization in `@cumulus/api`

### Changed

- **CUUMULUS-1000** - Distribution endpoint now persists logins, instead of
  redirecting to Earthdata Login on every request
- **CUMULUS-783 CUMULUS-790** - Updated `@cumulus/sync-granule` and `@cumulus/move-granules` tasks to always overwrite existing files for manually-triggered reingest.
- **CUMULUS-906** - Updated `@cumulus/api` granule reingest API to
  - add `reingestGranule: true` and `forceDuplicateOverwrite: true` to Cumulus message `cumulus_meta.cumulus_context` field to indicate that the workflow is a manually triggered re-ingest.
  - return warning message to operator when duplicateHandling is not `replace`
  - `cumulus-message-adapter` v1.0.13+ is required.
- **CUMULUS-793** - Updated the granule move PUT request in `@cumulus/api` to reject the move with a 409 status code if one or more of the files already exist at the destination location
- Updated `@cumulus/helloworld` to use S3 to store state for pass on retry tests
- Updated `@cumulus/ingest`:
  - [Required for MAAP] `http.js#list` will now find links with a trailing whitespace
  - Removed code from `granule.js` which looked for files in S3 using `{ Bucket: discoveredFile.bucket, Key: discoveredFile.name }`. This is obsolete since `@cumulus/ingest` uses a `file-staging` and `constructCollectionId()` directory prefixes by default.
- **CUMULUS-989**
  - Updated `@cumulus/api` to use [JWT (JSON Web Token)](https://jwt.io/introduction/) as the transport format for API authorization tokens and to use JWT verification in the request authorization
  - Updated `/token` endpoint in `@cumulus/api` to return tokens as JWTs
  - Added a `/refresh` endpoint in `@cumulus/api` to request new access tokens from the OAuth provider using the refresh token
  - Added `refreshAccessToken` to `@cumulus/api/lib/EarthdataLogin` to manage refresh token requests with the Earthdata OAuth provider

### Added

- **CUMULUS-1050**
  - Separated configuration flags for originalPayload/finalPayload cleanup such that they can be set to different retention times
- **CUMULUS-798**
  - Added daily Executions cleanup CloudWatch event that triggers cleanExecutions lambda
  - Added cleanExecutions lambda that removes finalPayload/originalPayload field entries for records older than configured timeout value (execution_payload_retention_period), with a default of 30 days
- **CUMULUS-815/816**
  - Added 'originalPayload' and 'finalPayload' fields to Executions table
  - Updated Execution model to populate originalPayload with the execution payload on record creation
  - Updated Execution model code to populate finalPayload field with the execution payload on execution completion
  - Execution API now exposes the above fields
- **CUMULUS-977**
  - Rename `kinesisConsumer` to `messageConsumer` as it handles both Kinesis streams and SNS topics as of this version.
  - Add `sns`-type rule support. These rules create a subscription between an SNS topic and the `messageConsumer`.
    When a message is received, `messageConsumer` is triggered and passes the SNS message (JSON format expected) in
    its entirety to the workflow in the `payload` field of the Cumulus message. For more information on sns-type rules,
    see the [documentation](https://nasa.github.io/cumulus/docs/data-cookbooks/setup#rules).
- **CUMULUS-975**
  - Add `KinesisInboundEventLogger` and `KinesisOutboundEventLogger` API lambdas. These lambdas
    are utilized to dump incoming and outgoing ingest workflow kinesis streams
    to cloudwatch for analytics in case of AWS/stream failure.
  - Update rules model to allow tracking of log_event ARNs related to
    Rule event logging. Kinesis rule types will now automatically log
    incoming events via a Kinesis event triggered lambda.
    CUMULUS-975-migration-4
  - Update migration code to require explicit migration names per run
  - Added migration_4 to migrate/update exisitng Kinesis rules to have a log event mapping
  - Added new IAM policy for migration lambda
- **CUMULUS-775**
  - Adds a instance metadata endpoint to the `@cumulus/api` package.
  - Adds a new convenience function `hostId` to the `@cumulus/cmrjs` to help build environment specific cmr urls.
  - Fixed `@cumulus/cmrjs.searchConcept` to search and return CMR results.
  - Modified `@cumulus/cmrjs.CMR.searchGranule` and `@cumulus/cmrjs.CMR.searchCollection` to include CMR's provider as a default parameter to searches.
- **CUMULUS-965**
  - Add `@cumulus/test-data.loadJSONTestData()`,
    `@cumulus/test-data.loadTestData()`, and
    `@cumulus/test-data.streamTestData()` to safely load test data. These
    functions should be used instead of using `require()` to load test data,
    which could lead to tests interferring with each other.
  - Add a `@cumulus/common/util/deprecate()` function to mark a piece of code as
    deprecated
- **CUMULUS-986**
  - Added `waitForTestExecutionStart` to `@cumulus/integration-tests`
- **CUMULUS-919**
  - In `@cumulus/deployment`, added support for NGAP permissions boundaries for IAM roles with `useNgapPermissionBoundary` flag in `iam/config.yml`. Defaults to false.

### Fixed

- Fixed a bug where FTP sockets were not closed after an error, keeping the Lambda function active until it timed out [CUMULUS-972]
- **CUMULUS-656**
  - The API will no longer allow the deletion of a provider if that provider is
    referenced by a rule
  - The API will no longer allow the deletion of a collection if that collection
    is referenced by a rule
- Fixed a bug where `@cumulus/sf-sns-report` was not pulling large messages from S3 correctly.

### Deprecated

- `@cumulus/ingest/aws/StepFunction.pullEvent()`. Use `@cumulus/common/aws.pullStepFunctionEvent()`.
- `@cumulus/ingest/consumer.Consume` due to unpredictable implementation. Use `@cumulus/ingest/consumer.Consumer`.
  Call `Consumer.consume()` instead of `Consume.read()`.

## [v1.10.4] - 2018-11-28

### Added

- **CUMULUS-1008**
  - New `config.yml` parameter for SQS consumers: `sqs_consumer_rate: (default 500)`, which is the maximum number of
    messages the consumer will attempt to process per execution. Currently this is only used by the sf-starter consumer,
    which runs every minute by default, making this a messages-per-minute upper bound. SQS does not guarantee the number
    of messages returned per call, so this is not a fixed rate of consumption, only attempted number of messages received.

### Deprecated

- `@cumulus/ingest/consumer.Consume` due to unpredictable implementation. Use `@cumulus/ingest/consumer.Consumer`.

### Changed

- Backported update of `packages/api` dependency `@mapbox/dyno` to `1.4.2` to mitigate `event-stream` vulnerability.

## [v1.10.3] - 2018-10-31

### Added

- **CUMULUS-817**
  - Added AWS Dead Letter Queues for lambdas that are scheduled asynchronously/such that failures show up only in cloudwatch logs.
- **CUMULUS-956**
  - Migrated developer documentation and data-cookbooks to Docusaurus
    - supports versioning of documentation
  - Added `docs/docs-how-to.md` to outline how to do things like add new docs or locally install for testing.
  - Deployment/CI scripts have been updated to work with the new format
- **CUMULUS-811**
  - Added new S3 functions to `@cumulus/common/aws`:
    - `aws.s3TagSetToQueryString`: converts S3 TagSet array to querystring (for use with upload()).
    - `aws.s3PutObject`: Returns promise of S3 `putObject`, which puts an object on S3
    - `aws.s3CopyObject`: Returns promise of S3 `copyObject`, which copies an object in S3 to a new S3 location
    - `aws.s3GetObjectTagging`: Returns promise of S3 `getObjectTagging`, which returns an object containing an S3 TagSet.
  - `@/cumulus/common/aws.s3PutObject` defaults to an explicit `ACL` of 'private' if not overridden.
  - `@/cumulus/common/aws.s3CopyObject` defaults to an explicit `TaggingDirective` of 'COPY' if not overridden.

### Deprecated

- **CUMULUS-811**
  - Deprecated `@cumulus/ingest/aws.S3`. Member functions of this class will now
    log warnings pointing to similar functionality in `@cumulus/common/aws`.

## [v1.10.2] - 2018-10-24

### Added

- **CUMULUS-965**
  - Added a `@cumulus/logger` package
- **CUMULUS-885**
  - Added 'human readable' version identifiers to Lambda Versioning lambda aliases
- **CUMULUS-705**
  - Note: Make sure to update the IAM stack when deploying this update.
  - Adds an AsyncOperations model and associated DynamoDB table to the
    `@cumulus/api` package
  - Adds an /asyncOperations endpoint to the `@cumulus/api` package, which can
    be used to fetch the status of an AsyncOperation.
  - Adds a /bulkDelete endpoint to the `@cumulus/api` package, which performs an
    asynchronous bulk-delete operation. This is a stub right now which is only
    intended to demonstration how AsyncOperations work.
  - Adds an AsyncOperation ECS task to the `@cumulus/api` package, which will
    fetch an Lambda function, run it in ECS, and then store the result to the
    AsyncOperations table in DynamoDB.
- **CUMULUS-851** - Added workflow lambda versioning feature to allow in-flight workflows to use lambda versions that were in place when a workflow was initiated

  - Updated Kes custom code to remove logic that used the CMA file key to determine template compilation logic. Instead, utilize a `customCompilation` template configuration flag to indicate a template should use Cumulus's kes customized methods instead of 'core'.
  - Added `useWorkflowLambdaVersions` configuration option to enable the lambdaVersioning feature set. **This option is set to true by default** and should be set to false to disable the feature.
  - Added uniqueIdentifier configuration key to S3 sourced lambdas to optionally support S3 lambda resource versioning within this scheme. This key must be unique for each modified version of the lambda package and must be updated in configuration each time the source changes.
  - Added a new nested stack template that will create a `LambdaVersions` stack that will take lambda parameters from the base template, generate lambda versions/aliases and return outputs with references to the most 'current' lambda alias reference, and updated 'core' template to utilize these outputs (if `useWorkflowLambdaVersions` is enabled).

- Created a `@cumulus/api/lib/OAuth2` interface, which is implemented by the
  `@cumulus/api/lib/EarthdataLogin` and `@cumulus/api/lib/GoogleOAuth2` classes.
  Endpoints that need to handle authentication will determine which class to use
  based on environment variables. This also greatly simplifies testing.
- Added `@cumulus/api/lib/assertions`, containing more complex AVA test assertions
- Added PublishGranule workflow to publish a granule to CMR without full reingest. (ingest-in-place capability)

- `@cumulus/integration-tests` new functionality:
  - `listCollections` to list collections from a provided data directory
  - `deleteCollection` to delete list of collections from a deployed stack
  - `cleanUpCollections` combines the above in one function.
  - `listProviders` to list providers from a provided data directory
  - `deleteProviders` to delete list of providers from a deployed stack
  - `cleanUpProviders` combines the above in one function.
  - `@cumulus/integrations-tests/api.js`: `deleteGranule` and `deletePdr` functions to make `DELETE` requests to Cumulus API
  - `rules` API functionality for posting and deleting a rule and listing all rules
  - `wait-for-deploy` lambda for use in the redeployment tests
- `@cumulus/ingest/granule.js`: `ingestFile` inserts new `duplicate_found: true` field in the file's record if a duplicate file already exists on S3.
- `@cumulus/api`: `/execution-status` endpoint requests and returns complete execution output if execution output is stored in S3 due to size.
- Added option to use environment variable to set CMR host in `@cumulus/cmrjs`.
- **CUMULUS-781** - Added integration tests for `@cumulus/sync-granule` when `duplicateHandling` is set to `replace` or `skip`
- **CUMULUS-791** - `@cumulus/move-granules`: `moveFileRequest` inserts new `duplicate_found: true` field in the file's record if a duplicate file already exists on S3. Updated output schema to document new `duplicate_found` field.

### Removed

- Removed `@cumulus/common/fake-earthdata-login-server`. Tests can now create a
  service stub based on `@cumulus/api/lib/OAuth2` if testing requires handling
  authentication.

### Changed

- **CUMULUS-940** - modified `@cumulus/common/aws` `receiveSQSMessages` to take a parameter object instead of positional parameters. All defaults remain the same, but now access to long polling is available through `options.waitTimeSeconds`.
- **CUMULUS-948** - Update lambda functions `CNMToCMA` and `CnmResponse` in the `cumulus-data-shared` bucket and point the default stack to them.
- **CUMULUS-782** - Updated `@cumulus/sync-granule` task and `Granule.ingestFile` in `@cumulus/ingest` to keep both old and new data when a destination file with different checksum already exists and `duplicateHandling` is `version`
- Updated the config schema in `@cumulus/move-granules` to include the `moveStagedFiles` param.
- **CUMULUS-778** - Updated config schema and documentation in `@cumulus/sync-granule` to include `duplicateHandling` parameter for specifying how duplicate filenames should be handled
- **CUMULUS-779** - Updated `@cumulus/sync-granule` to throw `DuplicateFile` error when destination files already exist and `duplicateHandling` is `error`
- **CUMULUS-780** - Updated `@cumulus/sync-granule` to use `error` as the default for `duplicateHandling` when it is not specified
- **CUMULUS-780** - Updated `@cumulus/api` to use `error` as the default value for `duplicateHandling` in the `Collection` model
- **CUMULUS-785** - Updated the config schema and documentation in `@cumulus/move-granules` to include `duplicateHandling` parameter for specifying how duplicate filenames should be handled
- **CUMULUS-786, CUMULUS-787** - Updated `@cumulus/move-granules` to throw `DuplicateFile` error when destination files already exist and `duplicateHandling` is `error` or not specified
- **CUMULUS-789** - Updated `@cumulus/move-granules` to keep both old and new data when a destination file with different checksum already exists and `duplicateHandling` is `version`

### Fixed

- `getGranuleId` in `@cumulus/ingest` bug: `getGranuleId` was constructing an error using `filename` which was undefined. The fix replaces `filename` with the `uri` argument.
- Fixes to `del` in `@cumulus/api/endpoints/granules.js` to not error/fail when not all files exist in S3 (e.g. delete granule which has only 2 of 3 files ingested).
- `@cumulus/deployment/lib/crypto.js` now checks for private key existence properly.

## [v1.10.1] - 2018-09-4

### Fixed

- Fixed cloudformation template errors in `@cumulus/deployment/`
  - Replaced references to Fn::Ref: with Ref:
  - Moved long form template references to a newline

## [v1.10.0] - 2018-08-31

### Removed

- Removed unused and broken code from `@cumulus/common`
  - Removed `@cumulus/common/test-helpers`
  - Removed `@cumulus/common/task`
  - Removed `@cumulus/common/message-source`
  - Removed the `getPossiblyRemote` function from `@cumulus/common/aws`
  - Removed the `startPromisedSfnExecution` function from `@cumulus/common/aws`
  - Removed the `getCurrentSfnTask` function from `@cumulus/common/aws`

### Changed

- **CUMULUS-839** - In `@cumulus/sync-granule`, 'collection' is now an optional config parameter

### Fixed

- **CUMULUS-859** Moved duplicate code in `@cumulus/move-granules` and `@cumulus/post-to-cmr` to `@cumulus/ingest`. Fixed imports making assumptions about directory structure.
- `@cumulus/ingest/consumer` correctly limits the number of messages being received and processed from SQS. Details:
  - **Background:** `@cumulus/api` includes a lambda `<stack-name>-sqs2sf` which processes messages from the `<stack-name>-startSF` SQS queue every minute. The `sqs2sf` lambda uses `@cumulus/ingest/consumer` to receive and process messages from SQS.
  - **Bug:** More than `messageLimit` number of messages were being consumed and processed from the `<stack-name>-startSF` SQS queue. Many step functions were being triggered simultaneously by the lambda `<stack-name>-sqs2sf` (which consumes every minute from the `startSF` queue) and resulting in step function failure with the error: `An error occurred (ThrottlingException) when calling the GetExecutionHistory`.
  - **Fix:** `@cumulus/ingest/consumer#processMessages` now processes messages until `timeLimit` has passed _OR_ once it receives up to `messageLimit` messages. `sqs2sf` is deployed with a [default `messageLimit` of 10](https://github.com/nasa/cumulus/blob/670000c8a821ff37ae162385f921c40956e293f7/packages/deployment/app/config.yml#L147).
  - **IMPORTANT NOTE:** `consumer` will actually process up to `messageLimit * 2 - 1` messages. This is because sometimes `receiveSQSMessages` will return less than `messageLimit` messages and thus the consumer will continue to make calls to `receiveSQSMessages`. For example, given a `messageLimit` of 10 and subsequent calls to `receiveSQSMessages` returns up to 9 messages, the loop will continue and a final call could return up to 10 messages.

## [v1.9.1] - 2018-08-22

**Please Note** To take advantage of the added granule tracking API functionality, updates are required for the message adapter and its libraries. You should be on the following versions:

- `cumulus-message-adapter` 1.0.9+
- `cumulus-message-adapter-js` 1.0.4+
- `cumulus-message-adapter-java` 1.2.7+
- `cumulus-message-adapter-python` 1.0.5+

### Added

- **CUMULUS-687** Added logs endpoint to search for logs from a specific workflow execution in `@cumulus/api`. Added integration test.
- **CUMULUS-836** - `@cumulus/deployment` supports a configurable docker storage driver for ECS. ECS can be configured with either `devicemapper` (the default storage driver for AWS ECS-optimized AMIs) or `overlay2` (the storage driver used by the NGAP 2.0 AMI). The storage driver can be configured in `app/config.yml` with `ecs.docker.storageDriver: overlay2 | devicemapper`. The default is `overlay2`.
  - To support this configuration, a [Handlebars](https://handlebarsjs.com/) helper `ifEquals` was added to `packages/deployment/lib/kes.js`.
- **CUMULUS-836** - `@cumulus/api` added IAM roles required by the NGAP 2.0 AMI. The NGAP 2.0 AMI runs a script `register_instances_with_ssm.py` which requires the ECS IAM role to include `ec2:DescribeInstances` and `ssm:GetParameter` permissions.

### Fixed

- **CUMULUS-836** - `@cumulus/deployment` uses `overlay2` driver by default and does not attempt to write `--storage-opt dm.basesize` to fix [this error](https://github.com/moby/moby/issues/37039).
- **CUMULUS-413** Kinesis processing now captures all errrors.
  - Added kinesis fallback mechanism when errors occur during record processing.
  - Adds FallbackTopicArn to `@cumulus/api/lambdas.yml`
  - Adds fallbackConsumer lambda to `@cumulus/api`
  - Adds fallbackqueue option to lambda definitions capture lambda failures after three retries.
  - Adds kinesisFallback SNS topic to signal incoming errors from kinesis stream.
  - Adds kinesisFailureSQS to capture fully failed events from all retries.
- **CUMULUS-855** Adds integration test for kinesis' error path.
- **CUMULUS-686** Added workflow task name and version tracking via `@cumulus/api` executions endpoint under new `tasks` property, and under `workflow_tasks` in step input/output.
  - Depends on `cumulus-message-adapter` 1.0.9+, `cumulus-message-adapter-js` 1.0.4+, `cumulus-message-adapter-java` 1.2.7+ and `cumulus-message-adapter-python` 1.0.5+
- **CUMULUS-771**
  - Updated sync-granule to stream the remote file to s3
  - Added integration test for ingesting granules from ftp provider
  - Updated http/https integration tests for ingesting granules from http/https providers
- **CUMULUS-862** Updated `@cumulus/integration-tests` to handle remote lambda output
- **CUMULUS-856** Set the rule `state` to have default value `ENABLED`

### Changed

- In `@cumulus/deployment`, changed the example app config.yml to have additional IAM roles

## [v1.9.0] - 2018-08-06

**Please note** additional information and upgrade instructions [here](https://nasa.github.io/cumulus/docs/upgrade/1.9.0)

### Added

- **CUMULUS-712** - Added integration tests verifying expected behavior in workflows
- **GITC-776-2** - Add support for versioned collections

### Fixed

- **CUMULUS-832**
  - Fixed indentation in example config.yml in `@cumulus/deployment`
  - Fixed issue with new deployment using the default distribution endpoint in `@cumulus/deployment` and `@cumulus/api`

## [v1.8.1] - 2018-08-01

**Note** IAM roles should be re-deployed with this release.

- **Cumulus-726**
  - Added function to `@cumulus/integration-tests`: `sfnStep` includes `getStepInput` which returns the input to the schedule event of a given step function step.
  - Added IAM policy `@cumulus/deployment`: Lambda processing IAM role includes `kinesis::PutRecord` so step function lambdas can write to kinesis streams.
- **Cumulus Community Edition**
  - Added Google OAuth authentication token logic to `@cumulus/api`. Refactored token endpoint to use environment variable flag `OAUTH_PROVIDER` when determining with authentication method to use.
  - Added API Lambda memory configuration variable `api_lambda_memory` to `@cumulus/api` and `@cumulus/deployment`.

### Changed

- **Cumulus-726**
  - Changed function in `@cumulus/api`: `models/rules.js#addKinesisEventSource` was modified to call to `deleteKinesisEventSource` with all required parameters (rule's name, arn and type).
  - Changed function in `@cumulus/integration-tests`: `getStepOutput` can now be used to return output of failed steps. If users of this function want the output of a failed event, they can pass a third parameter `eventType` as `'failure'`. This function will work as always for steps which completed successfully.

### Removed

- **Cumulus-726**

  - Configuration change to `@cumulus/deployment`: Removed default auto scaling configuration for Granules and Files DynamoDB tables.

- **CUMULUS-688**
  - Add integration test for ExecutionStatus
  - Function addition to `@cumulus/integration-tests`: `api` includes `getExecutionStatus` which returns the execution status from the Cumulus API

## [v1.8.0] - 2018-07-23

### Added

- **CUMULUS-718** Adds integration test for Kinesis triggering a workflow.

- **GITC-776-3** Added more flexibility for rules. You can now edit all fields on the rule's record
  We may need to update the api documentation to reflect this.

- **CUMULUS-681** - Add ingest-in-place action to granules endpoint

  - new applyWorkflow action at PUT /granules/{granuleid} Applying a workflow starts an execution of the provided workflow and passes the granule record as payload.
    Parameter(s):
    - workflow - the workflow name

- **CUMULUS-685** - Add parent exeuction arn to the execution which is triggered from a parent step function

### Changed

- **CUMULUS-768** - Integration tests get S3 provider data from shared data folder

### Fixed

- **CUMULUS-746** - Move granule API correctly updates record in dynamo DB and cmr xml file
- **CUMULUS-766** - Populate database fileSize field from S3 if value not present in Ingest payload

## [v1.7.1] - 2018-07-27 - [BACKPORT]

### Fixed

- **CUMULUS-766** - Backport from 1.8.0 - Populate database fileSize field from S3 if value not present in Ingest payload

## [v1.7.0] - 2018-07-02

### Please note: [Upgrade Instructions](https://nasa.github.io/cumulus/docs/upgrade/1.7.0)

### Added

- **GITC-776-2** - Add support for versioned collectons
- **CUMULUS-491** - Add granule reconciliation API endpoints.
- **CUMULUS-480** Add suport for backup and recovery:
  - Add DynamoDB tables for granules, executions and pdrs
  - Add ability to write all records to S3
  - Add ability to download all DynamoDB records in form json files
  - Add ability to upload records to DynamoDB
  - Add migration scripts for copying granule, pdr and execution records from ElasticSearch to DynamoDB
  - Add IAM support for batchWrite on dynamoDB
-
- **CUMULUS-508** - `@cumulus/deployment` cloudformation template allows for lambdas and ECS clusters to have multiple AZ availability.
  - `@cumulus/deployment` also ensures docker uses `devicemapper` storage driver.
- **CUMULUS-755** - `@cumulus/deployment` Add DynamoDB autoscaling support.
  - Application developers can add autoscaling and override default values in their deployment's `app/config.yml` file using a `{TableName}Table:` key.

### Fixed

- **CUMULUS-747** - Delete granule API doesn't delete granule files in s3 and granule in elasticsearch
  - update the StreamSpecification DynamoDB tables to have StreamViewType: "NEW_AND_OLD_IMAGES"
  - delete granule files in s3
- **CUMULUS-398** - Fix not able to filter executions by workflow
- **CUMULUS-748** - Fix invalid lambda .zip files being validated/uploaded to AWS
- **CUMULUS-544** - Post to CMR task has UAT URL hard-coded
  - Made configurable: PostToCmr now requires CMR_ENVIRONMENT env to be set to 'SIT' or 'OPS' for those CMR environments. Default is UAT.

### Changed

- **GITC-776-4** - Changed Discover-pdrs to not rely on collection but use provider_path in config. It also has an optional filterPdrs regex configuration parameter

- **CUMULUS-710** - In the integration test suite, `getStepOutput` returns the output of the first successful step execution or last failed, if none exists

## [v1.6.0] - 2018-06-06

### Please note: [Upgrade Instructions](https://nasa.github.io/cumulus/docs/upgrade/1.6.0)

### Fixed

- **CUMULUS-602** - Format all logs sent to Elastic Search.
  - Extract cumulus log message and index it to Elastic Search.

### Added

- **CUMULUS-556** - add a mechanism for creating and running migration scripts on deployment.
- **CUMULUS-461** Support use of metadata date and other components in `url_path` property

### Changed

- **CUMULUS-477** Update bucket configuration to support multiple buckets of the same type:
  - Change the structure of the buckets to allow for more than one bucket of each type. The bucket structure is now:
    bucket-key:
    name: <bucket-name>
    type: <type> i.e. internal, public, etc.
  - Change IAM and app deployment configuration to support new bucket structure
  - Update tasks and workflows to support new bucket structure
  - Replace instances where buckets.internal is relied upon to either use the system bucket or a configured bucket
  - Move IAM template to the deployment package. NOTE: You now have to specify '--template node_modules/@cumulus/deployment/iam' in your IAM deployment
  - Add IAM cloudformation template support to filter buckets by type

## [v1.5.5] - 2018-05-30

### Added

- **CUMULUS-530** - PDR tracking through Queue-granules
  - Add optional `pdr` property to the sync-granule task's input config and output payload.
- **CUMULUS-548** - Create a Lambda task that generates EMS distribution reports
  - In order to supply EMS Distribution Reports, you must enable S3 Server
    Access Logging on any S3 buckets used for distribution. See [How Do I Enable Server Access Logging for an S3 Bucket?](https://docs.aws.amazon.com/AmazonS3/latest/user-guide/server-access-logging.html)
    The "Target bucket" setting should point at the Cumulus internal bucket.
    The "Target prefix" should be
    "<STACK_NAME>/ems-distribution/s3-server-access-logs/", where "STACK_NAME"
    is replaced with the name of your Cumulus stack.

### Fixed

- **CUMULUS-546 - Kinesis Consumer should catch and log invalid JSON**
  - Kinesis Consumer lambda catches and logs errors so that consumer doesn't get stuck in a loop re-processing bad json records.
- EMS report filenames are now based on their start time instead of the time
  instead of the time that the report was generated
- **CUMULUS-552 - Cumulus API returns different results for the same collection depending on query**
  - The collection, provider and rule records in elasticsearch are now replaced with records from dynamo db when the dynamo db records are updated.

### Added

- `@cumulus/deployment`'s default cloudformation template now configures storage for Docker to match the configured ECS Volume. The template defines Docker's devicemapper basesize (`dm.basesize`) using `ecs.volumeSize`. This addresses ECS default of limiting Docker containers to 10GB of storage ([Read more](https://aws.amazon.com/premiumsupport/knowledge-center/increase-default-ecs-docker-limit/)).

## [v1.5.4] - 2018-05-21

### Added

- **CUMULUS-535** - EMS Ingest, Archive, Archive Delete reports
  - Add lambda EmsReport to create daily EMS Ingest, Archive, Archive Delete reports
  - ems.provider property added to `@cumulus/deployment/app/config.yml`.
    To change the provider name, please add `ems: provider` property to `app/config.yml`.
- **CUMULUS-480** Use DynamoDB to store granules, pdrs and execution records
  - Activate PointInTime feature on DynamoDB tables
  - Increase test coverage on api package
  - Add ability to restore metadata records from json files to DynamoDB
- **CUMULUS-459** provide API endpoint for moving granules from one location on s3 to another

## [v1.5.3] - 2018-05-18

### Fixed

- **CUMULUS-557 - "Add dataType to DiscoverGranules output"**
  - Granules discovered by the DiscoverGranules task now include dataType
  - dataType is now a required property for granules used as input to the
    QueueGranules task
- **CUMULUS-550** Update deployment app/config.yml to force elasticsearch updates for deleted granules

## [v1.5.2] - 2018-05-15

### Fixed

- **CUMULUS-514 - "Unable to Delete the Granules"**
  - updated cmrjs.deleteConcept to return success if the record is not found
    in CMR.

### Added

- **CUMULUS-547** - The distribution API now includes an
  "earthdataLoginUsername" query parameter when it returns a signed S3 URL
- **CUMULUS-527 - "parse-pdr queues up all granules and ignores regex"**
  - Add an optional config property to the ParsePdr task called
    "granuleIdFilter". This property is a regular expression that is applied
    against the filename of the first file of each granule contained in the
    PDR. If the regular expression matches, then the granule is included in
    the output. Defaults to '.', which will match all granules in the PDR.
- File checksums in PDRs now support MD5
- Deployment support to subscribe to an SNS topic that already exists
- **CUMULUS-470, CUMULUS-471** In-region S3 Policy lambda added to API to update bucket policy for in-region access.
- **CUMULUS-533** Added fields to granule indexer to support EMS ingest and archive record creation
- **CUMULUS-534** Track deleted granules
  - added `deletedgranule` type to `cumulus` index.
  - **Important Note:** Force custom bootstrap to re-run by adding this to
    app/config.yml `es: elasticSearchMapping: 7`
- You can now deploy cumulus without ElasticSearch. Just add `es: null` to your `app/config.yml` file. This is only useful for debugging purposes. Cumulus still requires ElasticSearch to properly operate.
- `@cumulus/integration-tests` includes and exports the `addRules` function, which seeds rules into the DynamoDB table.
- Added capability to support EFS in cloud formation template. Also added
  optional capability to ssh to your instance and privileged lambda functions.
- Added support to force discovery of PDRs that have already been processed
  and filtering of selected data types
- `@cumulus/cmrjs` uses an environment variable `USER_IP_ADDRESS` or fallback
  IP address of `10.0.0.0` when a public IP address is not available. This
  supports lambda functions deployed into a VPC's private subnet, where no
  public IP address is available.

### Changed

- **CUMULUS-550** Custom bootstrap automatically adds new types to index on
  deployment

## [v1.5.1] - 2018-04-23

### Fixed

- add the missing dist folder to the hello-world task
- disable uglifyjs on the built version of the pdr-status-check (read: https://github.com/webpack-contrib/uglifyjs-webpack-plugin/issues/264)

## [v1.5.0] - 2018-04-23

### Changed

- Removed babel from all tasks and packages and increased minimum node requirements to version 8.10
- Lambda functions created by @cumulus/deployment will use node8.10 by default
- Moved [cumulus-integration-tests](https://github.com/nasa/cumulus-integration-tests) to the `example` folder CUMULUS-512
- Streamlined all packages dependencies (e.g. remove redundant dependencies and make sure versions are the same across packages)
- **CUMULUS-352:** Update Cumulus Elasticsearch indices to use [index aliases](https://www.elastic.co/guide/en/elasticsearch/reference/current/indices-aliases.html).
- **CUMULUS-519:** ECS tasks are no longer restarted after each CF deployment unless `ecs.restartTasksOnDeploy` is set to true
- **CUMULUS-298:** Updated log filterPattern to include all CloudWatch logs in ElasticSearch
- **CUMULUS-518:** Updates to the SyncGranule config schema
  - `granuleIdExtraction` is no longer a property
  - `process` is now an optional property
  - `provider_path` is no longer a property

### Fixed

- **CUMULUS-455 "Kes deployments using only an updated message adapter do not get automatically deployed"**
  - prepended the hash value of cumulus-message-adapter.zip file to the zip file name of lambda which uses message adapter.
  - the lambda function will be redeployed when message adapter or lambda function are updated
- Fixed a bug in the bootstrap lambda function where it stuck during update process
- Fixed a bug where the sf-sns-report task did not return the payload of the incoming message as the output of the task [CUMULUS-441]

### Added

- **CUMULUS-352:** Add reindex CLI to the API package.
- **CUMULUS-465:** Added mock http/ftp/sftp servers to the integration tests
- Added a `delete` method to the `@common/CollectionConfigStore` class
- **CUMULUS-467 "@cumulus/integration-tests or cumulus-integration-tests should seed provider and collection in deployed DynamoDB"**
  - `example` integration-tests populates providers and collections to database
  - `example` workflow messages are populated from workflow templates in s3, provider and collection information in database, and input payloads. Input templates are removed.
  - added `https` protocol to provider schema

## [v1.4.1] - 2018-04-11

### Fixed

- Sync-granule install

## [v1.4.0] - 2018-04-09

### Fixed

- **CUMULUS-392 "queue-granules not returning the sfn-execution-arns queued"**
  - updated queue-granules to return the sfn-execution-arns queued and pdr if exists.
  - added pdr to ingest message meta.pdr instead of payload, so the pdr information doesn't get lost in the ingest workflow, and ingested granule in elasticsearch has pdr name.
  - fixed sf-sns-report schema, remove the invalid part
  - fixed pdr-status-check schema, the failed execution contains arn and reason
- **CUMULUS-206** make sure homepage and repository urls exist in package.json files of tasks and packages

### Added

- Example folder with a cumulus deployment example

### Changed

- [CUMULUS-450](https://bugs.earthdata.nasa.gov/browse/CUMULUS-450) - Updated
  the config schema of the **queue-granules** task
  - The config no longer takes a "collection" property
  - The config now takes an "internalBucket" property
  - The config now takes a "stackName" property
- [CUMULUS-450](https://bugs.earthdata.nasa.gov/browse/CUMULUS-450) - Updated
  the config schema of the **parse-pdr** task
  - The config no longer takes a "collection" property
  - The "stack", "provider", and "bucket" config properties are now
    required
- **CUMULUS-469** Added a lambda to the API package to prototype creating an S3 bucket policy for direct, in-region S3 access for the prototype bucket

### Removed

- Removed the `findTmpTestDataDirectory()` function from
  `@cumulus/common/test-utils`

### Fixed

- [CUMULUS-450](https://bugs.earthdata.nasa.gov/browse/CUMULUS-450)
  - The **queue-granules** task now enqueues a **sync-granule** task with the
    correct collection config for that granule based on the granule's
    data-type. It had previously been using the collection config from the
    config of the **queue-granules** task, which was a problem if the granules
    being queued belonged to different data-types.
  - The **parse-pdr** task now handles the case where a PDR contains granules
    with different data types, and uses the correct granuleIdExtraction for
    each granule.

### Added

- **CUMULUS-448** Add code coverage checking using [nyc](https://github.com/istanbuljs/nyc).

## [v1.3.0] - 2018-03-29

### Deprecated

- discover-s3-granules is deprecated. The functionality is provided by the discover-granules task

### Fixed

- **CUMULUS-331:** Fix aws.downloadS3File to handle non-existent key
- Using test ftp provider for discover-granules testing [CUMULUS-427]
- **CUMULUS-304: "Add AWS API throttling to pdr-status-check task"** Added concurrency limit on SFN API calls. The default concurrency is 10 and is configurable through Lambda environment variable CONCURRENCY.
- **CUMULUS-414: "Schema validation not being performed on many tasks"** revised npm build scripts of tasks that use cumulus-message-adapter to place schema directories into dist directories.
- **CUMULUS-301:** Update all tests to use test-data package for testing data.
- **CUMULUS-271: "Empty response body from rules PUT endpoint"** Added the updated rule to response body.
- Increased memory allotment for `CustomBootstrap` lambda function. Resolves failed deployments where `CustomBootstrap` lambda function was failing with error `Process exited before completing request`. This was causing deployments to stall, fail to update and fail to rollback. This error is thrown when the lambda function tries to use more memory than it is allotted.
- Cumulus repository folders structure updated:
  - removed the `cumulus` folder altogether
  - moved `cumulus/tasks` to `tasks` folder at the root level
  - moved the tasks that are not converted to use CMA to `tasks/.not_CMA_compliant`
  - updated paths where necessary

### Added

- `@cumulus/integration-tests` - Added support for testing the output of an ECS activity as well as a Lambda function.

## [v1.2.0] - 2018-03-20

### Fixed

- Update vulnerable npm packages [CUMULUS-425]
- `@cumulus/api`: `kinesis-consumer.js` uses `sf-scheduler.js#schedule` instead of placing a message directly on the `startSF` SQS queue. This is a fix for [CUMULUS-359](https://bugs.earthdata.nasa.gov/browse/CUMULUS-359) because `sf-scheduler.js#schedule` looks up the provider and collection data in DynamoDB and adds it to the `meta` object of the enqueued message payload.
- `@cumulus/api`: `kinesis-consumer.js` catches and logs errors instead of doing an error callback. Before this change, `kinesis-consumer` was failing to process new records when an existing record caused an error because it would call back with an error and stop processing additional records. It keeps trying to process the record causing the error because it's "position" in the stream is unchanged. Catching and logging the errors is part 1 of the fix. Proposed part 2 is to enqueue the error and the message on a "dead-letter" queue so it can be processed later ([CUMULUS-413](https://bugs.earthdata.nasa.gov/browse/CUMULUS-413)).
- **CUMULUS-260: "PDR page on dashboard only shows zeros."** The PDR stats in LPDAAC are all 0s, even if the dashboard has been fixed to retrieve the correct fields. The current version of pdr-status-check has a few issues.
  - pdr is not included in the input/output schema. It's available from the input event. So the pdr status and stats are not updated when the ParsePdr workflow is complete. Adding the pdr to the input/output of the task will fix this.
  - pdr-status-check doesn't update pdr stats which prevent the real time pdr progress from showing up in the dashboard. To solve this, added lambda function sf-sns-report which is copied from @cumulus/api/lambdas/sf-sns-broadcast with modification, sf-sns-report can be used to report step function status anywhere inside a step function. So add step sf-sns-report after each pdr-status-check, we will get the PDR status progress at real time.
  - It's possible an execution is still in the queue and doesn't exist in sfn yet. Added code to handle 'ExecutionDoesNotExist' error when checking the execution status.
- Fixed `aws.cloudwatchevents()` typo in `packages/ingest/aws.js`. This typo was the root cause of the error: `Error: Could not process scheduled_ingest, Error: : aws.cloudwatchevents is not a constructor` seen when trying to update a rule.

### Removed

- `@cumulus/ingest/aws`: Remove queueWorkflowMessage which is no longer being used by `@cumulus/api`'s `kinesis-consumer.js`.

## [v1.1.4] - 2018-03-15

### Added

- added flag `useList` to parse-pdr [CUMULUS-404]

### Fixed

- Pass encrypted password to the ApiGranule Lambda function [CUMULUS-424]

## [v1.1.3] - 2018-03-14

### Fixed

- Changed @cumulus/deployment package install behavior. The build process will happen after installation

## [v1.1.2] - 2018-03-14

### Added

- added tools to @cumulus/integration-tests for local integration testing
- added end to end testing for discovering and parsing of PDRs
- `yarn e2e` command is available for end to end testing

### Fixed

- **CUMULUS-326: "Occasionally encounter "Too Many Requests" on deployment"** The api gateway calls will handle throttling errors
- **CUMULUS-175: "Dashboard providers not in sync with AWS providers."** The root cause of this bug - DynamoDB operations not showing up in Elasticsearch - was shared by collections and rules. The fix was to update providers', collections' and rules; POST, PUT and DELETE endpoints to operate on DynamoDB and using DynamoDB streams to update Elasticsearch. The following packages were made:
  - `@cumulus/deployment` deploys DynamoDB streams for the Collections, Providers and Rules tables as well as a new lambda function called `dbIndexer`. The `dbIndexer` lambda has an event source mapping which listens to each of the DynamoDB streams. The dbIndexer lambda receives events referencing operations on the DynamoDB table and updates the elasticsearch cluster accordingly.
  - The `@cumulus/api` endpoints for collections, providers and rules _only_ query DynamoDB, with the exception of LIST endpoints and the collections' GET endpoint.

### Updated

- Broke up `kes.override.js` of @cumulus/deployment to multiple modules and moved to a new location
- Expanded @cumulus/deployment test coverage
- all tasks were updated to use cumulus-message-adapter-js 1.0.1
- added build process to integration-tests package to babelify it before publication
- Update @cumulus/integration-tests lambda.js `getLambdaOutput` to return the entire lambda output. Previously `getLambdaOutput` returned only the payload.

## [v1.1.1] - 2018-03-08

### Removed

- Unused queue lambda in api/lambdas [CUMULUS-359]

### Fixed

- Kinesis message content is passed to the triggered workflow [CUMULUS-359]
- Kinesis message queues a workflow message and does not write to rules table [CUMULUS-359]

## [v1.1.0] - 2018-03-05

### Added

- Added a `jlog` function to `common/test-utils` to aid in test debugging
- Integration test package with command line tool [CUMULUS-200] by @laurenfrederick
- Test for FTP `useList` flag [CUMULUS-334] by @kkelly51

### Updated

- The `queue-pdrs` task now uses the [cumulus-message-adapter-js](https://github.com/nasa/cumulus-message-adapter-js)
  library
- Updated the `queue-pdrs` JSON schemas
- The test-utils schema validation functions now throw an error if validation
  fails
- The `queue-granules` task now uses the [cumulus-message-adapter-js](https://github.com/nasa/cumulus-message-adapter-js)
  library
- Updated the `queue-granules` JSON schemas

### Removed

- Removed the `getSfnExecutionByName` function from `common/aws`
- Removed the `getGranuleStatus` function from `common/aws`

## [v1.0.1] - 2018-02-27

### Added

- More tests for discover-pdrs, dicover-granules by @yjpa7145
- Schema validation utility for tests by @yjpa7145

### Changed

- Fix an FTP listing bug for servers that do not support STAT [CUMULUS-334] by @kkelly51

## [v1.0.0] - 2018-02-23

[unreleased]: https://github.com/nasa/cumulus/compare/v9.0.1...HEAD
[v9.0.1]: https://github.com/nasa/cumulus/compare/v9.0.0...v9.0.1
[v9.0.0]: https://github.com/nasa/cumulus/compare/v8.1.0...v9.0.0
[v8.1.0]: https://github.com/nasa/cumulus/compare/v8.0.0...v8.1.0
[v8.0.0]: https://github.com/nasa/cumulus/compare/v7.2.0...v8.0.0
[v7.2.0]: https://github.com/nasa/cumulus/compare/v7.1.0...v7.2.0
[v7.1.0]: https://github.com/nasa/cumulus/compare/v7.0.0...v7.1.0
[v7.0.0]: https://github.com/nasa/cumulus/compare/v6.0.0...v7.0.0
[v6.0.0]: https://github.com/nasa/cumulus/compare/v5.0.1...v6.0.0
[v5.0.1]: https://github.com/nasa/cumulus/compare/v5.0.0...v5.0.1
[v5.0.0]: https://github.com/nasa/cumulus/compare/v4.0.0...v5.0.0
[v4.0.0]: https://github.com/nasa/cumulus/compare/v3.0.1...v4.0.0
[v3.0.1]: https://github.com/nasa/cumulus/compare/v3.0.0...v3.0.1
[v3.0.0]: https://github.com/nasa/cumulus/compare/v2.0.1...v3.0.0
[v2.0.7]: https://github.com/nasa/cumulus/compare/v2.0.6...v2.0.7
[v2.0.6]: https://github.com/nasa/cumulus/compare/v2.0.5...v2.0.6
[v2.0.5]: https://github.com/nasa/cumulus/compare/v2.0.4...v2.0.5
[v2.0.4]: https://github.com/nasa/cumulus/compare/v2.0.3...v2.0.4
[v2.0.3]: https://github.com/nasa/cumulus/compare/v2.0.2...v2.0.3
[v2.0.2]: https://github.com/nasa/cumulus/compare/v2.0.1...v2.0.2
[v2.0.1]: https://github.com/nasa/cumulus/compare/v1.24.0...v2.0.1
[v2.0.0]: https://github.com/nasa/cumulus/compare/v1.24.0...v2.0.0
[v1.24.0]: https://github.com/nasa/cumulus/compare/v1.23.2...v1.24.0
[v1.23.2]: https://github.com/nasa/cumulus/compare/v1.22.1...v1.23.2
[v1.22.1]: https://github.com/nasa/cumulus/compare/v1.21.0...v1.22.1
[v1.21.0]: https://github.com/nasa/cumulus/compare/v1.20.0...v1.21.0
[v1.20.0]: https://github.com/nasa/cumulus/compare/v1.19.0...v1.20.0
[v1.19.0]: https://github.com/nasa/cumulus/compare/v1.18.0...v1.19.0
[v1.18.0]: https://github.com/nasa/cumulus/compare/v1.17.0...v1.18.0
[v1.17.0]: https://github.com/nasa/cumulus/compare/v1.16.1...v1.17.0
[v1.16.1]: https://github.com/nasa/cumulus/compare/v1.16.0...v1.16.1
[v1.16.0]: https://github.com/nasa/cumulus/compare/v1.15.0...v1.16.0
[v1.15.0]: https://github.com/nasa/cumulus/compare/v1.14.5...v1.15.0
[v1.14.5]: https://github.com/nasa/cumulus/compare/v1.14.4...v1.14.5
[v1.14.4]: https://github.com/nasa/cumulus/compare/v1.14.3...v1.14.4
[v1.14.3]: https://github.com/nasa/cumulus/compare/v1.14.2...v1.14.3
[v1.14.2]: https://github.com/nasa/cumulus/compare/v1.14.1...v1.14.2
[v1.14.1]: https://github.com/nasa/cumulus/compare/v1.14.0...v1.14.1
[v1.14.0]: https://github.com/nasa/cumulus/compare/v1.13.5...v1.14.0
[v1.13.5]: https://github.com/nasa/cumulus/compare/v1.13.4...v1.13.5
[v1.13.4]: https://github.com/nasa/cumulus/compare/v1.13.3...v1.13.4
[v1.13.3]: https://github.com/nasa/cumulus/compare/v1.13.2...v1.13.3
[v1.13.2]: https://github.com/nasa/cumulus/compare/v1.13.1...v1.13.2
[v1.13.1]: https://github.com/nasa/cumulus/compare/v1.13.0...v1.13.1
[v1.13.0]: https://github.com/nasa/cumulus/compare/v1.12.1...v1.13.0
[v1.12.1]: https://github.com/nasa/cumulus/compare/v1.12.0...v1.12.1
[v1.12.0]: https://github.com/nasa/cumulus/compare/v1.11.3...v1.12.0
[v1.11.3]: https://github.com/nasa/cumulus/compare/v1.11.2...v1.11.3
[v1.11.2]: https://github.com/nasa/cumulus/compare/v1.11.1...v1.11.2
[v1.11.1]: https://github.com/nasa/cumulus/compare/v1.11.0...v1.11.1
[v1.11.0]: https://github.com/nasa/cumulus/compare/v1.10.4...v1.11.0
[v1.10.4]: https://github.com/nasa/cumulus/compare/v1.10.3...v1.10.4
[v1.10.3]: https://github.com/nasa/cumulus/compare/v1.10.2...v1.10.3
[v1.10.2]: https://github.com/nasa/cumulus/compare/v1.10.1...v1.10.2
[v1.10.1]: https://github.com/nasa/cumulus/compare/v1.10.0...v1.10.1
[v1.10.0]: https://github.com/nasa/cumulus/compare/v1.9.1...v1.10.0
[v1.9.1]: https://github.com/nasa/cumulus/compare/v1.9.0...v1.9.1
[v1.9.0]: https://github.com/nasa/cumulus/compare/v1.8.1...v1.9.0
[v1.8.1]: https://github.com/nasa/cumulus/compare/v1.8.0...v1.8.1
[v1.8.0]: https://github.com/nasa/cumulus/compare/v1.7.0...v1.8.0
[v1.7.0]: https://github.com/nasa/cumulus/compare/v1.6.0...v1.7.0
[v1.6.0]: https://github.com/nasa/cumulus/compare/v1.5.5...v1.6.0
[v1.5.5]: https://github.com/nasa/cumulus/compare/v1.5.4...v1.5.5
[v1.5.4]: https://github.com/nasa/cumulus/compare/v1.5.3...v1.5.4
[v1.5.3]: https://github.com/nasa/cumulus/compare/v1.5.2...v1.5.3
[v1.5.2]: https://github.com/nasa/cumulus/compare/v1.5.1...v1.5.2
[v1.5.1]: https://github.com/nasa/cumulus/compare/v1.5.0...v1.5.1
[v1.5.0]: https://github.com/nasa/cumulus/compare/v1.4.1...v1.5.0
[v1.4.1]: https://github.com/nasa/cumulus/compare/v1.4.0...v1.4.1
[v1.4.0]: https://github.com/nasa/cumulus/compare/v1.3.0...v1.4.0
[v1.3.0]: https://github.com/nasa/cumulus/compare/v1.2.0...v1.3.0
[v1.2.0]: https://github.com/nasa/cumulus/compare/v1.1.4...v1.2.0
[v1.1.4]: https://github.com/nasa/cumulus/compare/v1.1.3...v1.1.4
[v1.1.3]: https://github.com/nasa/cumulus/compare/v1.1.2...v1.1.3
[v1.1.2]: https://github.com/nasa/cumulus/compare/v1.1.1...v1.1.2
[v1.1.1]: https://github.com/nasa/cumulus/compare/v1.0.1...v1.1.1
[v1.1.0]: https://github.com/nasa/cumulus/compare/v1.0.1...v1.1.0
[v1.0.1]: https://github.com/nasa/cumulus/compare/v1.0.0...v1.0.1
[v1.0.0]: https://github.com/nasa/cumulus/compare/pre-v1-release...v1.0.0

[thin-egress-app]: <https://github.com/asfadmin/thin-egress-app> "Thin Egress App"<|MERGE_RESOLUTION|>--- conflicted
+++ resolved
@@ -60,11 +60,8 @@
     related records
     - Updated @cumulus/db/models/granules-executions to add a delete method in
       support of local cleanup
-<<<<<<< HEAD
     - Add spec/helpers/apiUtils/waitForApiStatus integration helper to retry API
       record retrievals on status in lieu of using `waitForModelStatus`
-=======
->>>>>>> 8457b72f
 - **[PR2224](https://github.com/nasa/cumulus/pull/2244)**
   - Changed timeout on `sfEventSqsToDbRecords` Lambda to 60 seconds to match
     timeout for Knex library to acquire database connections
