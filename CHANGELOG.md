--- conflicted
+++ resolved
@@ -35,12 +35,10 @@
 - **CUMULUS-2201**
   - Update `dbIndexer` lambda to process requests in serial
   - Fixes ingestPdrWithNodeNameSpec parsePdr provider error
-<<<<<<< HEAD
+- **CUMULUS-2251**
+  - Moves Egress Api Gateway Log Group Filter from `tf-modules/distribution/main.tf` to `example/cumulus-tf/main.tf`
 - **CUMULUS-2020**
   - Improved Elasticsearch mappings to improve search
-=======
-- **CUMULUS-2251**
-  - Moves Egress Api Gateway Log Group Filter from `tf-modules/distribution/main.tf` to `example/cumulus-tf/main.tf`
 
 ### Fixed
 - **CUMULUS-2251**
@@ -49,7 +47,6 @@
 ### Removed
 - **CUMULUS-2251**
   -  Removes `tea_api_egress_log_group` variable from `tf-modules/distribution/variables.tf` and `tf-modules/cumulus/variables.tf`.
->>>>>>> 60990427
 
 ### BREAKING CHANGES
 - **CUMULUS-2138** - CMR metadata update behavior has been removed from the `move-granules` task into a
