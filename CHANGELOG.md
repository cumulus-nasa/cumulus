--- conflicted
+++ resolved
@@ -18,12 +18,9 @@
   - Added helpers to `@packages/integration-tests/api/distribution`:
     - `getDistributionApiFileStream()` returns a stream to download files protected by the distribution API
     - `getDistributionFileUrl()` constructs URLs for requesting files from the distribution API
-<<<<<<< HEAD
 - **CUMULUS-802**
-  - `@cumulus/deployment` Added ECS Service and Cluster autoscaling configuration to default deployment configuration. Read more in the docs: [ECS Auto Scaling](https://nasa.github.io/cumulus/docs/features/ecs_autoscaling).
-=======
+  - `@cumulus/deployment` Added ECS Service and Cluster autoscaling configuration to default deployment configuration. Read more in the docs: [ECS Auto Scaling](https://nasa.github.io/cumulus/docs/features/ecs_autoscaling)
 - **CUMULUS-1185** `@cumulus/api/models/Granule.removeGranuleFromCmrByGranule` to replace `@cumulus/api/models/Granule.removeGranuleFromCmr` and use the Granule UR from the CMR metadata to remove the granule from CMR
->>>>>>> 3bac2adc
 
 - **CUMULUS-1101**
   - Added new `@cumulus/checksum` package. This package provides functions to calculate and validate checksums.
