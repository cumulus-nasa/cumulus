--- conflicted
+++ resolved
@@ -30,19 +30,13 @@
     - Add schema migration for `providers` table
     - Added logic to `data-migration1` Lambda for migrating provider records from Dynamo to RDS
   - **CUMULUS-2182**
-<<<<<<< HEAD
-    - Add schema migration for `pdrs` table
+    - Add schema migration for PDRs table
+  - **CUMULUS-2230**
+    - Add schema migration for `rules` table
   - **CUMULUS-2183**
     - Add schema migration for `asyncOperations` table
-  - **CUMULUS-2230**
-    - Add schema migration for `rules` table
-=======
-    - Add schema migration for PDRs table
-  - **CUMULUS-2183**
-    - Add schema migration for AsyncOperations table
   - **CUMULUS-2184**
-    - Add schema migration for Executions table
->>>>>>> 8024958d
+    - Add schema migration for `executions` table
 
 - **CUMULUS-2063**
   - Adds a new, optional query parameter to the `/collections[&getMMT=true]` and `/collections/active[&getMMT=true]` endpoints. When a user provides a value of `true` for `getMMT` in the query parameters, the endpoint will search CMR and update each collection's results with new key `MMTLink` containing a link to the MMT (Metadata Management Tool) if a CMR collection id is found.
