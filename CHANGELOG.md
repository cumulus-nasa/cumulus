# Changelog

All notable changes to this project will be documented in this file.

The format is based on [Keep a Changelog](http://keepachangelog.com/en/1.0.0/).

## [Unreleased]

- **CUMULUS-2203**
  - Update Core tasks to use
    [cumulus-message-adapter-js](https://github.com/nasa/cumulus-message-adapter-js)
    v2.0.0 to resolve memory leak/lambda ENOMEM constant failure issue.   This
    issue caused lambdas to slowly use all memory in the run environment and
    prevented AWS from halting/restarting warmed instances when task code was
    throwing consistent errors under load.

- **CUMULUS-2200**
  - Changes return from 303 redirect to 200 success for `Granule Inventory`'s
    `/reconciliationReport` returns.  The user (dashboard) must read the value
    of `url` from the return to get the s3SignedURL and then download the report.

### BREAKING CHANGES

- **CUMULUS-2185** - RDS Migration Epic
  - **CUMULUS-2191**
    - Removed the following from the `@cumulus/api/models.asyncOperation` class in
      favor of the added `@cumulus/async-operations` module:
      - `start`
      - `startAsyncOperations`

### Added

- **CUMULUS-2185** - RDS Migration Epic
  - **CUMULUS-2191**
    - Added `@cumulus/async-operations` to core packages, exposing
      `startAsyncOperation` which will handle starting an async operation and adding an entry to both RDS and DynamoDb
  - **CUMULUS-2127**
    - Add schema migration for `collections` table
  - **CUMULUS-2129**
    - Added logic to `data-migration1` Lambda for migrating collection records from Dynamo to RDS
  - **CUMULUS-2157**
    - Add schema migration for `providers` table
    - Added logic to `data-migration1` Lambda for migrating provider records from Dynamo to RDS
  - **CUMULUS-2182**
    - Add schema migration for PDRs table
  - **CUMULUS-2230**
    - Add schema migration for `rules` table
  - **CUMULUS-2183**
    - Add schema migration for `asyncOperations` table
  - **CUMULUS-2184**
    - Add schema migration for `executions` table

- **CUMULUS-2063**
  - Adds a new, optional query parameter to the `/collections[&getMMT=true]` and `/collections/active[&getMMT=true]` endpoints. When a user provides a value of `true` for `getMMT` in the query parameters, the endpoint will search CMR and update each collection's results with new key `MMTLink` containing a link to the MMT (Metadata Management Tool) if a CMR collection id is found.
- **CUMULUS-2211**
  - Adds `granules/bulkReingest` endpoint to `@cumulus/api`

### Changed

- **CUMULUS-2185** - RDS Migration Epic
<<<<<<< HEAD
  - **CUMULUS-2189**
    - Updated Provider endpoint logic to write providers in parallel to Core
      PostgreSQL database
    - Update integration tests to utilize API calls instead of direct
      api/model/Provider calls
=======
  - **CUMULUS-2191**
    - Updated cumuluss/async-operation task to write async-operations to the RDS
    database.
>>>>>>> 60e9277a
  - **CUMULUS-2228**
    - Added logic to the `sfEventSqsToDbRecords` Lambda to write execution and PDR records to the Core PostgreSQL database in parallel with writes to DynamoDB
- **CUMULUS-2200**
  - Changes return from 303 redirect to 200 success for `Granule Inventory`'s `/reconciliationReport` returns.  The user (dashboard) must read the value of `url` from the return to get the s3SignedURL and then download the report.
- **CUMULUS-2232**
  - Updated versions for `ajv`, `lodash`, `googleapis`, `archiver`, and `@cumulus/aws-client` to remediate vulnerabilities found in SNYK scan.

## [v3.0.0] 2020-10-7

### MIGRATION STEPS

- **CUMULUS-2099**
  - All references to `meta.queues` in workflow configuration must be replaced with references to queue URLs from Terraform resources. See the updated [data cookbooks](https://nasa.github.io/cumulus/docs/data-cookbooks/about-cookbooks) or example [Discover Granules workflow configuration](https://github.com/nasa/cumulus/blob/master/example/cumulus-tf/discover_granules_workflow.asl.json).
  - The steps for configuring queued execution throttling have changed. See the [updated documentation](https://nasa.github.io/cumulus/docs/data-cookbooks/throttling-queued-executions).
  - In addition to the configuration for execution throttling, the internal mechanism for tracking executions by queue has changed. As a result, you should **disable any rules or workflows scheduling executions via a throttled queue** before upgrading. Otherwise, you may be at risk of having **twice as many executions** as are configured for the queue while the updated tracking is deployed. You can re-enable these rules/workflows once the upgrade is complete.

- **CUMULUS-2111**
  - **Before you re-deploy your `cumulus-tf` module**, note that the [`thin-egress-app`][thin-egress-app] is no longer deployed by default as part of the `cumulus` module, so you must add the TEA module to your deployment and manually modify your Terraform state **to avoid losing your API gateway and impacting any Cloudfront endpoints pointing to those gateways**. If you don't care about losing your API gateway and impacting Cloudfront endpoints, you can ignore the instructions for manually modifying state.

    1. Add the [`thin-egress-app`][thin-egress-app] module to your `cumulus-tf` deployment as shown in the [Cumulus example deployment](https://github.com/nasa/cumulus/tree/master/example/cumulus-tf/main.tf).

         - Note that the values for `tea_stack_name` variable to the `cumulus` module and the `stack_name` variable to the `thin_egress_app` module **must match**
         - Also, if you are specifying the `stage_name` variable to the `thin_egress_app` module, **the value of the `tea_api_gateway_stage` variable to the `cumulus` module must match it**

    2. **If you want to preserve your existing `thin-egress-app` API gateway and avoid having to update your Cloudfront endpoint for distribution, then you must follow these instructions**: <https://nasa.github.io/cumulus/docs/upgrade-notes/migrate_tea_standalone>. Otherwise, you can re-deploy as usual.

  - If you provide your own custom bucket map to TEA as a standalone module, **you must ensure that your custom bucket map includes mappings for the `protected` and `public` buckets specified in your `cumulus-tf/terraform.tfvars`, otherwise Cumulus may not be able to determine the correct distribution URL for ingested files and you may encounter errors**

- **CUMULUS-2197**
  - EMS resources are now optional, and `ems_deploy` is set to `false` by default, which will delete your EMS resources.
  - If you would like to keep any deployed EMS resources, add the `ems_deploy` variable set to `true` in your `cumulus-tf/terraform.tfvars`

### BREAKING CHANGES

- **CUMULUS-2099**
  - `meta.queues` has been removed from Cumulus core workflow messages.
  - `@cumulus/sf-sqs-report` workflow task no longer reads the reporting queue URL from `input.meta.queues.reporting` on the incoming event. Instead, it requires that the queue URL be set as the `reporting_queue_url` environment variable on the deployed Lambda.
- **CUMULUS-2111**
  - The deployment of the `thin-egress-app` module has be removed from `tf-modules/distribution`, which is a part of the `tf-modules/cumulus` module. Thus, the `thin-egress-app` module is no longer deployed for you by default. See the migration steps for details about how to add deployment for the `thin-egress-app`.
- **CUMULUS-2141**
  - The `parse-pdr` task has been updated to respect the `NODE_NAME` property in
    a PDR's `FILE_GROUP`. If a `NODE_NAME` is present, the task will query the
    Cumulus API for a provider with that host. If a provider is found, the
    output granule from the task will contain a `provider` property containing
    that provider. If `NODE_NAME` is set but a provider with that host cannot be
    found in the API, or if multiple providers are found with that same host,
    the task will fail.
  - The `queue-granules` task has been updated to expect an optional
    `granule.provider` property on each granule. If present, the granule will be
    enqueued using that provider. If not present, the task's `config.provider`
    will be used instead.
- **CUMULUS-2197**
  - EMS resources are now optional and will not be deployed by default. See migration steps for information
    about how to deploy EMS resources.

#### CODE CHANGES

- The `@cumulus/api-client.providers.getProviders` function now takes a
  `queryStringParameters` parameter which can be used to filter the providers
  which are returned
- The `@cumulus/aws-client/S3.getS3ObjectReadStreamAsync` function has been
  removed. It read the entire S3 object into memory before returning a read
  stream, which could cause Lambdas to run out of memory. Use
  `@cumulus/aws-client/S3.getObjectReadStream` instead.
- The `@cumulus/ingest/util.lookupMimeType` function now returns `undefined`
  rather than `null` if the mime type could not be found.
- The `@cumulus/ingest/lock.removeLock` function now returns `undefined`
- The `@cumulus/ingest/granule.generateMoveFileParams` function now returns
  `source: undefined` and `target :undefined` on the response object if either could not be
  determined. Previously, `null` had been returned.
- The `@cumulus/ingest/recursion.recursion` function must now be imported using
  `const { recursion } = require('@cumulus/ingest/recursion');`
- The `@cumulus/ingest/granule.getRenamedS3File` function has been renamed to
  `listVersionedObjects`

### Added

- **CUMULUS-1855**
  - Fixed SyncGranule task to return an empty granules list when given an empty
    (or absent) granules list on input, rather than throwing an exception
- **CUMULUS-1955**
  - Added `@cumulus/aws-client/S3.getObject` to get an AWS S3 object
  - Added `@cumulus/aws-client/S3.waitForObject` to get an AWS S3 object,
    retrying, if necessary
- **CUMULUS-1961**
  - Adds `startTimestamp` and `endTimestamp` parameters to endpoint
    `reconcilationReports`.  Setting these values will filter the returned
    report to cumulus data that falls within the timestamps. It also causes the
    report to be one directional, meaning cumulus is only reconciled with CMR,
    but not the other direction. The Granules will be filtered by their
    `updatedAt` values. Collections are filtered by the updatedAt time of their
    granules, i.e. Collections with granules that are updatedAt a time between
    the time parameters will be returned in the reconciliation reports.
  - Adds `startTimestamp` and `endTimestamp` parameters to create-reconciliation-reports
    lambda function. If either of these params is passed in with a value that can be
    converted to a date object, the inter-platform comparison between Cumulus and CMR will
    be one way.  That is, collections, granules, and files will be filtered by time for
    those found in Cumulus and only those compared to the CMR holdings. For the moment
    there is not enough information to change the internal consistency check, and S3 vs
    Cumulus comparisons are unchanged by the timestamps.
- **CUMULUS-1962**
  - Adds `location` as parameter to `/reconciliationReports` endpoint. Options are `S3`
    resulting in a S3 vs. Cumulus database search or `CMR` resulting in CMR vs. Cumulus database search.
- **CUMULUS-1963**
  - Adds `granuleId` as input parameter to `/reconcilationReports`
    endpoint. Limits inputs parameters to either `collectionId` or `granuleId`
    and will fail to create the report if both are provided.  Adding granuleId
    will find collections in Cumulus by granuleId and compare those one way
    with those in CMR.
  - `/reconciliationReports` now validates any input json before starting the
    async operation and the lambda handler no longer validates input
    parameters.
- **CUMULUS-1964**
  - Reports can now be filtered on provider
- **CUMULUS-1965**
  - Adds `collectionId` parameter to the `/reconcilationReports`
    endpoint. Setting this value will limit the scope of the reconcilation
    report to only the input collectionId when comparing Cumulus and
    CMR. `collectionId` is provided an array of strings e.g. `[shortname___version, shortname2___version2]`
- **CUMULUS-2107**
  - Added a new task, `update-cmr-access-constraints`, that will set access constraints in CMR Metadata.
    Currently supports UMMG-JSON and Echo10XML, where it will configure `AccessConstraints` and
    `RestrictionFlag/RestrictionComment`, respectively.
  - Added an operator doc on how to configure and run the access constraint update workflow, which will update the metadata using the new task, and then publish the updated metadata to CMR.
  - Added an operator doc on bulk operations.
- **CUMULUS-2111**
  - Added variables to `cumulus` module:
    - `tea_api_egress_log_group`
    - `tea_external_api_endpoint`
    - `tea_internal_api_endpoint`
    - `tea_rest_api_id`
    - `tea_rest_api_root_resource_id`
    - `tea_stack_name`
  - Added variables to `distribution` module:
    - `tea_api_egress_log_group`
    - `tea_external_api_endpoint`
    - `tea_internal_api_endpoint`
    - `tea_rest_api_id`
    - `tea_rest_api_root_resource_id`
    - `tea_stack_name`
- **CUMULUS-2112**
  - Added `@cumulus/api/lambdas/internal-reconciliation-report`, so create-reconciliation-report
    lambda can create `Internal` reconciliation report
- **CUMULUS-2116**
  - Added `@cumulus/api/models/granule.unpublishAndDeleteGranule` which
  unpublishes a granule from CMR and deletes it from Cumulus, but does not
  update the record to `published: false` before deletion
- **CUMULUS-2113**
  - Added Granule not found report to reports endpoint
  - Update reports to return breakdown by Granule of files both in DynamoDB and S3
- **CUMULUS-2123**
  - Added `cumulus-rds-tf` DB cluster module to `tf-modules` that adds a
    severless RDS Aurora/ PostgreSQL  database cluster to meet the PostgreSQL
    requirements for future releases.
  - Updated the default Cumulus module to take the following new required variables:
    - rds_user_access_secret_arn:
      AWS Secrets Manager secret ARN containing a JSON string of DB credentials
      (containing at least host, password, port as keys)
    - rds_security_group:
      RDS Security Group that provides connection access to the RDS cluster
  - Updated API lambdas and default ECS cluster to add them to the
    `rds_security_group` for database access
- **CUMULUS-2126**
  - The collections endpoint now writes to the RDS database
- **CUMULUS-2127**
  - Added migration to create collections relation for RDS database
- **CUMULUS-2129**
  - Added `data-migration1` Terraform module and Lambda to migrate data from Dynamo to RDS
    - Added support to Lambda for migrating collections data from Dynamo to RDS
- **CUMULUS-2155**
  - Added `rds_connection_heartbeat` to `cumulus` and `data-migration` tf
    modules.  If set to true, this diagnostic variable instructs Core's database
    code to fire off a connection 'heartbeat' query and log the timing/results
    for diagnostic purposes, and retry certain connection timeouts once.
    This option is disabled by default
- **CUMULUS-2156**
  - Support array inputs parameters for `Internal` reconciliation report
- **CUMULUS-2157**
  - Added support to `data-migration1` Lambda for migrating providers data from Dynamo to RDS
    - The migration process for providers will convert any credentials that are stored unencrypted or encrypted with an S3 keypair provider to be encrypted with a KMS key instead
- **CUMULUS-2161**
  - Rules now support an `executionNamePrefix` property. If set, any executions
    triggered as a result of that rule will use that prefix in the name of the
    execution.
  - The `QueueGranules` task now supports an `executionNamePrefix` property. Any
    executions queued by that task will use that prefix in the name of the
    execution. See the
    [example workflow](./example/cumulus-tf/discover_granules_with_execution_name_prefix_workflow.asl.json)
    for usage.
  - The `QueuePdrs` task now supports an `executionNamePrefix` config property.
    Any executions queued by that task will use that prefix in the name of the
    execution. See the
    [example workflow](./example/cumulus-tf/discover_and_queue_pdrs_with_execution_name_prefix_workflow.asl.json)
    for usage.
- **CUMULUS-2162**
  - Adds new report type to `/reconciliationReport` endpoint.  The new report
    is `Granule Inventory`. This report is a CSV file of all the granules in
    the Cumulus DB. This report will eventually replace the existing
    `granules-csv` endpoint which has been deprecated.
- **CUMULUS-2197**
  - Added `ems_deploy` variable to the `cumulus` module. This is set to false by default, except
    for our example deployment, where it is needed for integration tests.

### Changed

- Upgraded version of [TEA](https://github.com/asfadmin/thin-egress-app/) deployed with Cumulus to build 88.
- **CUMULUS-2107**
  - Updated the `applyWorkflow` functionality on the granules endpoint to take a `meta` property to pass into the workflow message.
  - Updated the `BULK_GRANULE` functionality on the granules endpoint to support the above `applyWorkflow` change.
- **CUMULUS-2111**
  - Changed `distribution_api_gateway_stage` variable for `cumulus` module to `tea_api_gateway_stage`
  - Changed `api_gateway_stage` variable for `distribution` module to `tea_api_gateway_stage`
- **CUMULUS-2224**
  - Updated `/reconciliationReport`'s file reconciliation to include `"EXTENDED METADATA"` as a valid CMR relatedUrls Type.

### Fixed

- **CUMULUS-2168**
  - Fixed issue where large number of documents (generally logs) in the
    `cumulus` elasticsearch index results in the collection granule stats
    queries failing for the collections list api endpoint
- **CUMULUS-1955**
  - Due to AWS's eventual consistency model, it was possible for PostToCMR to
    publish an earlier version of a CMR metadata file, rather than the latest
    version created in a workflow.  This fix guarantees that the latest version
    is published, as expected.
- **CUMULUS-1961**
  - Fixed `activeCollections` query only returning 10 results
- **CUMULUS-2201**
  - Fix Reconciliation Report integration test failures by waiting for collections appear
    in es list and ingesting a fake granule xml file to CMR
- **CUMULUS-2015**
  - Reduced concurrency of `QueueGranules` task. That task now has a
    `config.concurrency` option that defaults to `3`.
- **CUMULUS-2116**
  - Fixed a race condition with bulk granule delete causing deleted granules to still appear in Elasticsearch. Granules removed via bulk delete should now be removed from Elasticsearch.
- **CUMULUS-2163**
  - Remove the `public-read` ACL from the `move-granules` task
- **CUMULUS-2164**
  - Fix issue where `cumulus` index is recreated and attached to an alias if it has been previously deleted
- **CUMULUS-2195**
  - Fixed issue with redirect from `/token` not working when using a Cloudfront endpoint to access the Cumulus API with Launchpad authentication enabled. The redirect should now work properly whether you are using a plain API gateway URL or a Cloudfront endpoint pointing at an API gateway URL.
- **CUMULUS-2200**
  - Fixed issue where __in and __not queries were stripping spaces from values

### Deprecated

- **CUMULUS-1955**
  - `@cumulus/aws-client/S3.getS3Object()`
  - `@cumulus/message/Queue.getQueueNameByUrl()`
  - `@cumulus/message/Queue.getQueueName()`
- **CUMULUS-2162**
  - `@cumulus/api/endpoints/granules-csv/list()`

### Removed

- **CUMULUS-2111**
  - Removed `distribution_url` and `distribution_redirect_uri` outputs from the `cumulus` module
  - Removed variables from the `cumulus` module:
    - `distribution_url`
    - `log_api_gateway_to_cloudwatch`
    - `thin_egress_cookie_domain`
    - `thin_egress_domain_cert_arn`
    - `thin_egress_download_role_in_region_arn`
    - `thin_egress_jwt_algo`
    - `thin_egress_jwt_secret_name`
    - `thin_egress_lambda_code_dependency_archive_key`
    - `thin_egress_stack_name`
  - Removed outputs from the `distribution` module:
    - `distribution_url`
    - `internal_tea_api`
    - `rest_api_id`
    - `thin_egress_app_redirect_uri`
  - Removed variables from the `distribution` module:
    - `bucket_map_key`
    - `distribution_url`
    - `log_api_gateway_to_cloudwatch`
    - `thin_egress_cookie_domain`
    - `thin_egress_domain_cert_arn`
    - `thin_egress_download_role_in_region_arn`
    - `thin_egress_jwt_algo`
    - `thin_egress_jwt_secret_name`
    - `thin_egress_lambda_code_dependency_archive_key`
- **CUMULUS-2157**
  - Removed `providerSecretsMigration` and `verifyProviderSecretsMigration` lambdas
- Removed deprecated `@cumulus/sf-sns-report` task
- Removed code:
  - `@cumulus/aws-client/S3.calculateS3ObjectChecksum`
  - `@cumulus/aws-client/S3.getS3ObjectReadStream`
  - `@cumulus/cmrjs.getFullMetadata`
  - `@cumulus/cmrjs.getMetadata`
  - `@cumulus/common/util.isNil`
  - `@cumulus/common/util.isNull`
  - `@cumulus/common/util.isUndefined`
  - `@cumulus/common/util.lookupMimeType`
  - `@cumulus/common/util.mkdtempSync`
  - `@cumulus/common/util.negate`
  - `@cumulus/common/util.noop`
  - `@cumulus/common/util.omit`
  - `@cumulus/common/util.renameProperty`
  - `@cumulus/common/util.sleep`
  - `@cumulus/common/util.thread`
  - `@cumulus/ingest/granule.copyGranuleFile`
  - `@cumulus/ingest/granule.moveGranuleFile`
  - `@cumulus/integration-tests/api/rules.deleteRule`
  - `@cumulus/integration-tests/api/rules.getRule`
  - `@cumulus/integration-tests/api/rules.listRules`
  - `@cumulus/integration-tests/api/rules.postRule`
  - `@cumulus/integration-tests/api/rules.rerunRule`
  - `@cumulus/integration-tests/api/rules.updateRule`
  - `@cumulus/integration-tests/sfnStep.parseStepMessage`
  - `@cumulus/message/Queue.getQueueName`
  - `@cumulus/message/Queue.getQueueNameByUrl`

## v2.0.2+ Backport releases

Release v2.0.1 was the last release on the 2.0.x release series.

Changes after this version on the 2.0.x release series are limited
security/requested feature patches and will not be ported forward to future
releases unless there is a corresponding CHANGELOG entry.

For up-to-date CHANGELOG for the maintenance release branch see
[CHANGELOG.md](https://github.com/nasa/cumulus/blob/release-2.0.x/CHANGELOG.md)
from the 2.0.x branch.

For the most recent release information for the maintenance branch please see
the [release page](https://github.com/nasa/cumulus/releases)

## [v2.0.7] 2020-10-1 - [BACKPORT]

### Fixed

- CVE-2020-7720
  - Updated common `node-forge` dependency to 0.10.0 to address CVE finding

### [v2.0.6] 2020-09-25 - [BACKPORT]

### Fixed

- **CUMULUS-2168**
  - Fixed issue where large number of documents (generally logs) in the
    `cumulus` elasticsearch index results in the collection granule stats
    queries failing for the collections list api endpoint

### [v2.0.5] 2020-09-15 - [BACKPORT]

#### Added

- Added `thin_egress_stack_name` variable to `cumulus` and `distribution` Terraform modules to allow overriding the default Cloudformation stack name used for the `thin-egress-app`. **Please note that if you change/set this value for an existing deployment, it will destroy and re-create your API gateway for the `thin-egress-app`.**

#### Fixed

- Fix collection list queries. Removed fixes to collection stats, which break queries for a large number of granules.

### [v2.0.4] 2020-09-08 - [BACKPORT]

#### Changed

- Upgraded version of [TEA](https://github.com/asfadmin/thin-egress-app/) deployed with Cumulus to build 88.

### [v2.0.3] 2020-09-02 - [BACKPORT]

#### Fixed

- **CUMULUS-1961**
  - Fixed `activeCollections` query only returning 10 results

- **CUMULUS-2039**
  - Fix issue causing SyncGranules task to run out of memory on large granules

#### CODE CHANGES

- The `@cumulus/aws-client/S3.getS3ObjectReadStreamAsync` function has been
  removed. It read the entire S3 object into memory before returning a read
  stream, which could cause Lambdas to run out of memory. Use
  `@cumulus/aws-client/S3.getObjectReadStream` instead.

### [v2.0.2] 2020-08-17 - [BACKPORT]

#### CODE CHANGES

- The `@cumulus/ingest/util.lookupMimeType` function now returns `undefined`
  rather than `null` if the mime type could not be found.
- The `@cumulus/ingest/lock.removeLock` function now returns `undefined`

#### Added

- **CUMULUS-2116**
  - Added `@cumulus/api/models/granule.unpublishAndDeleteGranule` which
  unpublishes a granule from CMR and deletes it from Cumulus, but does not
  update the record to `published: false` before deletion

### Fixed

- **CUMULUS-2116**
  - Fixed a race condition with bulk granule delete causing deleted granules to still appear in Elasticsearch. Granules removed via bulk delete should now be removed from Elasticsearch.

## [v2.0.1] 2020-07-28

### Added

- **CUMULUS-1886**
  - Added `multiple sort keys` support to `@cumulus/api`
- **CUMULUS-2099**
  - `@cumulus/message/Queue.getQueueUrl` to get the queue URL specified in a Cumulus workflow message, if any.

### Fixed

- **[PR 1790](https://github.com/nasa/cumulus/pull/1790)**
  - Fixed bug with request headers in `@cumulus/launchpad-auth` causing Launchpad token requests to fail

## [v2.0.0] 2020-07-23

### BREAKING CHANGES

- Changes to the `@cumulus/api-client` package
  - The `CumulusApiClientError` class must now be imported using
    `const { CumulusApiClientError } = require('@cumulus/api-client/CumulusApiClientError')`
- The `@cumulus/sftp-client/SftpClient` class must now be imported using
  `const { SftpClient } = require('@cumulus/sftp-client');`
- Instances of `@cumulus/ingest/SftpProviderClient` no longer implicitly connect
  when `download`, `list`, or `sync` are called. You must call `connect` on the
  provider client before issuing one of those calls. Failure to do so will
  result in a "Client not connected" exception being thrown.
- Instances of `@cumulus/ingest/SftpProviderClient` no longer implicitly
  disconnect from the SFTP server when `list` is called.
- Instances of `@cumulus/sftp-client/SftpClient` must now be expclicitly closed
  by calling `.end()`
- Instances of `@cumulus/sftp-client/SftpClient` no longer implicitly connect to
  the server when `download`, `unlink`, `syncToS3`, `syncFromS3`, and `list` are
  called. You must explicitly call `connect` before calling one of those
  methods.
- Changes to the `@cumulus/common` package
  - `cloudwatch-event.getSfEventMessageObject()` now returns `undefined` if the
    message could not be found or could not be parsed. It previously returned
    `null`.
  - `S3KeyPairProvider.decrypt()` now throws an exception if the bucket
    containing the key cannot be determined.
  - `S3KeyPairProvider.decrypt()` now throws an exception if the stack cannot be
    determined.
  - `S3KeyPairProvider.encrypt()` now throws an exception if the bucket
    containing the key cannot be determined.
  - `S3KeyPairProvider.encrypt()` now throws an exception if the stack cannot be
    determined.
  - `sns-event.getSnsEventMessageObject()` now returns `undefined` if it could
    not be parsed. It previously returned `null`.
  - The `aws` module has been removed.
  - The `BucketsConfig.buckets` property is now read-only and private
  - The `test-utils.validateConfig()` function now resolves to `undefined`
    rather than `true`.
  - The `test-utils.validateInput()` function now resolves to `undefined` rather
    than `true`.
  - The `test-utils.validateOutput()` function now resolves to `undefined`
    rather than `true`.
  - The static `S3KeyPairProvider.retrieveKey()` function has been removed.
- Changes to the `@cumulus/cmrjs` package
  - `@cumulus/cmrjs.constructOnlineAccessUrl()` and
    `@cumulus/cmrjs/cmr-utils.constructOnlineAccessUrl()` previously took a
    `buckets` parameter, which was an instance of
    `@cumulus/common/BucketsConfig`. They now take a `bucketTypes` parameter,
    which is a simple object mapping bucket names to bucket types. Example:
    `{ 'private-1': 'private', 'public-1': 'public' }`
  - `@cumulus/cmrjs.reconcileCMRMetadata()` and
    `@cumulus/cmrjs/cmr-utils.reconcileCMRMetadata()` now take a **required**
    `bucketTypes` parameter, which is a simple object mapping bucket names to
    bucket types. Example: `{ 'private-1': 'private', 'public-1': 'public' }`
  - `@cumulus/cmrjs.updateCMRMetadata()` and
    `@cumulus/cmrjs/cmr-utils.updateCMRMetadata()` previously took an optional
    `inBuckets` parameter, which was an instance of
    `@cumulus/common/BucketsConfig`. They now take a **required** `bucketTypes`
    parameter, which is a simple object mapping bucket names to bucket types.
    Example: `{ 'private-1': 'private', 'public-1': 'public' }`
- The minimum supported version of all published Cumulus packages is now Node
  12.18.0
  - Tasks using the `cumuluss/cumulus-ecs-task` Docker image must be updated to
    `cumuluss/cumulus-ecs-task:1.7.0`. This can be done by updating the `image`
    property of any tasks defined using the `cumulus_ecs_service` Terraform
    module.
- Changes to `@cumulus/aws-client/S3`
  - The signature of the `getObjectSize` function has changed. It now takes a
    params object with three properties:
    - **s3**: an instance of an AWS.S3 object
    - **bucket**
    - **key**
  - The `getObjectSize` function will no longer retry if the object does not
    exist
- **CUMULUS-1861**
  - `@cumulus/message/Collections.getCollectionIdFromMessage` now throws a
    `CumulusMessageError` if `collectionName` and `collectionVersion` are missing
    from `meta.collection`.   Previously this method would return
    `'undefined___undefined'` instead
  - `@cumulus/integration-tests/addCollections` now returns an array of collections that
    were added rather than the count of added collections
- **CUMULUS-1930**
  - The `@cumulus/common/util.uuid()` function has been removed
- **CUMULUS-1955**
  - `@cumulus/aws-client/S3.multipartCopyObject` now returns an object with the
    AWS `etag` of the destination object
  - `@cumulus/ingest/S3ProviderClient.list` now sets a file object's `path`
    property to `undefined` instead of `null` when the file is at the top level
    of its bucket
  - The `sync` methods of the following classes in the `@cumulus/ingest` package
    now return an object with the AWS `s3uri` and `etag` of the destination file
    (they previously returned only a string representing the S3 URI)
    - `FtpProviderClient`
    - `HttpProviderClient`
    - `S3ProviderClient`
    - `SftpProviderClient`
- **CUMULUS-1958**
  - The following methods exported from `@cumulus/cmr-js/cmr-utils` were made
    async, and added distributionBucketMap as a parameter:
    - constructOnlineAccessUrl
    - generateFileUrl
    - reconcileCMRMetadata
    - updateCMRMetadata
- **CUMULUS-1969**
  - The `DiscoverPdrs` task now expects `provider_path` to be provided at
    `event.config.provider_path`, not `event.config.collection.provider_path`
  - `event.config.provider_path` is now a required parameter of the
    `DiscoverPdrs` task
  - `event.config.collection` is no longer a parameter to the `DiscoverPdrs`
    task
  - Collections no longer support the `provider_path` property. The tasks that
    relied on that property are now referencing `config.meta.provider_path`.
    Workflows should be updated accordingly.
- **CUMULUS-1977**
  - Moved bulk granule deletion endpoint from `/bulkDelete` to
    `/granules/bulkDelete`
- **CUMULUS-1991**
  - Updated CMR metadata generation to use "Download file.hdf" (where `file.hdf` is the filename of the given resource) as the resource description instead of "File to download"
  - CMR metadata updates now respect changes to resource descriptions (previously only changes to resource URLs were respected)

### MIGRATION STEPS

- Due to an issue with the AWS API Gateway and how the Thin Egress App Cloudformation template applies updates, you may need to redeploy your
  `thin-egress-app-EgressGateway` manually as a one time migration step.    If your deployment fails with an
  error similar to:

  ```bash
  Error: Lambda function (<stack>-tf-TeaCache) returned error: ({"errorType":"HTTPError","errorMessage":"Response code 404 (Not Found)"})
  ```

  Then follow the [AWS
  instructions](https://docs.aws.amazon.com/apigateway/latest/developerguide/how-to-deploy-api-with-console.html)
  to `Redeploy a REST API to a stage` for your egress API and re-run `terraform
  apply`.

### Added

- **CUMULUS-2081**
  - Add Integrator Guide section for onboarding
  - Add helpful tips documentation

- **CUMULUS-1902**
  - Add Common Use Cases section under Operator Docs

- **CUMULUS-2058**
  - Added `lambda_processing_role_name` as an output from the `cumulus` module
    to provide the processing role name
- **CUMULUS-1417**
  - Added a `checksumFor` property to collection `files` config. Set this
    property on a checksum file's definition matching the `regex` of the target
    file. More details in the ['Data Cookbooks
    Setup'](https://nasa.github.io/cumulus/docs/next/data-cookbooks/setup)
    documentation.
  - Added `checksumFor` validation to collections model.
- **CUMULUS-1956**
  - Added `@cumulus/earthata-login-client` package
  - The `/s3credentials` endpoint that is deployed as part of distribution now
    supports authentication using tokens created by a different application. If
    a request contains the `EDL-ClientId` and `EDL-Token` headers,
    authentication will be handled using that token rather than attempting to
    use OAuth.
  - `@cumulus/earthata-login-client.getTokenUsername()` now accepts an
    `xRequestId` argument, which will be included as the `X-Request-Id` header
    when calling Earthdata Login.
  - If the `s3Credentials` endpoint is invoked with an EDL token and an
    `X-Request-Id` header, that `X-Request-Id` header will be forwarded to
    Earthata Login.
- **CUMULUS-1957**
  - If EDL token authentication is being used, and the `EDL-Client-Name` header
    is set, `@the-client-name` will be appended to the end of the Earthdata
    Login username that is used as the `RoleSessionName` of the temporary IAM
    credentials. This value will show up in the AWS S3 server access logs.
- **CUMULUS-1958**
  - Add the ability for users to specify a `bucket_map_key` to the `cumulus`
    terraform module as an override for the default .yaml values that are passed
    to TEA by Core.    Using this option *requires* that each configured
    Cumulus 'distribution' bucket (e.g. public/protected buckets) have a single
    TEA mapping.  Multiple maps per bucket are not supported.
  - Updated Generating a distribution URL, the MoveGranules task and all CMR
    reconciliation functionality to utilize the TEA bucket map override.
  - Updated deploy process to utilize a bootstrap 'tea-map-cache' lambda that
    will, after deployment of Cumulus Core's TEA instance, query TEA for all
    protected/public buckets and generate a mapping configuration used
    internally by Core.  This object is also exposed as an output of the Cumulus
    module as `distribution_bucket_map`.
- **CUMULUS-1961**
  - Replaces DynamoDB for Elasticsearch for reconciliationReportForCumulusCMR
    comparisons between Cumulus and CMR.
- **CUMULUS-1970**
  - Created the `add-missing-file-checksums` workflow task
  - Added `@cumulus/aws-client/S3.calculateObjectHash()` function
  - Added `@cumulus/aws-client/S3.getObjectReadStream()` function
- **CUMULUS-1887**
  - Add additional fields to the granule CSV download file
- **CUMULUS-2019**
  - Add `infix` search to es query builder `@cumulus/api/es/es/queries` to
    support partial matching of the keywords

### Changed

- **CUMULUS-2032**
  - Updated @cumulus/ingest/HttpProviderClient to utilize a configuration key
    `httpListTimeout` to set the default timeout for discovery HTTP/HTTPS
    requests, and updates the default for the provider to 5 minutes (300 seconds).
  - Updated the DiscoverGranules and DiscoverPDRs tasks to utilize the updated
    configuration value if set via workflow config, and updates the default for
    these tasks to 5 minutes (300 seconds).

- **CUMULUS-176**
  - The API will now respond with a 400 status code when a request body contains
    invalid JSON. It had previously returned a 500 status code.
- **CUMULUS-1861**
  - Updates Rule objects to no longer require a collection.
  - Changes the DLQ behavior for `sfEventSqsToDbRecords` and
    `sfEventSqsToDbRecordsInputQueue`. Previously failure to write a database
    record would result in lambda success, and an error log in the CloudWatch
    logs.   The lambda has been updated to manually add a record to
    the `sfEventSqsToDbRecordsDeadLetterQueue` if the granule, execution, *or*
    pdr record fails to write, in addition to the previous error logging.
- **CUMULUS-1956**
  - The `/s3credentials` endpoint that is deployed as part of distribution now
    supports authentication using tokens created by a different application. If
    a request contains the `EDL-ClientId` and `EDL-Token` headers,
    authentication will be handled using that token rather than attempting to
    use OAuth.
- **CUMULUS-1977**
  - API endpoint POST `/granules/bulk` now returns a 202 status on a successful
    response instead of a 200 response
  - API endpoint DELETE `/granules/<granule-id>` now returns a 404 status if the
    granule record was already deleted
  - `@cumulus/api/models/Granule.update()` now returns the updated granule
    record
  - Implemented POST `/granules/bulkDelete` API endpoint to support deleting
    granules specified by ID or returned by the provided query in the request
    body. If the request is successful, the endpoint returns the async operation
    ID that has been started to remove the granules.
    - To use a query in the request body, your deployment must be
      [configured to access the Elasticsearch host for ESDIS metrics](https://nasa.github.io/cumulus/docs/additional-deployment-options/cloudwatch-logs-delivery#esdis-metrics)
      in your environment
  - Added `@cumulus/api/models/Granule.getRecord()` method to return raw record
    from DynamoDB
  - Added `@cumulus/api/models/Granule.delete()` method which handles deleting
    the granule record from DynamoDB and the granule files from S3
- **CUMULUS-1982**
  - The `globalConnectionLimit` property of providers is now optional and
    defaults to "unlimited"
- **CUMULUS-1997**
  - Added optional `launchpad` configuration to `@cumulus/hyrax-metadata-updates` task config schema.
- **CUMULUS-1991**
  - `@cumulus/cmrjs/src/cmr-utils/constructOnlineAccessUrls()` now throws an error if `cmrGranuleUrlType = "distribution"` and no distribution endpoint argument is provided
- **CUMULUS-2011**
  - Reconciliation reports are now generated within an AsyncOperation
- **CUMULUS-2016**
  - Upgrade TEA to version 79

### Fixed

- **CUMULUS-1991**
  - Added missing `DISTRIBUTION_ENDPOINT` environment variable for API lambdas. This environment variable is required for API requests to move granules.

- **CUMULUS-1961**
  - Fixed granules and executions query params not getting sent to API in granule list operation in `@cumulus/api-client`

### Deprecated

- `@cumulus/aws-client/S3.calculateS3ObjectChecksum()`
- `@cumulus/aws-client/S3.getS3ObjectReadStream()`
- `@cumulus/common/log.convertLogLevel()`
- `@cumulus/collection-config-store`
- `@cumulus/common/util.sleep()`

- **CUMULUS-1930**
  - `@cumulus/common/log.convertLogLevel()`
  - `@cumulus/common/util.isNull()`
  - `@cumulus/common/util.isUndefined()`
  - `@cumulus/common/util.negate()`
  - `@cumulus/common/util.noop()`
  - `@cumulus/common/util.isNil()`
  - `@cumulus/common/util.renameProperty()`
  - `@cumulus/common/util.lookupMimeType()`
  - `@cumulus/common/util.thread()`
  - `@cumulus/common/util.mkdtempSync()`

### Removed

- The deprecated `@cumulus/common.bucketsConfigJsonObject` function has been
  removed
- The deprecated `@cumulus/common.CollectionConfigStore` class has been removed
- The deprecated `@cumulus/common.concurrency` module has been removed
- The deprecated `@cumulus/common.constructCollectionId` function has been
  removed
- The deprecated `@cumulus/common.launchpad` module has been removed
- The deprecated `@cumulus/common.LaunchpadToken` class has been removed
- The deprecated `@cumulus/common.Semaphore` class has been removed
- The deprecated `@cumulus/common.stringUtils` module has been removed
- The deprecated `@cumulus/common/aws.cloudwatchlogs` function has been removed
- The deprecated `@cumulus/common/aws.deleteS3Files` function has been removed
- The deprecated `@cumulus/common/aws.deleteS3Object` function has been removed
- The deprecated `@cumulus/common/aws.dynamodb` function has been removed
- The deprecated `@cumulus/common/aws.dynamodbDocClient` function has been
  removed
- The deprecated `@cumulus/common/aws.getExecutionArn` function has been removed
- The deprecated `@cumulus/common/aws.headObject` function has been removed
- The deprecated `@cumulus/common/aws.listS3ObjectsV2` function has been removed
- The deprecated `@cumulus/common/aws.parseS3Uri` function has been removed
- The deprecated `@cumulus/common/aws.promiseS3Upload` function has been removed
- The deprecated `@cumulus/common/aws.recursivelyDeleteS3Bucket` function has
  been removed
- The deprecated `@cumulus/common/aws.s3CopyObject` function has been removed
- The deprecated `@cumulus/common/aws.s3ObjectExists` function has been removed
- The deprecated `@cumulus/common/aws.s3PutObject` function has been removed
- The deprecated `@cumulus/common/bucketsConfigJsonObject` function has been
  removed
- The deprecated `@cumulus/common/CloudWatchLogger` class has been removed
- The deprecated `@cumulus/common/collection-config-store.CollectionConfigStore`
  class has been removed
- The deprecated `@cumulus/common/collection-config-store.constructCollectionId`
  function has been removed
- The deprecated `@cumulus/common/concurrency.limit` function has been removed
- The deprecated `@cumulus/common/concurrency.mapTolerant` function has been
  removed
- The deprecated `@cumulus/common/concurrency.promiseUrl` function has been
  removed
- The deprecated `@cumulus/common/concurrency.toPromise` function has been
  removed
- The deprecated `@cumulus/common/concurrency.unless` function has been removed
- The deprecated `@cumulus/common/config.parseConfig` function has been removed
- The deprecated `@cumulus/common/config.resolveResource` function has been
  removed
- The deprecated `@cumulus/common/DynamoDb.get` function has been removed
- The deprecated `@cumulus/common/DynamoDb.scan` function has been removed
- The deprecated `@cumulus/common/FieldPattern` class has been removed
- The deprecated `@cumulus/common/launchpad.getLaunchpadToken` function has been
  removed
- The deprecated `@cumulus/common/launchpad.validateLaunchpadToken` function has
  been removed
- The deprecated `@cumulus/common/LaunchpadToken` class has been removed
- The deprecated `@cumulus/common/message.buildCumulusMeta` function has been
  removed
- The deprecated `@cumulus/common/message.buildQueueMessageFromTemplate`
  function has been removed
- The deprecated `@cumulus/common/message.getCollectionIdFromMessage` function
  has been removed
- The deprecated `@cumulus/common/message.getMaximumExecutions` function has
  been removed
- The deprecated `@cumulus/common/message.getMessageExecutionArn` function has
  been removed
- The deprecated `@cumulus/common/message.getMessageExecutionName` function has
  been removed
- The deprecated `@cumulus/common/message.getMessageFromTemplate` function has
  been removed
- The deprecated `@cumulus/common/message.getMessageGranules` function has been
  removed
- The deprecated `@cumulus/common/message.getMessageStateMachineArn` function
  has been removed
- The deprecated `@cumulus/common/message.getQueueName` function has been
  removed
- The deprecated `@cumulus/common/message.getQueueNameByUrl` function has been
  removed
- The deprecated `@cumulus/common/message.hasQueueAndExecutionLimit` function
  has been removed
- The deprecated `@cumulus/common/Semaphore` class has been removed
- The deprecated `@cumulus/common/string.globalReplace` functon has been removed
- The deprecated `@cumulus/common/string.isNonEmptyString` functon has been
  removed
- The deprecated `@cumulus/common/string.isValidHostname` functon has been
  removed
- The deprecated `@cumulus/common/string.match` functon has been removed
- The deprecated `@cumulus/common/string.matches` functon has been removed
- The deprecated `@cumulus/common/string.replace` functon has been removed
- The deprecated `@cumulus/common/string.toLower` functon has been removed
- The deprecated `@cumulus/common/string.toUpper` functon has been removed
- The deprecated `@cumulus/common/testUtils.getLocalstackEndpoint` function has been removed
- The deprecated `@cumulus/common/util.setErrorStack` function has been removed
- The `@cumulus/common/util.uuid` function has been removed
- The deprecated `@cumulus/common/workflows.getWorkflowArn` function has been
  removed
- The deprecated `@cumulus/common/workflows.getWorkflowFile` function has been
  removed
- The deprecated `@cumulus/common/workflows.getWorkflowList` function has been
  removed
- The deprecated `@cumulus/common/workflows.getWorkflowTemplate` function has
  been removed
- `@cumulus/aws-client/StepFunctions.toSfnExecutionName()`
- `@cumulus/aws-client/StepFunctions.fromSfnExecutionName()`
- `@cumulus/aws-client/StepFunctions.getExecutionArn()`
- `@cumulus/aws-client/StepFunctions.getExecutionUrl()`
- `@cumulus/aws-client/StepFunctions.getStateMachineArn()`
- `@cumulus/aws-client/StepFunctions.pullStepFunctionEvent()`
- `@cumulus/common/test-utils/throttleOnce()`
- `@cumulus/integration-tests/api/distribution.invokeApiDistributionLambda()`
- `@cumulus/integration-tests/api/distribution.getDistributionApiRedirect()`
- `@cumulus/integration-tests/api/distribution.getDistributionApiFileStream()`

## [v1.24.0] 2020-06-03

### BREAKING CHANGES

- **CUMULUS-1969**
  - The `DiscoverPdrs` task now expects `provider_path` to be provided at
    `event.config.provider_path`, not `event.config.collection.provider_path`
  - `event.config.provider_path` is now a required parameter of the
    `DiscoverPdrs` task
  - `event.config.collection` is no longer a parameter to the `DiscoverPdrs`
    task
  - Collections no longer support the `provider_path` property. The tasks that
    relied on that property are now referencing `config.meta.provider_path`.
    Workflows should be updated accordingly.

- **CUMULUS-1997**
  - `@cumulus/cmr-client/CMRSearchConceptQueue` parameters have been changed to take a `cmrSettings` object containing clientId, provider, and auth information. This can be generated using `@cumulus/cmrjs/cmr-utils/getCmrSettings`. The `cmrEnvironment` variable has been removed.

### Added

- **CUMULUS-1800**
  - Added task configuration setting named `syncChecksumFiles` to the
    SyncGranule task. This setting is `false` by default, but when set to
    `true`, all checksum files associated with data files that are downloaded
    will be downloaded as well.
- **CUMULUS-1952**
  - Updated HTTP(S) provider client to accept username/password for Basic authorization. This change adds support for Basic Authorization such as Earthdata login redirects to ingest (i.e. as implemented in SyncGranule), but not to discovery (i.e. as implemented in DiscoverGranules). Discovery still expects the provider's file system to be publicly accessible, but not the individual files and their contents.
  - **NOTE**: Using this in combination with the HTTP protocol may expose usernames and passwords to intermediary network entities. HTTPS is highly recommended.
- **CUMULUS-1997**
  - Added optional `launchpad` configuration to `@cumulus/hyrax-metadata-updates` task config schema.

### Fixed

- **CUMULUS-1997**
  - Updated all CMR operations to use configured authentication scheme
- **CUMULUS-2010**
  - Updated `@cumulus/api/launchpadSaml` to support multiple userGroup attributes from the SAML response

## [v1.23.2] 2020-05-22

### BREAKING CHANGES

- Updates to the Cumulus archive API:
  - All endpoints now return a `401` response instead of a `403` for any request where the JWT passed as a Bearer token is invalid.
  - POST `/refresh` and DELETE `/token/<token>` endpoints now return a `401` response for requests with expired tokens

- **CUMULUS-1894**
  - `@cumulus/ingest/granule.handleDuplicateFile()`
    - The `copyOptions` parameter has been removed
    - An `ACL` parameter has been added
  - `@cumulus/ingest/granule.renameS3FileWithTimestamp()`
    - Now returns `undefined`

- **CUMULUS-1896**
  Updated all Cumulus core lambdas to utilize the new message adapter streaming interface via [cumulus-message-adapter-js v1.2.0](https://github.com/nasa/cumulus-message-adapter-js/releases/tag/v1.2.0).   Users of this version of Cumulus (or later) must utilize version 1.3.0 or greater of the [cumulus-message-adapter](https://github.com/nasa/cumulus-message-adapter) to support core lambdas.

- **CUMULUS-1912**
  - `@cumulus/api` reconciliationReports list endpoint returns a list of reconciliationReport records instead of S3Uri.

- **CUMULUS-1969**
  - The `DiscoverGranules` task now expects `provider_path` to be provided at
    `event.config.provider_path`, not `event.config.collection.provider_path`
  - `config.provider_path` is now a required parameter of the `DiscoverGranules`
    task

### MIGRATION STEPS

- To take advantage of the new TTL-based access token expiration implemented in CUMULUS-1777 (see notes below) and clear out existing records in your access tokens table, do the following:
  1. Log out of any active dashboard sessions
  2. Use the AWS console or CLI to delete your `<prefix>-AccessTokensTable` DynamoDB table
  3. [Re-deploy your `data-persistence` module](https://nasa.github.io/cumulus/docs/deployment/upgrade-readme#update-data-persistence-resources), which should re-create the `<prefix>-AccessTokensTable` DynamoDB table
  4. Return to using the Cumulus API/dashboard as normal
- This release requires the Cumulus Message Adapter layer deployed with Cumulus Core to be at least 1.3.0, as the core lambdas have updated to [cumulus-message-adapter-js v1.2.0](https://github.com/nasa/cumulus-message-adapter-js/releases/tag/v1.2.0) and the new CMA interface.  As a result, users should:
  1. Follow the [Cumulus Message Adapter (CMA) deployment instructions](https://nasa.github.io/cumulus/docs/deployment/deployment-readme#deploy-the-cumulus-message-adapter-layer) and install a CMA layer version >=1.3.0
  2. If you are using any custom Node.js Lambdas in your workflows **and** the Cumulus CMA layer/`cumulus-message-adapter-js`, you must update your lambda to use [cumulus-message-adapter-js v1.2.0](https://github.com/nasa/cumulus-message-adapter-js/releases/tag/v1.2.0) and follow the migration instructions in the release notes. Prior versions of `cumulus-message-adapter-js` are not compatible with CMA >= 1.3.0.
- Migrate existing s3 reconciliation report records to database (CUMULUS-1911):
  - After update your `data persistence` module and Cumulus resources, run the command:

  ```bash
  ./node_modules/.bin/cumulus-api migrate --stack `<your-terraform-deployment-prefix>` --migrationVersion migration5
  ```

### Added

- Added a limit for concurrent Elasticsearch requests when doing an index from database operation
- Added the `es_request_concurrency` parameter to the archive and cumulus Terraform modules

- **CUMULUS-1995**
  - Added the `es_index_shards` parameter to the archive and cumulus Terraform modules to configure the number of shards for the ES index
    - If you have an existing ES index, you will need to [reindex](https://nasa.github.io/cumulus-api/#reindex) and then [change index](https://nasa.github.io/cumulus-api/#change-index) to take advantage of shard updates

- **CUMULUS-1894**
  - Added `@cumulus/aws-client/S3.moveObject()`

- **CUMULUS-1911**
  - Added ReconciliationReports table
  - Updated CreateReconciliationReport lambda to save Reconciliation Report records to database
  - Updated dbIndexer and IndexFromDatabase lambdas to index Reconciliation Report records to Elasticsearch
  - Added migration_5 to migrate existing s3 reconciliation report records to database and Elasticsearch
  - Updated `@cumulus/api` package, `tf-modules/archive` and `tf-modules/data-persistence` Terraform modules

- **CUMULUS-1916**
  - Added util function for seeding reconciliation reports when running API locally in dashboard

### Changed

- **CUMULUS-1777**
  - The `expirationTime` property is now a **required field** of the access tokens model.
  - Updated the `AccessTokens` table to set a [TTL](https://docs.aws.amazon.com/amazondynamodb/latest/developerguide/howitworks-ttl.html) on the `expirationTime` field in `tf-modules/data-persistence/dynamo.tf`. As a result, access token records in this table whose `expirationTime` has passed should be **automatically deleted by DynamoDB**.
  - Updated all code creating access token records in the Dynamo `AccessTokens` table to set the `expirationTime` field value in seconds from the epoch.
- **CUMULUS-1912**
  - Updated reconciliationReports endpoints to query against Elasticsearch, delete report from both database and s3
  - Added `@cumulus/api-client/reconciliationReports`
- **CUMULUS-1999**
  - Updated `@cumulus/common/util.deprecate()` so that only a single deprecation notice is printed for each name/version combination

### Fixed

- **CUMULUS-1894**
  - The `SyncGranule` task can now handle files larger than 5 GB
- **CUMULUS-1987**
  - `Remove granule from CMR` operation in `@cumulus/api` now passes token to CMR when fetching granule metadata, allowing removal of private granules
- **CUMULUS-1993**
  - For a given queue, the `sqs-message-consumer` Lambda will now only schedule workflows for rules matching the queue **and the collection information in each queue message (if any)**
    - The consumer also now only reads each queue message **once per Lambda invocation**, whereas previously each message was read **once per queue rule per Lambda invocation**
  - Fixed bug preventing the deletion of multiple SNS rules that share the same SNS topic

### Deprecated

- **CUMULUS-1894**
  - `@cumulus/ingest/granule.copyGranuleFile()`
  - `@cumulus/ingest/granule.moveGranuleFile()`

- **CUMULUS-1987** - Deprecated the following functions:
  - `@cumulus/cmrjs/getMetadata(cmrLink)` -> `@cumulus/cmr-client/CMR.getGranuleMetadata(cmrLink)`
  - `@cumulus/cmrjs/getFullMetadata(cmrLink)`

## [v1.22.1] 2020-05-04

**Note**: v1.22.0 was not released as a package due to npm/release concerns.  Users upgrading to 1.22.x should start with 1.22.1

### Added

- **CUMULUS-1894**
  - Added `@cumulus/aws-client/S3.multipartCopyObject()`
- **CUMULUS-408**
  - Added `certificateUri` field to provider schema. This optional field allows operators to specify an S3 uri to a CA bundle to use for HTTPS requests.
- **CUMULUS-1787**
  - Added `collections/active` endpoint for returning collections with active granules in `@cumulus/api`
- **CUMULUS-1799**
  - Added `@cumulus/common/stack.getBucketsConfigKey()` to return the S3 key for the buckets config object
  - Added `@cumulus/common/workflows.getWorkflowFileKey()` to return the S3 key for a workflow definition object
  - Added `@cumulus/common/workflows.getWorkflowsListKeyPrefix()` to return the S3 key prefix for objects containing workflow definitions
  - Added `@cumulus/message` package containing utilities for building and parsing Cumulus messages
- **CUMULUS-1850**
  - Added `@cumulus/aws-client/Kinesis.describeStream()` to get a Kinesis stream description
- **CUMULUS-1853**
  - Added `@cumulus/integration-tests/collections.createCollection()`
  - Added `@cumulus/integration-tests/executions.findExecutionArn()`
  - Added `@cumulus/integration-tests/executions.getExecutionWithStatus()`
  - Added `@cumulus/integration-tests/granules.getGranuleWithStatus()`
  - Added `@cumulus/integration-tests/providers.createProvider()`
  - Added `@cumulus/integration-tests/rules.createOneTimeRule()`

### Changed

- **CUMULUS-1682**
  - Moved all `@cumulus/ingest/parse-pdr` code into the `parse-pdr` task as it had become tightly coupled with that task's handler and was not used anywhere else. Unit tests also restored.
- **CUMULUS-1820**
  - Updated the Thin Egress App module used in `tf-modules/distribution/main.tf` to build 74. [See the release notes](https://github.com/asfadmin/thin-egress-app/releases/tag/tea-build.74).
- **CUMULUS-1852**
  - Updated POST endpoints for `/collections`, `/providers`, and `/rules` to log errors when returning a 500 response
  - Updated POST endpoint for `/collections`:
    - Return a 400 response when the `name` or `version` fields are missing
    - Return a 409 response if the collection already exists
    - Improved error messages to be more explicit
  - Updated POST endpoint for `/providers`:
    - Return a 400 response if the `host` field value is invalid
    - Return a 409 response if the provider already exists
  - Updated POST endpoint for `/rules`:
    - Return a 400 response if rule `name` is invalid
    - Return a 400 response if rule `type` is invalid
- **CUMULUS-1891**
  - Updated the following endpoints using async operations to return a 503 error if the ECS task  cannot be started and a 500 response for a non-specific error:
    - POST `/replays`
    - POST `/bulkDelete`
    - POST `/elasticsearch/index-from-database`
    - POST `/granules/bulk`

### Fixed

- **CUMULUS-408**
  - Fixed HTTPS discovery and ingest.

- **CUMULUS-1850**
  - Fixed a bug in Kinesis event processing where the message consumer would not properly filter available rules based on the collection information in the event and the Kinesis stream ARN

- **CUMULUS-1853**
  - Fixed a bug where attempting to create a rule containing a payload property
    would fail schema validation.

- **CUMULUS-1854**
  - Rule schema is validated before starting workflows or creating event source mappings

- **CUMULUS-1974**
  - Fixed @cumulus/api webpack config for missing underscore object due to underscore update

- **CUMULUS-2210**
  - Fixed `cmr_oauth_provider` variable not being propogated to reconciliation reports

### Deprecated

- **CUMULUS-1799** - Deprecated the following code. For cases where the code was moved into another package, the new code location is noted:
  - `@cumulus/aws-client/StepFunctions.fromSfnExecutionName()`
  - `@cumulus/aws-client/StepFunctions.toSfnExecutionName()`
  - `@cumulus/aws-client/StepFunctions.getExecutionArn()` -> `@cumulus/message/Executions.buildExecutionArn()`
  - `@cumulus/aws-client/StepFunctions.getExecutionUrl()` -> `@cumulus/message/Executions.getExecutionUrlFromArn()`
  - `@cumulus/aws-client/StepFunctions.getStateMachineArn()` -> `@cumulus/message/Executions.getStateMachineArnFromExecutionArn()`
  - `@cumulus/aws-client/StepFunctions.pullStepFunctionEvent()` -> `@cumulus/message/StepFunctions.pullStepFunctionEvent()`
  - `@cumulus/common/bucketsConfigJsonObject()`
  - `@cumulus/common/CloudWatchLogger`
  - `@cumulus/common/collection-config-store/CollectionConfigStore` -> `@cumulus/collection-config-store`
  - `@cumulus/common/collection-config-store.constructCollectionId()` -> `@cumulus/message/Collections.constructCollectionId`
  - `@cumulus/common/concurrency.limit()`
  - `@cumulus/common/concurrency.mapTolerant()`
  - `@cumulus/common/concurrency.promiseUrl()`
  - `@cumulus/common/concurrency.toPromise()`
  - `@cumulus/common/concurrency.unless()`
  - `@cumulus/common/config.buildSchema()`
  - `@cumulus/common/config.parseConfig()`
  - `@cumulus/common/config.resolveResource()`
  - `@cumulus/common/config.resourceToArn()`
  - `@cumulus/common/FieldPattern`
  - `@cumulus/common/launchpad.getLaunchpadToken()` -> `@cumulus/launchpad-auth/index.getLaunchpadToken()`
  - `@cumulus/common/LaunchpadToken` -> `@cumulus/launchpad-auth/LaunchpadToken`
  - `@cumulus/common/launchpad.validateLaunchpadToken()` -> `@cumulus/launchpad-auth/index.validateLaunchpadToken()`
  - `@cumulus/common/message.buildCumulusMeta()` -> `@cumulus/message/Build.buildCumulusMeta()`
  - `@cumulus/common/message.buildQueueMessageFromTemplate()` -> `@cumulus/message/Build.buildQueueMessageFromTemplate()`
  - `@cumulus/common/message.getCollectionIdFromMessage()` -> `@cumulus/message/Collections.getCollectionIdFromMessage()`
  - `@cumulus/common/message.getMessageExecutionArn()` -> `@cumulus/message/Executions.getMessageExecutionArn()`
  - `@cumulus/common/message.getMessageExecutionName()` -> `@cumulus/message/Executions.getMessageExecutionName()`
  - `@cumulus/common/message.getMaximumExecutions()` -> `@cumulus/message/Queue.getMaximumExecutions()`
  - `@cumulus/common/message.getMessageFromTemplate()`
  - `@cumulus/common/message.getMessageStateMachineArn()` -> `@cumulus/message/Executions.getMessageStateMachineArn()`)
  - `@cumulus/common/message.getMessageGranules()` -> `@cumulus/message/Granules.getMessageGranules()`
  - `@cumulus/common/message.getQueueNameByUrl()` -> `@cumulus/message/Queue.getQueueNameByUrl()`
  - `@cumulus/common/message.getQueueName()` -> `@cumulus/message/Queue.getQueueName()`)
  - `@cumulus/common/message.hasQueueAndExecutionLimit()` -> `@cumulus/message/Queue.hasQueueAndExecutionLimit()`
  - `@cumulus/common/Semaphore`
  - `@cumulus/common/test-utils.throttleOnce()`
  - `@cumulus/common/workflows.getWorkflowArn()`
  - `@cumulus/common/workflows.getWorkflowFile()`
  - `@cumulus/common/workflows.getWorkflowList()`
  - `@cumulus/common/workflows.getWorkflowTemplate()`
  - `@cumulus/integration-tests/sfnStep/SfnStep.parseStepMessage()` -> `@cumulus/message/StepFunctions.parseStepMessage()`
- **CUMULUS-1858** - Deprecated the following functions.
  - `@cumulus/common/string.globalReplace()`
  - `@cumulus/common/string.isNonEmptyString()`
  - `@cumulus/common/string.isValidHostname()`
  - `@cumulus/common/string.match()`
  - `@cumulus/common/string.matches()`
  - `@cumulus/common/string.replace()`
  - `@cumulus/common/string.toLower()`
  - `@cumulus/common/string.toUpper()`

### Removed

- **CUMULUS-1799**: Deprecated code removals:
  - Removed from `@cumulus/common/aws`:
    - `pullStepFunctionEvent()`
  - Removed `@cumulus/common/sfnStep`
  - Removed `@cumulus/common/StepFunctions`

## [v1.21.0] 2020-03-30

### PLEASE NOTE

- **CUMULUS-1762**: the `messageConsumer` for `sns` and `kinesis`-type rules now fetches
  the collection information from the message. You should ensure that your rule's collection
  name and version match what is in the message for these ingest messages to be processed.
  If no matching rule is found, an error will be thrown and logged in the
  `messageConsumer` Lambda function's log group.

### Added

- **CUMULUS-1629**`
  - Updates discover-granules task to respect/utilize duplicateHandling configuration such that
    - skip:               Duplicates will be filtered from the granule list
    - error:              Duplicates encountered will result in step failure
    - replace, version:   Duplicates will be ignored and handled as normal.
  - Adds a new copy of the API lambda `PrivateApiLambda()` which is configured to not require authentication. This Lambda is not connected to an API gateway
  - Adds `@cumulus/api-client` with functions for use by workflow lambdas to call the API when needed

- **CUMULUS-1732**
  - Added Python task/activity workflow and integration test (`PythonReferenceSpec`) to test `cumulus-message-adapter-python`and `cumulus-process-py` integration.
- **CUMULUS-1795**
  - Added an IAM policy on the Cumulus EC2 creation to enable SSM when the `deploy_to_ngap` flag is true

### Changed

- **CUMULUS-1762**
  - the `messageConsumer` for `sns` and `kinesis`-type rules now fetches the collection
    information from the message.

### Deprecated

- **CUMULUS-1629**
  - Deprecate `granulesApi`, `rulesApi`, `emsApi`, `executionsAPI` from `@cumulus/integration-test/api` in favor of code moved to `@cumulus/api-client`

### Removed

- **CUMULUS-1799**: Deprecated code removals
  - Removed deprecated method `@cumulus/api/models/Granule.createGranulesFromSns()`
  - Removed deprecated method `@cumulus/api/models/Granule.removeGranuleFromCmr()`
  - Removed from `@cumulus/common/aws`:
    - `apigateway()`
    - `buildS3Uri()`
    - `calculateS3ObjectChecksum()`
    - `cf()`
    - `cloudwatch()`
    - `cloudwatchevents()`
    - `cloudwatchlogs()`
    - `createAndWaitForDynamoDbTable()`
    - `createQueue()`
    - `deleteSQSMessage()`
    - `describeCfStackResources()`
    - `downloadS3File()`
    - `downloadS3Files()`
    - `DynamoDbSearchQueue` class
    - `dynamodbstreams()`
    - `ec2()`
    - `ecs()`
    - `fileExists()`
    - `findResourceArn()`
    - `fromSfnExecutionName()`
    - `getFileBucketAndKey()`
    - `getJsonS3Object()`
    - `getQueueUrl()`
    - `getObjectSize()`
    - `getS3ObjectReadStream()`
    - `getSecretString()`
    - `getStateMachineArn()`
    - `headObject()`
    - `isThrottlingException()`
    - `kinesis()`
    - `lambda()`
    - `listS3Objects()`
    - `promiseS3Upload()`
    - `publishSnsMessage()`
    - `putJsonS3Object()`
    - `receiveSQSMessages()`
    - `s3CopyObject()`
    - `s3GetObjectTagging()`
    - `s3Join()`
    - `S3ListObjectsV2Queue` class
    - `s3TagSetToQueryString()`
    - `s3PutObjectTagging()`
    - `secretsManager()`
    - `sendSQSMessage()`
    - `sfn()`
    - `sns()`
    - `sqs()`
    - `sqsQueueExists()`
    - `toSfnExecutionName()`
    - `uploadS3FileStream()`
    - `uploadS3Files()`
    - `validateS3ObjectChecksum()`
  - Removed `@cumulus/common/CloudFormationGateway` class
  - Removed `@cumulus/common/concurrency/Mutex` class
  - Removed `@cumulus/common/errors`
  - Removed `@cumulus/common/sftp`
  - Removed `@cumulus/common/string.unicodeEscape`
  - Removed `@cumulus/cmrjs/cmr-utils.getGranuleId()`
  - Removed `@cumulus/cmrjs/cmr-utils.getCmrFiles()`
  - Removed `@cumulus/cmrjs/cmr/CMR` class
  - Removed `@cumulus/cmrjs/cmr/CMRSearchConceptQueue` class
  - Removed `@cumulus/cmrjs/utils.getHost()`
  - Removed `@cumulus/cmrjs/utils.getIp()`
  - Removed `@cumulus/cmrjs/utils.hostId()`
  - Removed `@cumulus/cmrjs/utils/ummVersion()`
  - Removed `@cumulus/cmrjs/utils.updateToken()`
  - Removed `@cumulus/cmrjs/utils.validateUMMG()`
  - Removed `@cumulus/ingest/aws.getEndpoint()`
  - Removed `@cumulus/ingest/aws.getExecutionUrl()`
  - Removed `@cumulus/ingest/aws/invoke()`
  - Removed `@cumulus/ingest/aws/CloudWatch` class
  - Removed `@cumulus/ingest/aws/ECS` class
  - Removed `@cumulus/ingest/aws/Events` class
  - Removed `@cumulus/ingest/aws/SQS` class
  - Removed `@cumulus/ingest/aws/StepFunction` class
  - Removed `@cumulus/ingest/util.normalizeProviderPath()`
  - Removed `@cumulus/integration-tests/index.listCollections()`
  - Removed `@cumulus/integration-tests/index.listProviders()`
  - Removed `@cumulus/integration-tests/index.rulesList()`
  - Removed `@cumulus/integration-tests/api/api.addCollectionApi()`

## [v1.20.0] 2020-03-12

### BREAKING CHANGES

- **CUMULUS-1714**
  - Changed the format of the message sent to the granule SNS Topic. Message includes the granule record under `record` and the type of event under `event`. Messages with `deleted` events will have the record that was deleted with a `deletedAt` timestamp. Options for `event` are `Create | Update | Delete`
- **CUMULUS-1769** - `deploy_to_ngap` is now a **required** variable for the `tf-modules/cumulus` module. **For those deploying to NGAP environments, this variable should always be set to `true`.**

### Notable changes

- **CUMULUS-1739** - You can now exclude Elasticsearch from your `tf-modules/data-persistence` deployment (via `include_elasticsearch = false`) and your `tf-modules/cumulus` module will still deploy successfully.

- **CUMULUS-1769** - If you set `deploy_to_ngap = true` for the `tf-modules/archive` Terraform module, **you can only deploy your archive API gateway as `PRIVATE`**, not `EDGE`.

### Added

- Added `@cumulus/aws-client/S3.getS3ObjectReadStreamAsync()` to deal with S3 eventual consistency issues by checking for the existence an S3 object with retries before getting a readable stream for that object.
- **CUMULUS-1769**
  - Added `deploy_to_ngap` boolean variable for the `tf-modules/cumulus` and `tf-modules/archive` Terraform modules. This variable is required. **For those deploying to NGAP environments, this variable should always be set to `true`.**
- **HYRAX-70**
  - Add the hyrax-metadata-update task

### Changed

- [`AccessToken.get()`](https://github.com/nasa/cumulus/blob/master/packages/api/models/access-tokens.js) now enforces [strongly consistent reads from DynamoDB](https://docs.aws.amazon.com/amazondynamodb/latest/developerguide/HowItWorks.ReadConsistency.html)
- **CUMULUS-1739**
  - Updated `tf-modules/data-persistence` to make Elasticsearch alarm resources and outputs conditional on the `include_elasticsearch` variable
  - Updated `@cumulus/aws-client/S3.getObjectSize` to include automatic retries for any failures from `S3.headObject`
- **CUMULUS-1784**
  - Updated `@cumulus/api/lib/DistributionEvent.remoteIP()` to parse the IP address in an S3 access log from the `A-sourceip` query parameter if present, otherwise fallback to the original parsing behavior.
- **CUMULUS-1768**
  - The `stats/summary` endpoint reports the distinct collections for the number of granules reported

### Fixed

- **CUMULUS-1739** - Fixed the `tf-modules/cumulus` and `tf-modules/archive` modules to make these Elasticsearch variables truly optional:
  - `elasticsearch_domain_arn`
  - `elasticsearch_hostname`
  - `elasticsearch_security_group_id`

- **CUMULUS-1768**
  - Fixed the `stats/` endpoint so that data is correctly filtered by timestamp and `processingTime` is calculated correctly.

- **CUMULUS-1769**
  - In the `tf-modules/archive` Terraform module, the `lifecycle` block ignoring changes to the `policy` of the archive API gateway is now only enforced if `deploy_to_ngap = true`. This fixes a bug where users deploying outside of NGAP could not update their API gateway's resource policy when going from `PRIVATE` to `EDGE`, preventing their API from being accessed publicly.

- **CUMULUS-1775**
  - Fix/update api endpoint to use updated google auth endpoints such that it will work with new accounts

### Removed

- **CUMULUS-1768**
  - Removed API endpoints `stats/histogram` and `stats/average`. All advanced stats needs should be acquired from Cloud Metrics or similarly configured ELK stack.

## [v1.19.0] 2020-02-28

### BREAKING CHANGES

- **CUMULUS-1736**
  - The `@cumulus/discover-granules` task now sets the `dataType` of discovered
    granules based on the `name` of the configured collection, not the
    `dataType`.
  - The config schema of the `@cumulus/discover-granules` task now requires that
    collections contain a `version`.
  - The `@cumulus/sync-granule` task will set the `dataType` and `version` of a
    granule based on the configured collection if those fields are not already
    set on the granule. Previously it was using the `dataType` field of the
    configured collection, then falling back to the `name` field of the
    collection. This update will just use the `name` field of the collection to
    set the `dataType` field of the granule.

- **CUMULUS-1446**
  - Update the `@cumulus/integration-tests/api/executions.getExecution()`
    function to parse the response and return the execution, rather than return
    the full API response.

- **CUMULUS-1672**
  - The `cumulus` Terraform module in previous releases set a
    `Deployment = var.prefix` tag on all resources that it managed. In this
    release, a `tags` input variable has been added to the `cumulus` Terraform
    module to allow resource tagging to be customized. No default tags will be
    applied to Cumulus-managed resources. To replicate the previous behavior,
    set `tags = { Deployment: var.prefix }` as an input variable for the
    `cumulus` Terraform module.

- **CUMULUS-1684 Migration Instructions**
  - In previous releases, a provider's username and password were encrypted
    using a custom encryption library. That has now been updated to use KMS.
    This release includes a Lambda function named
    `<prefix>-ProviderSecretsMigration`, which will re-encrypt existing
    provider credentials to use KMS. After this release has been deployed, you
    will need to manually invoke that Lambda function using either the AWS CLI
    or AWS Console. It should only need to be successfully run once.
  - Future releases of Cumulus will invoke a
    `<prefix>-VerifyProviderSecretsMigration` Lambda function as part of the
    deployment, which will cause the deployment to fail if the migration
    Lambda has not been run.

- **CUMULUS-1718**
  - The `@cumulus/sf-sns-report` task for reporting mid-workflow updates has been retired.
  This task was used as the `PdrStatusReport` task in our ParsePdr example workflow.
  If you have a ParsePdr or other workflow using this task, use `@cumulus/sf-sqs-report` instead.
  Trying to deploy the old task will result in an error as the cumulus module no longer exports `sf_sns_report_task`.
  - Migration instruction: In your workflow definition, for each step using the old task change:
  `"Resource": "${module.cumulus.sf_sns_report_task.task_arn}"`
  to
  `"Resource": "${module.cumulus.sf_sqs_report_task.task_arn}"`

- **CUMULUS-1755**
  - The `thin_egress_jwt_secret_name` variable for the `tf-modules/cumulus` Terraform module is now **required**. This variable is passed on to the Thin Egress App in `tf-modules/distribution/main.tf`, which uses the keys stored in the secret to sign JWTs. See the [Thin Egress App documentation on how to create a value for this secret](https://github.com/asfadmin/thin-egress-app#setting-up-the-jwt-cookie-secrets).

### Added

- **CUMULUS-1446**
  - Add `@cumulus/common/FileUtils.readJsonFile()` function
  - Add `@cumulus/common/FileUtils.readTextFile()` function
  - Add `@cumulus/integration-tests/api/collections.createCollection()` function
  - Add `@cumulus/integration-tests/api/collections.deleteCollection()` function
  - Add `@cumulus/integration-tests/api/collections.getCollection()` function
  - Add `@cumulus/integration-tests/api/providers.getProvider()` function
  - Add `@cumulus/integration-tests/index.getExecutionOutput()` function
  - Add `@cumulus/integration-tests/index.loadCollection()` function
  - Add `@cumulus/integration-tests/index.loadProvider()` function
  - Add `@cumulus/integration-tests/index.readJsonFilesFromDir()` function

- **CUMULUS-1672**
  - Add a `tags` input variable to the `archive` Terraform module
  - Add a `tags` input variable to the `cumulus` Terraform module
  - Add a `tags` input variable to the `cumulus_ecs_service` Terraform module
  - Add a `tags` input variable to the `data-persistence` Terraform module
  - Add a `tags` input variable to the `distribution` Terraform module
  - Add a `tags` input variable to the `ingest` Terraform module
  - Add a `tags` input variable to the `s3-replicator` Terraform module

- **CUMULUS-1707**
  - Enable logrotate on ECS cluster

- **CUMULUS-1684**
  - Add a `@cumulus/aws-client/KMS` library of KMS-related functions
  - Add `@cumulus/aws-client/S3.getTextObject()`
  - Add `@cumulus/sftp-client` package
  - Create `ProviderSecretsMigration` Lambda function
  - Create `VerifyProviderSecretsMigration` Lambda function

- **CUMULUS-1548**
  - Add ability to put default Cumulus logs in Metrics' ELK stack
  - Add ability to add custom logs to Metrics' ELK Stack

- **CUMULUS-1702**
  - When logs are sent to Metrics' ELK stack, the logs endpoints will return results from there

- **CUMULUS-1459**
  - Async Operations are indexed in Elasticsearch
  - To index any existing async operations you'll need to perform an index from
    database function.

- **CUMULUS-1717**
  - Add `@cumulus/aws-client/deleteAndWaitForDynamoDbTableNotExists`, which
    deletes a DynamoDB table and waits to ensure the table no longer exists
  - Added `publishGranules` Lambda to handle publishing granule messages to SNS when granule records are written to DynamoDB
  - Added `@cumulus/api/models/Granule.storeGranulesFromCumulusMessage` to store granules from a Cumulus message to DynamoDB

- **CUMULUS-1718**
  - Added `@cumulus/sf-sqs-report` task to allow mid-workflow reporting updates.
  - Added `stepfunction_event_reporter_queue_url` and `sf_sqs_report_task` outputs to the `cumulus` module.
  - Added `publishPdrs` Lambda to handle publishing PDR messages to SNS when PDR records are written to DynamoDB.
  - Added `@cumulus/api/models/Pdr.storePdrFromCumulusMessage` to store PDRs from a Cumulus message to DynamoDB.
  - Added `@cumulus/aws-client/parseSQSMessageBody` to parse an SQS message body string into an object.

- **Ability to set custom backend API url in the archive module**
  - Add `api_url` definition in `tf-modules/cumulus/archive.tf`
  - Add `archive_api_url` variable in `tf-modules/cumulus/variables.tf`

- **CUMULUS-1741**
  - Added an optional `elasticsearch_security_group_ids` variable to the
    `data-persistence` Terraform module to allow additional security groups to
    be assigned to the Elasticsearch Domain.

- **CUMULUS-1752**
  - Added `@cumulus/integration-tests/api/distribution.invokeTEADistributionLambda` to simulate a request to the [Thin Egress App](https://github.com/asfadmin/thin-egress-app) by invoking the Lambda and getting a response payload.
  - Added `@cumulus/integration-tests/api/distribution.getTEARequestHeaders` to generate necessary request headers for a request to the Thin Egress App
  - Added `@cumulus/integration-tests/api/distribution.getTEADistributionApiFileStream` to get a response stream for a file served by Thin Egress App
  - Added `@cumulus/integration-tests/api/distribution.getTEADistributionApiRedirect` to get a redirect response from the Thin Egress App

- **CUMULUS-1755**
  - Added `@cumulus/aws-client/CloudFormation.describeCfStack()` to describe a Cloudformation stack
  - Added `@cumulus/aws-client/CloudFormation.getCfStackParameterValues()` to get multiple parameter values for a Cloudformation stack

### Changed

- **CUMULUS-1725**
  - Moved the logic that updates the granule files cache Dynamo table into its
    own Lambda function called `granuleFilesCacheUpdater`.

- **CUMULUS-1736**
  - The `collections` model in the API package now determines the name of a
    collection based on the `name` property, rather than using `dataType` and
    then falling back to `name`.
  - The `@cumulus/integration-tests.loadCollection()` function no longer appends
    the postfix to the end of the collection's `dataType`.
  - The `@cumulus/integration-tests.addCollections()` function no longer appends
    the postfix to the end of the collection's `dataType`.

- **CUMULUS-1672**
  - Add a `retryOptions` parameter to the `@cumulus/aws-client/S3.headObject`
     function, which will retry if the object being queried does not exist.

- **CUMULUS-1446**
  - Mark the `@cumulus/integration-tests/api.addCollectionApi()` function as
    deprecated
  - Mark the `@cumulus/integration-tests/index.listCollections()` function as
    deprecated
  - Mark the `@cumulus/integration-tests/index.listProviders()` function as
    deprecated
  - Mark the `@cumulus/integration-tests/index.rulesList()` function as
    deprecated

- **CUMULUS-1672**
  - Previously, the `cumulus` module defaulted to setting a
    `Deployment = var.prefix` tag on all resources that it managed. In this
    release, the `cumulus` module will now accept a `tags` input variable that
    defines the tags to be assigned to all resources that it manages.
  - Previously, the `data-persistence` module defaulted to setting a
    `Deployment = var.prefix` tag on all resources that it managed. In this
    release, the `data-persistence` module will now accept a `tags` input
    variable that defines the tags to be assigned to all resources that it
    manages.
  - Previously, the `distribution` module defaulted to setting a
    `Deployment = var.prefix` tag on all resources that it managed. In this
    release, the `distribution` module will now accept a `tags` input variable
    that defines the tags to be assigned to all resources that it manages.
  - Previously, the `ingest` module defaulted to setting a
    `Deployment = var.prefix` tag on all resources that it managed. In this
    release, the `ingest` module will now accept a `tags` input variable that
    defines the tags to be assigned to all resources that it manages.
  - Previously, the `s3-replicator` module defaulted to setting a
    `Deployment = var.prefix` tag on all resources that it managed. In this
    release, the `s3-replicator` module will now accept a `tags` input variable
    that defines the tags to be assigned to all resources that it manages.

- **CUMULUS-1684**
  - Update the API package to encrypt provider credentials using KMS instead of
    using RSA keys stored in S3

- **CUMULUS-1717**
  - Changed name of `cwSfExecutionEventToDb` Lambda to `cwSfEventToDbRecords`
  - Updated `cwSfEventToDbRecords` to write granule records to DynamoDB from the incoming Cumulus message

- **CUMULUS-1718**
  - Renamed `cwSfEventToDbRecords` to `sfEventSqsToDbRecords` due to architecture change to being a consumer of an SQS queue of Step Function Cloudwatch events.
  - Updated `sfEventSqsToDbRecords` to write PDR records to DynamoDB from the incoming Cumulus message
  - Moved `data-cookbooks/sns.md` to `data-cookbooks/ingest-notifications.md` and updated it to reflect recent changes.

- **CUMULUS-1748**
  - (S)FTP discovery tasks now use the provider-path as-is instead of forcing it to a relative path.
  - Improved error handling to catch permission denied FTP errors better and log them properly. Workflows will still fail encountering this error and we intend to consider that approach in a future ticket.

- **CUMULUS-1752**
  - Moved class for parsing distribution events to its own file: `@cumulus/api/lib/DistributionEvent.js`
    - Updated `DistributionEvent` to properly parse S3 access logs generated by requests from the [Thin Egress App](https://github.com/asfadmin/thin-egress-app)

- **CUMULUS-1753** - Changes to `@cumulus/ingest/HttpProviderClient.js`:
  - Removed regex filter in `HttpProviderClient.list()` that was used to return only files with an extension between 1 and 4 characters long. `HttpProviderClient.list()` will now return all files linked from the HTTP provider host.

- **CUMULUS-1755**
  - Updated the Thin Egress App module used in `tf-modules/distribution/main.tf` to build 61. [See the release notes](https://github.com/asfadmin/thin-egress-app/releases/tag/tea-build.61).

- **CUMULUS-1757**
  - Update @cumulus/cmr-client CMRSearchConceptQueue to take optional cmrEnvironment parameter

### Deprecated

- **CUMULUS-1684**
  - Deprecate `@cumulus/common/key-pair-provider/S3KeyPairProvider`
  - Deprecate `@cumulus/common/key-pair-provider/S3KeyPairProvider.encrypt()`
  - Deprecate `@cumulus/common/key-pair-provider/S3KeyPairProvider.decrypt()`
  - Deprecate `@cumulus/common/kms/KMS`
  - Deprecate `@cumulus/common/kms/KMS.encrypt()`
  - Deprecate `@cumulus/common/kms/KMS.decrypt()`
  - Deprecate `@cumulus/common/sftp.Sftp`

- **CUMULUS-1717**
  - Deprecate `@cumulus/api/models/Granule.createGranulesFromSns`

- **CUMULUS-1718**
  - Deprecate `@cumulus/sf-sns-report`.
    - This task has been updated to always throw an error directing the user to use `@cumulus/sf-sqs-report` instead. This was done because there is no longer an SNS topic to which to publish, and no consumers to listen to it.

- **CUMULUS-1748**
  - Deprecate `@cumulus/ingest/util.normalizeProviderPath`

- **CUMULUS-1752**
  - Deprecate `@cumulus/integration-tests/api/distribution.getDistributionApiFileStream`
  - Deprecate `@cumulus/integration-tests/api/distribution.getDistributionApiRedirect`
  - Deprecate `@cumulus/integration-tests/api/distribution.invokeApiDistributionLambda`

### Removed

- **CUMULUS-1684**
  - Remove the deployment script that creates encryption keys and stores them to
    S3

- **CUMULUS-1768**
  - Removed API endpoints `stats/histogram` and `stats/average`. All advanced stats needs should be acquired from Cloud Metrics or similarly configured ELK stack.

### Fixed

- **Fix default values for urs_url in variables.tf files**
  - Remove trailing `/` from default `urs_url` values.

- **CUMULUS-1610** - Add the Elasticsearch security group to the EC2 security groups

- **CUMULUS-1740** - `cumulus_meta.workflow_start_time` is now set in Cumulus
  messages

- **CUMULUS-1753** - Fixed `@cumulus/ingest/HttpProviderClient.js` to properly handle HTTP providers with:
  - Multiple link tags (e.g. `<a>`) per line of source code
  - Link tags in uppercase or lowercase (e.g. `<A>`)
  - Links with filepaths in the link target (e.g. `<a href="/path/to/file.txt">`). These files will be returned from HTTP file discovery **as the file name only** (e.g. `file.txt`).

- **CUMULUS-1768**
  - Fix an issue in the stats endpoints in `@cumulus/api` to send back stats for the correct type

## [v1.18.0] 2020-02-03

### BREAKING CHANGES

- **CUMULUS-1686**

  - `ecs_cluster_instance_image_id` is now a _required_ variable of the `cumulus` module, instead of optional.

- **CUMULUS-1698**

  - Change variable `saml_launchpad_metadata_path` to `saml_launchpad_metadata_url` in the `tf-modules/cumulus` Terraform module.

- **CUMULUS-1703**
  - Remove the unused `forceDownload` option from the `sync-granule` tasks's config
  - Remove the `@cumulus/ingest/granule.Discover` class
  - Remove the `@cumulus/ingest/granule.Granule` class
  - Remove the `@cumulus/ingest/pdr.Discover` class
  - Remove the `@cumulus/ingest/pdr.Granule` class
  - Remove the `@cumulus/ingest/parse-pdr.parsePdr` function

### Added

- **CUMULUS-1040**

  - Added `@cumulus/aws-client` package to provide utilities for working with AWS services and the Node.js AWS SDK
  - Added `@cumulus/errors` package which exports error classes for use in Cumulus workflow code
  - Added `@cumulus/integration-tests/sfnStep` to provide utilities for parsing step function execution histories

- **CUMULUS-1102**

  - Adds functionality to the @cumulus/api package for better local testing.
    - Adds data seeding for @cumulus/api's localAPI.
      - seed functions allow adding collections, executions, granules, pdrs, providers, and rules to a Localstack Elasticsearch and DynamoDB via `addCollections`, `addExecutions`, `addGranules`, `addPdrs`, `addProviders`, and `addRules`.
    - Adds `eraseDataStack` function to local API server code allowing resetting of local datastack for testing (ES and DynamoDB).
    - Adds optional parameters to the @cumulus/api bin serve to allow for launching the api without destroying the current data.

- **CUMULUS-1697**

  - Added the `@cumulus/tf-inventory` package that provides command line utilities for managing Terraform resources in your AWS account

- **CUMULUS-1703**

  - Add `@cumulus/aws-client/S3.createBucket` function
  - Add `@cumulus/aws-client/S3.putFile` function
  - Add `@cumulus/common/string.isNonEmptyString` function
  - Add `@cumulus/ingest/FtpProviderClient` class
  - Add `@cumulus/ingest/HttpProviderClient` class
  - Add `@cumulus/ingest/S3ProviderClient` class
  - Add `@cumulus/ingest/SftpProviderClient` class
  - Add `@cumulus/ingest/providerClientUtils.buildProviderClient` function
  - Add `@cumulus/ingest/providerClientUtils.fetchTextFile` function

- **CUMULUS-1731**

  - Add new optional input variables to the Cumulus Terraform module to support TEA upgrade:
    - `thin_egress_cookie_domain` - Valid domain for Thin Egress App cookie
    - `thin_egress_domain_cert_arn` - Certificate Manager SSL Cert ARN for Thin
      Egress App if deployed outside NGAP/CloudFront
    - `thin_egress_download_role_in_region_arn` - ARN for reading of Thin Egress
      App data buckets for in-region requests
    - `thin_egress_jwt_algo` - Algorithm with which to encode the Thin Egress
      App JWT cookie
    - `thin_egress_jwt_secret_name` - Name of AWS secret where keys for the Thin
      Egress App JWT encode/decode are stored
    - `thin_egress_lambda_code_dependency_archive_key` - Thin Egress App - S3
      Key of packaged python modules for lambda dependency layer

- **CUMULUS-1733**
  - Add `discovery-filtering` operator doc to document previously undocumented functionality.

- **CUMULUS-1737**
  - Added the `cumulus-test-cleanup` module to run a nightly cleanup on resources left over from the integration tests run from the `example/spec` directory.

### Changed

- **CUMULUS-1102**

  - Updates `@cumulus/api/auth/testAuth` to use JWT instead of random tokens.
  - Updates the default AMI for the ecs_cluster_instance_image_id.

- **CUMULUS-1622**

  - Mutex class has been deprecated in `@cumulus/common/concurrency` and will be removed in a future release.

- **CUMULUS-1686**

  - Changed `ecs_cluster_instance_image_id` to be a required variable of the `cumulus` module and removed the default value.
    The default was not available across accounts and regions, nor outside of NGAP and therefore not particularly useful.

- **CUMULUS-1688**

  - Updated `@cumulus/aws.receiveSQSMessages` not to replace `message.Body` with a parsed object. This behavior was undocumented and confusing as received messages appeared to contradict AWS docs that state `message.Body` is always a string.
  - Replaced `sf_watcher` CloudWatch rule from `cloudwatch-events.tf` with an EventSourceMapping on `sqs2sf` mapped to the `start_sf` SQS queue (in `event-sources.tf`).
  - Updated `sqs2sf` with an EventSourceMapping handler and unit test.

- **CUMULUS-1698**

  - Change variable `saml_launchpad_metadata_path` to `saml_launchpad_metadata_url` in the `tf-modules/cumulus` Terraform module.
  - Updated `@cumulus/api/launchpadSaml` to download launchpad IDP metadata from configured location when the metadata in s3 is not valid, and to work with updated IDP metadata and SAML response.

- **CUMULUS-1731**
  - Upgrade the version of the Thin Egress App deployed by Cumulus to v48
    - Note: New variables available, see the 'Added' section of this changelog.

### Fixed

- **CUMULUS-1664**

  - Updated `dbIndexer` Lambda to remove hardcoded references to DynamoDB table names.

- **CUMULUS-1733**
  - Fixed granule discovery recursion algorithm used in S/FTP protocols.

### Removed

- **CUMULUS-1481**
  - removed `process` config and output from PostToCmr as it was not required by the task nor downstream steps, and should still be in the output message's `meta` regardless.

### Deprecated

- **CUMULUS-1040**
  - Deprecated the following code. For cases where the code was moved into another package, the new code location is noted:
    - `@cumulus/common/CloudFormationGateway` -> `@cumulus/aws-client/CloudFormationGateway`
    - `@cumulus/common/DynamoDb` -> `@cumulus/aws-client/DynamoDb`
    - `@cumulus/common/errors` -> `@cumulus/errors`
    - `@cumulus/common/StepFunctions` -> `@cumulus/aws-client/StepFunctions`
    - All of the exported functions in `@cumulus/commmon/aws` (moved into `@cumulus/aws-client`), except:
      - `@cumulus/common/aws/isThrottlingException` -> `@cumulus/errors/isThrottlingException`
      - `@cumulus/common/aws/improveStackTrace` (not deprecated)
      - `@cumulus/common/aws/retryOnThrottlingException` (not deprecated)
    - `@cumulus/common/sfnStep/SfnStep.parseStepMessage` -> `@cumulus/integration-tests/sfnStep/SfnStep.parseStepMessage`
    - `@cumulus/common/sfnStep/ActivityStep` -> `@cumulus/integration-tests/sfnStep/ActivityStep`
    - `@cumulus/common/sfnStep/LambdaStep` -> `@cumulus/integration-tests/sfnStep/LambdaStep`
    - `@cumulus/common/string/unicodeEscape` -> `@cumulus/aws-client/StepFunctions.unicodeEscape`
    - `@cumulus/common/util/setErrorStack` -> `@cumulus/aws-client/util/setErrorStack`
    - `@cumulus/ingest/aws/invoke` -> `@cumulus/aws-client/Lambda/invoke`
    - `@cumulus/ingest/aws/CloudWatch.bucketSize`
    - `@cumulus/ingest/aws/CloudWatch.cw`
    - `@cumulus/ingest/aws/ECS.ecs`
    - `@cumulus/ingest/aws/ECS`
    - `@cumulus/ingest/aws/Events.putEvent` -> `@cumulus/aws-client/CloudwatchEvents.putEvent`
    - `@cumulus/ingest/aws/Events.deleteEvent` -> `@cumulus/aws-client/CloudwatchEvents.deleteEvent`
    - `@cumulus/ingest/aws/Events.deleteTarget` -> `@cumulus/aws-client/CloudwatchEvents.deleteTarget`
    - `@cumulus/ingest/aws/Events.putTarget` -> `@cumulus/aws-client/CloudwatchEvents.putTarget`
    - `@cumulus/ingest/aws/SQS.attributes` -> `@cumulus/aws-client/SQS.getQueueAttributes`
    - `@cumulus/ingest/aws/SQS.deleteMessage` -> `@cumulus/aws-client/SQS.deleteSQSMessage`
    - `@cumulus/ingest/aws/SQS.deleteQueue` -> `@cumulus/aws-client/SQS.deleteQueue`
    - `@cumulus/ingest/aws/SQS.getUrl` -> `@cumulus/aws-client/SQS.getQueueUrlByName`
    - `@cumulus/ingest/aws/SQS.receiveMessage` -> `@cumulus/aws-client/SQS.receiveSQSMessages`
    - `@cumulus/ingest/aws/SQS.sendMessage` -> `@cumulus/aws-client/SQS.sendSQSMessage`
    - `@cumulus/ingest/aws/StepFunction.getExecutionStatus` -> `@cumulus/aws-client/StepFunction.getExecutionStatus`
    - `@cumulus/ingest/aws/StepFunction.getExecutionUrl` -> `@cumulus/aws-client/StepFunction.getExecutionUrl`

## [v1.17.0] - 2019-12-31

### BREAKING CHANGES

- **CUMULUS-1498**
  - The `@cumulus/cmrjs.publish2CMR` function expects that the value of its
    `creds.password` parameter is a plaintext password.
  - Rather than using an encrypted password from the `cmr_password` environment
    variable, the `@cumulus/cmrjs.updateCMRMetadata` function now looks for an
    environment variable called `cmr_password_secret_name` and fetches the CMR
    password from that secret in AWS Secrets Manager.
  - The `@cumulus/post-to-cmr` task now expects a
    `config.cmr.passwordSecretName` value, rather than `config.cmr.password`.
    The CMR password will be fetched from that secret in AWS Secrets Manager.

### Added

- **CUMULUS-630**

  - Added support for replaying Kinesis records on a stream into the Cumulus Kinesis workflow triggering mechanism: either all the records, or some time slice delimited by start and end timestamps.
  - Added `/replays` endpoint to the operator API for triggering replays.
  - Added `Replay Kinesis Messages` documentation to Operator Docs.
  - Added `manualConsumer` lambda function to consume a Kinesis stream. Used by the replay AsyncOperation.

- **CUMULUS-1687**
  - Added new API endpoint for listing async operations at `/asyncOperations`
  - All asyncOperations now include the fields `description` and `operationType`. `operationType` can be one of the following. [`Bulk Delete`, `Bulk Granules`, `ES Index`, `Kinesis Replay`]

### Changed

- **CUMULUS-1626**

  - Updates Cumulus to use node10/CMA 1.1.2 for all of its internal lambdas in prep for AWS node 8 EOL

- **CUMULUS-1498**
  - Remove the DynamoDB Users table. The list of OAuth users who are allowed to
    use the API is now stored in S3.
  - The CMR password and Launchpad passphrase are now stored in Secrets Manager

## [v1.16.1] - 2019-12-6

**Please note**:

- The `region` argument to the `cumulus` Terraform module has been removed. You may see a warning or error if you have that variable populated.
- Your workflow tasks should use the following versions of the CMA libraries to utilize new granule, parentArn, asyncOperationId, and stackName fields on the logs:
  - `cumulus-message-adapter-js` version 1.0.10+
  - `cumulus-message-adapter-python` version 1.1.1+
  - `cumulus-message-adapter-java` version 1.2.11+
- The `data-persistence` module no longer manages the creation of an Elasticsearch service-linked role for deploying Elasticsearch to a VPC. Follow the [deployment instructions on preparing your VPC](https://nasa.github.io/cumulus/docs/deployment/deployment-readme#vpc-subnets-and-security-group) for guidance on how to create the Elasticsearch service-linked role manually.
- There is now a `distribution_api_gateway_stage` variable for the `tf-modules/cumulus` Terraform module that will be used as the API gateway stage name used for the distribution API (Thin Egress App)
- Default value for the `urs_url` variable is now `https://uat.urs.earthdata.nasa.gov/` in the `tf-modules/cumulus` and `tf-modules/archive` Terraform modules. So deploying the `cumulus` module without a `urs_url` variable set will integrate your Cumulus deployment with the UAT URS environment.

### Added

- **CUMULUS-1563**

  - Added `custom_domain_name` variable to `tf-modules/data-persistence` module

- **CUMULUS-1654**
  - Added new helpers to `@cumulus/common/execution-history`:
    - `getStepExitedEvent()` returns the `TaskStateExited` event in a workflow execution history after the given step completion/failure event
    - `getTaskExitedEventOutput()` returns the output message for a `TaskStateExited` event in a workflow execution history

### Changed

- **CUMULUS-1578**

  - Updates SAML launchpad configuration to authorize via configured userGroup.
    [See the NASA specific documentation (protected)](https://wiki.earthdata.nasa.gov/display/CUMULUS/Cumulus+SAML+Launchpad+Integration)

- **CUMULUS-1579**

  - Elasticsearch list queries use `match` instead of `term`. `term` had been analyzing the terms and not supporting `-` in the field values.

- **CUMULUS-1619**

  - Adds 4 new keys to `@cumulus/logger` to display granules, parentArn, asyncOperationId, and stackName.
  - Depends on `cumulus-message-adapter-js` version 1.0.10+. Cumulus tasks updated to use this version.

- **CUMULUS-1654**

  - Changed `@cumulus/common/SfnStep.parseStepMessage()` to a static class method

- **CUMULUS-1641**
  - Added `meta.retries` and `meta.visibilityTimeout` properties to sqs-type rule. To create sqs-type rule, you're required to configure a dead-letter queue on your queue.
  - Added `sqsMessageRemover` lambda which removes the message from SQS queue upon successful workflow execution.
  - Updated `sqsMessageConsumer` lambda to not delete message from SQS queue, and to retry the SQS message for configured number of times.

### Removed

- Removed `create_service_linked_role` variable from `tf-modules/data-persistence` module.

- **CUMULUS-1321**
  - The `region` argument to the `cumulus` Terraform module has been removed

### Fixed

- **CUMULUS-1668** - Fixed a race condition where executions may not have been
  added to the database correctly
- **CUMULUS-1654** - Fixed issue with `publishReports` Lambda not including workflow execution error information for failed workflows with a single step
- Fixed `tf-modules/cumulus` module so that the `urs_url` variable is passed on to its invocation of the `tf-modules/archive` module

## [v1.16.0] - 2019-11-15

### Added

- **CUMULUS-1321**

  - A `deploy_distribution_s3_credentials_endpoint` variable has been added to
    the `cumulus` Terraform module. If true, the NGAP-backed S3 credentials
    endpoint will be added to the Thin Egress App's API. Default: true

- **CUMULUS-1544**

  - Updated the `/granules/bulk` endpoint to correctly query Elasticsearch when
    granule ids are not provided.

- **CUMULUS-1580**
  - Added `/granules/bulk` endpoint to `@cumulus/api` to perform bulk actions on granules given either a list of granule ids or an Elasticsearch query and the workflow to perform.

### Changed

- **CUMULUS-1561**

  - Fix the way that we are handling Terraform provider version requirements
  - Pass provider configs into child modules using the method that the
    [Terraform documentation](https://www.terraform.io/docs/configuration/modules.html#providers-within-modules)
    suggests
  - Remove the `region` input variable from the `s3_access_test` Terraform module
  - Remove the `aws_profile` and `aws_region` input variables from the
    `s3-replicator` Terraform module

- **CUMULUS-1639**
  - Because of
    [S3's Data Consistency Model](https://docs.aws.amazon.com/AmazonS3/latest/dev/Introduction.html#BasicsObjects),
    there may be situations where a GET operation for an object can temporarily
    return a `NoSuchKey` response even if that object _has_ been created. The
    `@cumulus/common/aws.getS3Object()` function has been updated to support
    retries if a `NoSuchKey` response is returned by S3. This behavior can be
    enabled by passing a `retryOptions` object to that function. Supported
    values for that object can be found here:
    <https://github.com/tim-kos/node-retry#retryoperationoptions>

### Removed

- **CUMULUS-1559**
  - `logToSharedDestination` has been migrated to the Terraform deployment as `log_api_gateway_to_cloudwatch` and will ONLY apply to egress lambdas.
    Due to the differences in the Terraform deployment model, we cannot support a global log subscription toggle for a configurable subset of lambdas.
    However, setting up your own log forwarding for a Lambda with Terraform is fairly simple, as you will only need to add SubscriptionFilters to your Terraform configuration, one per log group.
    See [the Terraform documentation](https://www.terraform.io/docs/providers/aws/r/cloudwatch_log_subscription_filter.html) for details on how to do this.
    An empty FilterPattern ("") will capture all logs in a group.

## [v1.15.0] - 2019-11-04

### BREAKING CHANGES

- **CUMULUS-1644** - When a workflow execution begins or ends, the workflow
  payload is parsed and any new or updated PDRs or granules referenced in that
  workflow are stored to the Cumulus archive. The defined interface says that a
  PDR in `payload.pdr` will be added to the archive, and any granules in
  `payload.granules` will also be added to the archive. In previous releases,
  PDRs found in `meta.pdr` and granules found in `meta.input_granules` were also
  added to the archive. This caused unexpected behavior and has been removed.
  Only PDRs from `payload.pdr` and granules from `payload.granules` will now be
  added to the Cumulus archive.

- **CUMULUS-1449** - Cumulus now uses a universal workflow template when
  starting a workflow that contains general information specific to the
  deployment, but not specific to the workflow. Workflow task configs must be
  defined using AWS step function parameters. As part of this change,
  `CumulusConfig` has been retired and task configs must now be defined under
  the `cma.task_config` key in the Parameters section of a step function
  definition.

  **Migration instructions**:

  NOTE: These instructions require the use of Cumulus Message Adapter v1.1.x+.
  Please ensure you are using a compatible version before attempting to migrate
  workflow configurations. When defining workflow steps, remove any
  `CumulusConfig` section, as shown below:

  ```yaml
  ParsePdr:
    CumulusConfig:
      provider: "{$.meta.provider}"
      bucket: "{$.meta.buckets.internal.name}"
      stack: "{$.meta.stack}"
  ```

  Instead, use AWS Parameters to pass `task_config` for the task directly into
  the Cumulus Message Adapter:

  ```yaml
  ParsePdr:
    Parameters:
      cma:
        event.$: "$"
        task_config:
          provider: "{$.meta.provider}"
          bucket: "{$.meta.buckets.internal.name}"
          stack: "{$.meta.stack}"
  ```

  In this example, the `cma` key is used to pass parameters to the message
  adapter. Using `task_config` in combination with `event.$: '$'` allows the
  message adapter to process `task_config` as the `config` passed to the Cumulus
  task. See `example/workflows/sips.yml` in the core repository for further
  examples of how to set the Parameters.

  Additionally, workflow configurations for the `QueueGranules` and `QueuePdrs`
  tasks need to be updated:

  - `queue-pdrs` config changes:
    - `parsePdrMessageTemplateUri` replaced with `parsePdrWorkflow`, which is
      the workflow name (i.e. top-level name in `config.yml`, e.g. 'ParsePdr').
    - `internalBucket` and `stackName` configs now required to look up
      configuration from the deployment. Brings the task config in line with
      that of `queue-granules`.
  - `queue-granules` config change: `ingestGranuleMessageTemplateUri` replaced
    with `ingestGranuleWorkflow`, which is the workflow name (e.g.
    'IngestGranule').

- **CUMULUS-1396** - **Workflow steps at the beginning and end of a workflow
  using the `SfSnsReport` Lambda have now been deprecated (e.g. `StartStatus`,
  `StopStatus`) and should be removed from your workflow definitions**. These
  steps were used for publishing ingest notifications and have been replaced by
  an implementation using Cloudwatch events for Step Functions to trigger a
  Lambda that publishes ingest notifications. For further detail on how ingest
  notifications are published, see the notes below on **CUMULUS-1394**. For
  examples of how to update your workflow definitions, see our
  [example workflow definitions](https://github.com/nasa/cumulus/blob/master/example/workflows/).

- **CUMULUS-1470**
  - Remove Cumulus-defined ECS service autoscaling, allowing integrators to
    better customize autoscaling to meet their needs. In order to use
    autoscaling with ECS services, appropriate
    `AWS::ApplicationAutoScaling::ScalableTarget`,
    `AWS::ApplicationAutoScaling::ScalingPolicy`, and `AWS::CloudWatch::Alarm`
    resources should be defined in a kes overrides file. See
    [this example](https://github.com/nasa/cumulus/blob/release-1.15.x/example/overrides/app/cloudformation.template.yml)
    for an example.
  - The following config parameters are no longer used:
    - ecs.services.\<NAME\>.minTasks
    - ecs.services.\<NAME\>.maxTasks
    - ecs.services.\<NAME\>.scaleInActivityScheduleTime
    - ecs.services.\<NAME\>.scaleInAdjustmentPercent
    - ecs.services.\<NAME\>.scaleOutActivityScheduleTime
    - ecs.services.\<NAME\>.scaleOutAdjustmentPercent
    - ecs.services.\<NAME\>.activityName

### Added

- **CUMULUS-1100**

  - Added 30-day retention properties to all log groups that were missing those policies.

- **CUMULUS-1396**

  - Added `@cumulus/common/sfnStep`:
    - `LambdaStep` - A class for retrieving and parsing input and output to Lambda steps in AWS Step Functions
    - `ActivityStep` - A class for retrieving and parsing input and output to ECS activity steps in AWS Step Functions

- **CUMULUS-1574**

  - Added `GET /token` endpoint for SAML authorization when cumulus is protected by Launchpad.
    This lets a user retieve a token by hand that can be presented to the API.

- **CUMULUS-1625**

  - Added `sf_start_rate` variable to the `ingest` Terraform module, equivalent to `sqs_consumer_rate` in the old model, but will not be automatically applied to custom queues as that was.

- **CUMULUS-1513**
  - Added `sqs`-type rule support in the Cumulus API `@cumulus/api`
  - Added `sqsMessageConsumer` lambda which processes messages from the SQS queues configured in the `sqs` rules.

### Changed

- **CUMULUS-1639**

  - Because of
    [S3's Data Consistency Model](https://docs.aws.amazon.com/AmazonS3/latest/dev/Introduction.html#BasicsObjects),
    there may be situations where a GET operation for an object can temporarily
    return a `NoSuchKey` response even if that object _has_ been created. The
    `@cumulus/common/aws.getS3Object()` function will now retry up to 10 times
    if a `NoSuchKey` response is returned by S3. This can behavior can be
    overridden by passing `{ retries: 0 }` as the `retryOptions` argument.

- **CUMULUS-1449**

  - `queue-pdrs` & `queue-granules` config changes. Details in breaking changes section.
  - Cumulus now uses a universal workflow template when starting workflow that contains general information specific to the deployment, but not specific to the workflow.
  - Changed the way workflow configs are defined, from `CumulusConfig` to a `task_config` AWS Parameter.

- **CUMULUS-1452**

  - Changed the default ECS docker storage drive to `devicemapper`

- **CUMULUS-1453**
  - Removed config schema for `@cumulus/sf-sns-report` task
  - Updated `@cumulus/sf-sns-report` to always assume that it is running as an intermediate step in a workflow, not as the first or last step

### Removed

- **CUMULUS-1449**
  - Retired `CumulusConfig` as part of step function definitions, as this is an artifact of the way Kes parses workflow definitions that was not possible to migrate to Terraform. Use AWS Parameters and the `task_config` key instead. See change note above.
  - Removed individual workflow templates.

### Fixed

- **CUMULUS-1620** - Fixed bug where `message_adapter_version` does not correctly inject the CMA

- **CUMULUS-1396** - Updated `@cumulus/common/StepFunctions.getExecutionHistory()` to recursively fetch execution history when `nextToken` is returned in response

- **CUMULUS-1571** - Updated `@cumulus/common/DynamoDb.get()` to throw any errors encountered when trying to get a record and the record does exist

- **CUMULUS-1452**
  - Updated the EC2 initialization scripts to use full volume size for docker storage
  - Changed the default ECS docker storage drive to `devicemapper`

## [v1.14.5] - 2019-12-30 - [BACKPORT]

### Updated

- **CUMULUS-1626**
  - Updates Cumulus to use node10/CMA 1.1.2 for all of its internal lambdas in prep for AWS node 8 EOL

## [v1.14.4] - 2019-10-28

### Fixed

- **CUMULUS-1632** - Pinned `aws-elasticsearch-connector` package in `@cumulus/api` to version `8.1.3`, since `8.2.0` includes breaking changes

## [v1.14.3] - 2019-10-18

### Fixed

- **CUMULUS-1620** - Fixed bug where `message_adapter_version` does not correctly inject the CMA

- **CUMULUS-1572** - A granule is now included in discovery results even when
  none of its files has a matching file type in the associated collection
  configuration. Previously, if all files for a granule were unmatched by a file
  type configuration, the granule was excluded from the discovery results.
  Further, added support for a `boolean` property
  `ignoreFilesConfigForDiscovery`, which controls how a granule's files are
  filtered at discovery time.

## [v1.14.2] - 2019-10-08

### BREAKING CHANGES

Your Cumulus Message Adapter version should be pinned to `v1.0.13` or lower in your `app/config.yml` using `message_adapter_version: v1.0.13` OR you should use the workflow migration steps below to work with CMA v1.1.1+.

- **CUMULUS-1394** - The implementation of the `SfSnsReport` Lambda requires additional environment variables for integration with the new ingest notification SNS topics. Therefore, **you must update the definition of `SfSnsReport` in your `lambdas.yml` like so**:

```yaml
SfSnsReport:
  handler: index.handler
  timeout: 300
  source: node_modules/@cumulus/sf-sns-report/dist
  tables:
    - ExecutionsTable
  envs:
    execution_sns_topic_arn:
      function: Ref
      value: reportExecutionsSns
    granule_sns_topic_arn:
      function: Ref
      value: reportGranulesSns
    pdr_sns_topic_arn:
      function: Ref
      value: reportPdrsSns
```

- **CUMULUS-1447** -
  The newest release of the Cumulus Message Adapter (v1.1.1) requires that parameterized configuration be used for remote message functionality. Once released, Kes will automatically bring in CMA v1.1.1 without additional configuration.

  **Migration instructions**
  Oversized messages are no longer written to S3 automatically. In order to utilize remote messaging functionality, configure a `ReplaceConfig` AWS Step Function parameter on your CMA task:

  ```yaml
  ParsePdr:
    Parameters:
      cma:
        event.$: "$"
        ReplaceConfig:
          FullMessage: true
  ```

  Accepted fields in `ReplaceConfig` include `MaxSize`, `FullMessage`, `Path` and `TargetPath`.
  See https://github.com/nasa/cumulus-message-adapter/blob/master/CONTRACT.md#remote-message-configuration for full details.

  As this change is backward compatible in Cumulus Core, users wishing to utilize the previous version of the CMA may opt to transition to using a CMA lambda layer, or set `message_adapter_version` in their configuration to a version prior to v1.1.0.

### PLEASE NOTE

- **CUMULUS-1394** - Ingest notifications are now provided via 3 separate SNS topics for executions, granules, and PDRs, instead of a single `sftracker` SNS topic. Whereas the `sftracker` SNS topic received a full Cumulus execution message, the new topics all receive generated records for the given object. The new topics are only published to if the given object exists for the current execution. For a given execution/granule/PDR, **two messages will be received by each topic**: one message indicating that ingest is running and another message indicating that ingest has completed or failed. The new SNS topics are:

  - `reportExecutions` - Receives 1 message per execution
  - `reportGranules` - Receives 1 message per granule in an execution
  - `reportPdrs` - Receives 1 message per PDR

### Added

- **CUMULUS-639**

  - Adds SAML JWT and launchpad token authentication to Cumulus API (configurable)
    - **NOTE** to authenticate with Launchpad ensure your launchpad user_id is in the `<prefix>-UsersTable`
    - when Cumulus configured to protect API via Launchpad:
      - New endpoints
        - `GET /saml/login` - starting point for SAML SSO creates the login request url and redirects to the SAML Identity Provider Service (IDP)
        - `POST /saml/auth` - SAML Assertion Consumer Service. POST receiver from SAML IDP. Validates response, logs the user in, and returnes a SAML-based JWT.
    - Disabled endpoints
      - `POST /refresh`
      - Changes authorization worklow:
      - `ensureAuthorized` now presumes the bearer token is a JWT and tries to validate. If the token is malformed, it attempts to validate the token against Launchpad. This allows users to bring their own token as described here https://wiki.earthdata.nasa.gov/display/CUMULUS/Cumulus+API+with+Launchpad+Authentication. But it also allows dashboard users to manually authenticate via Launchpad SAML to receive a Launchpad-based JWT.

- **CUMULUS-1394**
  - Added `Granule.generateGranuleRecord()` method to granules model to generate a granule database record from a Cumulus execution message
  - Added `Pdr.generatePdrRecord()` method to PDRs model to generate a granule database record from a Cumulus execution message
  - Added helpers to `@cumulus/common/message`:
    - `getMessageExecutionName()` - Get the execution name from a Cumulus execution message
    - `getMessageStateMachineArn()` - Get the state machine ARN from a Cumulus execution message
    - `getMessageExecutionArn()` - Get the execution ARN for a Cumulus execution message
    - `getMessageGranules()` - Get the granules from a Cumulus execution message, if any.
  - Added `@cumulus/common/cloudwatch-event/isFailedSfStatus()` to determine if a Step Function status from a Cloudwatch event is a failed status

### Changed

- **CUMULUS-1308**

  - HTTP PUT of a Collection, Provider, or Rule via the Cumulus API now
    performs full replacement of the existing object with the object supplied
    in the request payload. Previous behavior was to perform a modification
    (partial update) by merging the existing object with the (possibly partial)
    object in the payload, but this did not conform to the HTTP standard, which
    specifies PATCH as the means for modifications rather than replacements.

- **CUMULUS-1375**

  - Migrate Cumulus from deprecated Elasticsearch JS client to new, supported one in `@cumulus/api`

- **CUMULUS-1485** Update `@cumulus/cmr-client` to return error message from CMR for validation failures.

- **CUMULUS-1394**

  - Renamed `Execution.generateDocFromPayload()` to `Execution.generateRecord()` on executions model. The method generates an execution database record from a Cumulus execution message.

- **CUMULUS-1432**

  - `logs` endpoint takes the level parameter as a string and not a number
  - Elasticsearch term query generation no longer converts numbers to boolean

- **CUMULUS-1447**

  - Consolidated all remote message handling code into @common/aws
  - Update remote message code to handle updated CMA remote message flags
  - Update example SIPS workflows to utilize Parameterized CMA configuration

- **CUMULUS-1448** Refactor workflows that are mutating cumulus_meta to utilize meta field

- **CUMULUS-1451**

  - Elasticsearch cluster setting `auto_create_index` will be set to false. This had been causing issues in the bootstrap lambda on deploy.

- **CUMULUS-1456**
  - `@cumulus/api` endpoints default error handler uses `boom` package to format errors, which is consistent with other API endpoint errors.

### Fixed

- **CUMULUS-1432** `logs` endpoint filter correctly filters logs by level
- **CUMULUS-1484** `useMessageAdapter` now does not set CUMULUS_MESSAGE_ADAPTER_DIR when `true`

### Removed

- **CUMULUS-1394**
  - Removed `sfTracker` SNS topic. Replaced by three new SNS topics for granule, execution, and PDR ingest notifications.
  - Removed unused functions from `@cumulus/common/aws`:
    - `getGranuleS3Params()`
    - `setGranuleStatus()`

## [v1.14.1] - 2019-08-29

### Fixed

- **CUMULUS-1455**

  - CMR token links updated to point to CMR legacy services rather than echo

- **CUMULUS-1211**
  - Errors thrown during granule discovery are no longer swallowed and ignored.
    Rather, errors are propagated to allow for proper error-handling and
    meaningful messaging.

## [v1.14.0] - 2019-08-22

### PLEASE NOTE

- We have encountered transient lambda service errors in our integration testing. Please handle transient service errors following [these guidelines](https://docs.aws.amazon.com/step-functions/latest/dg/bp-lambda-serviceexception.html). The workflows in the `example/workflows` folder have been updated with retries configured for these errors.

- **CUMULUS-799** added additional IAM permissions to support reading CloudWatch and API Gateway, so **you will have to redeploy your IAM stack.**

- **CUMULUS-800** Several items:

  - **Delete existing API Gateway stages**: To allow enabling of API Gateway logging, Cumulus now creates and manages a Stage resource during deployment. Before upgrading Cumulus, it is necessary to delete the API Gateway stages on both the Backend API and the Distribution API. Instructions are included in the documenation under [Delete API Gateway Stages](https://nasa.github.io/cumulus/docs/additional-deployment-options/delete-api-gateway-stages).

  - **Set up account permissions for API Gateway to write to CloudWatch**: In a one time operation for your AWS account, to enable CloudWatch Logs for API Gateway, you must first grant the API Gateway permission to read and write logs to CloudWatch for your account. The `AmazonAPIGatewayPushToCloudWatchLogs` managed policy (with an ARN of `arn:aws:iam::aws:policy/service-role/AmazonAPIGatewayPushToCloudWatchLogs`) has all the required permissions. You can find a simple how to in the documentation under [Enable API Gateway Logging.](https://nasa.github.io/cumulus/docs/additional-deployment-options/enable-gateway-logging-permissions)

  - **Configure API Gateway to write logs to CloudWatch** To enable execution logging for the distribution API set `config.yaml` `apiConfigs.distribution.logApigatewayToCloudwatch` value to `true`. More information [Enable API Gateway Logs](https://nasa.github.io/cumulus/docs/additional-deployment-options/enable-api-logs)

  - **Configure CloudWatch log delivery**: It is possible to deliver CloudWatch API execution and access logs to a cross-account shared AWS::Logs::Destination. An operator does this by adding the key `logToSharedDestination` to the `config.yml` at the default level with a value of a writable log destination. More information in the documenation under [Configure CloudWatch Logs Delivery.](https://nasa.github.io/cumulus/docs/additional-deployment-options/configure-cloudwatch-logs-delivery)

  - **Additional Lambda Logging**: It is now possible to configure any lambda to deliver logs to a shared subscriptions by setting `logToSharedDestination` to the ARN of a writable location (either an AWS::Logs::Destination or a Kinesis Stream) on any lambda config. Documentation for [Lambda Log Subscriptions](https://nasa.github.io/cumulus/docs/additional-deployment-options/additional-lambda-logging)

  - **Configure S3 Server Access Logs**: If you are running Cumulus in an NGAP environment you may [configure S3 Server Access Logs](https://nasa.github.io/cumulus/docs/next/deployment/server_access_logging) to be delivered to a shared bucket where the Metrics Team will ingest the logs into their ELK stack. Contact the Metrics team for permission and location.

- **CUMULUS-1368** The Cumulus distribution API has been deprecated and is being replaced by ASF's Thin Egress App. By default, the distribution API will not deploy. Please follow [the instructions for deploying and configuring Thin Egress](https://nasa.github.io/cumulus/docs/deployment/thin_egress_app).

To instead continue to deploy and use the legacy Cumulus distribution app, add the following to your `config.yml`:

```yaml
deployDistributionApi: true
```

If you deploy with no distribution app your deployment will succeed but you may encounter errors in your workflows, particularly in the `MoveGranule` task.

- **CUMULUS-1418** Users who are packaging the CMA in their Lambdas outside of Cumulus may need to update their Lambda configuration. Please see `BREAKING CHANGES` below for details.

### Added

- **CUMULUS-642**
  - Adds Launchpad as an authentication option for the Cumulus API.
  - Updated deployment documentation and added [instructions to setup Cumulus API Launchpad authentication](https://wiki.earthdata.nasa.gov/display/CUMULUS/Cumulus+API+with+Launchpad+Authentication)
- **CUMULUS-1418**
  - Adds usage docs/testing of lambda layers (introduced in PR1125), updates Core example tasks to use the updated `cumulus-ecs-task` and a CMA layer instead of kes CMA injection.
  - Added Terraform module to publish CMA as layer to user account.
- **PR1125** - Adds `layers` config option to support deploying Lambdas with layers
- **PR1128** - Added `useXRay` config option to enable AWS X-Ray for Lambdas.
- **CUMULUS-1345**
  - Adds new variables to the app deployment under `cmr`.
  - `cmrEnvironment` values are `SIT`, `UAT`, or `OPS` with `UAT` as the default.
  - `cmrLimit` and `cmrPageSize` have been added as configurable options.
- **CUMULUS-1273**
  - Added lambda function EmsProductMetadataReport to generate EMS Product Metadata report
- **CUMULUS-1226**
  - Added API endpoint `elasticsearch/index-from-database` to index to an Elasticsearch index from the database for recovery purposes and `elasticsearch/indices-status` to check the status of Elasticsearch indices via the API.
- **CUMULUS-824**
  - Added new Collection parameter `reportToEms` to configure whether the collection is reported to EMS
- **CUMULUS-1357**
  - Added new BackendApi endpoint `ems` that generates EMS reports.
- **CUMULUS-1241**
  - Added information about queues with maximum execution limits defined to default workflow templates (`meta.queueExecutionLimits`)
- **CUMULUS-1311**
  - Added `@cumulus/common/message` with various message parsing/preparation helpers
- **CUMULUS-812**

  - Added support for limiting the number of concurrent executions started from a queue. [See the data cookbook](https://nasa.github.io/cumulus/docs/data-cookbooks/throttling-queued-executions) for more information.

- **CUMULUS-1337**

  - Adds `cumulus.stackName` value to the `instanceMetadata` endpoint.

- **CUMULUS-1368**

  - Added `cmrGranuleUrlType` to the `@cumulus/move-granules` task. This determines what kind of links go in the CMR files. The options are `distribution`, `s3`, or `none`, with the default being distribution. If there is no distribution API being used with Cumulus, you must set the value to `s3` or `none`.

- Added `packages/s3-replicator` Terraform module to allow same-region s3 replication to metrics bucket.

- **CUMULUS-1392**

  - Added `tf-modules/report-granules` Terraform module which processes granule ingest notifications received via SNS and stores granule data to a database. The module includes:
    - SNS topic for publishing granule ingest notifications
    - Lambda to process granule notifications and store data
    - IAM permissions for the Lambda
    - Subscription for the Lambda to the SNS topic

- **CUMULUS-1393**

  - Added `tf-modules/report-pdrs` Terraform module which processes PDR ingest notifications received via SNS and stores PDR data to a database. The module includes:
    - SNS topic for publishing PDR ingest notifications
    - Lambda to process PDR notifications and store data
    - IAM permissions for the Lambda
    - Subscription for the Lambda to the SNS topic
  - Added unit tests for `@cumulus/api/models/pdrs.createPdrFromSns()`

- **CUMULUS-1400**

  - Added `tf-modules/report-executions` Terraform module which processes workflow execution information received via SNS and stores it to a database. The module includes:
    - SNS topic for publishing execution data
    - Lambda to process and store execution data
    - IAM permissions for the Lambda
    - Subscription for the Lambda to the SNS topic
  - Added `@cumulus/common/sns-event` which contains helpers for SNS events:
    - `isSnsEvent()` returns true if event is from SNS
    - `getSnsEventMessage()` extracts and parses the message from an SNS event
    - `getSnsEventMessageObject()` extracts and parses message object from an SNS event
  - Added `@cumulus/common/cloudwatch-event` which contains helpers for Cloudwatch events:
    - `isSfExecutionEvent()` returns true if event is from Step Functions
    - `isTerminalSfStatus()` determines if a Step Function status from a Cloudwatch event is a terminal status
    - `getSfEventStatus()` gets the Step Function status from a Cloudwatch event
    - `getSfEventDetailValue()` extracts a Step Function event detail field from a Cloudwatch event
    - `getSfEventMessageObject()` extracts and parses Step Function detail object from a Cloudwatch event

- **CUMULUS-1429**

  - Added `tf-modules/data-persistence` Terraform module which includes resources for data persistence in Cumulus:
    - DynamoDB tables
    - Elasticsearch with optional support for VPC
    - Cloudwatch alarm for number of Elasticsearch nodes

- **CUMULUS-1379** CMR Launchpad Authentication
  - Added `launchpad` configuration to `@cumulus/deployment/app/config.yml`, and cloudformation templates, workflow message, lambda configuration, api endpoint configuration
  - Added `@cumulus/common/LaunchpadToken` and `@cumulus/common/launchpad` to provide methods to get token and validate token
  - Updated lambdas to use Launchpad token for CMR actions (ingest and delete granules)
  - Updated deployment documentation and added [instructions to setup CMR client for Launchpad authentication](https://wiki.earthdata.nasa.gov/display/CUMULUS/CMR+Launchpad+Authentication)

## Changed

- **CUMULUS-1232**

  - Added retries to update `@cumulus/cmr-client` `updateToken()`

- **CUMULUS-1245 CUMULUS-795**

  - Added additional `ems` configuration parameters for sending the ingest reports to EMS
  - Added functionality to send daily ingest reports to EMS

- **CUMULUS-1241**

  - Removed the concept of "priority levels" and added ability to define a number of maximum concurrent executions per SQS queue
  - Changed mapping of Cumulus message properties for the `sqs2sfThrottle` lambda:
    - Queue name is read from `cumulus_meta.queueName`
    - Maximum executions for the queue is read from `meta.queueExecutionLimits[queueName]`, where `queueName` is `cumulus_meta.queueName`
  - Changed `sfSemaphoreDown` lambda to only attempt decrementing semaphores when:
    - the message is for a completed/failed/aborted/timed out workflow AND
    - `cumulus_meta.queueName` exists on the Cumulus message AND
    - An entry for the queue name (`cumulus_meta.queueName`) exists in the the object `meta.queueExecutionLimits` on the Cumulus message

- **CUMULUS-1338**

  - Updated `sfSemaphoreDown` lambda to be triggered via AWS Step Function Cloudwatch events instead of subscription to `sfTracker` SNS topic

- **CUMULUS-1311**

  - Updated `@cumulus/queue-granules` to set `cumulus_meta.queueName` for queued execution messages
  - Updated `@cumulus/queue-pdrs` to set `cumulus_meta.queueName` for queued execution messages
  - Updated `sqs2sfThrottle` lambda to immediately decrement queue semaphore value if dispatching Step Function execution throws an error

- **CUMULUS-1362**

  - Granule `processingStartTime` and `processingEndTime` will be set to the execution start time and end time respectively when there is no sync granule or post to cmr task present in the workflow

- **CUMULUS-1400**
  - Deprecated `@cumulus/ingest/aws/getExecutionArn`. Use `@cumulus/common/aws/getExecutionArn` instead.

### Fixed

- **CUMULUS-1439**

  - Fix bug with rule.logEventArn deletion on Kinesis rule update and fix unit test to verify

- **CUMULUS-796**

  - Added production information (collection ShortName and Version, granuleId) to EMS distribution report
  - Added functionality to send daily distribution reports to EMS

- **CUMULUS-1319**

  - Fixed a bug where granule ingest times were not being stored to the database

- **CUMULUS-1356**

  - The `Collection` model's `delete` method now _removes_ the specified item
    from the collection config store that was inserted by the `create` method.
    Previously, this behavior was missing.

- **CUMULUS-1374**
  - Addressed audit concerns (https://www.npmjs.com/advisories/782) in api package

### BREAKING CHANGES

### Changed

- **CUMULUS-1418**
  - Adding a default `cmaDir` key to configuration will cause `CUMULUS_MESSAGE_ADAPTER_DIR` to be set by default to `/opt` for any Lambda not setting `useCma` to true, or explicitly setting the CMA environment variable. In lambdas that package the CMA independently of the Cumulus packaging. Lambdas manually packaging the CMA should have their Lambda configuration updated to set the CMA path, or alternately if not using the CMA as a Lambda layer in this deployment set `cmaDir` to `./cumulus-message-adapter`.

### Removed

- **CUMULUS-1337**

  - Removes the S3 Access Metrics package added in CUMULUS-799

- **PR1130**
  - Removed code deprecated since v1.11.1:
    - Removed `@cumulus/common/step-functions`. Use `@cumulus/common/StepFunctions` instead.
    - Removed `@cumulus/api/lib/testUtils.fakeFilesFactory`. Use `@cumulus/api/lib/testUtils.fakeFileFactory` instead.
    - Removed `@cumulus/cmrjs/cmr` functions: `searchConcept`, `ingestConcept`, `deleteConcept`. Use the functions in `@cumulus/cmr-client` instead.
    - Removed `@cumulus/ingest/aws.getExecutionHistory`. Use `@cumulus/common/StepFunctions.getExecutionHistory` instead.

## [v1.13.5] - 2019-08-29 - [BACKPORT]

### Fixed

- **CUMULUS-1455** - CMR token links updated to point to CMR legacy services rather than echo

## [v1.13.4] - 2019-07-29

- **CUMULUS-1411** - Fix deployment issue when using a template override

## [v1.13.3] - 2019-07-26

- **CUMULUS-1345** Full backport of CUMULUS-1345 features - Adds new variables to the app deployment under `cmr`.
  - `cmrEnvironment` values are `SIT`, `UAT`, or `OPS` with `UAT` as the default.
  - `cmrLimit` and `cmrPageSize` have been added as configurable options.

## [v1.13.2] - 2019-07-25

- Re-release of v1.13.1 to fix broken npm packages.

## [v1.13.1] - 2019-07-22

- **CUMULUS-1374** - Resolve audit compliance with lodash version for api package subdependency
- **CUMULUS-1412** - Resolve audit compliance with googleapi package
- **CUMULUS-1345** - Backported CMR environment setting in getUrl to address immediate user need. CMR_ENVIRONMENT can now be used to set the CMR environment to OPS/SIT

## [v1.13.0] - 2019-5-20

### PLEASE NOTE

**CUMULUS-802** added some additional IAM permissions to support ECS autoscaling, so **you will have to redeploy your IAM stack.**
As a result of the changes for **CUMULUS-1193**, **CUMULUS-1264**, and **CUMULUS-1310**, **you must delete your existing stacks (except IAM) before deploying this version of Cumulus.**
If running Cumulus within a VPC and extended downtime is acceptable, we recommend doing this at the end of the day to allow AWS backend resources and network interfaces to be cleaned up overnight.

### BREAKING CHANGES

- **CUMULUS-1228**

  - The default AMI used by ECS instances is now an NGAP-compliant AMI. This
    will be a breaking change for non-NGAP deployments. If you do not deploy to
    NGAP, you will need to find the AMI ID of the
    [most recent Amazon ECS-optimized AMI](https://docs.aws.amazon.com/AmazonECS/latest/developerguide/ecs-optimized_AMI.html),
    and set the `ecs.amiid` property in your config. Instructions for finding
    the most recent NGAP AMI can be found using
    [these instructions](https://wiki.earthdata.nasa.gov/display/ESKB/Select+an+NGAP+Created+AMI).

- **CUMULUS-1310**

  - Database resources (DynamoDB, ElasticSearch) have been moved to an independent `db` stack.
    Migrations for this version will need to be user-managed. (e.g. [elasticsearch](https://docs.aws.amazon.com/elasticsearch-service/latest/developerguide/es-version-migration.html#snapshot-based-migration) and [dynamoDB](https://docs.aws.amazon.com/datapipeline/latest/DeveloperGuide/dp-template-exports3toddb.html)).
    Order of stack deployment is `iam` -> `db` -> `app`.
  - All stacks can now be deployed using a single `config.yml` file, i.e.: `kes cf deploy --kes-folder app --template node_modules/@cumulus/deployment/[iam|db|app] [...]`
    Backwards-compatible. For development, please re-run `npm run bootstrap` to build new `kes` overrides.
    Deployment docs have been updated to show how to deploy a single-config Cumulus instance.
  - `params` have been moved: Nest `params` fields under `app`, `db` or `iam` to override all Parameters for a particular stack's cloudformation template. Backwards-compatible with multi-config setups.
  - `stackName` and `stackNameNoDash` have been retired. Use `prefix` and `prefixNoDash` instead.
  - The `iams` section in `app/config.yml` IAM roles has been deprecated as a user-facing parameter,
    _unless_ your IAM role ARNs do not match the convention shown in `@cumulus/deployment/app/config.yml`
  - The `vpc.securityGroup` will need to be set with a pre-existing security group ID to use Cumulus in a VPC. Must allow inbound HTTP(S) (Port 443).

- **CUMULUS-1212**

  - `@cumulus/post-to-cmr` will now fail if any granules being processed are missing a metadata file. You can set the new config option `skipMetaCheck` to `true` to pass post-to-cmr without a metadata file.

- **CUMULUS-1232**

  - `@cumulus/sync-granule` will no longer silently pass if no checksum data is provided. It will use input
    from the granule object to:
    - Verify checksum if `checksumType` and `checksumValue` are in the file record OR a checksum file is provided
      (throws `InvalidChecksum` on fail), else log warning that no checksum is available.
    - Then, verify synced S3 file size if `file.size` is in the file record (throws `UnexpectedFileSize` on fail),
      else log warning that no file size is available.
    - Pass the step.

- **CUMULUS-1264**

  - The Cloudformation templating and deployment configuration has been substantially refactored.
    - `CumulusApiDefault` nested stack resource has been renamed to `CumulusApiDistribution`
    - `CumulusApiV1` nested stack resource has been renamed to `CumulusApiBackend`
  - The `urs: true` config option for when defining your lambdas (e.g. in `lambdas.yml`) has been deprecated. There are two new options to replace it:
    - `urs_redirect: 'token'`: This will expose a `TOKEN_REDIRECT_ENDPOINT` environment variable to your lambda that references the `/token` endpoint on the Cumulus backend API
    - `urs_redirect: 'distribution'`: This will expose a `DISTRIBUTION_REDIRECT_ENDPOINT` environment variable to your lambda that references the `/redirect` endpoint on the Cumulus distribution API

- **CUMULUS-1193**

  - The elasticsearch instance is moved behind the VPC.
  - Your account will need an Elasticsearch Service Linked role. This is a one-time setup for the account. You can follow the instructions to use the AWS console or AWS CLI [here](https://docs.aws.amazon.com/IAM/latest/UserGuide/using-service-linked-roles.html) or use the following AWS CLI command: `aws iam create-service-linked-role --aws-service-name es.amazonaws.com`

- **CUMULUS-802**

  - ECS `maxInstances` must be greater than `minInstances`. If you use defaults, no change is required.

- **CUMULUS-1269**
  - Brought Cumulus data models in line with CNM JSON schema:
    - Renamed file object `fileType` field to `type`
    - Renamed file object `fileSize` field to `size`
    - Renamed file object `checksumValue` field to `checksum` where not already done.
    - Added `ancillary` and `linkage` type support to file objects.

### Added

- **CUMULUS-799**

  - Added an S3 Access Metrics package which will take S3 Server Access Logs and
    write access metrics to CloudWatch

- **CUMULUS-1242** - Added `sqs2sfThrottle` lambda. The lambda reads SQS messages for queued executions and uses semaphores to only start new executions if the maximum number of executions defined for the priority key (`cumulus_meta.priorityKey`) has not been reached. Any SQS messages that are read but not used to start executions remain in the queue.

- **CUMULUS-1240**

  - Added `sfSemaphoreDown` lambda. This lambda receives SNS messages and for each message it decrements the semaphore used to track the number of running executions if:
    - the message is for a completed/failed workflow AND
    - the message contains a level of priority (`cumulus_meta.priorityKey`)
  - Added `sfSemaphoreDown` lambda as a subscriber to the `sfTracker` SNS topic

- **CUMULUS-1265**

  - Added `apiConfigs` configuration option to configure API Gateway to be private
  - All internal lambdas configured to run inside the VPC by default
  - Removed references to `NoVpc` lambdas from documentation and `example` folder.

- **CUMULUS-802**
  - Adds autoscaling of ECS clusters
  - Adds autoscaling of ECS services that are handling StepFunction activities

## Changed

- Updated `@cumulus/ingest/http/httpMixin.list()` to trim trailing spaces on discovered filenames

- **CUMULUS-1310**

  - Database resources (DynamoDB, ElasticSearch) have been moved to an independent `db` stack.
    This will enable future updates to avoid affecting database resources or requiring migrations.
    Migrations for this version will need to be user-managed.
    (e.g. [elasticsearch](https://docs.aws.amazon.com/elasticsearch-service/latest/developerguide/es-version-migration.html#snapshot-based-migration) and [dynamoDB](https://docs.aws.amazon.com/datapipeline/latest/DeveloperGuide/dp-template-exports3toddb.html)).
    Order of stack deployment is `iam` -> `db` -> `app`.
  - All stacks can now be deployed using a single `config.yml` file, i.e.: `kes cf deploy --kes-folder app --template node_modules/@cumulus/deployment/[iam|db|app] [...]`
    Backwards-compatible. Please re-run `npm run bootstrap` to build new `kes` overrides.
    Deployment docs have been updated to show how to deploy a single-config Cumulus instance.
  - `params` fields should now be nested under the stack key (i.e. `app`, `db` or `iam`) to provide Parameters for a particular stack's cloudformation template,
    for use with single-config instances. Keys _must_ match the name of the deployment package folder (`app`, `db`, or `iam`).
    Backwards-compatible with multi-config setups.
  - `stackName` and `stackNameNoDash` have been retired as user-facing config parameters. Use `prefix` and `prefixNoDash` instead.
    This will be used to create stack names for all stacks in a single-config use case.
    `stackName` may still be used as an override in multi-config usage, although this is discouraged.
    Warning: overriding the `db` stack's `stackName` will require you to set `dbStackName` in your `app/config.yml`.
    This parameter is required to fetch outputs from the `db` stack to reference in the `app` stack.
  - The `iams` section in `app/config.yml` IAM roles has been retired as a user-facing parameter,
    _unless_ your IAM role ARNs do not match the convention shown in `@cumulus/deployment/app/config.yml`
    In that case, overriding `iams` in your own config is recommended.
  - `iam` and `db` `cloudformation.yml` file names will have respective prefixes (e.g `iam.cloudformation.yml`).
  - Cumulus will now only attempt to create reconciliation reports for buckets of the `private`, `public` and `protected` types.
  - Cumulus will no longer set up its own security group.
    To pass a pre-existing security group for in-VPC deployments as a parameter to the Cumulus template, populate `vpc.securityGroup` in `config.yml`.
    This security group must allow inbound HTTP(S) traffic (Port 443). SSH traffic (Port 22) must be permitted for SSH access to ECS instances.
  - Deployment docs have been updated with examples for the new deployment model.

- **CUMULUS-1236**

  - Moves access to public files behind the distribution endpoint. Authentication is not required, but direct http access has been disallowed.

- **CUMULUS-1223**

  - Adds unauthenticated access for public bucket files to the Distribution API. Public files should be requested the same way as protected files, but for public files a redirect to a self-signed S3 URL will happen without requiring authentication with Earthdata login.

- **CUMULUS-1232**

  - Unifies duplicate handling in `ingest/granule.handleDuplicateFile` for maintainability.
  - Changed `ingest/granule.ingestFile` and `move-granules/index.moveFileRequest` to use new function.
  - Moved file versioning code to `ingest/granule.moveGranuleFileWithVersioning`
  - `ingest/granule.verifyFile` now also tests `file.size` for verification if it is in the file record and throws
    `UnexpectedFileSize` error for file size not matching input.
  - `ingest/granule.verifyFile` logs warnings if checksum and/or file size are not available.

- **CUMULUS-1193**

  - Moved reindex CLI functionality to an API endpoint. See [API docs](https://nasa.github.io/cumulus-api/#elasticsearch-1)

- **CUMULUS-1207**
  - No longer disable lambda event source mappings when disabling a rule

### Fixed

- Updated Lerna publish script so that published Cumulus packages will pin their dependencies on other Cumulus packages to exact versions (e.g. `1.12.1` instead of `^1.12.1`)

- **CUMULUS-1203**

  - Fixes IAM template's use of intrinsic functions such that IAM template overrides now work with kes

- **CUMULUS-1268**
  - Deployment will not fail if there are no ES alarms or ECS services

## [v1.12.1] - 2019-4-8

## [v1.12.0] - 2019-4-4

Note: There was an issue publishing 1.12.0. Upgrade to 1.12.1.

### BREAKING CHANGES

- **CUMULUS-1139**

  - `granule.applyWorkflow` uses the new-style granule record as input to workflows.

- **CUMULUS-1171**

  - Fixed provider handling in the API to make it consistent between protocols.
    NOTE: This is a breaking change. When applying this upgrade, users will need to:
    1. Disable all workflow rules
    2. Update any `http` or `https` providers so that the host field only
       contains a valid hostname or IP address, and the port field contains the
       provider port.
    3. Perform the deployment
    4. Re-enable workflow rules

- **CUMULUS-1176**:

  - `@cumulus/move-granules` input expectations have changed. `@cumulus/files-to-granules` is a new intermediate task to perform input translation in the old style.
    See the Added and Changed sections of this release changelog for more information.

- **CUMULUS-670**

  - The behavior of ParsePDR and related code has changed in this release. PDRs with FILE_TYPEs that do not conform to the PDR ICD (+ TGZ) (https://cdn.earthdata.nasa.gov/conduit/upload/6376/ESDS-RFC-030v1.0.pdf) will fail to parse.

- **CUMULUS-1208**
  - The granule object input to `@cumulus/queue-granules` will now be added to ingest workflow messages **as is**. In practice, this means that if you are using `@cumulus/queue-granules` to trigger ingest workflows and your granule objects input have invalid properties, then your ingest workflows will fail due to schema validation errors.

### Added

- **CUMULUS-777**
  - Added new cookbook entry on configuring Cumulus to track ancillary files.
- **CUMULUS-1183**
  - Kes overrides will now abort with a warning if a workflow step is configured without a corresponding
    lambda configuration
- **CUMULUS-1223**

  - Adds convenience function `@cumulus/common/bucketsConfigJsonObject` for fetching stack's bucket configuration as an object.

- **CUMULUS-853**
  - Updated FakeProcessing example lambda to include option to generate fake browse
  - Added feature documentation for ancillary metadata export, a new cookbook entry describing a workflow with ancillary metadata generation(browse), and related task definition documentation
- **CUMULUS-805**
  - Added a CloudWatch alarm to check running ElasticSearch instances, and a CloudWatch dashboard to view the health of ElasticSearch
  - Specify `AWS_REGION` in `.env` to be used by deployment script
- **CUMULUS-803**
  - Added CloudWatch alarms to check running tasks of each ECS service, and add the alarms to CloudWatch dashboard
- **CUMULUS-670**
  - Added Ancillary Metadata Export feature (see https://nasa.github.io/cumulus/docs/features/ancillary_metadata for more information)
  - Added new Collection file parameter "fileType" that allows configuration of workflow granule file fileType
- **CUMULUS-1184** - Added kes logging output to ensure we always see the state machine reference before failures due to configuration
- **CUMULUS-1105** - Added a dashboard endpoint to serve the dashboard from an S3 bucket
- **CUMULUS-1199** - Moves `s3credentials` endpoint from the backend to the distribution API.
- **CUMULUS-666**
  - Added `@api/endpoints/s3credentials` to allow EarthData Login authorized users to retrieve temporary security credentials for same-region direct S3 access.
- **CUMULUS-671**
  - Added `@packages/integration-tests/api/distribution/getDistributionApiS3SignedUrl()` to return the S3 signed URL for a file protected by the distribution API
- **CUMULUS-672**
  - Added `cmrMetadataFormat` and `cmrConceptId` to output for individual granules from `@cumulus/post-to-cmr`. `cmrMetadataFormat` will be read from the `cmrMetadataFormat` generated for each granule in `@cumulus/cmrjs/publish2CMR()`
  - Added helpers to `@packages/integration-tests/api/distribution`:
    - `getDistributionApiFileStream()` returns a stream to download files protected by the distribution API
    - `getDistributionFileUrl()` constructs URLs for requesting files from the distribution API
- **CUMULUS-1185** `@cumulus/api/models/Granule.removeGranuleFromCmrByGranule` to replace `@cumulus/api/models/Granule.removeGranuleFromCmr` and use the Granule UR from the CMR metadata to remove the granule from CMR

- **CUMULUS-1101**

  - Added new `@cumulus/checksum` package. This package provides functions to calculate and validate checksums.
  - Added new checksumming functions to `@cumulus/common/aws`: `calculateS3ObjectChecksum` and `validateS3ObjectChecksum`, which depend on the `checksum` package.

- CUMULUS-1171

  - Added `@cumulus/common` API documentation to `packages/common/docs/API.md`
  - Added an `npm run build-docs` task to `@cumulus/common`
  - Added `@cumulus/common/string#isValidHostname()`
  - Added `@cumulus/common/string#match()`
  - Added `@cumulus/common/string#matches()`
  - Added `@cumulus/common/string#toLower()`
  - Added `@cumulus/common/string#toUpper()`
  - Added `@cumulus/common/URLUtils#buildURL()`
  - Added `@cumulus/common/util#isNil()`
  - Added `@cumulus/common/util#isNull()`
  - Added `@cumulus/common/util#isUndefined()`
  - Added `@cumulus/common/util#negate()`

- **CUMULUS-1176**

  - Added new `@cumulus/files-to-granules` task to handle converting file array output from `cumulus-process` tasks into granule objects.
    Allows simplification of `@cumulus/move-granules` and `@cumulus/post-to-cmr`, see Changed section for more details.

- CUMULUS-1151 Compare the granule holdings in CMR with Cumulus' internal data store
- CUMULUS-1152 Compare the granule file holdings in CMR with Cumulus' internal data store

### Changed

- **CUMULUS-1216** - Updated `@cumulus/ingest/granule/ingestFile` to download files to expected staging location.
- **CUMULUS-1208** - Updated `@cumulus/ingest/queue/enqueueGranuleIngestMessage()` to not transform granule object passed to it when building an ingest message
- **CUMULUS-1198** - `@cumulus/ingest` no longer enforces any expectations about whether `provider_path` contains a leading slash or not.
- **CUMULUS-1170**
  - Update scripts and docs to use `npm` instead of `yarn`
  - Use `package-lock.json` files to ensure matching versions of npm packages
  - Update CI builds to use `npm ci` instead of `npm install`
- **CUMULUS-670**
  - Updated ParsePDR task to read standard PDR types+ (+ tgz as an external customer requirement) and add a fileType to granule-files on Granule discovery
  - Updated ParsePDR to fail if unrecognized type is used
  - Updated all relevant task schemas to include granule->files->filetype as a string value
  - Updated tests/test fixtures to include the fileType in the step function/task inputs and output validations as needed
  - Updated MoveGranules task to handle incoming configuration with new "fileType" values and to add them as appropriate to the lambda output.
  - Updated DiscoverGranules step/related workflows to read new Collection file parameter fileType that will map a discovered file to a workflow fileType
  - Updated CNM parser to add the fileType to the defined granule file fileType on ingest and updated integration tests to verify/validate that behavior
  - Updated generateEcho10XMLString in cmr-utils.js to use a map/related library to ensure order as CMR requires ordering for their online resources.
  - Updated post-to-cmr task to appropriately export CNM filetypes to CMR in echo10/UMM exports
- **CUMULUS-1139** - Granules stored in the API contain a `files` property. That schema has been greatly
  simplified and now better matches the CNM format.
  - The `name` property has been renamed to `fileName`.
  - The `filepath` property has been renamed to `key`.
  - The `checksumValue` property has been renamed to `checksum`.
  - The `path` property has been removed.
  - The `url_path` property has been removed.
  - The `filename` property (which contained an `s3://` URL) has been removed, and the `bucket`
    and `key` properties should be used instead. Any requests sent to the API containing a `granule.files[].filename`
    property will be rejected, and any responses coming back from the API will not contain that
    `filename` property.
  - A `source` property has been added, which is a URL indicating the original source of the file.
  - `@cumulus/ingest/granule.moveGranuleFiles()` no longer includes a `filename` field in its
    output. The `bucket` and `key` fields should be used instead.
- **CUMULUS-672**

  - Changed `@cumulus/integration-tests/api/EarthdataLogin.getEarthdataLoginRedirectResponse` to `@cumulus/integration-tests/api/EarthdataLogin.getEarthdataAccessToken`. The new function returns an access response from Earthdata login, if successful.
  - `@cumulus/integration-tests/cmr/getOnlineResources` now accepts an object of options, including `cmrMetadataFormat`. Based on the `cmrMetadataFormat`, the function will correctly retrieve the online resources for each metadata format (ECHO10, UMM-G)

- **CUMULUS-1101**

  - Moved `@cumulus/common/file/getFileChecksumFromStream` into `@cumulus/checksum`, and renamed it to `generateChecksumFromStream`.
    This is a breaking change for users relying on `@cumulus/common/file/getFileChecksumFromStream`.
  - Refactored `@cumulus/ingest/Granule` to depend on new `common/aws` checksum functions and remove significantly present checksumming code.
    - Deprecated `@cumulus/ingest/granule.validateChecksum`. Replaced with `@cumulus/ingest/granule.verifyFile`.
    - Renamed `granule.getChecksumFromFile` to `granule.retrieveSuppliedFileChecksumInformation` to be more accurate.
  - Deprecated `@cumulus/common/aws.checksumS3Objects`. Use `@cumulus/common/aws.calculateS3ObjectChecksum` instead.

- CUMULUS-1171

  - Fixed provider handling in the API to make it consistent between protocols.
    Before this change, FTP providers were configured using the `host` and
    `port` properties. HTTP providers ignored `port` and `protocol`, and stored
    an entire URL in the `host` property. Updated the API to only accept valid
    hostnames or IP addresses in the `provider.host` field. Updated ingest code
    to properly build HTTP and HTTPS URLs from `provider.protocol`,
    `provider.host`, and `provider.port`.
  - The default provider port was being set to 21, no matter what protocol was
    being used. Removed that default.

- **CUMULUS-1176**

  - `@cumulus/move-granules` breaking change:
    Input to `move-granules` is now expected to be in the form of a granules object (i.e. `{ granules: [ { ... }, { ... } ] }`);
    For backwards compatibility with array-of-files outputs from processing steps, use the new `@cumulus/files-to-granules` task as an intermediate step.
    This task will perform the input translation. This change allows `move-granules` to be simpler and behave more predictably.
    `config.granuleIdExtraction` and `config.input_granules` are no longer needed/used by `move-granules`.
  - `@cumulus/post-to-cmr`: `config.granuleIdExtraction` is no longer needed/used by `post-to-cmr`.

- CUMULUS-1174
  - Better error message and stacktrace for S3KeyPairProvider error reporting.

### Fixed

- **CUMULUS-1218** Reconciliation report will now scan only completed granules.
- `@cumulus/api` files and granules were not getting indexed correctly because files indexing was failing in `db-indexer`
- `@cumulus/deployment` A bug in the Cloudformation template was preventing the API from being able to be launched in a VPC, updated the IAM template to give the permissions to be able to run the API in a VPC

### Deprecated

- `@cumulus/api/models/Granule.removeGranuleFromCmr`, instead use `@cumulus/api/models/Granule.removeGranuleFromCmrByGranule`
- `@cumulus/ingest/granule.validateChecksum`, instead use `@cumulus/ingest/granule.verifyFile`
- `@cumulus/common/aws.checksumS3Objects`, instead use `@cumulus/common/aws.calculateS3ObjectChecksum`
- `@cumulus/cmrjs`: `getGranuleId` and `getCmrFiles` are deprecated due to changes in input handling.

## [v1.11.3] - 2019-3-5

### Added

- **CUMULUS-1187** - Added `@cumulus/ingest/granule/duplicateHandlingType()` to determine how duplicate files should be handled in an ingest workflow

### Fixed

- **CUMULUS-1187** - workflows not respecting the duplicate handling value specified in the collection
- Removed refreshToken schema requirement for OAuth

## [v1.11.2] - 2019-2-15

### Added

- CUMULUS-1169
  - Added a `@cumulus/common/StepFunctions` module. It contains functions for querying the AWS
    StepFunctions API. These functions have the ability to retry when a ThrottlingException occurs.
  - Added `@cumulus/common/aws.retryOnThrottlingException()`, which will wrap a function in code to
    retry on ThrottlingExceptions.
  - Added `@cumulus/common/test-utils.throttleOnce()`, which will cause a function to return a
    ThrottlingException the first time it is called, then return its normal result after that.
- CUMULUS-1103 Compare the collection holdings in CMR with Cumulus' internal data store
- CUMULUS-1099 Add support for UMMG JSON metadata versions > 1.4.
  - If a version is found in the metadata object, that version is used for processing and publishing to CMR otherwise, version 1.4 is assumed.
- CUMULUS-678
  - Added support for UMMG json v1.4 metadata files.
    `reconcileCMRMetadata` added to `@cumulus/cmrjs` to update metadata record with new file locations.
    `@cumulus/common/errors` adds two new error types `CMRMetaFileNotFound` and `InvalidArgument`.
    `@cumulus/common/test-utils` adds new function `randomId` to create a random string with id to help in debugging.
    `@cumulus/common/BucketsConfig` adds a new helper class `BucketsConfig` for working with bucket stack configuration and bucket names.
    `@cumulus/common/aws` adds new function `s3PutObjectTagging` as a convenience for the aws [s3().putObjectTagging](https://docs.aws.amazon.com/AWSJavaScriptSDK/latest/AWS/S3.html#putObjectTagging-property) function.
    `@cumulus/cmrjs` Adds: - `isCMRFile` - Identify an echo10(xml) or UMMG(json) metadata file. - `metadataObjectFromCMRFile` Read and parse CMR XML file from s3. - `updateCMRMetadata` Modify a cmr metadata (xml/json) file with updated information. - `publish2CMR` Posts XML or UMMG CMR data to CMR service. - `reconcileCMRMetadata` Reconciles cmr metadata file after a file moves.
- Adds some ECS and other permissions to StepRole to enable running ECS tasks from a workflow
- Added Apache logs to cumulus api and distribution lambdas
- **CUMULUS-1119** - Added `@cumulus/integration-tests/api/EarthdataLogin.getEarthdataLoginRedirectResponse` helper for integration tests to handle login with Earthdata and to return response from redirect to Cumulus API
- **CUMULUS-673** Added `@cumulus/common/file/getFileChecksumFromStream` to get file checksum from a readable stream

### Fixed

- CUMULUS-1123
  - Cloudformation template overrides now work as expected

### Changed

- CUMULUS-1169
  - Deprecated the `@cumulus/common/step-functions` module.
  - Updated code that queries the StepFunctions API to use the retry-enabled functions from
    `@cumulus/common/StepFunctions`
- CUMULUS-1121
  - Schema validation is now strongly enforced when writing to the database.
    Additional properties are not allowed and will result in a validation error.
- CUMULUS-678
  `tasks/move-granules` simplified and refactored to use functionality from cmrjs.
  `ingest/granules.moveGranuleFiles` now just moves granule files and returns a list of the updated files. Updating metadata now handled by `@cumulus/cmrjs/reconcileCMRMetadata`.
  `move-granules.updateGranuleMetadata` refactored and bugs fixed in the case of a file matching multiple collection.files.regexps.
  `getCmrXmlFiles` simplified and now only returns an object with the cmrfilename and the granuleId.
  `@cumulus/test-processing` - test processing task updated to generate UMM-G metadata

- CUMULUS-1043

  - `@cumulus/api` now uses [express](http://expressjs.com/) as the API engine.
  - All `@cumulus/api` endpoints on ApiGateway are consolidated to a single endpoint the uses `{proxy+}` definition.
  - All files under `packages/api/endpoints` along with associated tests are updated to support express's request and response objects.
  - Replaced environment variables `internal`, `bucket` and `systemBucket` with `system_bucket`.
  - Update `@cumulus/integration-tests` to work with updated cumulus-api express endpoints

- `@cumulus/integration-tests` - `buildAndExecuteWorkflow` and `buildWorkflow` updated to take a `meta` param to allow for additional fields to be added to the workflow `meta`

- **CUMULUS-1049** Updated `Retrieve Execution Status API` in `@cumulus/api`: If the execution doesn't exist in Step Function API, Cumulus API returns the execution status information from the database.

- **CUMULUS-1119**
  - Renamed `DISTRIBUTION_URL` environment variable to `DISTRIBUTION_ENDPOINT`
  - Renamed `DEPLOYMENT_ENDPOINT` environment variable to `DISTRIBUTION_REDIRECT_ENDPOINT`
  - Renamed `API_ENDPOINT` environment variable to `TOKEN_REDIRECT_ENDPOINT`

### Removed

- Functions deprecated before 1.11.0:
  - @cumulus/api/models/base: static Manager.createTable() and static Manager.deleteTable()
  - @cumulus/ingest/aws/S3
  - @cumulus/ingest/aws/StepFunction.getExecution()
  - @cumulus/ingest/aws/StepFunction.pullEvent()
  - @cumulus/ingest/consumer.Consume
  - @cumulus/ingest/granule/Ingest.getBucket()

### Deprecated

`@cmrjs/ingestConcept`, instead use the CMR object methods. `@cmrjs/CMR.ingestGranule` or `@cmrjs/CMR.ingestCollection`
`@cmrjs/searchConcept`, instead use the CMR object methods. `@cmrjs/CMR.searchGranules` or `@cmrjs/CMR.searchCollections`
`@cmrjs/deleteConcept`, instead use the CMR object methods. `@cmrjs/CMR.deleteGranule` or `@cmrjs/CMR.deleteCollection`

## [v1.11.1] - 2018-12-18

**Please Note**

- Ensure your `app/config.yml` has a `clientId` specified in the `cmr` section. This will allow CMR to identify your requests for better support and metrics.
  - For an example, please see [the example config](https://github.com/nasa/cumulus/blob/1c7e2bf41b75da9f87004c4e40fbcf0f39f56794/example/app/config.yml#L128).

### Added

- Added a `/tokenDelete` endpoint in `@cumulus/api` to delete access token records

### Changed

- CUMULUS-678
  `@cumulus/ingest/crypto` moved and renamed to `@cumulus/common/key-pair-provider`
  `@cumulus/ingest/aws` function: `KMSDecryptionFailed` and class: `KMS` extracted and moved to `@cumulus/common` and `KMS` is exported as `KMSProvider` from `@cumulus/common/key-pair-provider`
  `@cumulus/ingest/granule` functions: `publish`, `getGranuleId`, `getXMLMetadataAsString`, `getMetadataBodyAndTags`, `parseXmlString`, `getCmrXMLFiles`, `postS3Object`, `contructOnlineAccessUrls`, `updateMetadata`, extracted and moved to `@cumulus/cmrjs`
  `getGranuleId`, `getCmrXMLFiles`, `publish`, `updateMetadata` removed from `@cumulus/ingest/granule` and added to `@cumulus/cmrjs`;
  `updateMetadata` renamed `updateCMRMetadata`.
  `@cumulus/ingest` test files renamed.
- **CUMULUS-1070**
  - Add `'Client-Id'` header to all `@cumulus/cmrjs` requests (made via `searchConcept`, `ingestConcept`, and `deleteConcept`).
  - Updated `cumulus/example/app/config.yml` entry for `cmr.clientId` to use stackName for easier CMR-side identification.

## [v1.11.0] - 2018-11-30

**Please Note**

- Redeploy IAM roles:
  - CUMULUS-817 includes a migration that requires reconfiguration/redeployment of IAM roles. Please see the [upgrade instructions](https://nasa.github.io/cumulus/docs/upgrade/1.11.0) for more information.
  - CUMULUS-977 includes a few new SNS-related permissions added to the IAM roles that will require redeployment of IAM roles.
- `cumulus-message-adapter` v1.0.13+ is required for `@cumulus/api` granule reingest API to work properly. The latest version should be downloaded automatically by kes.
- A `TOKEN_SECRET` value (preferably 256-bit for security) must be added to `.env` to securely sign JWTs used for authorization in `@cumulus/api`

### Changed

- **CUUMULUS-1000** - Distribution endpoint now persists logins, instead of
  redirecting to Earthdata Login on every request
- **CUMULUS-783 CUMULUS-790** - Updated `@cumulus/sync-granule` and `@cumulus/move-granules` tasks to always overwrite existing files for manually-triggered reingest.
- **CUMULUS-906** - Updated `@cumulus/api` granule reingest API to
  - add `reingestGranule: true` and `forceDuplicateOverwrite: true` to Cumulus message `cumulus_meta.cumulus_context` field to indicate that the workflow is a manually triggered re-ingest.
  - return warning message to operator when duplicateHandling is not `replace`
  - `cumulus-message-adapter` v1.0.13+ is required.
- **CUMULUS-793** - Updated the granule move PUT request in `@cumulus/api` to reject the move with a 409 status code if one or more of the files already exist at the destination location
- Updated `@cumulus/helloworld` to use S3 to store state for pass on retry tests
- Updated `@cumulus/ingest`:
  - [Required for MAAP] `http.js#list` will now find links with a trailing whitespace
  - Removed code from `granule.js` which looked for files in S3 using `{ Bucket: discoveredFile.bucket, Key: discoveredFile.name }`. This is obsolete since `@cumulus/ingest` uses a `file-staging` and `constructCollectionId()` directory prefixes by default.
- **CUMULUS-989**
  - Updated `@cumulus/api` to use [JWT (JSON Web Token)](https://jwt.io/introduction/) as the transport format for API authorization tokens and to use JWT verification in the request authorization
  - Updated `/token` endpoint in `@cumulus/api` to return tokens as JWTs
  - Added a `/refresh` endpoint in `@cumulus/api` to request new access tokens from the OAuth provider using the refresh token
  - Added `refreshAccessToken` to `@cumulus/api/lib/EarthdataLogin` to manage refresh token requests with the Earthdata OAuth provider

### Added

- **CUMULUS-1050**
  - Separated configuration flags for originalPayload/finalPayload cleanup such that they can be set to different retention times
- **CUMULUS-798**
  - Added daily Executions cleanup CloudWatch event that triggers cleanExecutions lambda
  - Added cleanExecutions lambda that removes finalPayload/originalPayload field entries for records older than configured timeout value (execution_payload_retention_period), with a default of 30 days
- **CUMULUS-815/816**
  - Added 'originalPayload' and 'finalPayload' fields to Executions table
  - Updated Execution model to populate originalPayload with the execution payload on record creation
  - Updated Execution model code to populate finalPayload field with the execution payload on execution completion
  - Execution API now exposes the above fields
- **CUMULUS-977**
  - Rename `kinesisConsumer` to `messageConsumer` as it handles both Kinesis streams and SNS topics as of this version.
  - Add `sns`-type rule support. These rules create a subscription between an SNS topic and the `messageConsumer`.
    When a message is received, `messageConsumer` is triggered and passes the SNS message (JSON format expected) in
    its entirety to the workflow in the `payload` field of the Cumulus message. For more information on sns-type rules,
    see the [documentation](https://nasa.github.io/cumulus/docs/data-cookbooks/setup#rules).
- **CUMULUS-975**
  - Add `KinesisInboundEventLogger` and `KinesisOutboundEventLogger` API lambdas. These lambdas
    are utilized to dump incoming and outgoing ingest workflow kinesis streams
    to cloudwatch for analytics in case of AWS/stream failure.
  - Update rules model to allow tracking of log_event ARNs related to
    Rule event logging. Kinesis rule types will now automatically log
    incoming events via a Kinesis event triggered lambda.
    CUMULUS-975-migration-4
  - Update migration code to require explicit migration names per run
  - Added migration_4 to migrate/update exisitng Kinesis rules to have a log event mapping
  - Added new IAM policy for migration lambda
- **CUMULUS-775**
  - Adds a instance metadata endpoint to the `@cumulus/api` package.
  - Adds a new convenience function `hostId` to the `@cumulus/cmrjs` to help build environment specific cmr urls.
  - Fixed `@cumulus/cmrjs.searchConcept` to search and return CMR results.
  - Modified `@cumulus/cmrjs.CMR.searchGranule` and `@cumulus/cmrjs.CMR.searchCollection` to include CMR's provider as a default parameter to searches.
- **CUMULUS-965**
  - Add `@cumulus/test-data.loadJSONTestData()`,
    `@cumulus/test-data.loadTestData()`, and
    `@cumulus/test-data.streamTestData()` to safely load test data. These
    functions should be used instead of using `require()` to load test data,
    which could lead to tests interferring with each other.
  - Add a `@cumulus/common/util/deprecate()` function to mark a piece of code as
    deprecated
- **CUMULUS-986**
  - Added `waitForTestExecutionStart` to `@cumulus/integration-tests`
- **CUMULUS-919**
  - In `@cumulus/deployment`, added support for NGAP permissions boundaries for IAM roles with `useNgapPermissionBoundary` flag in `iam/config.yml`. Defaults to false.

### Fixed

- Fixed a bug where FTP sockets were not closed after an error, keeping the Lambda function active until it timed out [CUMULUS-972]
- **CUMULUS-656**
  - The API will no longer allow the deletion of a provider if that provider is
    referenced by a rule
  - The API will no longer allow the deletion of a collection if that collection
    is referenced by a rule
- Fixed a bug where `@cumulus/sf-sns-report` was not pulling large messages from S3 correctly.

### Deprecated

- `@cumulus/ingest/aws/StepFunction.pullEvent()`. Use `@cumulus/common/aws.pullStepFunctionEvent()`.
- `@cumulus/ingest/consumer.Consume` due to unpredictable implementation. Use `@cumulus/ingest/consumer.Consumer`.
  Call `Consumer.consume()` instead of `Consume.read()`.

## [v1.10.4] - 2018-11-28

### Added

- **CUMULUS-1008**
  - New `config.yml` parameter for SQS consumers: `sqs_consumer_rate: (default 500)`, which is the maximum number of
    messages the consumer will attempt to process per execution. Currently this is only used by the sf-starter consumer,
    which runs every minute by default, making this a messages-per-minute upper bound. SQS does not guarantee the number
    of messages returned per call, so this is not a fixed rate of consumption, only attempted number of messages received.

### Deprecated

- `@cumulus/ingest/consumer.Consume` due to unpredictable implementation. Use `@cumulus/ingest/consumer.Consumer`.

### Changed

- Backported update of `packages/api` dependency `@mapbox/dyno` to `1.4.2` to mitigate `event-stream` vulnerability.

## [v1.10.3] - 2018-10-31

### Added

- **CUMULUS-817**
  - Added AWS Dead Letter Queues for lambdas that are scheduled asynchronously/such that failures show up only in cloudwatch logs.
- **CUMULUS-956**
  - Migrated developer documentation and data-cookbooks to Docusaurus
    - supports versioning of documentation
  - Added `docs/docs-how-to.md` to outline how to do things like add new docs or locally install for testing.
  - Deployment/CI scripts have been updated to work with the new format
- **CUMULUS-811**
  - Added new S3 functions to `@cumulus/common/aws`:
    - `aws.s3TagSetToQueryString`: converts S3 TagSet array to querystring (for use with upload()).
    - `aws.s3PutObject`: Returns promise of S3 `putObject`, which puts an object on S3
    - `aws.s3CopyObject`: Returns promise of S3 `copyObject`, which copies an object in S3 to a new S3 location
    - `aws.s3GetObjectTagging`: Returns promise of S3 `getObjectTagging`, which returns an object containing an S3 TagSet.
  - `@/cumulus/common/aws.s3PutObject` defaults to an explicit `ACL` of 'private' if not overridden.
  - `@/cumulus/common/aws.s3CopyObject` defaults to an explicit `TaggingDirective` of 'COPY' if not overridden.

### Deprecated

- **CUMULUS-811**
  - Deprecated `@cumulus/ingest/aws.S3`. Member functions of this class will now
    log warnings pointing to similar functionality in `@cumulus/common/aws`.

## [v1.10.2] - 2018-10-24

### Added

- **CUMULUS-965**
  - Added a `@cumulus/logger` package
- **CUMULUS-885**
  - Added 'human readable' version identifiers to Lambda Versioning lambda aliases
- **CUMULUS-705**
  - Note: Make sure to update the IAM stack when deploying this update.
  - Adds an AsyncOperations model and associated DynamoDB table to the
    `@cumulus/api` package
  - Adds an /asyncOperations endpoint to the `@cumulus/api` package, which can
    be used to fetch the status of an AsyncOperation.
  - Adds a /bulkDelete endpoint to the `@cumulus/api` package, which performs an
    asynchronous bulk-delete operation. This is a stub right now which is only
    intended to demonstration how AsyncOperations work.
  - Adds an AsyncOperation ECS task to the `@cumulus/api` package, which will
    fetch an Lambda function, run it in ECS, and then store the result to the
    AsyncOperations table in DynamoDB.
- **CUMULUS-851** - Added workflow lambda versioning feature to allow in-flight workflows to use lambda versions that were in place when a workflow was initiated

  - Updated Kes custom code to remove logic that used the CMA file key to determine template compilation logic. Instead, utilize a `customCompilation` template configuration flag to indicate a template should use Cumulus's kes customized methods instead of 'core'.
  - Added `useWorkflowLambdaVersions` configuration option to enable the lambdaVersioning feature set. **This option is set to true by default** and should be set to false to disable the feature.
  - Added uniqueIdentifier configuration key to S3 sourced lambdas to optionally support S3 lambda resource versioning within this scheme. This key must be unique for each modified version of the lambda package and must be updated in configuration each time the source changes.
  - Added a new nested stack template that will create a `LambdaVersions` stack that will take lambda parameters from the base template, generate lambda versions/aliases and return outputs with references to the most 'current' lambda alias reference, and updated 'core' template to utilize these outputs (if `useWorkflowLambdaVersions` is enabled).

- Created a `@cumulus/api/lib/OAuth2` interface, which is implemented by the
  `@cumulus/api/lib/EarthdataLogin` and `@cumulus/api/lib/GoogleOAuth2` classes.
  Endpoints that need to handle authentication will determine which class to use
  based on environment variables. This also greatly simplifies testing.
- Added `@cumulus/api/lib/assertions`, containing more complex AVA test assertions
- Added PublishGranule workflow to publish a granule to CMR without full reingest. (ingest-in-place capability)

- `@cumulus/integration-tests` new functionality:
  - `listCollections` to list collections from a provided data directory
  - `deleteCollection` to delete list of collections from a deployed stack
  - `cleanUpCollections` combines the above in one function.
  - `listProviders` to list providers from a provided data directory
  - `deleteProviders` to delete list of providers from a deployed stack
  - `cleanUpProviders` combines the above in one function.
  - `@cumulus/integrations-tests/api.js`: `deleteGranule` and `deletePdr` functions to make `DELETE` requests to Cumulus API
  - `rules` API functionality for posting and deleting a rule and listing all rules
  - `wait-for-deploy` lambda for use in the redeployment tests
- `@cumulus/ingest/granule.js`: `ingestFile` inserts new `duplicate_found: true` field in the file's record if a duplicate file already exists on S3.
- `@cumulus/api`: `/execution-status` endpoint requests and returns complete execution output if execution output is stored in S3 due to size.
- Added option to use environment variable to set CMR host in `@cumulus/cmrjs`.
- **CUMULUS-781** - Added integration tests for `@cumulus/sync-granule` when `duplicateHandling` is set to `replace` or `skip`
- **CUMULUS-791** - `@cumulus/move-granules`: `moveFileRequest` inserts new `duplicate_found: true` field in the file's record if a duplicate file already exists on S3. Updated output schema to document new `duplicate_found` field.

### Removed

- Removed `@cumulus/common/fake-earthdata-login-server`. Tests can now create a
  service stub based on `@cumulus/api/lib/OAuth2` if testing requires handling
  authentication.

### Changed

- **CUMULUS-940** - modified `@cumulus/common/aws` `receiveSQSMessages` to take a parameter object instead of positional parameters. All defaults remain the same, but now access to long polling is available through `options.waitTimeSeconds`.
- **CUMULUS-948** - Update lambda functions `CNMToCMA` and `CnmResponse` in the `cumulus-data-shared` bucket and point the default stack to them.
- **CUMULUS-782** - Updated `@cumulus/sync-granule` task and `Granule.ingestFile` in `@cumulus/ingest` to keep both old and new data when a destination file with different checksum already exists and `duplicateHandling` is `version`
- Updated the config schema in `@cumulus/move-granules` to include the `moveStagedFiles` param.
- **CUMULUS-778** - Updated config schema and documentation in `@cumulus/sync-granule` to include `duplicateHandling` parameter for specifying how duplicate filenames should be handled
- **CUMULUS-779** - Updated `@cumulus/sync-granule` to throw `DuplicateFile` error when destination files already exist and `duplicateHandling` is `error`
- **CUMULUS-780** - Updated `@cumulus/sync-granule` to use `error` as the default for `duplicateHandling` when it is not specified
- **CUMULUS-780** - Updated `@cumulus/api` to use `error` as the default value for `duplicateHandling` in the `Collection` model
- **CUMULUS-785** - Updated the config schema and documentation in `@cumulus/move-granules` to include `duplicateHandling` parameter for specifying how duplicate filenames should be handled
- **CUMULUS-786, CUMULUS-787** - Updated `@cumulus/move-granules` to throw `DuplicateFile` error when destination files already exist and `duplicateHandling` is `error` or not specified
- **CUMULUS-789** - Updated `@cumulus/move-granules` to keep both old and new data when a destination file with different checksum already exists and `duplicateHandling` is `version`

### Fixed

- `getGranuleId` in `@cumulus/ingest` bug: `getGranuleId` was constructing an error using `filename` which was undefined. The fix replaces `filename` with the `uri` argument.
- Fixes to `del` in `@cumulus/api/endpoints/granules.js` to not error/fail when not all files exist in S3 (e.g. delete granule which has only 2 of 3 files ingested).
- `@cumulus/deployment/lib/crypto.js` now checks for private key existence properly.

## [v1.10.1] - 2018-09-4

### Fixed

- Fixed cloudformation template errors in `@cumulus/deployment/`
  - Replaced references to Fn::Ref: with Ref:
  - Moved long form template references to a newline

## [v1.10.0] - 2018-08-31

### Removed

- Removed unused and broken code from `@cumulus/common`
  - Removed `@cumulus/common/test-helpers`
  - Removed `@cumulus/common/task`
  - Removed `@cumulus/common/message-source`
  - Removed the `getPossiblyRemote` function from `@cumulus/common/aws`
  - Removed the `startPromisedSfnExecution` function from `@cumulus/common/aws`
  - Removed the `getCurrentSfnTask` function from `@cumulus/common/aws`

### Changed

- **CUMULUS-839** - In `@cumulus/sync-granule`, 'collection' is now an optional config parameter

### Fixed

- **CUMULUS-859** Moved duplicate code in `@cumulus/move-granules` and `@cumulus/post-to-cmr` to `@cumulus/ingest`. Fixed imports making assumptions about directory structure.
- `@cumulus/ingest/consumer` correctly limits the number of messages being received and processed from SQS. Details:
  - **Background:** `@cumulus/api` includes a lambda `<stack-name>-sqs2sf` which processes messages from the `<stack-name>-startSF` SQS queue every minute. The `sqs2sf` lambda uses `@cumulus/ingest/consumer` to receive and process messages from SQS.
  - **Bug:** More than `messageLimit` number of messages were being consumed and processed from the `<stack-name>-startSF` SQS queue. Many step functions were being triggered simultaneously by the lambda `<stack-name>-sqs2sf` (which consumes every minute from the `startSF` queue) and resulting in step function failure with the error: `An error occurred (ThrottlingException) when calling the GetExecutionHistory`.
  - **Fix:** `@cumulus/ingest/consumer#processMessages` now processes messages until `timeLimit` has passed _OR_ once it receives up to `messageLimit` messages. `sqs2sf` is deployed with a [default `messageLimit` of 10](https://github.com/nasa/cumulus/blob/670000c8a821ff37ae162385f921c40956e293f7/packages/deployment/app/config.yml#L147).
  - **IMPORTANT NOTE:** `consumer` will actually process up to `messageLimit * 2 - 1` messages. This is because sometimes `receiveSQSMessages` will return less than `messageLimit` messages and thus the consumer will continue to make calls to `receiveSQSMessages`. For example, given a `messageLimit` of 10 and subsequent calls to `receiveSQSMessages` returns up to 9 messages, the loop will continue and a final call could return up to 10 messages.

## [v1.9.1] - 2018-08-22

**Please Note** To take advantage of the added granule tracking API functionality, updates are required for the message adapter and its libraries. You should be on the following versions:

- `cumulus-message-adapter` 1.0.9+
- `cumulus-message-adapter-js` 1.0.4+
- `cumulus-message-adapter-java` 1.2.7+
- `cumulus-message-adapter-python` 1.0.5+

### Added

- **CUMULUS-687** Added logs endpoint to search for logs from a specific workflow execution in `@cumulus/api`. Added integration test.
- **CUMULUS-836** - `@cumulus/deployment` supports a configurable docker storage driver for ECS. ECS can be configured with either `devicemapper` (the default storage driver for AWS ECS-optimized AMIs) or `overlay2` (the storage driver used by the NGAP 2.0 AMI). The storage driver can be configured in `app/config.yml` with `ecs.docker.storageDriver: overlay2 | devicemapper`. The default is `overlay2`.
  - To support this configuration, a [Handlebars](https://handlebarsjs.com/) helper `ifEquals` was added to `packages/deployment/lib/kes.js`.
- **CUMULUS-836** - `@cumulus/api` added IAM roles required by the NGAP 2.0 AMI. The NGAP 2.0 AMI runs a script `register_instances_with_ssm.py` which requires the ECS IAM role to include `ec2:DescribeInstances` and `ssm:GetParameter` permissions.

### Fixed

- **CUMULUS-836** - `@cumulus/deployment` uses `overlay2` driver by default and does not attempt to write `--storage-opt dm.basesize` to fix [this error](https://github.com/moby/moby/issues/37039).
- **CUMULUS-413** Kinesis processing now captures all errrors.
  - Added kinesis fallback mechanism when errors occur during record processing.
  - Adds FallbackTopicArn to `@cumulus/api/lambdas.yml`
  - Adds fallbackConsumer lambda to `@cumulus/api`
  - Adds fallbackqueue option to lambda definitions capture lambda failures after three retries.
  - Adds kinesisFallback SNS topic to signal incoming errors from kinesis stream.
  - Adds kinesisFailureSQS to capture fully failed events from all retries.
- **CUMULUS-855** Adds integration test for kinesis' error path.
- **CUMULUS-686** Added workflow task name and version tracking via `@cumulus/api` executions endpoint under new `tasks` property, and under `workflow_tasks` in step input/output.
  - Depends on `cumulus-message-adapter` 1.0.9+, `cumulus-message-adapter-js` 1.0.4+, `cumulus-message-adapter-java` 1.2.7+ and `cumulus-message-adapter-python` 1.0.5+
- **CUMULUS-771**
  - Updated sync-granule to stream the remote file to s3
  - Added integration test for ingesting granules from ftp provider
  - Updated http/https integration tests for ingesting granules from http/https providers
- **CUMULUS-862** Updated `@cumulus/integration-tests` to handle remote lambda output
- **CUMULUS-856** Set the rule `state` to have default value `ENABLED`

### Changed

- In `@cumulus/deployment`, changed the example app config.yml to have additional IAM roles

## [v1.9.0] - 2018-08-06

**Please note** additional information and upgrade instructions [here](https://nasa.github.io/cumulus/docs/upgrade/1.9.0)

### Added

- **CUMULUS-712** - Added integration tests verifying expected behavior in workflows
- **GITC-776-2** - Add support for versioned collections

### Fixed

- **CUMULUS-832**
  - Fixed indentation in example config.yml in `@cumulus/deployment`
  - Fixed issue with new deployment using the default distribution endpoint in `@cumulus/deployment` and `@cumulus/api`

## [v1.8.1] - 2018-08-01

**Note** IAM roles should be re-deployed with this release.

- **Cumulus-726**
  - Added function to `@cumulus/integration-tests`: `sfnStep` includes `getStepInput` which returns the input to the schedule event of a given step function step.
  - Added IAM policy `@cumulus/deployment`: Lambda processing IAM role includes `kinesis::PutRecord` so step function lambdas can write to kinesis streams.
- **Cumulus Community Edition**
  - Added Google OAuth authentication token logic to `@cumulus/api`. Refactored token endpoint to use environment variable flag `OAUTH_PROVIDER` when determining with authentication method to use.
  - Added API Lambda memory configuration variable `api_lambda_memory` to `@cumulus/api` and `@cumulus/deployment`.

### Changed

- **Cumulus-726**
  - Changed function in `@cumulus/api`: `models/rules.js#addKinesisEventSource` was modified to call to `deleteKinesisEventSource` with all required parameters (rule's name, arn and type).
  - Changed function in `@cumulus/integration-tests`: `getStepOutput` can now be used to return output of failed steps. If users of this function want the output of a failed event, they can pass a third parameter `eventType` as `'failure'`. This function will work as always for steps which completed successfully.

### Removed

- **Cumulus-726**

  - Configuration change to `@cumulus/deployment`: Removed default auto scaling configuration for Granules and Files DynamoDB tables.

- **CUMULUS-688**
  - Add integration test for ExecutionStatus
  - Function addition to `@cumulus/integration-tests`: `api` includes `getExecutionStatus` which returns the execution status from the Cumulus API

## [v1.8.0] - 2018-07-23

### Added

- **CUMULUS-718** Adds integration test for Kinesis triggering a workflow.

- **GITC-776-3** Added more flexibility for rules. You can now edit all fields on the rule's record
  We may need to update the api documentation to reflect this.

- **CUMULUS-681** - Add ingest-in-place action to granules endpoint

  - new applyWorkflow action at PUT /granules/{granuleid} Applying a workflow starts an execution of the provided workflow and passes the granule record as payload.
    Parameter(s):
    - workflow - the workflow name

- **CUMULUS-685** - Add parent exeuction arn to the execution which is triggered from a parent step function

### Changed

- **CUMULUS-768** - Integration tests get S3 provider data from shared data folder

### Fixed

- **CUMULUS-746** - Move granule API correctly updates record in dynamo DB and cmr xml file
- **CUMULUS-766** - Populate database fileSize field from S3 if value not present in Ingest payload

## [v1.7.1] - 2018-07-27 - [BACKPORT]

### Fixed

- **CUMULUS-766** - Backport from 1.8.0 - Populate database fileSize field from S3 if value not present in Ingest payload

## [v1.7.0] - 2018-07-02

### Please note: [Upgrade Instructions](https://nasa.github.io/cumulus/docs/upgrade/1.7.0)

### Added

- **GITC-776-2** - Add support for versioned collectons
- **CUMULUS-491** - Add granule reconciliation API endpoints.
- **CUMULUS-480** Add suport for backup and recovery:
  - Add DynamoDB tables for granules, executions and pdrs
  - Add ability to write all records to S3
  - Add ability to download all DynamoDB records in form json files
  - Add ability to upload records to DynamoDB
  - Add migration scripts for copying granule, pdr and execution records from ElasticSearch to DynamoDB
  - Add IAM support for batchWrite on dynamoDB
-
- **CUMULUS-508** - `@cumulus/deployment` cloudformation template allows for lambdas and ECS clusters to have multiple AZ availability.
  - `@cumulus/deployment` also ensures docker uses `devicemapper` storage driver.
- **CUMULUS-755** - `@cumulus/deployment` Add DynamoDB autoscaling support.
  - Application developers can add autoscaling and override default values in their deployment's `app/config.yml` file using a `{TableName}Table:` key.

### Fixed

- **CUMULUS-747** - Delete granule API doesn't delete granule files in s3 and granule in elasticsearch
  - update the StreamSpecification DynamoDB tables to have StreamViewType: "NEW_AND_OLD_IMAGES"
  - delete granule files in s3
- **CUMULUS-398** - Fix not able to filter executions by workflow
- **CUMULUS-748** - Fix invalid lambda .zip files being validated/uploaded to AWS
- **CUMULUS-544** - Post to CMR task has UAT URL hard-coded
  - Made configurable: PostToCmr now requires CMR_ENVIRONMENT env to be set to 'SIT' or 'OPS' for those CMR environments. Default is UAT.

### Changed

- **GITC-776-4** - Changed Discover-pdrs to not rely on collection but use provider_path in config. It also has an optional filterPdrs regex configuration parameter

- **CUMULUS-710** - In the integration test suite, `getStepOutput` returns the output of the first successful step execution or last failed, if none exists

## [v1.6.0] - 2018-06-06

### Please note: [Upgrade Instructions](https://nasa.github.io/cumulus/docs/upgrade/1.6.0)

### Fixed

- **CUMULUS-602** - Format all logs sent to Elastic Search.
  - Extract cumulus log message and index it to Elastic Search.

### Added

- **CUMULUS-556** - add a mechanism for creating and running migration scripts on deployment.
- **CUMULUS-461** Support use of metadata date and other components in `url_path` property

### Changed

- **CUMULUS-477** Update bucket configuration to support multiple buckets of the same type:
  - Change the structure of the buckets to allow for more than one bucket of each type. The bucket structure is now:
    bucket-key:
    name: <bucket-name>
    type: <type> i.e. internal, public, etc.
  - Change IAM and app deployment configuration to support new bucket structure
  - Update tasks and workflows to support new bucket structure
  - Replace instances where buckets.internal is relied upon to either use the system bucket or a configured bucket
  - Move IAM template to the deployment package. NOTE: You now have to specify '--template node_modules/@cumulus/deployment/iam' in your IAM deployment
  - Add IAM cloudformation template support to filter buckets by type

## [v1.5.5] - 2018-05-30

### Added

- **CUMULUS-530** - PDR tracking through Queue-granules
  - Add optional `pdr` property to the sync-granule task's input config and output payload.
- **CUMULUS-548** - Create a Lambda task that generates EMS distribution reports
  - In order to supply EMS Distribution Reports, you must enable S3 Server
    Access Logging on any S3 buckets used for distribution. See [How Do I Enable Server Access Logging for an S3 Bucket?](https://docs.aws.amazon.com/AmazonS3/latest/user-guide/server-access-logging.html)
    The "Target bucket" setting should point at the Cumulus internal bucket.
    The "Target prefix" should be
    "<STACK_NAME>/ems-distribution/s3-server-access-logs/", where "STACK_NAME"
    is replaced with the name of your Cumulus stack.

### Fixed

- **CUMULUS-546 - Kinesis Consumer should catch and log invalid JSON**
  - Kinesis Consumer lambda catches and logs errors so that consumer doesn't get stuck in a loop re-processing bad json records.
- EMS report filenames are now based on their start time instead of the time
  instead of the time that the report was generated
- **CUMULUS-552 - Cumulus API returns different results for the same collection depending on query**
  - The collection, provider and rule records in elasticsearch are now replaced with records from dynamo db when the dynamo db records are updated.

### Added

- `@cumulus/deployment`'s default cloudformation template now configures storage for Docker to match the configured ECS Volume. The template defines Docker's devicemapper basesize (`dm.basesize`) using `ecs.volumeSize`. This addresses ECS default of limiting Docker containers to 10GB of storage ([Read more](https://aws.amazon.com/premiumsupport/knowledge-center/increase-default-ecs-docker-limit/)).

## [v1.5.4] - 2018-05-21

### Added

- **CUMULUS-535** - EMS Ingest, Archive, Archive Delete reports
  - Add lambda EmsReport to create daily EMS Ingest, Archive, Archive Delete reports
  - ems.provider property added to `@cumulus/deployment/app/config.yml`.
    To change the provider name, please add `ems: provider` property to `app/config.yml`.
- **CUMULUS-480** Use DynamoDB to store granules, pdrs and execution records
  - Activate PointInTime feature on DynamoDB tables
  - Increase test coverage on api package
  - Add ability to restore metadata records from json files to DynamoDB
- **CUMULUS-459** provide API endpoint for moving granules from one location on s3 to another

## [v1.5.3] - 2018-05-18

### Fixed

- **CUMULUS-557 - "Add dataType to DiscoverGranules output"**
  - Granules discovered by the DiscoverGranules task now include dataType
  - dataType is now a required property for granules used as input to the
    QueueGranules task
- **CUMULUS-550** Update deployment app/config.yml to force elasticsearch updates for deleted granules

## [v1.5.2] - 2018-05-15

### Fixed

- **CUMULUS-514 - "Unable to Delete the Granules"**
  - updated cmrjs.deleteConcept to return success if the record is not found
    in CMR.

### Added

- **CUMULUS-547** - The distribution API now includes an
  "earthdataLoginUsername" query parameter when it returns a signed S3 URL
- **CUMULUS-527 - "parse-pdr queues up all granules and ignores regex"**
  - Add an optional config property to the ParsePdr task called
    "granuleIdFilter". This property is a regular expression that is applied
    against the filename of the first file of each granule contained in the
    PDR. If the regular expression matches, then the granule is included in
    the output. Defaults to '.', which will match all granules in the PDR.
- File checksums in PDRs now support MD5
- Deployment support to subscribe to an SNS topic that already exists
- **CUMULUS-470, CUMULUS-471** In-region S3 Policy lambda added to API to update bucket policy for in-region access.
- **CUMULUS-533** Added fields to granule indexer to support EMS ingest and archive record creation
- **CUMULUS-534** Track deleted granules
  - added `deletedgranule` type to `cumulus` index.
  - **Important Note:** Force custom bootstrap to re-run by adding this to
    app/config.yml `es: elasticSearchMapping: 7`
- You can now deploy cumulus without ElasticSearch. Just add `es: null` to your `app/config.yml` file. This is only useful for debugging purposes. Cumulus still requires ElasticSearch to properly operate.
- `@cumulus/integration-tests` includes and exports the `addRules` function, which seeds rules into the DynamoDB table.
- Added capability to support EFS in cloud formation template. Also added
  optional capability to ssh to your instance and privileged lambda functions.
- Added support to force discovery of PDRs that have already been processed
  and filtering of selected data types
- `@cumulus/cmrjs` uses an environment variable `USER_IP_ADDRESS` or fallback
  IP address of `10.0.0.0` when a public IP address is not available. This
  supports lambda functions deployed into a VPC's private subnet, where no
  public IP address is available.

### Changed

- **CUMULUS-550** Custom bootstrap automatically adds new types to index on
  deployment

## [v1.5.1] - 2018-04-23

### Fixed

- add the missing dist folder to the hello-world task
- disable uglifyjs on the built version of the pdr-status-check (read: https://github.com/webpack-contrib/uglifyjs-webpack-plugin/issues/264)

## [v1.5.0] - 2018-04-23

### Changed

- Removed babel from all tasks and packages and increased minimum node requirements to version 8.10
- Lambda functions created by @cumulus/deployment will use node8.10 by default
- Moved [cumulus-integration-tests](https://github.com/nasa/cumulus-integration-tests) to the `example` folder CUMULUS-512
- Streamlined all packages dependencies (e.g. remove redundant dependencies and make sure versions are the same across packages)
- **CUMULUS-352:** Update Cumulus Elasticsearch indices to use [index aliases](https://www.elastic.co/guide/en/elasticsearch/reference/current/indices-aliases.html).
- **CUMULUS-519:** ECS tasks are no longer restarted after each CF deployment unless `ecs.restartTasksOnDeploy` is set to true
- **CUMULUS-298:** Updated log filterPattern to include all CloudWatch logs in ElasticSearch
- **CUMULUS-518:** Updates to the SyncGranule config schema
  - `granuleIdExtraction` is no longer a property
  - `process` is now an optional property
  - `provider_path` is no longer a property

### Fixed

- **CUMULUS-455 "Kes deployments using only an updated message adapter do not get automatically deployed"**
  - prepended the hash value of cumulus-message-adapter.zip file to the zip file name of lambda which uses message adapter.
  - the lambda function will be redeployed when message adapter or lambda function are updated
- Fixed a bug in the bootstrap lambda function where it stuck during update process
- Fixed a bug where the sf-sns-report task did not return the payload of the incoming message as the output of the task [CUMULUS-441]

### Added

- **CUMULUS-352:** Add reindex CLI to the API package.
- **CUMULUS-465:** Added mock http/ftp/sftp servers to the integration tests
- Added a `delete` method to the `@common/CollectionConfigStore` class
- **CUMULUS-467 "@cumulus/integration-tests or cumulus-integration-tests should seed provider and collection in deployed DynamoDB"**
  - `example` integration-tests populates providers and collections to database
  - `example` workflow messages are populated from workflow templates in s3, provider and collection information in database, and input payloads. Input templates are removed.
  - added `https` protocol to provider schema

## [v1.4.1] - 2018-04-11

### Fixed

- Sync-granule install

## [v1.4.0] - 2018-04-09

### Fixed

- **CUMULUS-392 "queue-granules not returning the sfn-execution-arns queued"**
  - updated queue-granules to return the sfn-execution-arns queued and pdr if exists.
  - added pdr to ingest message meta.pdr instead of payload, so the pdr information doesn't get lost in the ingest workflow, and ingested granule in elasticsearch has pdr name.
  - fixed sf-sns-report schema, remove the invalid part
  - fixed pdr-status-check schema, the failed execution contains arn and reason
- **CUMULUS-206** make sure homepage and repository urls exist in package.json files of tasks and packages

### Added

- Example folder with a cumulus deployment example

### Changed

- [CUMULUS-450](https://bugs.earthdata.nasa.gov/browse/CUMULUS-450) - Updated
  the config schema of the **queue-granules** task
  - The config no longer takes a "collection" property
  - The config now takes an "internalBucket" property
  - The config now takes a "stackName" property
- [CUMULUS-450](https://bugs.earthdata.nasa.gov/browse/CUMULUS-450) - Updated
  the config schema of the **parse-pdr** task
  - The config no longer takes a "collection" property
  - The "stack", "provider", and "bucket" config properties are now
    required
- **CUMULUS-469** Added a lambda to the API package to prototype creating an S3 bucket policy for direct, in-region S3 access for the prototype bucket

### Removed

- Removed the `findTmpTestDataDirectory()` function from
  `@cumulus/common/test-utils`

### Fixed

- [CUMULUS-450](https://bugs.earthdata.nasa.gov/browse/CUMULUS-450)
  - The **queue-granules** task now enqueues a **sync-granule** task with the
    correct collection config for that granule based on the granule's
    data-type. It had previously been using the collection config from the
    config of the **queue-granules** task, which was a problem if the granules
    being queued belonged to different data-types.
  - The **parse-pdr** task now handles the case where a PDR contains granules
    with different data types, and uses the correct granuleIdExtraction for
    each granule.

### Added

- **CUMULUS-448** Add code coverage checking using [nyc](https://github.com/istanbuljs/nyc).

## [v1.3.0] - 2018-03-29

### Deprecated

- discover-s3-granules is deprecated. The functionality is provided by the discover-granules task

### Fixed

- **CUMULUS-331:** Fix aws.downloadS3File to handle non-existent key
- Using test ftp provider for discover-granules testing [CUMULUS-427]
- **CUMULUS-304: "Add AWS API throttling to pdr-status-check task"** Added concurrency limit on SFN API calls. The default concurrency is 10 and is configurable through Lambda environment variable CONCURRENCY.
- **CUMULUS-414: "Schema validation not being performed on many tasks"** revised npm build scripts of tasks that use cumulus-message-adapter to place schema directories into dist directories.
- **CUMULUS-301:** Update all tests to use test-data package for testing data.
- **CUMULUS-271: "Empty response body from rules PUT endpoint"** Added the updated rule to response body.
- Increased memory allotment for `CustomBootstrap` lambda function. Resolves failed deployments where `CustomBootstrap` lambda function was failing with error `Process exited before completing request`. This was causing deployments to stall, fail to update and fail to rollback. This error is thrown when the lambda function tries to use more memory than it is allotted.
- Cumulus repository folders structure updated:
  - removed the `cumulus` folder altogether
  - moved `cumulus/tasks` to `tasks` folder at the root level
  - moved the tasks that are not converted to use CMA to `tasks/.not_CMA_compliant`
  - updated paths where necessary

### Added

- `@cumulus/integration-tests` - Added support for testing the output of an ECS activity as well as a Lambda function.

## [v1.2.0] - 2018-03-20

### Fixed

- Update vulnerable npm packages [CUMULUS-425]
- `@cumulus/api`: `kinesis-consumer.js` uses `sf-scheduler.js#schedule` instead of placing a message directly on the `startSF` SQS queue. This is a fix for [CUMULUS-359](https://bugs.earthdata.nasa.gov/browse/CUMULUS-359) because `sf-scheduler.js#schedule` looks up the provider and collection data in DynamoDB and adds it to the `meta` object of the enqueued message payload.
- `@cumulus/api`: `kinesis-consumer.js` catches and logs errors instead of doing an error callback. Before this change, `kinesis-consumer` was failing to process new records when an existing record caused an error because it would call back with an error and stop processing additional records. It keeps trying to process the record causing the error because it's "position" in the stream is unchanged. Catching and logging the errors is part 1 of the fix. Proposed part 2 is to enqueue the error and the message on a "dead-letter" queue so it can be processed later ([CUMULUS-413](https://bugs.earthdata.nasa.gov/browse/CUMULUS-413)).
- **CUMULUS-260: "PDR page on dashboard only shows zeros."** The PDR stats in LPDAAC are all 0s, even if the dashboard has been fixed to retrieve the correct fields. The current version of pdr-status-check has a few issues.
  - pdr is not included in the input/output schema. It's available from the input event. So the pdr status and stats are not updated when the ParsePdr workflow is complete. Adding the pdr to the input/output of the task will fix this.
  - pdr-status-check doesn't update pdr stats which prevent the real time pdr progress from showing up in the dashboard. To solve this, added lambda function sf-sns-report which is copied from @cumulus/api/lambdas/sf-sns-broadcast with modification, sf-sns-report can be used to report step function status anywhere inside a step function. So add step sf-sns-report after each pdr-status-check, we will get the PDR status progress at real time.
  - It's possible an execution is still in the queue and doesn't exist in sfn yet. Added code to handle 'ExecutionDoesNotExist' error when checking the execution status.
- Fixed `aws.cloudwatchevents()` typo in `packages/ingest/aws.js`. This typo was the root cause of the error: `Error: Could not process scheduled_ingest, Error: : aws.cloudwatchevents is not a constructor` seen when trying to update a rule.

### Removed

- `@cumulus/ingest/aws`: Remove queueWorkflowMessage which is no longer being used by `@cumulus/api`'s `kinesis-consumer.js`.

## [v1.1.4] - 2018-03-15

### Added

- added flag `useList` to parse-pdr [CUMULUS-404]

### Fixed

- Pass encrypted password to the ApiGranule Lambda function [CUMULUS-424]

## [v1.1.3] - 2018-03-14

### Fixed

- Changed @cumulus/deployment package install behavior. The build process will happen after installation

## [v1.1.2] - 2018-03-14

### Added

- added tools to @cumulus/integration-tests for local integration testing
- added end to end testing for discovering and parsing of PDRs
- `yarn e2e` command is available for end to end testing

### Fixed

- **CUMULUS-326: "Occasionally encounter "Too Many Requests" on deployment"** The api gateway calls will handle throttling errors
- **CUMULUS-175: "Dashboard providers not in sync with AWS providers."** The root cause of this bug - DynamoDB operations not showing up in Elasticsearch - was shared by collections and rules. The fix was to update providers', collections' and rules; POST, PUT and DELETE endpoints to operate on DynamoDB and using DynamoDB streams to update Elasticsearch. The following packages were made:
  - `@cumulus/deployment` deploys DynamoDB streams for the Collections, Providers and Rules tables as well as a new lambda function called `dbIndexer`. The `dbIndexer` lambda has an event source mapping which listens to each of the DynamoDB streams. The dbIndexer lambda receives events referencing operations on the DynamoDB table and updates the elasticsearch cluster accordingly.
  - The `@cumulus/api` endpoints for collections, providers and rules _only_ query DynamoDB, with the exception of LIST endpoints and the collections' GET endpoint.

### Updated

- Broke up `kes.override.js` of @cumulus/deployment to multiple modules and moved to a new location
- Expanded @cumulus/deployment test coverage
- all tasks were updated to use cumulus-message-adapter-js 1.0.1
- added build process to integration-tests package to babelify it before publication
- Update @cumulus/integration-tests lambda.js `getLambdaOutput` to return the entire lambda output. Previously `getLambdaOutput` returned only the payload.

## [v1.1.1] - 2018-03-08

### Removed

- Unused queue lambda in api/lambdas [CUMULUS-359]

### Fixed

- Kinesis message content is passed to the triggered workflow [CUMULUS-359]
- Kinesis message queues a workflow message and does not write to rules table [CUMULUS-359]

## [v1.1.0] - 2018-03-05

### Added

- Added a `jlog` function to `common/test-utils` to aid in test debugging
- Integration test package with command line tool [CUMULUS-200] by @laurenfrederick
- Test for FTP `useList` flag [CUMULUS-334] by @kkelly51

### Updated

- The `queue-pdrs` task now uses the [cumulus-message-adapter-js](https://github.com/nasa/cumulus-message-adapter-js)
  library
- Updated the `queue-pdrs` JSON schemas
- The test-utils schema validation functions now throw an error if validation
  fails
- The `queue-granules` task now uses the [cumulus-message-adapter-js](https://github.com/nasa/cumulus-message-adapter-js)
  library
- Updated the `queue-granules` JSON schemas

### Removed

- Removed the `getSfnExecutionByName` function from `common/aws`
- Removed the `getGranuleStatus` function from `common/aws`

## [v1.0.1] - 2018-02-27

### Added

- More tests for discover-pdrs, dicover-granules by @yjpa7145
- Schema validation utility for tests by @yjpa7145

### Changed

- Fix an FTP listing bug for servers that do not support STAT [CUMULUS-334] by @kkelly51

## [v1.0.0] - 2018-02-23

[unreleased]: https://github.com/nasa/cumulus/compare/v3.0.0...HEAD
[v3.0.0]: https://github.com/nasa/cumulus/compare/v2.0.1...v3.0.0
[v2.0.7]: https://github.com/nasa/cumulus/compare/v2.0.6...v2.0.7
[v2.0.6]: https://github.com/nasa/cumulus/compare/v2.0.5...v2.0.6
[v2.0.5]: https://github.com/nasa/cumulus/compare/v2.0.4...v2.0.5
[v2.0.4]: https://github.com/nasa/cumulus/compare/v2.0.3...v2.0.4
[v2.0.3]: https://github.com/nasa/cumulus/compare/v2.0.2...v2.0.3
[v2.0.2]: https://github.com/nasa/cumulus/compare/v2.0.1...v2.0.2
[v2.0.1]: https://github.com/nasa/cumulus/compare/v1.24.0...v2.0.1
[v2.0.0]: https://github.com/nasa/cumulus/compare/v1.24.0...v2.0.0
[v1.24.0]: https://github.com/nasa/cumulus/compare/v1.23.2...v1.24.0
[v1.23.2]: https://github.com/nasa/cumulus/compare/v1.22.1...v1.23.2
[v1.22.1]: https://github.com/nasa/cumulus/compare/v1.21.0...v1.22.1
[v1.21.0]: https://github.com/nasa/cumulus/compare/v1.20.0...v1.21.0
[v1.20.0]: https://github.com/nasa/cumulus/compare/v1.19.0...v1.20.0
[v1.19.0]: https://github.com/nasa/cumulus/compare/v1.18.0...v1.19.0
[v1.18.0]: https://github.com/nasa/cumulus/compare/v1.17.0...v1.18.0
[v1.17.0]: https://github.com/nasa/cumulus/compare/v1.16.1...v1.17.0
[v1.16.1]: https://github.com/nasa/cumulus/compare/v1.16.0...v1.16.1
[v1.16.0]: https://github.com/nasa/cumulus/compare/v1.15.0...v1.16.0
[v1.15.0]: https://github.com/nasa/cumulus/compare/v1.14.5...v1.15.0
[v1.14.5]: https://github.com/nasa/cumulus/compare/v1.14.4...v1.14.5
[v1.14.4]: https://github.com/nasa/cumulus/compare/v1.14.3...v1.14.4
[v1.14.3]: https://github.com/nasa/cumulus/compare/v1.14.2...v1.14.3
[v1.14.2]: https://github.com/nasa/cumulus/compare/v1.14.1...v1.14.2
[v1.14.1]: https://github.com/nasa/cumulus/compare/v1.14.0...v1.14.1
[v1.14.0]: https://github.com/nasa/cumulus/compare/v1.13.5...v1.14.0
[v1.13.5]: https://github.com/nasa/cumulus/compare/v1.13.4...v1.13.5
[v1.13.4]: https://github.com/nasa/cumulus/compare/v1.13.3...v1.13.4
[v1.13.3]: https://github.com/nasa/cumulus/compare/v1.13.2...v1.13.3
[v1.13.2]: https://github.com/nasa/cumulus/compare/v1.13.1...v1.13.2
[v1.13.1]: https://github.com/nasa/cumulus/compare/v1.13.0...v1.13.1
[v1.13.0]: https://github.com/nasa/cumulus/compare/v1.12.1...v1.13.0
[v1.12.1]: https://github.com/nasa/cumulus/compare/v1.12.0...v1.12.1
[v1.12.0]: https://github.com/nasa/cumulus/compare/v1.11.3...v1.12.0
[v1.11.3]: https://github.com/nasa/cumulus/compare/v1.11.2...v1.11.3
[v1.11.2]: https://github.com/nasa/cumulus/compare/v1.11.1...v1.11.2
[v1.11.1]: https://github.com/nasa/cumulus/compare/v1.11.0...v1.11.1
[v1.11.0]: https://github.com/nasa/cumulus/compare/v1.10.4...v1.11.0
[v1.10.4]: https://github.com/nasa/cumulus/compare/v1.10.3...v1.10.4
[v1.10.3]: https://github.com/nasa/cumulus/compare/v1.10.2...v1.10.3
[v1.10.2]: https://github.com/nasa/cumulus/compare/v1.10.1...v1.10.2
[v1.10.1]: https://github.com/nasa/cumulus/compare/v1.10.0...v1.10.1
[v1.10.0]: https://github.com/nasa/cumulus/compare/v1.9.1...v1.10.0
[v1.9.1]: https://github.com/nasa/cumulus/compare/v1.9.0...v1.9.1
[v1.9.0]: https://github.com/nasa/cumulus/compare/v1.8.1...v1.9.0
[v1.8.1]: https://github.com/nasa/cumulus/compare/v1.8.0...v1.8.1
[v1.8.0]: https://github.com/nasa/cumulus/compare/v1.7.0...v1.8.0
[v1.7.0]: https://github.com/nasa/cumulus/compare/v1.6.0...v1.7.0
[v1.6.0]: https://github.com/nasa/cumulus/compare/v1.5.5...v1.6.0
[v1.5.5]: https://github.com/nasa/cumulus/compare/v1.5.4...v1.5.5
[v1.5.4]: https://github.com/nasa/cumulus/compare/v1.5.3...v1.5.4
[v1.5.3]: https://github.com/nasa/cumulus/compare/v1.5.2...v1.5.3
[v1.5.2]: https://github.com/nasa/cumulus/compare/v1.5.1...v1.5.2
[v1.5.1]: https://github.com/nasa/cumulus/compare/v1.5.0...v1.5.1
[v1.5.0]: https://github.com/nasa/cumulus/compare/v1.4.1...v1.5.0
[v1.4.1]: https://github.com/nasa/cumulus/compare/v1.4.0...v1.4.1
[v1.4.0]: https://github.com/nasa/cumulus/compare/v1.3.0...v1.4.0
[v1.3.0]: https://github.com/nasa/cumulus/compare/v1.2.0...v1.3.0
[v1.2.0]: https://github.com/nasa/cumulus/compare/v1.1.4...v1.2.0
[v1.1.4]: https://github.com/nasa/cumulus/compare/v1.1.3...v1.1.4
[v1.1.3]: https://github.com/nasa/cumulus/compare/v1.1.2...v1.1.3
[v1.1.2]: https://github.com/nasa/cumulus/compare/v1.1.1...v1.1.2
[v1.1.1]: https://github.com/nasa/cumulus/compare/v1.0.1...v1.1.1
[v1.1.0]: https://github.com/nasa/cumulus/compare/v1.0.1...v1.1.0
[v1.0.1]: https://github.com/nasa/cumulus/compare/v1.0.0...v1.0.1
[v1.0.0]: https://github.com/nasa/cumulus/compare/pre-v1-release...v1.0.0

[thin-egress-app]: <https://github.com/asfadmin/thin-egress-app> "Thin Egress App"<|MERGE_RESOLUTION|>--- conflicted
+++ resolved
@@ -58,17 +58,14 @@
 ### Changed
 
 - **CUMULUS-2185** - RDS Migration Epic
-<<<<<<< HEAD
   - **CUMULUS-2189**
     - Updated Provider endpoint logic to write providers in parallel to Core
       PostgreSQL database
     - Update integration tests to utilize API calls instead of direct
       api/model/Provider calls
-=======
   - **CUMULUS-2191**
     - Updated cumuluss/async-operation task to write async-operations to the RDS
     database.
->>>>>>> 60e9277a
   - **CUMULUS-2228**
     - Added logic to the `sfEventSqsToDbRecords` Lambda to write execution and PDR records to the Core PostgreSQL database in parallel with writes to DynamoDB
 - **CUMULUS-2200**
