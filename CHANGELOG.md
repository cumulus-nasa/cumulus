# Changelog

All notable changes to this project will be documented in this file.

The format is based on [Keep a Changelog](http://keepachangelog.com/en/1.0.0/).

## [Unreleased]

### BREAKING CHANGES

- **CUMULUS-2185** - RDS Migration Epic
  - **CUMULUS-2191**
    - Removed the following from the `@cumulus/api/models.asyncOperation` class in
      favor of the added `@cumulus/async-operations` module:
      - `start`
      - `startAsyncOperations`
  - **CUMULUS-2187**
    - The `async-operations` endpoint will now omit `output` instead
      of returning `none` when the operation did not return output.
  - **CUMULUS-2309**
    - Removed `@cumulus/api/models/granule.unpublishAndDeleteGranule` in favor of `@cumulus/api/lib/granule-remove-from-cmr.unpublishGranule` and `@cumulus/api/lib/granule-delete.deleteGranuleAndFiles`.
- **CUMULUS-2185** - RDS Migration Epic
  - **CUMULUS-2130**
    - Added postgres-migration-count-tool lambda/ECS task to allow for
      evaluation of database state
    - Added /migrationCounts api endpoint that allows running of the
      postgres-migration-count-tool as an asyncOperation
  - **CUMULUS-2394**
    - Updated PDR and Granule writes to check the step function
    workflow_start_time against the createdAt field for each record to
    ensure old records do not overwrite newer ones for legacy Dynamo and
    Postgres writes
  - **CUMULUS-2188**
    - Added `data-migration2` Lambda to be run after `data-migration1`
    - Added logic to `data-migration2` Lambda for migrating execution records from DynamoDB to PostgreSQL
  - **CUMULUS-2191**
    - Added `@cumulus/async-operations` to core packages, exposing
      `startAsyncOperation` which will handle starting an async operation and adding an entry to both PostgreSQL and DynamoDb
  - **CUMULUS-2127**
    - Add schema migration for `collections` table
  - **CUMULUS-2129**
    - Added logic to `data-migration1` Lambda for migrating collection records from Dynamo to PostgreSQL
  - **CUMULUS-2157**
    - Add schema migration for `providers` table
    - Added logic to `data-migration1` Lambda for migrating provider records from Dynamo to PostgreSQL
  - **CUMULUS-2187**
    - Added logic to `data-migration1` Lambda for migrating async operation records from Dynamo to PostgreSQL
  - **CUMULUS-2198**
    - Added logic to `data-migration1` Lambda for migrating rule records from DynamoDB to PostgreSQL
  - **CUMULUS-2182**
    - Add schema migration for PDRs table
  - **CUMULUS-2230**
    - Add schema migration for `rules` table
  - **CUMULUS-2183**
    - Add schema migration for `asyncOperations` table
  - **CUMULUS-2184**
    - Add schema migration for `executions` table
  - **CUMULUS-2257**
    - Updated PostgreSQL table and column names to snake_case
    - Added `translateApiAsyncOperationToPostgresAsyncOperation` function to `@cumulus/db`
  - **CUMULUS-2186**
    - Added logic to `data-migration2` Lambda for migrating PDR records from
      DynamoDB to PostgreSQL
  - **CUMULUS-2235**
    - Added initial ingest load spec test/utility
  - **CUMULUS-2167**
    - Added logic to `data-migration2` Lambda for migrating Granule records from DynamoDB to PostgreSQL and parse Granule records to store File records in RDS.
  - **CUMULUS-2367**
    - Added `granules_executions` table to PostgreSQL schema to allow for a many-to-many relationship between granules and executions
      - The table refers to granule and execution records using foreign keys defined with ON CASCADE DELETE, which means that any time a granule or execution record is deleted, all of the records in the `granules_executions` table referring to that record will also be deleted.
    - Added `upsertGranuleWithExecutionJoinRecord` helper to `@cumulus/db` to allow for upserting a granule record and its corresponding `granules_execution` record
<<<<<<< HEAD
- **CUMULUS-2128**
  - Added helper functions:
    - `@cumulus/db/translate/file/translateApiFiletoPostgresFile`
    - `@cumulus/db/translate/file/translateApiGranuletoPostgresGranule`
    - `@cumulus/message/Providers/getMessageProvider`
- **CUMULUS-2190**
  - Added helper functions:
    - `@cumulus/message/Executions/getMessageExecutionOriginalPayload`
    - `@cumulus/message/Executions/getMessageExecutionFinalPayload`
    - `@cumulus/message/workflows/getMessageWorkflowTasks`
    - `@cumulus/message/workflows/getMessageWorkflowStartTime`
    - `@cumulus/message/workflows/getMessageWorkflowStopTime`
    - `@cumulus/message/workflows/getMessageWorkflowName`
- **CUMULUS-2192**
  - Added helper functions:
    - `@cumulus/message/PDRs/getMessagePdrRunningExecutions`
    - `@cumulus/message/PDRs/getMessagePdrCompletedExecutions`
    - `@cumulus/message/PDRs/getMessagePdrFailedExecutions`
    - `@cumulus/message/PDRs/getMessagePdrStats`
    - `@cumulus/message/PDRs/getPdrPercentCompletion`
    - `@cumulus/message/workflows/getWorkflowDuration`
- **CUMULUS-2199**
  - Added `translateApiRuleToPostgresRule` to `@cumulus/db` to translate API Rule to conform to PostgreSQL Rule definition.

### Changed

- `<prefix>-lambda-api-gateway` IAM role used by API Gateway Lambda now supports accessing all buckets defined in your `buckets` variable except "internal" buckets
- **CUMULUS-2355**
  - Added logic to disable `/s3Credentials` endpoint based upon value for environment variable `DISABLE_S3_CREDENTIALS`. If set to "true",  the endpoint will not dispense S3 credentials and instead return a message indicating that the endpoint has been disabled.
- **CUMULUS-2185** - RDS Migration Epic
=======
  - **CUMULUS-2128**
    - Added helper functions:
      - `@cumulus/db/translate/file/translateApiFiletoPostgresFile`
      - `@cumulus/db/translate/file/translateApiGranuletoPostgresGranule`
      - `@cumulus/message/Providers/getMessageProvider`
  - **CUMULUS-2190**
    - Added helper functions:
      - `@cumulus/message/Executions/getMessageExecutionOriginalPayload`
      - `@cumulus/message/Executions/getMessageExecutionFinalPayload`
      - `@cumulus/message/workflows/getMessageWorkflowTasks`
      - `@cumulus/message/workflows/getMessageWorkflowStartTime`
      - `@cumulus/message/workflows/getMessageWorkflowStopTime`
      - `@cumulus/message/workflows/getMessageWorkflowName`
  - **CUMULUS-2192**
    - Added helper functions:
      - `@cumulus/message/PDRs/getMessagePdrRunningExecutions`
      - `@cumulus/message/PDRs/getMessagePdrCompletedExecutions`
      - `@cumulus/message/PDRs/getMessagePdrFailedExecutions`
      - `@cumulus/message/PDRs/getMessagePdrStats`
      - `@cumulus/message/PDRs/getPdrPercentCompletion`
      - `@cumulus/message/workflows/getWorkflowDuration`
  - **CUMULUS-2199**
    - Added `translateApiRuleToPostgresRule` to `@cumulus/db` to translate API Rule to conform to Postgres Rule definition.
>>>>>>> bfdd06ae
  - **CUMUlUS-2128**
    - Added "upsert" logic to the `sfEventSqsToDbRecords` Lambda for granule and file writes to the core PostgreSQL database
  - **CUMULUS-2199**
    - Updated Rules endpoint to write rules to core PostgreSQL database in addition to DynamoDB and to delete rules from the PostgreSQL database in addition to DynamoDB.
    - Updated `create` in Rules Model to take in optional `createdAt` parameter which sets the value of createdAt if not specified during function call.
  - **CUMULUS-2189**
    - Updated Provider endpoint logic to write providers in parallel to Core
      PostgreSQL database
    - Update integration tests to utilize API calls instead of direct
      api/model/Provider calls
  - **CUMULUS-2191**
    - Updated cumuluss/async-operation task to write async-operations to the PostgreSQL database.
  - **CUMULUS-2228**
    - Added logic to the `sfEventSqsToDbRecords` Lambda to write execution, PDR, and granule records to the core PostgreSQL database in parallel with writes to DynamoDB
  - **CUMUlUS-2190**
    - Added "upsert" logic to the `sfEventSqsToDbRecords` Lambda for PDR writes to the core PostgreSQL database
  - **CUMUlUS-2192**
    - Added "upsert" logic to the `sfEventSqsToDbRecords` Lambda for execution writes to the core PostgreSQL database
  - **CUMULUS-2187**
    - The `async-operations` endpoint will now omit `output` instead
      of returning `none` when the operation did not return output.
  - **CUMULUS-2167**
<<<<<<< HEAD
    - Changed PostgreSQL schema definition for `files` to remove `filename` and `name` and only support `file_name`.
    - Changed PostgreSQL schema definition for `files` to remove `size` to only support `file_size`.
    - Changed `PostgresFile` to remove duplicate fields `filename` and `name` and rename `size` to `file_size`.
=======
    - Change PostgreSQL schema definition for `files` to remove `filename` and `name` and only support `file_name`.
    - Change PostgreSQL schema definition for `files` to remove `size` to only support `file_size`.
    - Change `PostgresFile` to remove duplicate fields `filename` and `name` and rename `size` to `file_size`.
  - **CUMULUS-2266**
    - Change `sf-event-sqs-to-db-records` behavior to discard and not throw an error on an out-of-order/delayed message so as not to have it be sent to the DLQ.
>>>>>>> bfdd06ae
  - **CUMULUS-2305**
    - Changed `DELETE /pdrs/{pdrname}` API behavior to also delete record from PostgreSQL database.
  - **CUMULUS-2309**
    - Changed `DELETE /granules/{granuleName}` API behavior to also delete record from PostgreSQL database.
    - Changed `Bulk operation BULK_GRANULE_DELETE` API behavior to also delete records from PostgreSQL database.
  - **CUMULUS-2367**
    - Updated `granule_cumulus_id` foreign key to granule in PostgreSQL `files` table to use a CASCADE delete, so records in the files table are automatically deleted by the database when the corresponding granule is deleted.
<<<<<<< HEAD
  - **CUMULUS-2385**
    - Changed PostgreSQL `file` schema and TypeScript type definition to require `bucket` and `key` fields.
=======
  - **CUMULUS-2407**
    - Updated data-migration1 and data-migration2 Lambdas to use UPSERT instead of UPDATE when migrating dynamoDB records to PostgreSQL.
    - Changed data-migration1 and data-migration2 logic to only update already migrated records if the incoming record update has a newer timestamp
  - **CUMULUS-2329**
    - Add write-db-dlq-records-to-s3 lambda.
    - Add terraform config to automatically write db records DLQ messages to an s3 archive on the system bucket.
    - Add unit tests and a component spec test for the above.
  - **CUMULUS-2446**
    - Remove schema validation check against DynamoDB table for collections when migrating records from DynamoDB to core PostgreSQL database.

## [v7.1.0] 2021-03-12

### Notable changes

- `sync-granule` task will now properly handle syncing 0 byte files to S3

### Added

- `tf-modules/cumulus` module now supports a `cmr_custom_host` variable that can
  be used to set to an arbitray  host for making CMR requests (e.g.
  `https://custom-cmr-host.com`).
- Added `buckets` variable to `tf-modules/archive`
- **CUMULUS-2345**
  - Deploy ORCA with Cumulus, see `example/cumulus-tf/orca.tf` and `example/cumulus-tf/terraform.tfvars.example`
  - Add `CopyToGlacier` step to [example IngestAndPublishGranule workflow](https://github.com/nasa/cumulus/blob/master/example/cumulus-tf/ingest_and_publish_granule_workflow.asl.json)
- **CUMULUS-2424**
  - Added `childWorkflowMeta` to `queue-pdrs` config. An object passed to this config value will be merged into a child workflow message's `meta` object. For an example of how this can be used, see `example/cumulus-tf/discover_and_queue_pdrs_with_child_workflow_meta_workflow.asl.json`.
- **CUMULUS-2427**
  - Added support for using a custom queue with SQS and Kinesis rules. Whatever queue URL is set on the `rule.queueUrl` property will be used to schedule workflows for that rule. This change allows SQS/Kinesis rules to use [any throttled queues defined for a deployment](https://nasa.github.io/cumulus/docs/data-cookbooks/throttling-queued-executions).

### Fixed

- **CUMULUS-2394**
  - Updated PDR and Granule writes to check the step function `workflow_start_time` against
      the `createdAt` field  for each record to ensure old records do not
      overwrite newer ones

- **CUMULUS-2346**
  - Added orca API endpoint to `@cumulus/api` to get recovery status
  - Add `CopyToGlacier` step to [example IngestAndPublishGranuleWithOrca workflow](https://github.com/nasa/cumulus/blob/master/example/cumulus-tf/ingest_and_publish_granule_with_orca_workflow.tf)

### Changed

- `<prefix>-lambda-api-gateway` IAM role used by API Gateway Lambda now
  supports accessing all buckets defined in your `buckets` variable except
  "internal" buckets
- Updated the default scroll duration used in ESScrollSearch and part of the
  reconcilation report functions as a result of testing and seeing timeouts
  at its current value of 2min.
- **CUMULUS-2355**
  - Added logic to disable `/s3Credentials` endpoint based upon value for
    environment variable `DISABLE_S3_CREDENTIALS`. If set to "true", the
    endpoint will not dispense S3 credentials and instead return a message
    indicating that the endpoint has been disabled.
- **CUMULUS-2355**
  - Added logic to disable `/s3Credentials` endpoint based upon value for environment variable `DISABLE_S3_CREDENTIALS`. If set to "true",  the endpoint will not dispense S3 credentials and instead return a message indicating that the endpoint has been disabled.
- **CUMULUS-2397**
  - Updated `/elasticsearch` endpoint's `reindex` function to prevent
    reindexing when source and destination indices are the same.
- **CUMULUS-2420**
  - Updated test function `waitForAsyncOperationStatus` to take a retryObject
    and use exponential backoff.  Increased the total test duration for both
    AsycOperation specs and the ReconciliationReports tests.
- **CUMULUS-2427**
  - Removed `queueUrl` from the parameters object for `@cumulus/message/Build.buildQueueMessageFromTemplate`
  - Removed `queueUrl` from the parameters object for `@cumulus/message/Build.buildCumulusMeta`

### Fixed

- Fixed issue in `@cumulus/ingest/S3ProviderClient.sync()` preventing 0 byte files from being synced to S3.
>>>>>>> bfdd06ae

### Removed

- Removed variables from `tf-modules/archive`:
  - `private_buckets`
  - `protected_buckets`
  - `public_buckets`

## [v7.0.0] 2021-02-22

### BREAKING CHANGES

- **CUMULUS-2362** - Endpoints for the logs (/logs) will now throw an error unless Metrics is set up

### Added

- **CUMULUS-2345**
  - Deploy ORCA with Cumulus, see `example/cumulus-tf/orca.tf` and `example/cumulus-tf/terraform.tfvars.example`
  - Add `CopyToGlacier` step to [example IngestAndPublishGranule workflow](https://github.com/nasa/cumulus/blob/master/example/cumulus-tf/ingest_and_publish_granule_workflow.asl.json)
- **CUMULUS-2376**
  - Added `cmrRevisionId` as an optional parameter to `post-to-cmr` that will be used when publishing metadata to CMR.
- **CUMULUS-2412**
  - Adds function `getCollectionsByShortNameAndVersion` to @cumulus/cmrjs that performs a compound query to CMR to retrieve collection information on a list of collections. This replaces a series of calls to the CMR for each collection with a single call on the `/collections` endpoint and should improve performance when CMR return times are increased.

### Changed

- **CUMULUS-2362**
  - Logs endpoints only work with Metrics set up
- **CUMULUS-2376**
  - Updated `publishUMMGJSON2CMR` to take in an optional `revisionId` parameter.
  - Updated `publishUMMGJSON2CMR` to throw an error if optional `revisionId` does not match resulting revision ID.
  - Updated `publishECHO10XML2CMR` to take in an optional `revisionId` parameter.
  - Updated `publishECHO10XML2CMR` to throw an error if optional `revisionId` does not match resulting revision ID.
  - Updated `publish2CMR` to take in optional `cmrRevisionId`.
  - Updated `getWriteHeaders` to take in an optional CMR Revision ID.
  - Updated `ingestGranule` to take in an optional CMR Revision ID to pass to `getWriteHeaders`.
  - Updated `ingestUMMGranule` to take in an optional CMR Revision ID to pass to `getWriteHeaders`.
- **CUMULUS-2350**
  - Updates the examples on the `/s3credentialsREADME`, to include Python and
    JavaScript code demonstrating how to refrsh  the s3credential for
    programatic access.
- **CUMULUS-2383**
  - PostToCMR task will return CMRInternalError when a `500` status is returned from CMR

## [v6.0.0] 2021-02-16

### MIGRATION NOTES

- **CUMULUS-2255** - Cumulus has upgraded its supported version of Terraform
  from **0.12.12** to **0.13.6**. Please see the [instructions to upgrade your
  deployments](https://github.com/nasa/cumulus/blob/master/docs/upgrade-notes/upgrading-tf-version-0.13.6.md).

- **CUMULUS-2350**
  - If the  `/s3credentialsREADME`, does not appear to be working after
    deploymnt, [manual redeployment](https://docs.aws.amazon.com/apigateway/latest/developerguide/how-to-deploy-api-with-console.html)
    of the API-gateway stage may be necessary to finish the deployment.

### BREAKING CHANGES

- **CUMULUS-2255** - Cumulus has upgraded its supported version of Terraform from **0.12.12** to **0.13.6**.

### Added

- **CUMULUS-2291**
  - Add provider filter to Granule Inventory Report
- **CUMULUS-2300**
  - Added `childWorkflowMeta` to `queue-granules` config. Object passed to this
    value will be merged into a child workflow messag's  `meta` object. For an
    example of how this can be used, see
    `example/cumulus-tf/discover_granules_workflow.asl.json`.
- **CUMULUS-2350**
  - Adds an unprotected endpoint, `/s3credentialsREADME`, to the
    s3-credentials-endpoint that dispays  information on how to use the
    `/s3credentials` endpoint
- **CUMULUS-2368**
  - Add QueueWorkflow task
- **CUMULUS-2391**
  - Add reportToEms to collections.files file schema
- **CUMULUS-2395**
  - Add Core module parameter `ecs_custom_sg_ids` to Cumulus module to allow for
    custom security group mappings
- **CUMULUS-2402**
  - Officially expose `sftp()` for use in `@cumulus/sftp-client`

### Changed

- **CUMULUS-2323**
  - The sync granules task when used with the s3 provider now uses the
    `source_bucket` key in `granule.files` objects.  If incoming payloads using
    this task have a `source_bucket` value for a file using the s3 provider, the
    task will attempt to sync from the bucket defined in the file's
    `source_bucket` key instead of the `provider`.
    - Updated `S3ProviderClient.sync` to allow for an optional bucket parameter
      in support of the changed behavior.
  - Removed `addBucketToFile` and related code from sync-granules task

- **CUMULUS-2255**
  - Updated Terraform deployment code syntax for compatibility with version 0.13.6
- **CUMULUS-2321**
  - Updated API endpoint GET `/reconciliationReports/{name}` to return the
    pre-signe s3 URL in addition to report data

### Fixed

- Updated `hyrax-metadata-updates` task so the opendap url has Type 'USE SERVICE API'

- **CUMULUS-2310**
  - Use valid filename for reconciliation report
- **CUMULUS-2351**
  - Inventory report no longer includes the File/Granule relation object in the
    okCountByGranules key of a report.  The information is only included when a
    'Granule Not Found' report is run.

### Removed

- **CUMULUS-2364**
  - Remove the internal Cumulus logging lambda (log2elasticsearch)

## [v5.0.1] 2021-01-27

### Changed

- **CUMULUS-2344**
  - Elasticsearch API now allows you to reindex to an index that already exists
  - If using the Change Index operation and the new index doesn't exist, it will be created
  - Regarding instructions for CUMULUS-2020, you can now do a change index
    operation before a reindex operation. This will
    ensure that new data will end up in the new index while Elasticsearch is reindexing.

- **CUMULUS-2351**
  - Inventory report no longer includes the File/Granule relation object in the okCountByGranules key of a report. The information is only included when a 'Granule Not Found' report is run.

### Removed

- **CUMULUS-2367**
  - Removed `execution_cumulus_id` column from granules RDS schema and data type

## [v5.0.0] 2021-01-12

### BREAKING CHANGES

- **CUMULUS-2020**
  - Elasticsearch data mappings have been updated to improve search and the API
    has been update to reflect those changes. See Migration notes on how to
    update the Elasticsearch mappings.

### Migration notes

- **CUMULUS-2020**
  - Elasticsearch data mappings have been updated to improve search. For
    example, case insensitive searching will now work (e.g. 'MOD' and 'mod' will
    return the same granule results). To use the improved Elasticsearch queries,
    [reindex](https://nasa.github.io/cumulus-api/#reindex) to create a new index
    with the correct types. Then perform a [change
    index](https://nasa.github.io/cumulus-api/#change-index) operation to use
    the new index.
- **CUMULUS-2258**
  - Because the `egress_lambda_log_group` and
    `egress_lambda_log_subscription_filter` resource were removed from the
    `cumulus` module, new definitions for these resources must be added to
    `cumulus-tf/main.tf`. For reference on how to define these resources, see
    [`example/cumulus-tf/thin_egress_app.tf`](https://github.com/nasa/cumulus/blob/master/example/cumulus-tf/thin_egress_app.tf).
  - The `tea_stack_name` variable being passed into the `cumulus` module should be removed
- **CUMULUS-2344**
  - Regarding instructions for CUMULUS-2020, you can now do a change index operation before a reindex operation. This will
    ensure that new data will end up in the new index while Elasticsearch is reindexing.

### BREAKING CHANGES

- **CUMULUS-2020**
  - Elasticsearch data mappings have been updated to improve search and the API has been updated to reflect those changes. See Migration notes on how to update the Elasticsearch mappings.

### Added

- **CUMULUS-2318**
  - Added`async_operation_image` as `cumulus` module variable to allow for override of the async_operation container image.  Users can optionally specify a non-default docker image for use with Core async operations.
- **CUMULUS-2219**
  - Added `lzards-backup` Core task to facilitate making LZARDS backup requests in Cumulus ingest workflows
- **CUMULUS-2092**
  - Add documentation for Granule Not Found Reports
- **HYRAX-320**
  - `@cumulus/hyrax-metadata-updates`Add component URI encoding for entry title id and granule ur to allow for values with special characters in them. For example, EntryTitleId 'Sentinel-6A MF/Jason-CS L2 Advanced Microwave Radiometer (AMR-C) NRT Geophysical Parameters' Now, URLs generated from such values will be encoded correctly and parsable by HyraxInTheCloud
- **CUMULUS-1370**
  - Add documentation for Getting Started section including FAQs
- **CUMULUS-2092**
  - Add documentation for Granule Not Found Reports
- **CUMULUS-2219**
  - Added `lzards-backup` Core task to facilitate making LZARDS backup requests in Cumulus ingest workflows
- **CUMULUS-2280**
  - In local api, retry to create tables if they fail to ensure localstack has had time to start fully.
- **CUMULUS-2290**
  - Add `queryFields` to granule schema, and this allows workflow tasks to add queryable data to granule record. For reference on how to add data to `queryFields` field, see [`example/cumulus-tf/kinesis_trigger_test_workflow.tf`](https://github.com/nasa/cumulus/blob/master/example/cumulus-tf/kinesis_trigger_test_workflow.tf).
- **CUMULUS-2318**
  - Added`async_operation_image` as `cumulus` module variable to allow for override of the async_operation container image.  Users can optionally specify a non-default docker image for use with Core async operations.

### Changed

- **CUMULUS-2020**
  - Updated Elasticsearch mappings to support case-insensitive search
- **CUMULUS-2124**
  - cumulus-rds-tf terraform module now takes engine_version as an input variable.
- **CUMULUS-2279**
  - Changed the formatting of granule CMR links: instead of a link to the `/search/granules.json` endpoint, now it is a direct link to `/search/concepts/conceptid.format`
- **CUMULUS-2296**
  - Improved PDR spec compliance of `parse-pdr` by updating `@cumulus/pvl` to parse fields in a manner more consistent with the PDR ICD, with respect to numbers and dates. Anything not matching the ICD expectations, or incompatible with Javascript parsing, will be parsed as a string instead.
- **CUMULUS-2344**
  - Elasticsearch API now allows you to reindex to an index that already exists
  - If using the Change Index operation and the new index doesn't exist, it will be created

### Removed

- **CUMULUS-2258**
  - Removed `tea_stack_name` variable from `tf-modules/distribution/variables.tf` and `tf-modules/cumulus/variables.tf`
  - Removed `egress_lambda_log_group` and `egress_lambda_log_subscription_filter` resources from `tf-modules/distribution/main.tf`

## [v4.0.0] 2020-11-20

### Migration notes

- Update the name of your `cumulus_message_adapter_lambda_layer_arn` variable for the `cumulus` module to `cumulus_message_adapter_lambda_layer_version_arn`. The value of the variable should remain the same (a layer version ARN of a Lambda layer for the [`cumulus-message-adapter`](https://github.com/nasa/cumulus-message-adapter/).
- **CUMULUS-2138** - Update all workflows using the `MoveGranules` step to add `UpdateGranulesCmrMetadataFileLinksStep`that runs after it. See the example [`IngestAndPublishWorkflow`](https://github.com/nasa/cumulus/blob/master/example/cumulus-tf/ingest_and_publish_granule_workflow.asl.json) for reference.
- **CUMULUS-2251**
  - Because it has been removed from the `cumulus` module, a new resource definition for `egress_api_gateway_log_subscription_filter` must be added to `cumulus-tf/main.tf`. For reference on how to define this resource, see [`example/cumulus-tf/main.tf`](https://github.com/nasa/cumulus/blob/master/example/cumulus-tf/main.tf).

### Added

- **CUMULUS-2248**
  - Updates Integration Tests README to point to new fake provider template.
- **CUMULUS-2239**
  - Add resource declaration to create a VPC endpoint in tea-map-cache module if `deploy_to_ngap` is false.
- **CUMULUS-2063**
  - Adds a new, optional query parameter to the `/collections[&getMMT=true]` and `/collections/active[&getMMT=true]` endpoints. When a user provides a value of `true` for `getMMT` in the query parameters, the endpoint will search CMR and update each collection's results with new key `MMTLink` containing a link to the MMT (Metadata Management Tool) if a CMR collection id is found.
- **CUMULUS-2170**
  - Adds ability to filter granule inventory reports
- **CUMULUS-2211**
  - Adds `granules/bulkReingest` endpoint to `@cumulus/api`
- **CUMULUS-2251**
  - Adds `log_api_gateway_to_cloudwatch` variable to `example/cumulus-tf/variables.tf`.
  - Adds `log_api_gateway_to_cloudwatch` variable to `thin_egress_app` module definition.

### Changed

- **CUMULUS-2216**
  - `/collection` and `/collection/active` endpoints now return collections without granule aggregate statistics by default. The original behavior is preserved and can be found by including a query param of `includeStats=true` on the request to the endpoint.
  - The `es/collections` Collection class takes a new parameter includeStats. It no longer appends granule aggregate statistics to the returned results by default. One must set the new parameter to any non-false value.
- **CUMULUS-2201**
  - Update `dbIndexer` lambda to process requests in serial
  - Fixes ingestPdrWithNodeNameSpec parsePdr provider error
- **CUMULUS-2251**
  - Moves Egress Api Gateway Log Group Filter from `tf-modules/distribution/main.tf` to `example/cumulus-tf/main.tf`

### Fixed

- **CUMULUS-2251**
  - This fixes a deployment error caused by depending on the `thin_egress_app` module output for a resource count.

### Removed

- **CUMULUS-2251**
  - Removes `tea_api_egress_log_group` variable from `tf-modules/distribution/variables.tf` and `tf-modules/cumulus/variables.tf`.

### BREAKING CHANGES

- **CUMULUS-2138** - CMR metadata update behavior has been removed from the `move-granules` task into a
new `update-granules-cmr-metadata-file-links` task.
- **CUMULUS-2216**
  - `/collection` and `/collection/active` endpoints now return collections without granule aggregate statistics by default. The original behavior is preserved and can be found by including a query param of `includeStats=true` on the request to the endpoint.  This is likely to affect the dashboard only but included here for the change of behavior.
- **[1956](https://github.com/nasa/cumulus/issues/1956)**
  - Update the name of the `cumulus_message_adapter_lambda_layer_arn` output from the `cumulus-message-adapter` module to `cumulus_message_adapter_lambda_layer_version_arn`. The output value has changed from being the ARN of the Lambda layer **without a version** to the ARN of the Lambda layer **with a version**.
  - Update the variable name in the `cumulus` and `ingest` modules from `cumulus_message_adapter_lambda_layer_arn` to `cumulus_message_adapter_lambda_layer_version_arn`

## [v3.0.1] 2020-10-21

- **CUMULUS-2203**
  - Update Core tasks to use
    [cumulus-message-adapter-js](https://github.com/nasa/cumulus-message-adapter-js)
    v2.0.0 to resolve memory leak/lambda ENOMEM constant failure issue.   This
    issue caused lambdas to slowly use all memory in the run environment and
    prevented AWS from halting/restarting warmed instances when task code was
    throwing consistent errors under load.

- **CUMULUS-2232**
  - Updated versions for `ajv`, `lodash`, `googleapis`, `archiver`, and
    `@cumulus/aws-client` to remediate vulnerabilities found in SNYK scan.

### Fixed

- **CUMULUS-2233**
  - Fixes /s3credentials bug where the expiration time on the cookie was set to a time that is always expired, so authentication was never being recognized as complete by the API. Consequently, the user would end up in a redirect loop and requests to /s3credentials would never complete successfully. The bug was caused by the fact that the code setting the expiration time for the cookie was expecting a time value in milliseconds, but was receiving the expirationTime from the EarthdataLoginClient in seconds. This bug has been fixed by converting seconds into milliseconds. Unit tests were added to test that the expiration time has been converted to milliseconds and checking that the cookie's expiration time is greater than the current time.

## [v3.0.0] 2020-10-7

### MIGRATION STEPS

- **CUMULUS-2099**
  - All references to `meta.queues` in workflow configuration must be replaced with references to queue URLs from Terraform resources. See the updated [data cookbooks](https://nasa.github.io/cumulus/docs/data-cookbooks/about-cookbooks) or example [Discover Granules workflow configuration](https://github.com/nasa/cumulus/blob/master/example/cumulus-tf/discover_granules_workflow.asl.json).
  - The steps for configuring queued execution throttling have changed. See the [updated documentation](https://nasa.github.io/cumulus/docs/data-cookbooks/throttling-queued-executions).
  - In addition to the configuration for execution throttling, the internal mechanism for tracking executions by queue has changed. As a result, you should **disable any rules or workflows scheduling executions via a throttled queue** before upgrading. Otherwise, you may be at risk of having **twice as many executions** as are configured for the queue while the updated tracking is deployed. You can re-enable these rules/workflows once the upgrade is complete.

- **CUMULUS-2111**
  - **Before you re-deploy your `cumulus-tf` module**, note that the [`thin-egress-app`][thin-egress-app] is no longer deployed by default as part of the `cumulus` module, so you must add the TEA module to your deployment and manually modify your Terraform state **to avoid losing your API gateway and impacting any Cloudfront endpoints pointing to those gateways**. If you don't care about losing your API gateway and impacting Cloudfront endpoints, you can ignore the instructions for manually modifying state.

    1. Add the [`thin-egress-app`][thin-egress-app] module to your `cumulus-tf` deployment as shown in the [Cumulus example deployment](https://github.com/nasa/cumulus/tree/master/example/cumulus-tf/main.tf).

         - Note that the values for `tea_stack_name` variable to the `cumulus` module and the `stack_name` variable to the `thin_egress_app` module **must match**
         - Also, if you are specifying the `stage_name` variable to the `thin_egress_app` module, **the value of the `tea_api_gateway_stage` variable to the `cumulus` module must match it**

    2. **If you want to preserve your existing `thin-egress-app` API gateway and avoid having to update your Cloudfront endpoint for distribution, then you must follow these instructions**: <https://nasa.github.io/cumulus/docs/upgrade-notes/migrate_tea_standalone>. Otherwise, you can re-deploy as usual.

  - If you provide your own custom bucket map to TEA as a standalone module, **you must ensure that your custom bucket map includes mappings for the `protected` and `public` buckets specified in your `cumulus-tf/terraform.tfvars`, otherwise Cumulus may not be able to determine the correct distribution URL for ingested files and you may encounter errors**

- **CUMULUS-2197**
  - EMS resources are now optional, and `ems_deploy` is set to `false` by default, which will delete your EMS resources.
  - If you would like to keep any deployed EMS resources, add the `ems_deploy` variable set to `true` in your `cumulus-tf/terraform.tfvars`

### BREAKING CHANGES

- **CUMULUS-2200**
  - Changes return from 303 redirect to 200 success for `Granule Inventory`'s
    `/reconciliationReport` returns.  The user (dashboard) must read the value
    of `url` from the return to get the s3SignedURL and then download the report.
- **CUMULUS-2099**
  - `meta.queues` has been removed from Cumulus core workflow messages.
  - `@cumulus/sf-sqs-report` workflow task no longer reads the reporting queue URL from `input.meta.queues.reporting` on the incoming event. Instead, it requires that the queue URL be set as the `reporting_queue_url` environment variable on the deployed Lambda.
- **CUMULUS-2111**
  - The deployment of the `thin-egress-app` module has be removed from `tf-modules/distribution`, which is a part of the `tf-modules/cumulus` module. Thus, the `thin-egress-app` module is no longer deployed for you by default. See the migration steps for details about how to add deployment for the `thin-egress-app`.
- **CUMULUS-2141**
  - The `parse-pdr` task has been updated to respect the `NODE_NAME` property in
    a PDR's `FILE_GROUP`. If a `NODE_NAME` is present, the task will query the
    Cumulus API for a provider with that host. If a provider is found, the
    output granule from the task will contain a `provider` property containing
    that provider. If `NODE_NAME` is set but a provider with that host cannot be
    found in the API, or if multiple providers are found with that same host,
    the task will fail.
  - The `queue-granules` task has been updated to expect an optional
    `granule.provider` property on each granule. If present, the granule will be
    enqueued using that provider. If not present, the task's `config.provider`
    will be used instead.
- **CUMULUS-2197**
  - EMS resources are now optional and will not be deployed by default. See migration steps for information
    about how to deploy EMS resources.

#### CODE CHANGES

- The `@cumulus/api-client.providers.getProviders` function now takes a
  `queryStringParameters` parameter which can be used to filter the providers
  which are returned
- The `@cumulus/aws-client/S3.getS3ObjectReadStreamAsync` function has been
  removed. It read the entire S3 object into memory before returning a read
  stream, which could cause Lambdas to run out of memory. Use
  `@cumulus/aws-client/S3.getObjectReadStream` instead.
- The `@cumulus/ingest/util.lookupMimeType` function now returns `undefined`
  rather than `null` if the mime type could not be found.
- The `@cumulus/ingest/lock.removeLock` function now returns `undefined`
- The `@cumulus/ingest/granule.generateMoveFileParams` function now returns
  `source: undefined` and `target :undefined` on the response object if either could not be
  determined. Previously, `null` had been returned.
- The `@cumulus/ingest/recursion.recursion` function must now be imported using
  `const { recursion } = require('@cumulus/ingest/recursion');`
- The `@cumulus/ingest/granule.getRenamedS3File` function has been renamed to
  `listVersionedObjects`
- `@cumulus/common.http` has been removed
- `@cumulus/common/http.download` has been removed

### Added

- **CUMULUS-1855**
  - Fixed SyncGranule task to return an empty granules list when given an empty
    (or absent) granules list on input, rather than throwing an exception
- **CUMULUS-1955**
  - Added `@cumulus/aws-client/S3.getObject` to get an AWS S3 object
  - Added `@cumulus/aws-client/S3.waitForObject` to get an AWS S3 object,
    retrying, if necessary
- **CUMULUS-1961**
  - Adds `startTimestamp` and `endTimestamp` parameters to endpoint
    `reconcilationReports`.  Setting these values will filter the returned
    report to cumulus data that falls within the timestamps. It also causes the
    report to be one directional, meaning cumulus is only reconciled with CMR,
    but not the other direction. The Granules will be filtered by their
    `updatedAt` values. Collections are filtered by the updatedAt time of their
    granules, i.e. Collections with granules that are updatedAt a time between
    the time parameters will be returned in the reconciliation reports.
  - Adds `startTimestamp` and `endTimestamp` parameters to create-reconciliation-reports
    lambda function. If either of these params is passed in with a value that can be
    converted to a date object, the inter-platform comparison between Cumulus and CMR will
    be one way.  That is, collections, granules, and files will be filtered by time for
    those found in Cumulus and only those compared to the CMR holdings. For the moment
    there is not enough information to change the internal consistency check, and S3 vs
    Cumulus comparisons are unchanged by the timestamps.
- **CUMULUS-1962**
  - Adds `location` as parameter to `/reconciliationReports` endpoint. Options are `S3`
    resulting in a S3 vs. Cumulus database search or `CMR` resulting in CMR vs. Cumulus database search.
- **CUMULUS-1963**
  - Adds `granuleId` as input parameter to `/reconcilationReports`
    endpoint. Limits inputs parameters to either `collectionId` or `granuleId`
    and will fail to create the report if both are provided.  Adding granuleId
    will find collections in Cumulus by granuleId and compare those one way
    with those in CMR.
  - `/reconciliationReports` now validates any input json before starting the
    async operation and the lambda handler no longer validates input
    parameters.
- **CUMULUS-1964**
  - Reports can now be filtered on provider
- **CUMULUS-1965**
  - Adds `collectionId` parameter to the `/reconcilationReports`
    endpoint. Setting this value will limit the scope of the reconcilation
    report to only the input collectionId when comparing Cumulus and
    CMR. `collectionId` is provided an array of strings e.g. `[shortname___version, shortname2___version2]`
- **CUMULUS-2107**
  - Added a new task, `update-cmr-access-constraints`, that will set access constraints in CMR Metadata.
    Currently supports UMMG-JSON and Echo10XML, where it will configure `AccessConstraints` and
    `RestrictionFlag/RestrictionComment`, respectively.
  - Added an operator doc on how to configure and run the access constraint update workflow, which will update the metadata using the new task, and then publish the updated metadata to CMR.
  - Added an operator doc on bulk operations.
- **CUMULUS-2111**
  - Added variables to `cumulus` module:
    - `tea_api_egress_log_group`
    - `tea_external_api_endpoint`
    - `tea_internal_api_endpoint`
    - `tea_rest_api_id`
    - `tea_rest_api_root_resource_id`
    - `tea_stack_name`
  - Added variables to `distribution` module:
    - `tea_api_egress_log_group`
    - `tea_external_api_endpoint`
    - `tea_internal_api_endpoint`
    - `tea_rest_api_id`
    - `tea_rest_api_root_resource_id`
    - `tea_stack_name`
- **CUMULUS-2112**
  - Added `@cumulus/api/lambdas/internal-reconciliation-report`, so create-reconciliation-report
    lambda can create `Internal` reconciliation report
- **CUMULUS-2116**
  - Added `@cumulus/api/models/granule.unpublishAndDeleteGranule` which
  unpublishes a granule from CMR and deletes it from Cumulus, but does not
  update the record to `published: false` before deletion
- **CUMULUS-2113**
  - Added Granule not found report to reports endpoint
  - Update reports to return breakdown by Granule of files both in DynamoDB and S3
- **CUMULUS-2123**
  - Added `cumulus-rds-tf` DB cluster module to `tf-modules` that adds a
    severless RDS Aurora/ PostgreSQL  database cluster to meet the PostgreSQL
    requirements for future releases.
  - Updated the default Cumulus module to take the following new required variables:
    - rds_user_access_secret_arn:
      AWS Secrets Manager secret ARN containing a JSON string of DB credentials
      (containing at least host, password, port as keys)
    - rds_security_group:
      RDS Security Group that provides connection access to the RDS cluster
  - Updated API lambdas and default ECS cluster to add them to the
    `rds_security_group` for database access
- **CUMULUS-2126**
  - The collections endpoint now writes to the RDS database
- **CUMULUS-2127**
  - Added migration to create collections relation for RDS database
- **CUMULUS-2129**
  - Added `data-migration1` Terraform module and Lambda to migrate data from Dynamo to RDS
    - Added support to Lambda for migrating collections data from Dynamo to RDS
- **CUMULUS-2155**
  - Added `rds_connection_heartbeat` to `cumulus` and `data-migration` tf
    modules.  If set to true, this diagnostic variable instructs Core's database
    code to fire off a connection 'heartbeat' query and log the timing/results
    for diagnostic purposes, and retry certain connection timeouts once.
    This option is disabled by default
- **CUMULUS-2156**
  - Support array inputs parameters for `Internal` reconciliation report
- **CUMULUS-2157**
  - Added support to `data-migration1` Lambda for migrating providers data from Dynamo to RDS
    - The migration process for providers will convert any credentials that are stored unencrypted or encrypted with an S3 keypair provider to be encrypted with a KMS key instead
- **CUMULUS-2161**
  - Rules now support an `executionNamePrefix` property. If set, any executions
    triggered as a result of that rule will use that prefix in the name of the
    execution.
  - The `QueueGranules` task now supports an `executionNamePrefix` property. Any
    executions queued by that task will use that prefix in the name of the
    execution. See the
    [example workflow](./example/cumulus-tf/discover_granules_with_execution_name_prefix_workflow.asl.json)
    for usage.
  - The `QueuePdrs` task now supports an `executionNamePrefix` config property.
    Any executions queued by that task will use that prefix in the name of the
    execution. See the
    [example workflow](./example/cumulus-tf/discover_and_queue_pdrs_with_execution_name_prefix_workflow.asl.json)
    for usage.
- **CUMULUS-2162**
  - Adds new report type to `/reconciliationReport` endpoint.  The new report
    is `Granule Inventory`. This report is a CSV file of all the granules in
    the Cumulus DB. This report will eventually replace the existing
    `granules-csv` endpoint which has been deprecated.
- **CUMULUS-2197**
  - Added `ems_deploy` variable to the `cumulus` module. This is set to false by default, except
    for our example deployment, where it is needed for integration tests.

### Changed

- Upgraded version of [TEA](https://github.com/asfadmin/thin-egress-app/) deployed with Cumulus to build 88.
- **CUMULUS-2107**
  - Updated the `applyWorkflow` functionality on the granules endpoint to take a `meta` property to pass into the workflow message.
  - Updated the `BULK_GRANULE` functionality on the granules endpoint to support the above `applyWorkflow` change.
- **CUMULUS-2111**
  - Changed `distribution_api_gateway_stage` variable for `cumulus` module to `tea_api_gateway_stage`
  - Changed `api_gateway_stage` variable for `distribution` module to `tea_api_gateway_stage`
- **CUMULUS-2224**
  - Updated `/reconciliationReport`'s file reconciliation to include `"EXTENDED METADATA"` as a valid CMR relatedUrls Type.

### Fixed

- **CUMULUS-2168**
  - Fixed issue where large number of documents (generally logs) in the
    `cumulus` elasticsearch index results in the collection granule stats
    queries failing for the collections list api endpoint
- **CUMULUS-1955**
  - Due to AWS's eventual consistency model, it was possible for PostToCMR to
    publish an earlier version of a CMR metadata file, rather than the latest
    version created in a workflow.  This fix guarantees that the latest version
    is published, as expected.
- **CUMULUS-1961**
  - Fixed `activeCollections` query only returning 10 results
- **CUMULUS-2201**
  - Fix Reconciliation Report integration test failures by waiting for collections appear
    in es list and ingesting a fake granule xml file to CMR
- **CUMULUS-2015**
  - Reduced concurrency of `QueueGranules` task. That task now has a
    `config.concurrency` option that defaults to `3`.
- **CUMULUS-2116**
  - Fixed a race condition with bulk granule delete causing deleted granules to still appear in Elasticsearch. Granules removed via bulk delete should now be removed from Elasticsearch.
- **CUMULUS-2163**
  - Remove the `public-read` ACL from the `move-granules` task
- **CUMULUS-2164**
  - Fix issue where `cumulus` index is recreated and attached to an alias if it has been previously deleted
- **CUMULUS-2195**
  - Fixed issue with redirect from `/token` not working when using a Cloudfront endpoint to access the Cumulus API with Launchpad authentication enabled. The redirect should now work properly whether you are using a plain API gateway URL or a Cloudfront endpoint pointing at an API gateway URL.
- **CUMULUS-2200**
  - Fixed issue where __in and __not queries were stripping spaces from values

### Deprecated

- **CUMULUS-1955**
  - `@cumulus/aws-client/S3.getS3Object()`
  - `@cumulus/message/Queue.getQueueNameByUrl()`
  - `@cumulus/message/Queue.getQueueName()`
- **CUMULUS-2162**
  - `@cumulus/api/endpoints/granules-csv/list()`

### Removed

- **CUMULUS-2111**
  - Removed `distribution_url` and `distribution_redirect_uri` outputs from the `cumulus` module
  - Removed variables from the `cumulus` module:
    - `distribution_url`
    - `log_api_gateway_to_cloudwatch`
    - `thin_egress_cookie_domain`
    - `thin_egress_domain_cert_arn`
    - `thin_egress_download_role_in_region_arn`
    - `thin_egress_jwt_algo`
    - `thin_egress_jwt_secret_name`
    - `thin_egress_lambda_code_dependency_archive_key`
    - `thin_egress_stack_name`
  - Removed outputs from the `distribution` module:
    - `distribution_url`
    - `internal_tea_api`
    - `rest_api_id`
    - `thin_egress_app_redirect_uri`
  - Removed variables from the `distribution` module:
    - `bucket_map_key`
    - `distribution_url`
    - `log_api_gateway_to_cloudwatch`
    - `thin_egress_cookie_domain`
    - `thin_egress_domain_cert_arn`
    - `thin_egress_download_role_in_region_arn`
    - `thin_egress_jwt_algo`
    - `thin_egress_jwt_secret_name`
    - `thin_egress_lambda_code_dependency_archive_key`
- **CUMULUS-2157**
  - Removed `providerSecretsMigration` and `verifyProviderSecretsMigration` lambdas
- Removed deprecated `@cumulus/sf-sns-report` task
- Removed code:
  - `@cumulus/aws-client/S3.calculateS3ObjectChecksum`
  - `@cumulus/aws-client/S3.getS3ObjectReadStream`
  - `@cumulus/cmrjs.getFullMetadata`
  - `@cumulus/cmrjs.getMetadata`
  - `@cumulus/common/util.isNil`
  - `@cumulus/common/util.isNull`
  - `@cumulus/common/util.isUndefined`
  - `@cumulus/common/util.lookupMimeType`
  - `@cumulus/common/util.mkdtempSync`
  - `@cumulus/common/util.negate`
  - `@cumulus/common/util.noop`
  - `@cumulus/common/util.omit`
  - `@cumulus/common/util.renameProperty`
  - `@cumulus/common/util.sleep`
  - `@cumulus/common/util.thread`
  - `@cumulus/ingest/granule.copyGranuleFile`
  - `@cumulus/ingest/granule.moveGranuleFile`
  - `@cumulus/integration-tests/api/rules.deleteRule`
  - `@cumulus/integration-tests/api/rules.getRule`
  - `@cumulus/integration-tests/api/rules.listRules`
  - `@cumulus/integration-tests/api/rules.postRule`
  - `@cumulus/integration-tests/api/rules.rerunRule`
  - `@cumulus/integration-tests/api/rules.updateRule`
  - `@cumulus/integration-tests/sfnStep.parseStepMessage`
  - `@cumulus/message/Queue.getQueueName`
  - `@cumulus/message/Queue.getQueueNameByUrl`

## v2.0.2+ Backport releases

Release v2.0.1 was the last release on the 2.0.x release series.

Changes after this version on the 2.0.x release series are limited
security/requested feature patches and will not be ported forward to future
releases unless there is a corresponding CHANGELOG entry.

For up-to-date CHANGELOG for the maintenance release branch see
[CHANGELOG.md](https://github.com/nasa/cumulus/blob/release-2.0.x/CHANGELOG.md)
from the 2.0.x branch.

For the most recent release information for the maintenance branch please see
the [release page](https://github.com/nasa/cumulus/releases)

## [v2.0.7] 2020-10-1 - [BACKPORT]

### Fixed

- CVE-2020-7720
  - Updated common `node-forge` dependency to 0.10.0 to address CVE finding

### [v2.0.6] 2020-09-25 - [BACKPORT]

### Fixed

- **CUMULUS-2168**
  - Fixed issue where large number of documents (generally logs) in the
    `cumulus` elasticsearch index results in the collection granule stats
    queries failing for the collections list api endpoint

### [v2.0.5] 2020-09-15 - [BACKPORT]

#### Added

- Added `thin_egress_stack_name` variable to `cumulus` and `distribution` Terraform modules to allow overriding the default Cloudformation stack name used for the `thin-egress-app`. **Please note that if you change/set this value for an existing deployment, it will destroy and re-create your API gateway for the `thin-egress-app`.**

#### Fixed

- Fix collection list queries. Removed fixes to collection stats, which break queries for a large number of granules.

### [v2.0.4] 2020-09-08 - [BACKPORT]

#### Changed

- Upgraded version of [TEA](https://github.com/asfadmin/thin-egress-app/) deployed with Cumulus to build 88.

### [v2.0.3] 2020-09-02 - [BACKPORT]

#### Fixed

- **CUMULUS-1961**
  - Fixed `activeCollections` query only returning 10 results

- **CUMULUS-2039**
  - Fix issue causing SyncGranules task to run out of memory on large granules

#### CODE CHANGES

- The `@cumulus/aws-client/S3.getS3ObjectReadStreamAsync` function has been
  removed. It read the entire S3 object into memory before returning a read
  stream, which could cause Lambdas to run out of memory. Use
  `@cumulus/aws-client/S3.getObjectReadStream` instead.

### [v2.0.2] 2020-08-17 - [BACKPORT]

#### CODE CHANGES

- The `@cumulus/ingest/util.lookupMimeType` function now returns `undefined`
  rather than `null` if the mime type could not be found.
- The `@cumulus/ingest/lock.removeLock` function now returns `undefined`

#### Added

- **CUMULUS-2116**
  - Added `@cumulus/api/models/granule.unpublishAndDeleteGranule` which
  unpublishes a granule from CMR and deletes it from Cumulus, but does not
  update the record to `published: false` before deletion

### Fixed

- **CUMULUS-2116**
  - Fixed a race condition with bulk granule delete causing deleted granules to still appear in Elasticsearch. Granules removed via bulk delete should now be removed from Elasticsearch.

## [v2.0.1] 2020-07-28

### Added

- **CUMULUS-1886**
  - Added `multiple sort keys` support to `@cumulus/api`
- **CUMULUS-2099**
  - `@cumulus/message/Queue.getQueueUrl` to get the queue URL specified in a Cumulus workflow message, if any.

### Fixed

- **[PR 1790](https://github.com/nasa/cumulus/pull/1790)**
  - Fixed bug with request headers in `@cumulus/launchpad-auth` causing Launchpad token requests to fail

## [v2.0.0] 2020-07-23

### BREAKING CHANGES

- Changes to the `@cumulus/api-client` package
  - The `CumulusApiClientError` class must now be imported using
    `const { CumulusApiClientError } = require('@cumulus/api-client/CumulusApiClientError')`
- The `@cumulus/sftp-client/SftpClient` class must now be imported using
  `const { SftpClient } = require('@cumulus/sftp-client');`
- Instances of `@cumulus/ingest/SftpProviderClient` no longer implicitly connect
  when `download`, `list`, or `sync` are called. You must call `connect` on the
  provider client before issuing one of those calls. Failure to do so will
  result in a "Client not connected" exception being thrown.
- Instances of `@cumulus/ingest/SftpProviderClient` no longer implicitly
  disconnect from the SFTP server when `list` is called.
- Instances of `@cumulus/sftp-client/SftpClient` must now be expclicitly closed
  by calling `.end()`
- Instances of `@cumulus/sftp-client/SftpClient` no longer implicitly connect to
  the server when `download`, `unlink`, `syncToS3`, `syncFromS3`, and `list` are
  called. You must explicitly call `connect` before calling one of those
  methods.
- Changes to the `@cumulus/common` package
  - `cloudwatch-event.getSfEventMessageObject()` now returns `undefined` if the
    message could not be found or could not be parsed. It previously returned
    `null`.
  - `S3KeyPairProvider.decrypt()` now throws an exception if the bucket
    containing the key cannot be determined.
  - `S3KeyPairProvider.decrypt()` now throws an exception if the stack cannot be
    determined.
  - `S3KeyPairProvider.encrypt()` now throws an exception if the bucket
    containing the key cannot be determined.
  - `S3KeyPairProvider.encrypt()` now throws an exception if the stack cannot be
    determined.
  - `sns-event.getSnsEventMessageObject()` now returns `undefined` if it could
    not be parsed. It previously returned `null`.
  - The `aws` module has been removed.
  - The `BucketsConfig.buckets` property is now read-only and private
  - The `test-utils.validateConfig()` function now resolves to `undefined`
    rather than `true`.
  - The `test-utils.validateInput()` function now resolves to `undefined` rather
    than `true`.
  - The `test-utils.validateOutput()` function now resolves to `undefined`
    rather than `true`.
  - The static `S3KeyPairProvider.retrieveKey()` function has been removed.
- Changes to the `@cumulus/cmrjs` package
  - `@cumulus/cmrjs.constructOnlineAccessUrl()` and
    `@cumulus/cmrjs/cmr-utils.constructOnlineAccessUrl()` previously took a
    `buckets` parameter, which was an instance of
    `@cumulus/common/BucketsConfig`. They now take a `bucketTypes` parameter,
    which is a simple object mapping bucket names to bucket types. Example:
    `{ 'private-1': 'private', 'public-1': 'public' }`
  - `@cumulus/cmrjs.reconcileCMRMetadata()` and
    `@cumulus/cmrjs/cmr-utils.reconcileCMRMetadata()` now take a **required**
    `bucketTypes` parameter, which is a simple object mapping bucket names to
    bucket types. Example: `{ 'private-1': 'private', 'public-1': 'public' }`
  - `@cumulus/cmrjs.updateCMRMetadata()` and
    `@cumulus/cmrjs/cmr-utils.updateCMRMetadata()` previously took an optional
    `inBuckets` parameter, which was an instance of
    `@cumulus/common/BucketsConfig`. They now take a **required** `bucketTypes`
    parameter, which is a simple object mapping bucket names to bucket types.
    Example: `{ 'private-1': 'private', 'public-1': 'public' }`
- The minimum supported version of all published Cumulus packages is now Node
  12.18.0
  - Tasks using the `cumuluss/cumulus-ecs-task` Docker image must be updated to
    `cumuluss/cumulus-ecs-task:1.7.0`. This can be done by updating the `image`
    property of any tasks defined using the `cumulus_ecs_service` Terraform
    module.
- Changes to `@cumulus/aws-client/S3`
  - The signature of the `getObjectSize` function has changed. It now takes a
    params object with three properties:
    - **s3**: an instance of an AWS.S3 object
    - **bucket**
    - **key**
  - The `getObjectSize` function will no longer retry if the object does not
    exist
- **CUMULUS-1861**
  - `@cumulus/message/Collections.getCollectionIdFromMessage` now throws a
    `CumulusMessageError` if `collectionName` and `collectionVersion` are missing
    from `meta.collection`.   Previously this method would return
    `'undefined___undefined'` instead
  - `@cumulus/integration-tests/addCollections` now returns an array of collections that
    were added rather than the count of added collections
- **CUMULUS-1930**
  - The `@cumulus/common/util.uuid()` function has been removed
- **CUMULUS-1955**
  - `@cumulus/aws-client/S3.multipartCopyObject` now returns an object with the
    AWS `etag` of the destination object
  - `@cumulus/ingest/S3ProviderClient.list` now sets a file object's `path`
    property to `undefined` instead of `null` when the file is at the top level
    of its bucket
  - The `sync` methods of the following classes in the `@cumulus/ingest` package
    now return an object with the AWS `s3uri` and `etag` of the destination file
    (they previously returned only a string representing the S3 URI)
    - `FtpProviderClient`
    - `HttpProviderClient`
    - `S3ProviderClient`
    - `SftpProviderClient`
- **CUMULUS-1958**
  - The following methods exported from `@cumulus/cmr-js/cmr-utils` were made
    async, and added distributionBucketMap as a parameter:
    - constructOnlineAccessUrl
    - generateFileUrl
    - reconcileCMRMetadata
    - updateCMRMetadata
- **CUMULUS-1969**
  - The `DiscoverPdrs` task now expects `provider_path` to be provided at
    `event.config.provider_path`, not `event.config.collection.provider_path`
  - `event.config.provider_path` is now a required parameter of the
    `DiscoverPdrs` task
  - `event.config.collection` is no longer a parameter to the `DiscoverPdrs`
    task
  - Collections no longer support the `provider_path` property. The tasks that
    relied on that property are now referencing `config.meta.provider_path`.
    Workflows should be updated accordingly.
- **CUMULUS-1977**
  - Moved bulk granule deletion endpoint from `/bulkDelete` to
    `/granules/bulkDelete`
- **CUMULUS-1991**
  - Updated CMR metadata generation to use "Download file.hdf" (where `file.hdf` is the filename of the given resource) as the resource description instead of "File to download"
  - CMR metadata updates now respect changes to resource descriptions (previously only changes to resource URLs were respected)

### MIGRATION STEPS

- Due to an issue with the AWS API Gateway and how the Thin Egress App Cloudformation template applies updates, you may need to redeploy your
  `thin-egress-app-EgressGateway` manually as a one time migration step.    If your deployment fails with an
  error similar to:

  ```bash
  Error: Lambda function (<stack>-tf-TeaCache) returned error: ({"errorType":"HTTPError","errorMessage":"Response code 404 (Not Found)"})
  ```

  Then follow the [AWS
  instructions](https://docs.aws.amazon.com/apigateway/latest/developerguide/how-to-deploy-api-with-console.html)
  to `Redeploy a REST API to a stage` for your egress API and re-run `terraform
  apply`.

### Added

- **CUMULUS-2081**
  - Add Integrator Guide section for onboarding
  - Add helpful tips documentation

- **CUMULUS-1902**
  - Add Common Use Cases section under Operator Docs

- **CUMULUS-2058**
  - Added `lambda_processing_role_name` as an output from the `cumulus` module
    to provide the processing role name
- **CUMULUS-1417**
  - Added a `checksumFor` property to collection `files` config. Set this
    property on a checksum file's definition matching the `regex` of the target
    file. More details in the ['Data Cookbooks
    Setup'](https://nasa.github.io/cumulus/docs/next/data-cookbooks/setup)
    documentation.
  - Added `checksumFor` validation to collections model.
- **CUMULUS-1956**
  - Added `@cumulus/earthata-login-client` package
  - The `/s3credentials` endpoint that is deployed as part of distribution now
    supports authentication using tokens created by a different application. If
    a request contains the `EDL-ClientId` and `EDL-Token` headers,
    authentication will be handled using that token rather than attempting to
    use OAuth.
  - `@cumulus/earthata-login-client.getTokenUsername()` now accepts an
    `xRequestId` argument, which will be included as the `X-Request-Id` header
    when calling Earthdata Login.
  - If the `s3Credentials` endpoint is invoked with an EDL token and an
    `X-Request-Id` header, that `X-Request-Id` header will be forwarded to
    Earthata Login.
- **CUMULUS-1957**
  - If EDL token authentication is being used, and the `EDL-Client-Name` header
    is set, `@the-client-name` will be appended to the end of the Earthdata
    Login username that is used as the `RoleSessionName` of the temporary IAM
    credentials. This value will show up in the AWS S3 server access logs.
- **CUMULUS-1958**
  - Add the ability for users to specify a `bucket_map_key` to the `cumulus`
    terraform module as an override for the default .yaml values that are passed
    to TEA by Core.    Using this option *requires* that each configured
    Cumulus 'distribution' bucket (e.g. public/protected buckets) have a single
    TEA mapping.  Multiple maps per bucket are not supported.
  - Updated Generating a distribution URL, the MoveGranules task and all CMR
    reconciliation functionality to utilize the TEA bucket map override.
  - Updated deploy process to utilize a bootstrap 'tea-map-cache' lambda that
    will, after deployment of Cumulus Core's TEA instance, query TEA for all
    protected/public buckets and generate a mapping configuration used
    internally by Core.  This object is also exposed as an output of the Cumulus
    module as `distribution_bucket_map`.
- **CUMULUS-1961**
  - Replaces DynamoDB for Elasticsearch for reconciliationReportForCumulusCMR
    comparisons between Cumulus and CMR.
- **CUMULUS-1970**
  - Created the `add-missing-file-checksums` workflow task
  - Added `@cumulus/aws-client/S3.calculateObjectHash()` function
  - Added `@cumulus/aws-client/S3.getObjectReadStream()` function
- **CUMULUS-1887**
  - Add additional fields to the granule CSV download file
- **CUMULUS-2019**
  - Add `infix` search to es query builder `@cumulus/api/es/es/queries` to
    support partial matching of the keywords

### Changed

- **CUMULUS-2032**
  - Updated @cumulus/ingest/HttpProviderClient to utilize a configuration key
    `httpListTimeout` to set the default timeout for discovery HTTP/HTTPS
    requests, and updates the default for the provider to 5 minutes (300 seconds).
  - Updated the DiscoverGranules and DiscoverPDRs tasks to utilize the updated
    configuration value if set via workflow config, and updates the default for
    these tasks to 5 minutes (300 seconds).

- **CUMULUS-176**
  - The API will now respond with a 400 status code when a request body contains
    invalid JSON. It had previously returned a 500 status code.
- **CUMULUS-1861**
  - Updates Rule objects to no longer require a collection.
  - Changes the DLQ behavior for `sfEventSqsToDbRecords` and
    `sfEventSqsToDbRecordsInputQueue`. Previously failure to write a database
    record would result in lambda success, and an error log in the CloudWatch
    logs.   The lambda has been updated to manually add a record to
    the `sfEventSqsToDbRecordsDeadLetterQueue` if the granule, execution, *or*
    pdr record fails to write, in addition to the previous error logging.
- **CUMULUS-1956**
  - The `/s3credentials` endpoint that is deployed as part of distribution now
    supports authentication using tokens created by a different application. If
    a request contains the `EDL-ClientId` and `EDL-Token` headers,
    authentication will be handled using that token rather than attempting to
    use OAuth.
- **CUMULUS-1977**
  - API endpoint POST `/granules/bulk` now returns a 202 status on a successful
    response instead of a 200 response
  - API endpoint DELETE `/granules/<granule-id>` now returns a 404 status if the
    granule record was already deleted
  - `@cumulus/api/models/Granule.update()` now returns the updated granule
    record
  - Implemented POST `/granules/bulkDelete` API endpoint to support deleting
    granules specified by ID or returned by the provided query in the request
    body. If the request is successful, the endpoint returns the async operation
    ID that has been started to remove the granules.
    - To use a query in the request body, your deployment must be
      [configured to access the Elasticsearch host for ESDIS metrics](https://nasa.github.io/cumulus/docs/additional-deployment-options/cloudwatch-logs-delivery#esdis-metrics)
      in your environment
  - Added `@cumulus/api/models/Granule.getRecord()` method to return raw record
    from DynamoDB
  - Added `@cumulus/api/models/Granule.delete()` method which handles deleting
    the granule record from DynamoDB and the granule files from S3
- **CUMULUS-1982**
  - The `globalConnectionLimit` property of providers is now optional and
    defaults to "unlimited"
- **CUMULUS-1997**
  - Added optional `launchpad` configuration to `@cumulus/hyrax-metadata-updates` task config schema.
- **CUMULUS-1991**
  - `@cumulus/cmrjs/src/cmr-utils/constructOnlineAccessUrls()` now throws an error if `cmrGranuleUrlType = "distribution"` and no distribution endpoint argument is provided
- **CUMULUS-2011**
  - Reconciliation reports are now generated within an AsyncOperation
- **CUMULUS-2016**
  - Upgrade TEA to version 79

### Fixed

- **CUMULUS-1991**
  - Added missing `DISTRIBUTION_ENDPOINT` environment variable for API lambdas. This environment variable is required for API requests to move granules.

- **CUMULUS-1961**
  - Fixed granules and executions query params not getting sent to API in granule list operation in `@cumulus/api-client`

### Deprecated

- `@cumulus/aws-client/S3.calculateS3ObjectChecksum()`
- `@cumulus/aws-client/S3.getS3ObjectReadStream()`
- `@cumulus/common/log.convertLogLevel()`
- `@cumulus/collection-config-store`
- `@cumulus/common/util.sleep()`

- **CUMULUS-1930**
  - `@cumulus/common/log.convertLogLevel()`
  - `@cumulus/common/util.isNull()`
  - `@cumulus/common/util.isUndefined()`
  - `@cumulus/common/util.negate()`
  - `@cumulus/common/util.noop()`
  - `@cumulus/common/util.isNil()`
  - `@cumulus/common/util.renameProperty()`
  - `@cumulus/common/util.lookupMimeType()`
  - `@cumulus/common/util.thread()`
  - `@cumulus/common/util.mkdtempSync()`

### Removed

- The deprecated `@cumulus/common.bucketsConfigJsonObject` function has been
  removed
- The deprecated `@cumulus/common.CollectionConfigStore` class has been removed
- The deprecated `@cumulus/common.concurrency` module has been removed
- The deprecated `@cumulus/common.constructCollectionId` function has been
  removed
- The deprecated `@cumulus/common.launchpad` module has been removed
- The deprecated `@cumulus/common.LaunchpadToken` class has been removed
- The deprecated `@cumulus/common.Semaphore` class has been removed
- The deprecated `@cumulus/common.stringUtils` module has been removed
- The deprecated `@cumulus/common/aws.cloudwatchlogs` function has been removed
- The deprecated `@cumulus/common/aws.deleteS3Files` function has been removed
- The deprecated `@cumulus/common/aws.deleteS3Object` function has been removed
- The deprecated `@cumulus/common/aws.dynamodb` function has been removed
- The deprecated `@cumulus/common/aws.dynamodbDocClient` function has been
  removed
- The deprecated `@cumulus/common/aws.getExecutionArn` function has been removed
- The deprecated `@cumulus/common/aws.headObject` function has been removed
- The deprecated `@cumulus/common/aws.listS3ObjectsV2` function has been removed
- The deprecated `@cumulus/common/aws.parseS3Uri` function has been removed
- The deprecated `@cumulus/common/aws.promiseS3Upload` function has been removed
- The deprecated `@cumulus/common/aws.recursivelyDeleteS3Bucket` function has
  been removed
- The deprecated `@cumulus/common/aws.s3CopyObject` function has been removed
- The deprecated `@cumulus/common/aws.s3ObjectExists` function has been removed
- The deprecated `@cumulus/common/aws.s3PutObject` function has been removed
- The deprecated `@cumulus/common/bucketsConfigJsonObject` function has been
  removed
- The deprecated `@cumulus/common/CloudWatchLogger` class has been removed
- The deprecated `@cumulus/common/collection-config-store.CollectionConfigStore`
  class has been removed
- The deprecated `@cumulus/common/collection-config-store.constructCollectionId`
  function has been removed
- The deprecated `@cumulus/common/concurrency.limit` function has been removed
- The deprecated `@cumulus/common/concurrency.mapTolerant` function has been
  removed
- The deprecated `@cumulus/common/concurrency.promiseUrl` function has been
  removed
- The deprecated `@cumulus/common/concurrency.toPromise` function has been
  removed
- The deprecated `@cumulus/common/concurrency.unless` function has been removed
- The deprecated `@cumulus/common/config.parseConfig` function has been removed
- The deprecated `@cumulus/common/config.resolveResource` function has been
  removed
- The deprecated `@cumulus/common/DynamoDb.get` function has been removed
- The deprecated `@cumulus/common/DynamoDb.scan` function has been removed
- The deprecated `@cumulus/common/FieldPattern` class has been removed
- The deprecated `@cumulus/common/launchpad.getLaunchpadToken` function has been
  removed
- The deprecated `@cumulus/common/launchpad.validateLaunchpadToken` function has
  been removed
- The deprecated `@cumulus/common/LaunchpadToken` class has been removed
- The deprecated `@cumulus/common/message.buildCumulusMeta` function has been
  removed
- The deprecated `@cumulus/common/message.buildQueueMessageFromTemplate`
  function has been removed
- The deprecated `@cumulus/common/message.getCollectionIdFromMessage` function
  has been removed
- The deprecated `@cumulus/common/message.getMaximumExecutions` function has
  been removed
- The deprecated `@cumulus/common/message.getMessageExecutionArn` function has
  been removed
- The deprecated `@cumulus/common/message.getMessageExecutionName` function has
  been removed
- The deprecated `@cumulus/common/message.getMessageFromTemplate` function has
  been removed
- The deprecated `@cumulus/common/message.getMessageGranules` function has been
  removed
- The deprecated `@cumulus/common/message.getMessageStateMachineArn` function
  has been removed
- The deprecated `@cumulus/common/message.getQueueName` function has been
  removed
- The deprecated `@cumulus/common/message.getQueueNameByUrl` function has been
  removed
- The deprecated `@cumulus/common/message.hasQueueAndExecutionLimit` function
  has been removed
- The deprecated `@cumulus/common/Semaphore` class has been removed
- The deprecated `@cumulus/common/string.globalReplace` functon has been removed
- The deprecated `@cumulus/common/string.isNonEmptyString` functon has been
  removed
- The deprecated `@cumulus/common/string.isValidHostname` functon has been
  removed
- The deprecated `@cumulus/common/string.match` functon has been removed
- The deprecated `@cumulus/common/string.matches` functon has been removed
- The deprecated `@cumulus/common/string.replace` functon has been removed
- The deprecated `@cumulus/common/string.toLower` functon has been removed
- The deprecated `@cumulus/common/string.toUpper` functon has been removed
- The deprecated `@cumulus/common/testUtils.getLocalstackEndpoint` function has been removed
- The deprecated `@cumulus/common/util.setErrorStack` function has been removed
- The `@cumulus/common/util.uuid` function has been removed
- The deprecated `@cumulus/common/workflows.getWorkflowArn` function has been
  removed
- The deprecated `@cumulus/common/workflows.getWorkflowFile` function has been
  removed
- The deprecated `@cumulus/common/workflows.getWorkflowList` function has been
  removed
- The deprecated `@cumulus/common/workflows.getWorkflowTemplate` function has
  been removed
- `@cumulus/aws-client/StepFunctions.toSfnExecutionName()`
- `@cumulus/aws-client/StepFunctions.fromSfnExecutionName()`
- `@cumulus/aws-client/StepFunctions.getExecutionArn()`
- `@cumulus/aws-client/StepFunctions.getExecutionUrl()`
- `@cumulus/aws-client/StepFunctions.getStateMachineArn()`
- `@cumulus/aws-client/StepFunctions.pullStepFunctionEvent()`
- `@cumulus/common/test-utils/throttleOnce()`
- `@cumulus/integration-tests/api/distribution.invokeApiDistributionLambda()`
- `@cumulus/integration-tests/api/distribution.getDistributionApiRedirect()`
- `@cumulus/integration-tests/api/distribution.getDistributionApiFileStream()`

## [v1.24.0] 2020-06-03

### BREAKING CHANGES

- **CUMULUS-1969**
  - The `DiscoverPdrs` task now expects `provider_path` to be provided at
    `event.config.provider_path`, not `event.config.collection.provider_path`
  - `event.config.provider_path` is now a required parameter of the
    `DiscoverPdrs` task
  - `event.config.collection` is no longer a parameter to the `DiscoverPdrs`
    task
  - Collections no longer support the `provider_path` property. The tasks that
    relied on that property are now referencing `config.meta.provider_path`.
    Workflows should be updated accordingly.

- **CUMULUS-1997**
  - `@cumulus/cmr-client/CMRSearchConceptQueue` parameters have been changed to take a `cmrSettings` object containing clientId, provider, and auth information. This can be generated using `@cumulus/cmrjs/cmr-utils/getCmrSettings`. The `cmrEnvironment` variable has been removed.

### Added

- **CUMULUS-1800**
  - Added task configuration setting named `syncChecksumFiles` to the
    SyncGranule task. This setting is `false` by default, but when set to
    `true`, all checksum files associated with data files that are downloaded
    will be downloaded as well.
- **CUMULUS-1952**
  - Updated HTTP(S) provider client to accept username/password for Basic authorization. This change adds support for Basic Authorization such as Earthdata login redirects to ingest (i.e. as implemented in SyncGranule), but not to discovery (i.e. as implemented in DiscoverGranules). Discovery still expects the provider's file system to be publicly accessible, but not the individual files and their contents.
  - **NOTE**: Using this in combination with the HTTP protocol may expose usernames and passwords to intermediary network entities. HTTPS is highly recommended.
- **CUMULUS-1997**
  - Added optional `launchpad` configuration to `@cumulus/hyrax-metadata-updates` task config schema.

### Fixed

- **CUMULUS-1997**
  - Updated all CMR operations to use configured authentication scheme
- **CUMULUS-2010**
  - Updated `@cumulus/api/launchpadSaml` to support multiple userGroup attributes from the SAML response

## [v1.23.2] 2020-05-22

### BREAKING CHANGES

- Updates to the Cumulus archive API:
  - All endpoints now return a `401` response instead of a `403` for any request where the JWT passed as a Bearer token is invalid.
  - POST `/refresh` and DELETE `/token/<token>` endpoints now return a `401` response for requests with expired tokens

- **CUMULUS-1894**
  - `@cumulus/ingest/granule.handleDuplicateFile()`
    - The `copyOptions` parameter has been removed
    - An `ACL` parameter has been added
  - `@cumulus/ingest/granule.renameS3FileWithTimestamp()`
    - Now returns `undefined`

- **CUMULUS-1896**
  Updated all Cumulus core lambdas to utilize the new message adapter streaming interface via [cumulus-message-adapter-js v1.2.0](https://github.com/nasa/cumulus-message-adapter-js/releases/tag/v1.2.0).   Users of this version of Cumulus (or later) must utilize version 1.3.0 or greater of the [cumulus-message-adapter](https://github.com/nasa/cumulus-message-adapter) to support core lambdas.

- **CUMULUS-1912**
  - `@cumulus/api` reconciliationReports list endpoint returns a list of reconciliationReport records instead of S3Uri.

- **CUMULUS-1969**
  - The `DiscoverGranules` task now expects `provider_path` to be provided at
    `event.config.provider_path`, not `event.config.collection.provider_path`
  - `config.provider_path` is now a required parameter of the `DiscoverGranules`
    task

### MIGRATION STEPS

- To take advantage of the new TTL-based access token expiration implemented in CUMULUS-1777 (see notes below) and clear out existing records in your access tokens table, do the following:
  1. Log out of any active dashboard sessions
  2. Use the AWS console or CLI to delete your `<prefix>-AccessTokensTable` DynamoDB table
  3. [Re-deploy your `data-persistence` module](https://nasa.github.io/cumulus/docs/deployment/upgrade-readme#update-data-persistence-resources), which should re-create the `<prefix>-AccessTokensTable` DynamoDB table
  4. Return to using the Cumulus API/dashboard as normal
- This release requires the Cumulus Message Adapter layer deployed with Cumulus Core to be at least 1.3.0, as the core lambdas have updated to [cumulus-message-adapter-js v1.2.0](https://github.com/nasa/cumulus-message-adapter-js/releases/tag/v1.2.0) and the new CMA interface.  As a result, users should:
  1. Follow the [Cumulus Message Adapter (CMA) deployment instructions](https://nasa.github.io/cumulus/docs/deployment/deployment-readme#deploy-the-cumulus-message-adapter-layer) and install a CMA layer version >=1.3.0
  2. If you are using any custom Node.js Lambdas in your workflows **and** the Cumulus CMA layer/`cumulus-message-adapter-js`, you must update your lambda to use [cumulus-message-adapter-js v1.2.0](https://github.com/nasa/cumulus-message-adapter-js/releases/tag/v1.2.0) and follow the migration instructions in the release notes. Prior versions of `cumulus-message-adapter-js` are not compatible with CMA >= 1.3.0.
- Migrate existing s3 reconciliation report records to database (CUMULUS-1911):
  - After update your `data persistence` module and Cumulus resources, run the command:

  ```bash
  ./node_modules/.bin/cumulus-api migrate --stack `<your-terraform-deployment-prefix>` --migrationVersion migration5
  ```

### Added

- Added a limit for concurrent Elasticsearch requests when doing an index from database operation
- Added the `es_request_concurrency` parameter to the archive and cumulus Terraform modules

- **CUMULUS-1995**
  - Added the `es_index_shards` parameter to the archive and cumulus Terraform modules to configure the number of shards for the ES index
    - If you have an existing ES index, you will need to [reindex](https://nasa.github.io/cumulus-api/#reindex) and then [change index](https://nasa.github.io/cumulus-api/#change-index) to take advantage of shard updates

- **CUMULUS-1894**
  - Added `@cumulus/aws-client/S3.moveObject()`

- **CUMULUS-1911**
  - Added ReconciliationReports table
  - Updated CreateReconciliationReport lambda to save Reconciliation Report records to database
  - Updated dbIndexer and IndexFromDatabase lambdas to index Reconciliation Report records to Elasticsearch
  - Added migration_5 to migrate existing s3 reconciliation report records to database and Elasticsearch
  - Updated `@cumulus/api` package, `tf-modules/archive` and `tf-modules/data-persistence` Terraform modules

- **CUMULUS-1916**
  - Added util function for seeding reconciliation reports when running API locally in dashboard

### Changed

- **CUMULUS-1777**
  - The `expirationTime` property is now a **required field** of the access tokens model.
  - Updated the `AccessTokens` table to set a [TTL](https://docs.aws.amazon.com/amazondynamodb/latest/developerguide/howitworks-ttl.html) on the `expirationTime` field in `tf-modules/data-persistence/dynamo.tf`. As a result, access token records in this table whose `expirationTime` has passed should be **automatically deleted by DynamoDB**.
  - Updated all code creating access token records in the Dynamo `AccessTokens` table to set the `expirationTime` field value in seconds from the epoch.
- **CUMULUS-1912**
  - Updated reconciliationReports endpoints to query against Elasticsearch, delete report from both database and s3
  - Added `@cumulus/api-client/reconciliationReports`
- **CUMULUS-1999**
  - Updated `@cumulus/common/util.deprecate()` so that only a single deprecation notice is printed for each name/version combination

### Fixed

- **CUMULUS-1894**
  - The `SyncGranule` task can now handle files larger than 5 GB
- **CUMULUS-1987**
  - `Remove granule from CMR` operation in `@cumulus/api` now passes token to CMR when fetching granule metadata, allowing removal of private granules
- **CUMULUS-1993**
  - For a given queue, the `sqs-message-consumer` Lambda will now only schedule workflows for rules matching the queue **and the collection information in each queue message (if any)**
    - The consumer also now only reads each queue message **once per Lambda invocation**, whereas previously each message was read **once per queue rule per Lambda invocation**
  - Fixed bug preventing the deletion of multiple SNS rules that share the same SNS topic

### Deprecated

- **CUMULUS-1894**
  - `@cumulus/ingest/granule.copyGranuleFile()`
  - `@cumulus/ingest/granule.moveGranuleFile()`

- **CUMULUS-1987** - Deprecated the following functions:
  - `@cumulus/cmrjs/getMetadata(cmrLink)` -> `@cumulus/cmr-client/CMR.getGranuleMetadata(cmrLink)`
  - `@cumulus/cmrjs/getFullMetadata(cmrLink)`

## [v1.22.1] 2020-05-04

**Note**: v1.22.0 was not released as a package due to npm/release concerns.  Users upgrading to 1.22.x should start with 1.22.1

### Added

- **CUMULUS-1894**
  - Added `@cumulus/aws-client/S3.multipartCopyObject()`
- **CUMULUS-408**
  - Added `certificateUri` field to provider schema. This optional field allows operators to specify an S3 uri to a CA bundle to use for HTTPS requests.
- **CUMULUS-1787**
  - Added `collections/active` endpoint for returning collections with active granules in `@cumulus/api`
- **CUMULUS-1799**
  - Added `@cumulus/common/stack.getBucketsConfigKey()` to return the S3 key for the buckets config object
  - Added `@cumulus/common/workflows.getWorkflowFileKey()` to return the S3 key for a workflow definition object
  - Added `@cumulus/common/workflows.getWorkflowsListKeyPrefix()` to return the S3 key prefix for objects containing workflow definitions
  - Added `@cumulus/message` package containing utilities for building and parsing Cumulus messages
- **CUMULUS-1850**
  - Added `@cumulus/aws-client/Kinesis.describeStream()` to get a Kinesis stream description
- **CUMULUS-1853**
  - Added `@cumulus/integration-tests/collections.createCollection()`
  - Added `@cumulus/integration-tests/executions.findExecutionArn()`
  - Added `@cumulus/integration-tests/executions.getExecutionWithStatus()`
  - Added `@cumulus/integration-tests/granules.getGranuleWithStatus()`
  - Added `@cumulus/integration-tests/providers.createProvider()`
  - Added `@cumulus/integration-tests/rules.createOneTimeRule()`

### Changed

- **CUMULUS-1682**
  - Moved all `@cumulus/ingest/parse-pdr` code into the `parse-pdr` task as it had become tightly coupled with that task's handler and was not used anywhere else. Unit tests also restored.
- **CUMULUS-1820**
  - Updated the Thin Egress App module used in `tf-modules/distribution/main.tf` to build 74. [See the release notes](https://github.com/asfadmin/thin-egress-app/releases/tag/tea-build.74).
- **CUMULUS-1852**
  - Updated POST endpoints for `/collections`, `/providers`, and `/rules` to log errors when returning a 500 response
  - Updated POST endpoint for `/collections`:
    - Return a 400 response when the `name` or `version` fields are missing
    - Return a 409 response if the collection already exists
    - Improved error messages to be more explicit
  - Updated POST endpoint for `/providers`:
    - Return a 400 response if the `host` field value is invalid
    - Return a 409 response if the provider already exists
  - Updated POST endpoint for `/rules`:
    - Return a 400 response if rule `name` is invalid
    - Return a 400 response if rule `type` is invalid
- **CUMULUS-1891**
  - Updated the following endpoints using async operations to return a 503 error if the ECS task  cannot be started and a 500 response for a non-specific error:
    - POST `/replays`
    - POST `/bulkDelete`
    - POST `/elasticsearch/index-from-database`
    - POST `/granules/bulk`

### Fixed

- **CUMULUS-408**
  - Fixed HTTPS discovery and ingest.

- **CUMULUS-1850**
  - Fixed a bug in Kinesis event processing where the message consumer would not properly filter available rules based on the collection information in the event and the Kinesis stream ARN

- **CUMULUS-1853**
  - Fixed a bug where attempting to create a rule containing a payload property
    would fail schema validation.

- **CUMULUS-1854**
  - Rule schema is validated before starting workflows or creating event source mappings

- **CUMULUS-1974**
  - Fixed @cumulus/api webpack config for missing underscore object due to underscore update

- **CUMULUS-2210**
  - Fixed `cmr_oauth_provider` variable not being propogated to reconciliation reports

### Deprecated

- **CUMULUS-1799** - Deprecated the following code. For cases where the code was moved into another package, the new code location is noted:
  - `@cumulus/aws-client/StepFunctions.fromSfnExecutionName()`
  - `@cumulus/aws-client/StepFunctions.toSfnExecutionName()`
  - `@cumulus/aws-client/StepFunctions.getExecutionArn()` -> `@cumulus/message/Executions.buildExecutionArn()`
  - `@cumulus/aws-client/StepFunctions.getExecutionUrl()` -> `@cumulus/message/Executions.getExecutionUrlFromArn()`
  - `@cumulus/aws-client/StepFunctions.getStateMachineArn()` -> `@cumulus/message/Executions.getStateMachineArnFromExecutionArn()`
  - `@cumulus/aws-client/StepFunctions.pullStepFunctionEvent()` -> `@cumulus/message/StepFunctions.pullStepFunctionEvent()`
  - `@cumulus/common/bucketsConfigJsonObject()`
  - `@cumulus/common/CloudWatchLogger`
  - `@cumulus/common/collection-config-store/CollectionConfigStore` -> `@cumulus/collection-config-store`
  - `@cumulus/common/collection-config-store.constructCollectionId()` -> `@cumulus/message/Collections.constructCollectionId`
  - `@cumulus/common/concurrency.limit()`
  - `@cumulus/common/concurrency.mapTolerant()`
  - `@cumulus/common/concurrency.promiseUrl()`
  - `@cumulus/common/concurrency.toPromise()`
  - `@cumulus/common/concurrency.unless()`
  - `@cumulus/common/config.buildSchema()`
  - `@cumulus/common/config.parseConfig()`
  - `@cumulus/common/config.resolveResource()`
  - `@cumulus/common/config.resourceToArn()`
  - `@cumulus/common/FieldPattern`
  - `@cumulus/common/launchpad.getLaunchpadToken()` -> `@cumulus/launchpad-auth/index.getLaunchpadToken()`
  - `@cumulus/common/LaunchpadToken` -> `@cumulus/launchpad-auth/LaunchpadToken`
  - `@cumulus/common/launchpad.validateLaunchpadToken()` -> `@cumulus/launchpad-auth/index.validateLaunchpadToken()`
  - `@cumulus/common/message.buildCumulusMeta()` -> `@cumulus/message/Build.buildCumulusMeta()`
  - `@cumulus/common/message.buildQueueMessageFromTemplate()` -> `@cumulus/message/Build.buildQueueMessageFromTemplate()`
  - `@cumulus/common/message.getCollectionIdFromMessage()` -> `@cumulus/message/Collections.getCollectionIdFromMessage()`
  - `@cumulus/common/message.getMessageExecutionArn()` -> `@cumulus/message/Executions.getMessageExecutionArn()`
  - `@cumulus/common/message.getMessageExecutionName()` -> `@cumulus/message/Executions.getMessageExecutionName()`
  - `@cumulus/common/message.getMaximumExecutions()` -> `@cumulus/message/Queue.getMaximumExecutions()`
  - `@cumulus/common/message.getMessageFromTemplate()`
  - `@cumulus/common/message.getMessageStateMachineArn()` -> `@cumulus/message/Executions.getMessageStateMachineArn()`)
  - `@cumulus/common/message.getMessageGranules()` -> `@cumulus/message/Granules.getMessageGranules()`
  - `@cumulus/common/message.getQueueNameByUrl()` -> `@cumulus/message/Queue.getQueueNameByUrl()`
  - `@cumulus/common/message.getQueueName()` -> `@cumulus/message/Queue.getQueueName()`)
  - `@cumulus/common/message.hasQueueAndExecutionLimit()` -> `@cumulus/message/Queue.hasQueueAndExecutionLimit()`
  - `@cumulus/common/Semaphore`
  - `@cumulus/common/test-utils.throttleOnce()`
  - `@cumulus/common/workflows.getWorkflowArn()`
  - `@cumulus/common/workflows.getWorkflowFile()`
  - `@cumulus/common/workflows.getWorkflowList()`
  - `@cumulus/common/workflows.getWorkflowTemplate()`
  - `@cumulus/integration-tests/sfnStep/SfnStep.parseStepMessage()` -> `@cumulus/message/StepFunctions.parseStepMessage()`
- **CUMULUS-1858** - Deprecated the following functions.
  - `@cumulus/common/string.globalReplace()`
  - `@cumulus/common/string.isNonEmptyString()`
  - `@cumulus/common/string.isValidHostname()`
  - `@cumulus/common/string.match()`
  - `@cumulus/common/string.matches()`
  - `@cumulus/common/string.replace()`
  - `@cumulus/common/string.toLower()`
  - `@cumulus/common/string.toUpper()`

### Removed

- **CUMULUS-1799**: Deprecated code removals:
  - Removed from `@cumulus/common/aws`:
    - `pullStepFunctionEvent()`
  - Removed `@cumulus/common/sfnStep`
  - Removed `@cumulus/common/StepFunctions`

## [v1.21.0] 2020-03-30

### PLEASE NOTE

- **CUMULUS-1762**: the `messageConsumer` for `sns` and `kinesis`-type rules now fetches
  the collection information from the message. You should ensure that your rule's collection
  name and version match what is in the message for these ingest messages to be processed.
  If no matching rule is found, an error will be thrown and logged in the
  `messageConsumer` Lambda function's log group.

### Added

- **CUMULUS-1629**`
  - Updates discover-granules task to respect/utilize duplicateHandling configuration such that
    - skip:               Duplicates will be filtered from the granule list
    - error:              Duplicates encountered will result in step failure
    - replace, version:   Duplicates will be ignored and handled as normal.
  - Adds a new copy of the API lambda `PrivateApiLambda()` which is configured to not require authentication. This Lambda is not connected to an API gateway
  - Adds `@cumulus/api-client` with functions for use by workflow lambdas to call the API when needed

- **CUMULUS-1732**
  - Added Python task/activity workflow and integration test (`PythonReferenceSpec`) to test `cumulus-message-adapter-python`and `cumulus-process-py` integration.
- **CUMULUS-1795**
  - Added an IAM policy on the Cumulus EC2 creation to enable SSM when the `deploy_to_ngap` flag is true

### Changed

- **CUMULUS-1762**
  - the `messageConsumer` for `sns` and `kinesis`-type rules now fetches the collection
    information from the message.

### Deprecated

- **CUMULUS-1629**
  - Deprecate `granulesApi`, `rulesApi`, `emsApi`, `executionsAPI` from `@cumulus/integration-test/api` in favor of code moved to `@cumulus/api-client`

### Removed

- **CUMULUS-1799**: Deprecated code removals
  - Removed deprecated method `@cumulus/api/models/Granule.createGranulesFromSns()`
  - Removed deprecated method `@cumulus/api/models/Granule.removeGranuleFromCmr()`
  - Removed from `@cumulus/common/aws`:
    - `apigateway()`
    - `buildS3Uri()`
    - `calculateS3ObjectChecksum()`
    - `cf()`
    - `cloudwatch()`
    - `cloudwatchevents()`
    - `cloudwatchlogs()`
    - `createAndWaitForDynamoDbTable()`
    - `createQueue()`
    - `deleteSQSMessage()`
    - `describeCfStackResources()`
    - `downloadS3File()`
    - `downloadS3Files()`
    - `DynamoDbSearchQueue` class
    - `dynamodbstreams()`
    - `ec2()`
    - `ecs()`
    - `fileExists()`
    - `findResourceArn()`
    - `fromSfnExecutionName()`
    - `getFileBucketAndKey()`
    - `getJsonS3Object()`
    - `getQueueUrl()`
    - `getObjectSize()`
    - `getS3ObjectReadStream()`
    - `getSecretString()`
    - `getStateMachineArn()`
    - `headObject()`
    - `isThrottlingException()`
    - `kinesis()`
    - `lambda()`
    - `listS3Objects()`
    - `promiseS3Upload()`
    - `publishSnsMessage()`
    - `putJsonS3Object()`
    - `receiveSQSMessages()`
    - `s3CopyObject()`
    - `s3GetObjectTagging()`
    - `s3Join()`
    - `S3ListObjectsV2Queue` class
    - `s3TagSetToQueryString()`
    - `s3PutObjectTagging()`
    - `secretsManager()`
    - `sendSQSMessage()`
    - `sfn()`
    - `sns()`
    - `sqs()`
    - `sqsQueueExists()`
    - `toSfnExecutionName()`
    - `uploadS3FileStream()`
    - `uploadS3Files()`
    - `validateS3ObjectChecksum()`
  - Removed `@cumulus/common/CloudFormationGateway` class
  - Removed `@cumulus/common/concurrency/Mutex` class
  - Removed `@cumulus/common/errors`
  - Removed `@cumulus/common/sftp`
  - Removed `@cumulus/common/string.unicodeEscape`
  - Removed `@cumulus/cmrjs/cmr-utils.getGranuleId()`
  - Removed `@cumulus/cmrjs/cmr-utils.getCmrFiles()`
  - Removed `@cumulus/cmrjs/cmr/CMR` class
  - Removed `@cumulus/cmrjs/cmr/CMRSearchConceptQueue` class
  - Removed `@cumulus/cmrjs/utils.getHost()`
  - Removed `@cumulus/cmrjs/utils.getIp()`
  - Removed `@cumulus/cmrjs/utils.hostId()`
  - Removed `@cumulus/cmrjs/utils/ummVersion()`
  - Removed `@cumulus/cmrjs/utils.updateToken()`
  - Removed `@cumulus/cmrjs/utils.validateUMMG()`
  - Removed `@cumulus/ingest/aws.getEndpoint()`
  - Removed `@cumulus/ingest/aws.getExecutionUrl()`
  - Removed `@cumulus/ingest/aws/invoke()`
  - Removed `@cumulus/ingest/aws/CloudWatch` class
  - Removed `@cumulus/ingest/aws/ECS` class
  - Removed `@cumulus/ingest/aws/Events` class
  - Removed `@cumulus/ingest/aws/SQS` class
  - Removed `@cumulus/ingest/aws/StepFunction` class
  - Removed `@cumulus/ingest/util.normalizeProviderPath()`
  - Removed `@cumulus/integration-tests/index.listCollections()`
  - Removed `@cumulus/integration-tests/index.listProviders()`
  - Removed `@cumulus/integration-tests/index.rulesList()`
  - Removed `@cumulus/integration-tests/api/api.addCollectionApi()`

## [v1.20.0] 2020-03-12

### BREAKING CHANGES

- **CUMULUS-1714**
  - Changed the format of the message sent to the granule SNS Topic. Message includes the granule record under `record` and the type of event under `event`. Messages with `deleted` events will have the record that was deleted with a `deletedAt` timestamp. Options for `event` are `Create | Update | Delete`
- **CUMULUS-1769** - `deploy_to_ngap` is now a **required** variable for the `tf-modules/cumulus` module. **For those deploying to NGAP environments, this variable should always be set to `true`.**

### Notable changes

- **CUMULUS-1739** - You can now exclude Elasticsearch from your `tf-modules/data-persistence` deployment (via `include_elasticsearch = false`) and your `tf-modules/cumulus` module will still deploy successfully.

- **CUMULUS-1769** - If you set `deploy_to_ngap = true` for the `tf-modules/archive` Terraform module, **you can only deploy your archive API gateway as `PRIVATE`**, not `EDGE`.

### Added

- Added `@cumulus/aws-client/S3.getS3ObjectReadStreamAsync()` to deal with S3 eventual consistency issues by checking for the existence an S3 object with retries before getting a readable stream for that object.
- **CUMULUS-1769**
  - Added `deploy_to_ngap` boolean variable for the `tf-modules/cumulus` and `tf-modules/archive` Terraform modules. This variable is required. **For those deploying to NGAP environments, this variable should always be set to `true`.**
- **HYRAX-70**
  - Add the hyrax-metadata-update task

### Changed

- [`AccessToken.get()`](https://github.com/nasa/cumulus/blob/master/packages/api/models/access-tokens.js) now enforces [strongly consistent reads from DynamoDB](https://docs.aws.amazon.com/amazondynamodb/latest/developerguide/HowItWorks.ReadConsistency.html)
- **CUMULUS-1739**
  - Updated `tf-modules/data-persistence` to make Elasticsearch alarm resources and outputs conditional on the `include_elasticsearch` variable
  - Updated `@cumulus/aws-client/S3.getObjectSize` to include automatic retries for any failures from `S3.headObject`
- **CUMULUS-1784**
  - Updated `@cumulus/api/lib/DistributionEvent.remoteIP()` to parse the IP address in an S3 access log from the `A-sourceip` query parameter if present, otherwise fallback to the original parsing behavior.
- **CUMULUS-1768**
  - The `stats/summary` endpoint reports the distinct collections for the number of granules reported

### Fixed

- **CUMULUS-1739** - Fixed the `tf-modules/cumulus` and `tf-modules/archive` modules to make these Elasticsearch variables truly optional:
  - `elasticsearch_domain_arn`
  - `elasticsearch_hostname`
  - `elasticsearch_security_group_id`

- **CUMULUS-1768**
  - Fixed the `stats/` endpoint so that data is correctly filtered by timestamp and `processingTime` is calculated correctly.

- **CUMULUS-1769**
  - In the `tf-modules/archive` Terraform module, the `lifecycle` block ignoring changes to the `policy` of the archive API gateway is now only enforced if `deploy_to_ngap = true`. This fixes a bug where users deploying outside of NGAP could not update their API gateway's resource policy when going from `PRIVATE` to `EDGE`, preventing their API from being accessed publicly.

- **CUMULUS-1775**
  - Fix/update api endpoint to use updated google auth endpoints such that it will work with new accounts

### Removed

- **CUMULUS-1768**
  - Removed API endpoints `stats/histogram` and `stats/average`. All advanced stats needs should be acquired from Cloud Metrics or similarly configured ELK stack.

## [v1.19.0] 2020-02-28

### BREAKING CHANGES

- **CUMULUS-1736**
  - The `@cumulus/discover-granules` task now sets the `dataType` of discovered
    granules based on the `name` of the configured collection, not the
    `dataType`.
  - The config schema of the `@cumulus/discover-granules` task now requires that
    collections contain a `version`.
  - The `@cumulus/sync-granule` task will set the `dataType` and `version` of a
    granule based on the configured collection if those fields are not already
    set on the granule. Previously it was using the `dataType` field of the
    configured collection, then falling back to the `name` field of the
    collection. This update will just use the `name` field of the collection to
    set the `dataType` field of the granule.

- **CUMULUS-1446**
  - Update the `@cumulus/integration-tests/api/executions.getExecution()`
    function to parse the response and return the execution, rather than return
    the full API response.

- **CUMULUS-1672**
  - The `cumulus` Terraform module in previous releases set a
    `Deployment = var.prefix` tag on all resources that it managed. In this
    release, a `tags` input variable has been added to the `cumulus` Terraform
    module to allow resource tagging to be customized. No default tags will be
    applied to Cumulus-managed resources. To replicate the previous behavior,
    set `tags = { Deployment: var.prefix }` as an input variable for the
    `cumulus` Terraform module.

- **CUMULUS-1684 Migration Instructions**
  - In previous releases, a provider's username and password were encrypted
    using a custom encryption library. That has now been updated to use KMS.
    This release includes a Lambda function named
    `<prefix>-ProviderSecretsMigration`, which will re-encrypt existing
    provider credentials to use KMS. After this release has been deployed, you
    will need to manually invoke that Lambda function using either the AWS CLI
    or AWS Console. It should only need to be successfully run once.
  - Future releases of Cumulus will invoke a
    `<prefix>-VerifyProviderSecretsMigration` Lambda function as part of the
    deployment, which will cause the deployment to fail if the migration
    Lambda has not been run.

- **CUMULUS-1718**
  - The `@cumulus/sf-sns-report` task for reporting mid-workflow updates has been retired.
  This task was used as the `PdrStatusReport` task in our ParsePdr example workflow.
  If you have a ParsePdr or other workflow using this task, use `@cumulus/sf-sqs-report` instead.
  Trying to deploy the old task will result in an error as the cumulus module no longer exports `sf_sns_report_task`.
  - Migration instruction: In your workflow definition, for each step using the old task change:
  `"Resource": "${module.cumulus.sf_sns_report_task.task_arn}"`
  to
  `"Resource": "${module.cumulus.sf_sqs_report_task.task_arn}"`

- **CUMULUS-1755**
  - The `thin_egress_jwt_secret_name` variable for the `tf-modules/cumulus` Terraform module is now **required**. This variable is passed on to the Thin Egress App in `tf-modules/distribution/main.tf`, which uses the keys stored in the secret to sign JWTs. See the [Thin Egress App documentation on how to create a value for this secret](https://github.com/asfadmin/thin-egress-app#setting-up-the-jwt-cookie-secrets).

### Added

- **CUMULUS-1446**
  - Add `@cumulus/common/FileUtils.readJsonFile()` function
  - Add `@cumulus/common/FileUtils.readTextFile()` function
  - Add `@cumulus/integration-tests/api/collections.createCollection()` function
  - Add `@cumulus/integration-tests/api/collections.deleteCollection()` function
  - Add `@cumulus/integration-tests/api/collections.getCollection()` function
  - Add `@cumulus/integration-tests/api/providers.getProvider()` function
  - Add `@cumulus/integration-tests/index.getExecutionOutput()` function
  - Add `@cumulus/integration-tests/index.loadCollection()` function
  - Add `@cumulus/integration-tests/index.loadProvider()` function
  - Add `@cumulus/integration-tests/index.readJsonFilesFromDir()` function

- **CUMULUS-1672**
  - Add a `tags` input variable to the `archive` Terraform module
  - Add a `tags` input variable to the `cumulus` Terraform module
  - Add a `tags` input variable to the `cumulus_ecs_service` Terraform module
  - Add a `tags` input variable to the `data-persistence` Terraform module
  - Add a `tags` input variable to the `distribution` Terraform module
  - Add a `tags` input variable to the `ingest` Terraform module
  - Add a `tags` input variable to the `s3-replicator` Terraform module

- **CUMULUS-1707**
  - Enable logrotate on ECS cluster

- **CUMULUS-1684**
  - Add a `@cumulus/aws-client/KMS` library of KMS-related functions
  - Add `@cumulus/aws-client/S3.getTextObject()`
  - Add `@cumulus/sftp-client` package
  - Create `ProviderSecretsMigration` Lambda function
  - Create `VerifyProviderSecretsMigration` Lambda function

- **CUMULUS-1548**
  - Add ability to put default Cumulus logs in Metrics' ELK stack
  - Add ability to add custom logs to Metrics' ELK Stack

- **CUMULUS-1702**
  - When logs are sent to Metrics' ELK stack, the logs endpoints will return results from there

- **CUMULUS-1459**
  - Async Operations are indexed in Elasticsearch
  - To index any existing async operations you'll need to perform an index from
    database function.

- **CUMULUS-1717**
  - Add `@cumulus/aws-client/deleteAndWaitForDynamoDbTableNotExists`, which
    deletes a DynamoDB table and waits to ensure the table no longer exists
  - Added `publishGranules` Lambda to handle publishing granule messages to SNS when granule records are written to DynamoDB
  - Added `@cumulus/api/models/Granule.storeGranulesFromCumulusMessage` to store granules from a Cumulus message to DynamoDB

- **CUMULUS-1718**
  - Added `@cumulus/sf-sqs-report` task to allow mid-workflow reporting updates.
  - Added `stepfunction_event_reporter_queue_url` and `sf_sqs_report_task` outputs to the `cumulus` module.
  - Added `publishPdrs` Lambda to handle publishing PDR messages to SNS when PDR records are written to DynamoDB.
  - Added `@cumulus/api/models/Pdr.storePdrFromCumulusMessage` to store PDRs from a Cumulus message to DynamoDB.
  - Added `@cumulus/aws-client/parseSQSMessageBody` to parse an SQS message body string into an object.

- **Ability to set custom backend API url in the archive module**
  - Add `api_url` definition in `tf-modules/cumulus/archive.tf`
  - Add `archive_api_url` variable in `tf-modules/cumulus/variables.tf`

- **CUMULUS-1741**
  - Added an optional `elasticsearch_security_group_ids` variable to the
    `data-persistence` Terraform module to allow additional security groups to
    be assigned to the Elasticsearch Domain.

- **CUMULUS-1752**
  - Added `@cumulus/integration-tests/api/distribution.invokeTEADistributionLambda` to simulate a request to the [Thin Egress App](https://github.com/asfadmin/thin-egress-app) by invoking the Lambda and getting a response payload.
  - Added `@cumulus/integration-tests/api/distribution.getTEARequestHeaders` to generate necessary request headers for a request to the Thin Egress App
  - Added `@cumulus/integration-tests/api/distribution.getTEADistributionApiFileStream` to get a response stream for a file served by Thin Egress App
  - Added `@cumulus/integration-tests/api/distribution.getTEADistributionApiRedirect` to get a redirect response from the Thin Egress App

- **CUMULUS-1755**
  - Added `@cumulus/aws-client/CloudFormation.describeCfStack()` to describe a Cloudformation stack
  - Added `@cumulus/aws-client/CloudFormation.getCfStackParameterValues()` to get multiple parameter values for a Cloudformation stack

### Changed

- **CUMULUS-1725**
  - Moved the logic that updates the granule files cache Dynamo table into its
    own Lambda function called `granuleFilesCacheUpdater`.

- **CUMULUS-1736**
  - The `collections` model in the API package now determines the name of a
    collection based on the `name` property, rather than using `dataType` and
    then falling back to `name`.
  - The `@cumulus/integration-tests.loadCollection()` function no longer appends
    the postfix to the end of the collection's `dataType`.
  - The `@cumulus/integration-tests.addCollections()` function no longer appends
    the postfix to the end of the collection's `dataType`.

- **CUMULUS-1672**
  - Add a `retryOptions` parameter to the `@cumulus/aws-client/S3.headObject`
     function, which will retry if the object being queried does not exist.

- **CUMULUS-1446**
  - Mark the `@cumulus/integration-tests/api.addCollectionApi()` function as
    deprecated
  - Mark the `@cumulus/integration-tests/index.listCollections()` function as
    deprecated
  - Mark the `@cumulus/integration-tests/index.listProviders()` function as
    deprecated
  - Mark the `@cumulus/integration-tests/index.rulesList()` function as
    deprecated

- **CUMULUS-1672**
  - Previously, the `cumulus` module defaulted to setting a
    `Deployment = var.prefix` tag on all resources that it managed. In this
    release, the `cumulus` module will now accept a `tags` input variable that
    defines the tags to be assigned to all resources that it manages.
  - Previously, the `data-persistence` module defaulted to setting a
    `Deployment = var.prefix` tag on all resources that it managed. In this
    release, the `data-persistence` module will now accept a `tags` input
    variable that defines the tags to be assigned to all resources that it
    manages.
  - Previously, the `distribution` module defaulted to setting a
    `Deployment = var.prefix` tag on all resources that it managed. In this
    release, the `distribution` module will now accept a `tags` input variable
    that defines the tags to be assigned to all resources that it manages.
  - Previously, the `ingest` module defaulted to setting a
    `Deployment = var.prefix` tag on all resources that it managed. In this
    release, the `ingest` module will now accept a `tags` input variable that
    defines the tags to be assigned to all resources that it manages.
  - Previously, the `s3-replicator` module defaulted to setting a
    `Deployment = var.prefix` tag on all resources that it managed. In this
    release, the `s3-replicator` module will now accept a `tags` input variable
    that defines the tags to be assigned to all resources that it manages.

- **CUMULUS-1684**
  - Update the API package to encrypt provider credentials using KMS instead of
    using RSA keys stored in S3

- **CUMULUS-1717**
  - Changed name of `cwSfExecutionEventToDb` Lambda to `cwSfEventToDbRecords`
  - Updated `cwSfEventToDbRecords` to write granule records to DynamoDB from the incoming Cumulus message

- **CUMULUS-1718**
  - Renamed `cwSfEventToDbRecords` to `sfEventSqsToDbRecords` due to architecture change to being a consumer of an SQS queue of Step Function Cloudwatch events.
  - Updated `sfEventSqsToDbRecords` to write PDR records to DynamoDB from the incoming Cumulus message
  - Moved `data-cookbooks/sns.md` to `data-cookbooks/ingest-notifications.md` and updated it to reflect recent changes.

- **CUMULUS-1748**
  - (S)FTP discovery tasks now use the provider-path as-is instead of forcing it to a relative path.
  - Improved error handling to catch permission denied FTP errors better and log them properly. Workflows will still fail encountering this error and we intend to consider that approach in a future ticket.

- **CUMULUS-1752**
  - Moved class for parsing distribution events to its own file: `@cumulus/api/lib/DistributionEvent.js`
    - Updated `DistributionEvent` to properly parse S3 access logs generated by requests from the [Thin Egress App](https://github.com/asfadmin/thin-egress-app)

- **CUMULUS-1753** - Changes to `@cumulus/ingest/HttpProviderClient.js`:
  - Removed regex filter in `HttpProviderClient.list()` that was used to return only files with an extension between 1 and 4 characters long. `HttpProviderClient.list()` will now return all files linked from the HTTP provider host.

- **CUMULUS-1755**
  - Updated the Thin Egress App module used in `tf-modules/distribution/main.tf` to build 61. [See the release notes](https://github.com/asfadmin/thin-egress-app/releases/tag/tea-build.61).

- **CUMULUS-1757**
  - Update @cumulus/cmr-client CMRSearchConceptQueue to take optional cmrEnvironment parameter

### Deprecated

- **CUMULUS-1684**
  - Deprecate `@cumulus/common/key-pair-provider/S3KeyPairProvider`
  - Deprecate `@cumulus/common/key-pair-provider/S3KeyPairProvider.encrypt()`
  - Deprecate `@cumulus/common/key-pair-provider/S3KeyPairProvider.decrypt()`
  - Deprecate `@cumulus/common/kms/KMS`
  - Deprecate `@cumulus/common/kms/KMS.encrypt()`
  - Deprecate `@cumulus/common/kms/KMS.decrypt()`
  - Deprecate `@cumulus/common/sftp.Sftp`

- **CUMULUS-1717**
  - Deprecate `@cumulus/api/models/Granule.createGranulesFromSns`

- **CUMULUS-1718**
  - Deprecate `@cumulus/sf-sns-report`.
    - This task has been updated to always throw an error directing the user to use `@cumulus/sf-sqs-report` instead. This was done because there is no longer an SNS topic to which to publish, and no consumers to listen to it.

- **CUMULUS-1748**
  - Deprecate `@cumulus/ingest/util.normalizeProviderPath`

- **CUMULUS-1752**
  - Deprecate `@cumulus/integration-tests/api/distribution.getDistributionApiFileStream`
  - Deprecate `@cumulus/integration-tests/api/distribution.getDistributionApiRedirect`
  - Deprecate `@cumulus/integration-tests/api/distribution.invokeApiDistributionLambda`

### Removed

- **CUMULUS-1684**
  - Remove the deployment script that creates encryption keys and stores them to
    S3

- **CUMULUS-1768**
  - Removed API endpoints `stats/histogram` and `stats/average`. All advanced stats needs should be acquired from Cloud Metrics or similarly configured ELK stack.

### Fixed

- **Fix default values for urs_url in variables.tf files**
  - Remove trailing `/` from default `urs_url` values.

- **CUMULUS-1610** - Add the Elasticsearch security group to the EC2 security groups

- **CUMULUS-1740** - `cumulus_meta.workflow_start_time` is now set in Cumulus
  messages

- **CUMULUS-1753** - Fixed `@cumulus/ingest/HttpProviderClient.js` to properly handle HTTP providers with:
  - Multiple link tags (e.g. `<a>`) per line of source code
  - Link tags in uppercase or lowercase (e.g. `<A>`)
  - Links with filepaths in the link target (e.g. `<a href="/path/to/file.txt">`). These files will be returned from HTTP file discovery **as the file name only** (e.g. `file.txt`).

- **CUMULUS-1768**
  - Fix an issue in the stats endpoints in `@cumulus/api` to send back stats for the correct type

## [v1.18.0] 2020-02-03

### BREAKING CHANGES

- **CUMULUS-1686**

  - `ecs_cluster_instance_image_id` is now a _required_ variable of the `cumulus` module, instead of optional.

- **CUMULUS-1698**

  - Change variable `saml_launchpad_metadata_path` to `saml_launchpad_metadata_url` in the `tf-modules/cumulus` Terraform module.

- **CUMULUS-1703**
  - Remove the unused `forceDownload` option from the `sync-granule` tasks's config
  - Remove the `@cumulus/ingest/granule.Discover` class
  - Remove the `@cumulus/ingest/granule.Granule` class
  - Remove the `@cumulus/ingest/pdr.Discover` class
  - Remove the `@cumulus/ingest/pdr.Granule` class
  - Remove the `@cumulus/ingest/parse-pdr.parsePdr` function

### Added

- **CUMULUS-1040**

  - Added `@cumulus/aws-client` package to provide utilities for working with AWS services and the Node.js AWS SDK
  - Added `@cumulus/errors` package which exports error classes for use in Cumulus workflow code
  - Added `@cumulus/integration-tests/sfnStep` to provide utilities for parsing step function execution histories

- **CUMULUS-1102**

  - Adds functionality to the @cumulus/api package for better local testing.
    - Adds data seeding for @cumulus/api's localAPI.
      - seed functions allow adding collections, executions, granules, pdrs, providers, and rules to a Localstack Elasticsearch and DynamoDB via `addCollections`, `addExecutions`, `addGranules`, `addPdrs`, `addProviders`, and `addRules`.
    - Adds `eraseDataStack` function to local API server code allowing resetting of local datastack for testing (ES and DynamoDB).
    - Adds optional parameters to the @cumulus/api bin serve to allow for launching the api without destroying the current data.

- **CUMULUS-1697**

  - Added the `@cumulus/tf-inventory` package that provides command line utilities for managing Terraform resources in your AWS account

- **CUMULUS-1703**

  - Add `@cumulus/aws-client/S3.createBucket` function
  - Add `@cumulus/aws-client/S3.putFile` function
  - Add `@cumulus/common/string.isNonEmptyString` function
  - Add `@cumulus/ingest/FtpProviderClient` class
  - Add `@cumulus/ingest/HttpProviderClient` class
  - Add `@cumulus/ingest/S3ProviderClient` class
  - Add `@cumulus/ingest/SftpProviderClient` class
  - Add `@cumulus/ingest/providerClientUtils.buildProviderClient` function
  - Add `@cumulus/ingest/providerClientUtils.fetchTextFile` function

- **CUMULUS-1731**

  - Add new optional input variables to the Cumulus Terraform module to support TEA upgrade:
    - `thin_egress_cookie_domain` - Valid domain for Thin Egress App cookie
    - `thin_egress_domain_cert_arn` - Certificate Manager SSL Cert ARN for Thin
      Egress App if deployed outside NGAP/CloudFront
    - `thin_egress_download_role_in_region_arn` - ARN for reading of Thin Egress
      App data buckets for in-region requests
    - `thin_egress_jwt_algo` - Algorithm with which to encode the Thin Egress
      App JWT cookie
    - `thin_egress_jwt_secret_name` - Name of AWS secret where keys for the Thin
      Egress App JWT encode/decode are stored
    - `thin_egress_lambda_code_dependency_archive_key` - Thin Egress App - S3
      Key of packaged python modules for lambda dependency layer

- **CUMULUS-1733**
  - Add `discovery-filtering` operator doc to document previously undocumented functionality.

- **CUMULUS-1737**
  - Added the `cumulus-test-cleanup` module to run a nightly cleanup on resources left over from the integration tests run from the `example/spec` directory.

### Changed

- **CUMULUS-1102**

  - Updates `@cumulus/api/auth/testAuth` to use JWT instead of random tokens.
  - Updates the default AMI for the ecs_cluster_instance_image_id.

- **CUMULUS-1622**

  - Mutex class has been deprecated in `@cumulus/common/concurrency` and will be removed in a future release.

- **CUMULUS-1686**

  - Changed `ecs_cluster_instance_image_id` to be a required variable of the `cumulus` module and removed the default value.
    The default was not available across accounts and regions, nor outside of NGAP and therefore not particularly useful.

- **CUMULUS-1688**

  - Updated `@cumulus/aws.receiveSQSMessages` not to replace `message.Body` with a parsed object. This behavior was undocumented and confusing as received messages appeared to contradict AWS docs that state `message.Body` is always a string.
  - Replaced `sf_watcher` CloudWatch rule from `cloudwatch-events.tf` with an EventSourceMapping on `sqs2sf` mapped to the `start_sf` SQS queue (in `event-sources.tf`).
  - Updated `sqs2sf` with an EventSourceMapping handler and unit test.

- **CUMULUS-1698**

  - Change variable `saml_launchpad_metadata_path` to `saml_launchpad_metadata_url` in the `tf-modules/cumulus` Terraform module.
  - Updated `@cumulus/api/launchpadSaml` to download launchpad IDP metadata from configured location when the metadata in s3 is not valid, and to work with updated IDP metadata and SAML response.

- **CUMULUS-1731**
  - Upgrade the version of the Thin Egress App deployed by Cumulus to v48
    - Note: New variables available, see the 'Added' section of this changelog.

### Fixed

- **CUMULUS-1664**

  - Updated `dbIndexer` Lambda to remove hardcoded references to DynamoDB table names.

- **CUMULUS-1733**
  - Fixed granule discovery recursion algorithm used in S/FTP protocols.

### Removed

- **CUMULUS-1481**
  - removed `process` config and output from PostToCmr as it was not required by the task nor downstream steps, and should still be in the output message's `meta` regardless.

### Deprecated

- **CUMULUS-1040**
  - Deprecated the following code. For cases where the code was moved into another package, the new code location is noted:
    - `@cumulus/common/CloudFormationGateway` -> `@cumulus/aws-client/CloudFormationGateway`
    - `@cumulus/common/DynamoDb` -> `@cumulus/aws-client/DynamoDb`
    - `@cumulus/common/errors` -> `@cumulus/errors`
    - `@cumulus/common/StepFunctions` -> `@cumulus/aws-client/StepFunctions`
    - All of the exported functions in `@cumulus/commmon/aws` (moved into `@cumulus/aws-client`), except:
      - `@cumulus/common/aws/isThrottlingException` -> `@cumulus/errors/isThrottlingException`
      - `@cumulus/common/aws/improveStackTrace` (not deprecated)
      - `@cumulus/common/aws/retryOnThrottlingException` (not deprecated)
    - `@cumulus/common/sfnStep/SfnStep.parseStepMessage` -> `@cumulus/integration-tests/sfnStep/SfnStep.parseStepMessage`
    - `@cumulus/common/sfnStep/ActivityStep` -> `@cumulus/integration-tests/sfnStep/ActivityStep`
    - `@cumulus/common/sfnStep/LambdaStep` -> `@cumulus/integration-tests/sfnStep/LambdaStep`
    - `@cumulus/common/string/unicodeEscape` -> `@cumulus/aws-client/StepFunctions.unicodeEscape`
    - `@cumulus/common/util/setErrorStack` -> `@cumulus/aws-client/util/setErrorStack`
    - `@cumulus/ingest/aws/invoke` -> `@cumulus/aws-client/Lambda/invoke`
    - `@cumulus/ingest/aws/CloudWatch.bucketSize`
    - `@cumulus/ingest/aws/CloudWatch.cw`
    - `@cumulus/ingest/aws/ECS.ecs`
    - `@cumulus/ingest/aws/ECS`
    - `@cumulus/ingest/aws/Events.putEvent` -> `@cumulus/aws-client/CloudwatchEvents.putEvent`
    - `@cumulus/ingest/aws/Events.deleteEvent` -> `@cumulus/aws-client/CloudwatchEvents.deleteEvent`
    - `@cumulus/ingest/aws/Events.deleteTarget` -> `@cumulus/aws-client/CloudwatchEvents.deleteTarget`
    - `@cumulus/ingest/aws/Events.putTarget` -> `@cumulus/aws-client/CloudwatchEvents.putTarget`
    - `@cumulus/ingest/aws/SQS.attributes` -> `@cumulus/aws-client/SQS.getQueueAttributes`
    - `@cumulus/ingest/aws/SQS.deleteMessage` -> `@cumulus/aws-client/SQS.deleteSQSMessage`
    - `@cumulus/ingest/aws/SQS.deleteQueue` -> `@cumulus/aws-client/SQS.deleteQueue`
    - `@cumulus/ingest/aws/SQS.getUrl` -> `@cumulus/aws-client/SQS.getQueueUrlByName`
    - `@cumulus/ingest/aws/SQS.receiveMessage` -> `@cumulus/aws-client/SQS.receiveSQSMessages`
    - `@cumulus/ingest/aws/SQS.sendMessage` -> `@cumulus/aws-client/SQS.sendSQSMessage`
    - `@cumulus/ingest/aws/StepFunction.getExecutionStatus` -> `@cumulus/aws-client/StepFunction.getExecutionStatus`
    - `@cumulus/ingest/aws/StepFunction.getExecutionUrl` -> `@cumulus/aws-client/StepFunction.getExecutionUrl`

## [v1.17.0] - 2019-12-31

### BREAKING CHANGES

- **CUMULUS-1498**
  - The `@cumulus/cmrjs.publish2CMR` function expects that the value of its
    `creds.password` parameter is a plaintext password.
  - Rather than using an encrypted password from the `cmr_password` environment
    variable, the `@cumulus/cmrjs.updateCMRMetadata` function now looks for an
    environment variable called `cmr_password_secret_name` and fetches the CMR
    password from that secret in AWS Secrets Manager.
  - The `@cumulus/post-to-cmr` task now expects a
    `config.cmr.passwordSecretName` value, rather than `config.cmr.password`.
    The CMR password will be fetched from that secret in AWS Secrets Manager.

### Added

- **CUMULUS-630**

  - Added support for replaying Kinesis records on a stream into the Cumulus Kinesis workflow triggering mechanism: either all the records, or some time slice delimited by start and end timestamps.
  - Added `/replays` endpoint to the operator API for triggering replays.
  - Added `Replay Kinesis Messages` documentation to Operator Docs.
  - Added `manualConsumer` lambda function to consume a Kinesis stream. Used by the replay AsyncOperation.

- **CUMULUS-1687**
  - Added new API endpoint for listing async operations at `/asyncOperations`
  - All asyncOperations now include the fields `description` and `operationType`. `operationType` can be one of the following. [`Bulk Delete`, `Bulk Granules`, `ES Index`, `Kinesis Replay`]

### Changed

- **CUMULUS-1626**

  - Updates Cumulus to use node10/CMA 1.1.2 for all of its internal lambdas in prep for AWS node 8 EOL

- **CUMULUS-1498**
  - Remove the DynamoDB Users table. The list of OAuth users who are allowed to
    use the API is now stored in S3.
  - The CMR password and Launchpad passphrase are now stored in Secrets Manager

## [v1.16.1] - 2019-12-6

**Please note**:

- The `region` argument to the `cumulus` Terraform module has been removed. You may see a warning or error if you have that variable populated.
- Your workflow tasks should use the following versions of the CMA libraries to utilize new granule, parentArn, asyncOperationId, and stackName fields on the logs:
  - `cumulus-message-adapter-js` version 1.0.10+
  - `cumulus-message-adapter-python` version 1.1.1+
  - `cumulus-message-adapter-java` version 1.2.11+
- The `data-persistence` module no longer manages the creation of an Elasticsearch service-linked role for deploying Elasticsearch to a VPC. Follow the [deployment instructions on preparing your VPC](https://nasa.github.io/cumulus/docs/deployment/deployment-readme#vpc-subnets-and-security-group) for guidance on how to create the Elasticsearch service-linked role manually.
- There is now a `distribution_api_gateway_stage` variable for the `tf-modules/cumulus` Terraform module that will be used as the API gateway stage name used for the distribution API (Thin Egress App)
- Default value for the `urs_url` variable is now `https://uat.urs.earthdata.nasa.gov/` in the `tf-modules/cumulus` and `tf-modules/archive` Terraform modules. So deploying the `cumulus` module without a `urs_url` variable set will integrate your Cumulus deployment with the UAT URS environment.

### Added

- **CUMULUS-1563**

  - Added `custom_domain_name` variable to `tf-modules/data-persistence` module

- **CUMULUS-1654**
  - Added new helpers to `@cumulus/common/execution-history`:
    - `getStepExitedEvent()` returns the `TaskStateExited` event in a workflow execution history after the given step completion/failure event
    - `getTaskExitedEventOutput()` returns the output message for a `TaskStateExited` event in a workflow execution history

### Changed

- **CUMULUS-1578**

  - Updates SAML launchpad configuration to authorize via configured userGroup.
    [See the NASA specific documentation (protected)](https://wiki.earthdata.nasa.gov/display/CUMULUS/Cumulus+SAML+Launchpad+Integration)

- **CUMULUS-1579**

  - Elasticsearch list queries use `match` instead of `term`. `term` had been analyzing the terms and not supporting `-` in the field values.

- **CUMULUS-1619**

  - Adds 4 new keys to `@cumulus/logger` to display granules, parentArn, asyncOperationId, and stackName.
  - Depends on `cumulus-message-adapter-js` version 1.0.10+. Cumulus tasks updated to use this version.

- **CUMULUS-1654**

  - Changed `@cumulus/common/SfnStep.parseStepMessage()` to a static class method

- **CUMULUS-1641**
  - Added `meta.retries` and `meta.visibilityTimeout` properties to sqs-type rule. To create sqs-type rule, you're required to configure a dead-letter queue on your queue.
  - Added `sqsMessageRemover` lambda which removes the message from SQS queue upon successful workflow execution.
  - Updated `sqsMessageConsumer` lambda to not delete message from SQS queue, and to retry the SQS message for configured number of times.

### Removed

- Removed `create_service_linked_role` variable from `tf-modules/data-persistence` module.

- **CUMULUS-1321**
  - The `region` argument to the `cumulus` Terraform module has been removed

### Fixed

- **CUMULUS-1668** - Fixed a race condition where executions may not have been
  added to the database correctly
- **CUMULUS-1654** - Fixed issue with `publishReports` Lambda not including workflow execution error information for failed workflows with a single step
- Fixed `tf-modules/cumulus` module so that the `urs_url` variable is passed on to its invocation of the `tf-modules/archive` module

## [v1.16.0] - 2019-11-15

### Added

- **CUMULUS-1321**

  - A `deploy_distribution_s3_credentials_endpoint` variable has been added to
    the `cumulus` Terraform module. If true, the NGAP-backed S3 credentials
    endpoint will be added to the Thin Egress App's API. Default: true

- **CUMULUS-1544**

  - Updated the `/granules/bulk` endpoint to correctly query Elasticsearch when
    granule ids are not provided.

- **CUMULUS-1580**
  - Added `/granules/bulk` endpoint to `@cumulus/api` to perform bulk actions on granules given either a list of granule ids or an Elasticsearch query and the workflow to perform.

### Changed

- **CUMULUS-1561**

  - Fix the way that we are handling Terraform provider version requirements
  - Pass provider configs into child modules using the method that the
    [Terraform documentation](https://www.terraform.io/docs/configuration/modules.html#providers-within-modules)
    suggests
  - Remove the `region` input variable from the `s3_access_test` Terraform module
  - Remove the `aws_profile` and `aws_region` input variables from the
    `s3-replicator` Terraform module

- **CUMULUS-1639**
  - Because of
    [S3's Data Consistency Model](https://docs.aws.amazon.com/AmazonS3/latest/dev/Introduction.html#BasicsObjects),
    there may be situations where a GET operation for an object can temporarily
    return a `NoSuchKey` response even if that object _has_ been created. The
    `@cumulus/common/aws.getS3Object()` function has been updated to support
    retries if a `NoSuchKey` response is returned by S3. This behavior can be
    enabled by passing a `retryOptions` object to that function. Supported
    values for that object can be found here:
    <https://github.com/tim-kos/node-retry#retryoperationoptions>

### Removed

- **CUMULUS-1559**
  - `logToSharedDestination` has been migrated to the Terraform deployment as `log_api_gateway_to_cloudwatch` and will ONLY apply to egress lambdas.
    Due to the differences in the Terraform deployment model, we cannot support a global log subscription toggle for a configurable subset of lambdas.
    However, setting up your own log forwarding for a Lambda with Terraform is fairly simple, as you will only need to add SubscriptionFilters to your Terraform configuration, one per log group.
    See [the Terraform documentation](https://www.terraform.io/docs/providers/aws/r/cloudwatch_log_subscription_filter.html) for details on how to do this.
    An empty FilterPattern ("") will capture all logs in a group.

## [v1.15.0] - 2019-11-04

### BREAKING CHANGES

- **CUMULUS-1644** - When a workflow execution begins or ends, the workflow
  payload is parsed and any new or updated PDRs or granules referenced in that
  workflow are stored to the Cumulus archive. The defined interface says that a
  PDR in `payload.pdr` will be added to the archive, and any granules in
  `payload.granules` will also be added to the archive. In previous releases,
  PDRs found in `meta.pdr` and granules found in `meta.input_granules` were also
  added to the archive. This caused unexpected behavior and has been removed.
  Only PDRs from `payload.pdr` and granules from `payload.granules` will now be
  added to the Cumulus archive.

- **CUMULUS-1449** - Cumulus now uses a universal workflow template when
  starting a workflow that contains general information specific to the
  deployment, but not specific to the workflow. Workflow task configs must be
  defined using AWS step function parameters. As part of this change,
  `CumulusConfig` has been retired and task configs must now be defined under
  the `cma.task_config` key in the Parameters section of a step function
  definition.

  **Migration instructions**:

  NOTE: These instructions require the use of Cumulus Message Adapter v1.1.x+.
  Please ensure you are using a compatible version before attempting to migrate
  workflow configurations. When defining workflow steps, remove any
  `CumulusConfig` section, as shown below:

  ```yaml
  ParsePdr:
    CumulusConfig:
      provider: "{$.meta.provider}"
      bucket: "{$.meta.buckets.internal.name}"
      stack: "{$.meta.stack}"
  ```

  Instead, use AWS Parameters to pass `task_config` for the task directly into
  the Cumulus Message Adapter:

  ```yaml
  ParsePdr:
    Parameters:
      cma:
        event.$: "$"
        task_config:
          provider: "{$.meta.provider}"
          bucket: "{$.meta.buckets.internal.name}"
          stack: "{$.meta.stack}"
  ```

  In this example, the `cma` key is used to pass parameters to the message
  adapter. Using `task_config` in combination with `event.$: '$'` allows the
  message adapter to process `task_config` as the `config` passed to the Cumulus
  task. See `example/workflows/sips.yml` in the core repository for further
  examples of how to set the Parameters.

  Additionally, workflow configurations for the `QueueGranules` and `QueuePdrs`
  tasks need to be updated:

  - `queue-pdrs` config changes:
    - `parsePdrMessageTemplateUri` replaced with `parsePdrWorkflow`, which is
      the workflow name (i.e. top-level name in `config.yml`, e.g. 'ParsePdr').
    - `internalBucket` and `stackName` configs now required to look up
      configuration from the deployment. Brings the task config in line with
      that of `queue-granules`.
  - `queue-granules` config change: `ingestGranuleMessageTemplateUri` replaced
    with `ingestGranuleWorkflow`, which is the workflow name (e.g.
    'IngestGranule').

- **CUMULUS-1396** - **Workflow steps at the beginning and end of a workflow
  using the `SfSnsReport` Lambda have now been deprecated (e.g. `StartStatus`,
  `StopStatus`) and should be removed from your workflow definitions**. These
  steps were used for publishing ingest notifications and have been replaced by
  an implementation using Cloudwatch events for Step Functions to trigger a
  Lambda that publishes ingest notifications. For further detail on how ingest
  notifications are published, see the notes below on **CUMULUS-1394**. For
  examples of how to update your workflow definitions, see our
  [example workflow definitions](https://github.com/nasa/cumulus/blob/master/example/workflows/).

- **CUMULUS-1470**
  - Remove Cumulus-defined ECS service autoscaling, allowing integrators to
    better customize autoscaling to meet their needs. In order to use
    autoscaling with ECS services, appropriate
    `AWS::ApplicationAutoScaling::ScalableTarget`,
    `AWS::ApplicationAutoScaling::ScalingPolicy`, and `AWS::CloudWatch::Alarm`
    resources should be defined in a kes overrides file. See
    [this example](https://github.com/nasa/cumulus/blob/release-1.15.x/example/overrides/app/cloudformation.template.yml)
    for an example.
  - The following config parameters are no longer used:
    - ecs.services.\<NAME\>.minTasks
    - ecs.services.\<NAME\>.maxTasks
    - ecs.services.\<NAME\>.scaleInActivityScheduleTime
    - ecs.services.\<NAME\>.scaleInAdjustmentPercent
    - ecs.services.\<NAME\>.scaleOutActivityScheduleTime
    - ecs.services.\<NAME\>.scaleOutAdjustmentPercent
    - ecs.services.\<NAME\>.activityName

### Added

- **CUMULUS-1100**

  - Added 30-day retention properties to all log groups that were missing those policies.

- **CUMULUS-1396**

  - Added `@cumulus/common/sfnStep`:
    - `LambdaStep` - A class for retrieving and parsing input and output to Lambda steps in AWS Step Functions
    - `ActivityStep` - A class for retrieving and parsing input and output to ECS activity steps in AWS Step Functions

- **CUMULUS-1574**

  - Added `GET /token` endpoint for SAML authorization when cumulus is protected by Launchpad.
    This lets a user retieve a token by hand that can be presented to the API.

- **CUMULUS-1625**

  - Added `sf_start_rate` variable to the `ingest` Terraform module, equivalent to `sqs_consumer_rate` in the old model, but will not be automatically applied to custom queues as that was.

- **CUMULUS-1513**
  - Added `sqs`-type rule support in the Cumulus API `@cumulus/api`
  - Added `sqsMessageConsumer` lambda which processes messages from the SQS queues configured in the `sqs` rules.

### Changed

- **CUMULUS-1639**

  - Because of
    [S3's Data Consistency Model](https://docs.aws.amazon.com/AmazonS3/latest/dev/Introduction.html#BasicsObjects),
    there may be situations where a GET operation for an object can temporarily
    return a `NoSuchKey` response even if that object _has_ been created. The
    `@cumulus/common/aws.getS3Object()` function will now retry up to 10 times
    if a `NoSuchKey` response is returned by S3. This can behavior can be
    overridden by passing `{ retries: 0 }` as the `retryOptions` argument.

- **CUMULUS-1449**

  - `queue-pdrs` & `queue-granules` config changes. Details in breaking changes section.
  - Cumulus now uses a universal workflow template when starting workflow that contains general information specific to the deployment, but not specific to the workflow.
  - Changed the way workflow configs are defined, from `CumulusConfig` to a `task_config` AWS Parameter.

- **CUMULUS-1452**

  - Changed the default ECS docker storage drive to `devicemapper`

- **CUMULUS-1453**
  - Removed config schema for `@cumulus/sf-sns-report` task
  - Updated `@cumulus/sf-sns-report` to always assume that it is running as an intermediate step in a workflow, not as the first or last step

### Removed

- **CUMULUS-1449**
  - Retired `CumulusConfig` as part of step function definitions, as this is an artifact of the way Kes parses workflow definitions that was not possible to migrate to Terraform. Use AWS Parameters and the `task_config` key instead. See change note above.
  - Removed individual workflow templates.

### Fixed

- **CUMULUS-1620** - Fixed bug where `message_adapter_version` does not correctly inject the CMA

- **CUMULUS-1396** - Updated `@cumulus/common/StepFunctions.getExecutionHistory()` to recursively fetch execution history when `nextToken` is returned in response

- **CUMULUS-1571** - Updated `@cumulus/common/DynamoDb.get()` to throw any errors encountered when trying to get a record and the record does exist

- **CUMULUS-1452**
  - Updated the EC2 initialization scripts to use full volume size for docker storage
  - Changed the default ECS docker storage drive to `devicemapper`

## [v1.14.5] - 2019-12-30 - [BACKPORT]

### Updated

- **CUMULUS-1626**
  - Updates Cumulus to use node10/CMA 1.1.2 for all of its internal lambdas in prep for AWS node 8 EOL

## [v1.14.4] - 2019-10-28

### Fixed

- **CUMULUS-1632** - Pinned `aws-elasticsearch-connector` package in `@cumulus/api` to version `8.1.3`, since `8.2.0` includes breaking changes

## [v1.14.3] - 2019-10-18

### Fixed

- **CUMULUS-1620** - Fixed bug where `message_adapter_version` does not correctly inject the CMA

- **CUMULUS-1572** - A granule is now included in discovery results even when
  none of its files has a matching file type in the associated collection
  configuration. Previously, if all files for a granule were unmatched by a file
  type configuration, the granule was excluded from the discovery results.
  Further, added support for a `boolean` property
  `ignoreFilesConfigForDiscovery`, which controls how a granule's files are
  filtered at discovery time.

## [v1.14.2] - 2019-10-08

### BREAKING CHANGES

Your Cumulus Message Adapter version should be pinned to `v1.0.13` or lower in your `app/config.yml` using `message_adapter_version: v1.0.13` OR you should use the workflow migration steps below to work with CMA v1.1.1+.

- **CUMULUS-1394** - The implementation of the `SfSnsReport` Lambda requires additional environment variables for integration with the new ingest notification SNS topics. Therefore, **you must update the definition of `SfSnsReport` in your `lambdas.yml` like so**:

```yaml
SfSnsReport:
  handler: index.handler
  timeout: 300
  source: node_modules/@cumulus/sf-sns-report/dist
  tables:
    - ExecutionsTable
  envs:
    execution_sns_topic_arn:
      function: Ref
      value: reportExecutionsSns
    granule_sns_topic_arn:
      function: Ref
      value: reportGranulesSns
    pdr_sns_topic_arn:
      function: Ref
      value: reportPdrsSns
```

- **CUMULUS-1447** -
  The newest release of the Cumulus Message Adapter (v1.1.1) requires that parameterized configuration be used for remote message functionality. Once released, Kes will automatically bring in CMA v1.1.1 without additional configuration.

  **Migration instructions**
  Oversized messages are no longer written to S3 automatically. In order to utilize remote messaging functionality, configure a `ReplaceConfig` AWS Step Function parameter on your CMA task:

  ```yaml
  ParsePdr:
    Parameters:
      cma:
        event.$: "$"
        ReplaceConfig:
          FullMessage: true
  ```

  Accepted fields in `ReplaceConfig` include `MaxSize`, `FullMessage`, `Path` and `TargetPath`.
  See https://github.com/nasa/cumulus-message-adapter/blob/master/CONTRACT.md#remote-message-configuration for full details.

  As this change is backward compatible in Cumulus Core, users wishing to utilize the previous version of the CMA may opt to transition to using a CMA lambda layer, or set `message_adapter_version` in their configuration to a version prior to v1.1.0.

### PLEASE NOTE

- **CUMULUS-1394** - Ingest notifications are now provided via 3 separate SNS topics for executions, granules, and PDRs, instead of a single `sftracker` SNS topic. Whereas the `sftracker` SNS topic received a full Cumulus execution message, the new topics all receive generated records for the given object. The new topics are only published to if the given object exists for the current execution. For a given execution/granule/PDR, **two messages will be received by each topic**: one message indicating that ingest is running and another message indicating that ingest has completed or failed. The new SNS topics are:

  - `reportExecutions` - Receives 1 message per execution
  - `reportGranules` - Receives 1 message per granule in an execution
  - `reportPdrs` - Receives 1 message per PDR

### Added

- **CUMULUS-639**

  - Adds SAML JWT and launchpad token authentication to Cumulus API (configurable)
    - **NOTE** to authenticate with Launchpad ensure your launchpad user_id is in the `<prefix>-UsersTable`
    - when Cumulus configured to protect API via Launchpad:
      - New endpoints
        - `GET /saml/login` - starting point for SAML SSO creates the login request url and redirects to the SAML Identity Provider Service (IDP)
        - `POST /saml/auth` - SAML Assertion Consumer Service. POST receiver from SAML IDP. Validates response, logs the user in, and returnes a SAML-based JWT.
    - Disabled endpoints
      - `POST /refresh`
      - Changes authorization worklow:
      - `ensureAuthorized` now presumes the bearer token is a JWT and tries to validate. If the token is malformed, it attempts to validate the token against Launchpad. This allows users to bring their own token as described here https://wiki.earthdata.nasa.gov/display/CUMULUS/Cumulus+API+with+Launchpad+Authentication. But it also allows dashboard users to manually authenticate via Launchpad SAML to receive a Launchpad-based JWT.

- **CUMULUS-1394**
  - Added `Granule.generateGranuleRecord()` method to granules model to generate a granule database record from a Cumulus execution message
  - Added `Pdr.generatePdrRecord()` method to PDRs model to generate a granule database record from a Cumulus execution message
  - Added helpers to `@cumulus/common/message`:
    - `getMessageExecutionName()` - Get the execution name from a Cumulus execution message
    - `getMessageStateMachineArn()` - Get the state machine ARN from a Cumulus execution message
    - `getMessageExecutionArn()` - Get the execution ARN for a Cumulus execution message
    - `getMessageGranules()` - Get the granules from a Cumulus execution message, if any.
  - Added `@cumulus/common/cloudwatch-event/isFailedSfStatus()` to determine if a Step Function status from a Cloudwatch event is a failed status

### Changed

- **CUMULUS-1308**

  - HTTP PUT of a Collection, Provider, or Rule via the Cumulus API now
    performs full replacement of the existing object with the object supplied
    in the request payload. Previous behavior was to perform a modification
    (partial update) by merging the existing object with the (possibly partial)
    object in the payload, but this did not conform to the HTTP standard, which
    specifies PATCH as the means for modifications rather than replacements.

- **CUMULUS-1375**

  - Migrate Cumulus from deprecated Elasticsearch JS client to new, supported one in `@cumulus/api`

- **CUMULUS-1485** Update `@cumulus/cmr-client` to return error message from CMR for validation failures.

- **CUMULUS-1394**

  - Renamed `Execution.generateDocFromPayload()` to `Execution.generateRecord()` on executions model. The method generates an execution database record from a Cumulus execution message.

- **CUMULUS-1432**

  - `logs` endpoint takes the level parameter as a string and not a number
  - Elasticsearch term query generation no longer converts numbers to boolean

- **CUMULUS-1447**

  - Consolidated all remote message handling code into @common/aws
  - Update remote message code to handle updated CMA remote message flags
  - Update example SIPS workflows to utilize Parameterized CMA configuration

- **CUMULUS-1448** Refactor workflows that are mutating cumulus_meta to utilize meta field

- **CUMULUS-1451**

  - Elasticsearch cluster setting `auto_create_index` will be set to false. This had been causing issues in the bootstrap lambda on deploy.

- **CUMULUS-1456**
  - `@cumulus/api` endpoints default error handler uses `boom` package to format errors, which is consistent with other API endpoint errors.

### Fixed

- **CUMULUS-1432** `logs` endpoint filter correctly filters logs by level
- **CUMULUS-1484** `useMessageAdapter` now does not set CUMULUS_MESSAGE_ADAPTER_DIR when `true`

### Removed

- **CUMULUS-1394**
  - Removed `sfTracker` SNS topic. Replaced by three new SNS topics for granule, execution, and PDR ingest notifications.
  - Removed unused functions from `@cumulus/common/aws`:
    - `getGranuleS3Params()`
    - `setGranuleStatus()`

## [v1.14.1] - 2019-08-29

### Fixed

- **CUMULUS-1455**

  - CMR token links updated to point to CMR legacy services rather than echo

- **CUMULUS-1211**
  - Errors thrown during granule discovery are no longer swallowed and ignored.
    Rather, errors are propagated to allow for proper error-handling and
    meaningful messaging.

## [v1.14.0] - 2019-08-22

### PLEASE NOTE

- We have encountered transient lambda service errors in our integration testing. Please handle transient service errors following [these guidelines](https://docs.aws.amazon.com/step-functions/latest/dg/bp-lambda-serviceexception.html). The workflows in the `example/workflows` folder have been updated with retries configured for these errors.

- **CUMULUS-799** added additional IAM permissions to support reading CloudWatch and API Gateway, so **you will have to redeploy your IAM stack.**

- **CUMULUS-800** Several items:

  - **Delete existing API Gateway stages**: To allow enabling of API Gateway logging, Cumulus now creates and manages a Stage resource during deployment. Before upgrading Cumulus, it is necessary to delete the API Gateway stages on both the Backend API and the Distribution API. Instructions are included in the documenation under [Delete API Gateway Stages](https://nasa.github.io/cumulus/docs/additional-deployment-options/delete-api-gateway-stages).

  - **Set up account permissions for API Gateway to write to CloudWatch**: In a one time operation for your AWS account, to enable CloudWatch Logs for API Gateway, you must first grant the API Gateway permission to read and write logs to CloudWatch for your account. The `AmazonAPIGatewayPushToCloudWatchLogs` managed policy (with an ARN of `arn:aws:iam::aws:policy/service-role/AmazonAPIGatewayPushToCloudWatchLogs`) has all the required permissions. You can find a simple how to in the documentation under [Enable API Gateway Logging.](https://nasa.github.io/cumulus/docs/additional-deployment-options/enable-gateway-logging-permissions)

  - **Configure API Gateway to write logs to CloudWatch** To enable execution logging for the distribution API set `config.yaml` `apiConfigs.distribution.logApigatewayToCloudwatch` value to `true`. More information [Enable API Gateway Logs](https://nasa.github.io/cumulus/docs/additional-deployment-options/enable-api-logs)

  - **Configure CloudWatch log delivery**: It is possible to deliver CloudWatch API execution and access logs to a cross-account shared AWS::Logs::Destination. An operator does this by adding the key `logToSharedDestination` to the `config.yml` at the default level with a value of a writable log destination. More information in the documenation under [Configure CloudWatch Logs Delivery.](https://nasa.github.io/cumulus/docs/additional-deployment-options/configure-cloudwatch-logs-delivery)

  - **Additional Lambda Logging**: It is now possible to configure any lambda to deliver logs to a shared subscriptions by setting `logToSharedDestination` to the ARN of a writable location (either an AWS::Logs::Destination or a Kinesis Stream) on any lambda config. Documentation for [Lambda Log Subscriptions](https://nasa.github.io/cumulus/docs/additional-deployment-options/additional-lambda-logging)

  - **Configure S3 Server Access Logs**: If you are running Cumulus in an NGAP environment you may [configure S3 Server Access Logs](https://nasa.github.io/cumulus/docs/next/deployment/server_access_logging) to be delivered to a shared bucket where the Metrics Team will ingest the logs into their ELK stack. Contact the Metrics team for permission and location.

- **CUMULUS-1368** The Cumulus distribution API has been deprecated and is being replaced by ASF's Thin Egress App. By default, the distribution API will not deploy. Please follow [the instructions for deploying and configuring Thin Egress](https://nasa.github.io/cumulus/docs/deployment/thin_egress_app).

To instead continue to deploy and use the legacy Cumulus distribution app, add the following to your `config.yml`:

```yaml
deployDistributionApi: true
```

If you deploy with no distribution app your deployment will succeed but you may encounter errors in your workflows, particularly in the `MoveGranule` task.

- **CUMULUS-1418** Users who are packaging the CMA in their Lambdas outside of Cumulus may need to update their Lambda configuration. Please see `BREAKING CHANGES` below for details.

### Added

- **CUMULUS-642**
  - Adds Launchpad as an authentication option for the Cumulus API.
  - Updated deployment documentation and added [instructions to setup Cumulus API Launchpad authentication](https://wiki.earthdata.nasa.gov/display/CUMULUS/Cumulus+API+with+Launchpad+Authentication)
- **CUMULUS-1418**
  - Adds usage docs/testing of lambda layers (introduced in PR1125), updates Core example tasks to use the updated `cumulus-ecs-task` and a CMA layer instead of kes CMA injection.
  - Added Terraform module to publish CMA as layer to user account.
- **PR1125** - Adds `layers` config option to support deploying Lambdas with layers
- **PR1128** - Added `useXRay` config option to enable AWS X-Ray for Lambdas.
- **CUMULUS-1345**
  - Adds new variables to the app deployment under `cmr`.
  - `cmrEnvironment` values are `SIT`, `UAT`, or `OPS` with `UAT` as the default.
  - `cmrLimit` and `cmrPageSize` have been added as configurable options.
- **CUMULUS-1273**
  - Added lambda function EmsProductMetadataReport to generate EMS Product Metadata report
- **CUMULUS-1226**
  - Added API endpoint `elasticsearch/index-from-database` to index to an Elasticsearch index from the database for recovery purposes and `elasticsearch/indices-status` to check the status of Elasticsearch indices via the API.
- **CUMULUS-824**
  - Added new Collection parameter `reportToEms` to configure whether the collection is reported to EMS
- **CUMULUS-1357**
  - Added new BackendApi endpoint `ems` that generates EMS reports.
- **CUMULUS-1241**
  - Added information about queues with maximum execution limits defined to default workflow templates (`meta.queueExecutionLimits`)
- **CUMULUS-1311**
  - Added `@cumulus/common/message` with various message parsing/preparation helpers
- **CUMULUS-812**

  - Added support for limiting the number of concurrent executions started from a queue. [See the data cookbook](https://nasa.github.io/cumulus/docs/data-cookbooks/throttling-queued-executions) for more information.

- **CUMULUS-1337**

  - Adds `cumulus.stackName` value to the `instanceMetadata` endpoint.

- **CUMULUS-1368**

  - Added `cmrGranuleUrlType` to the `@cumulus/move-granules` task. This determines what kind of links go in the CMR files. The options are `distribution`, `s3`, or `none`, with the default being distribution. If there is no distribution API being used with Cumulus, you must set the value to `s3` or `none`.

- Added `packages/s3-replicator` Terraform module to allow same-region s3 replication to metrics bucket.

- **CUMULUS-1392**

  - Added `tf-modules/report-granules` Terraform module which processes granule ingest notifications received via SNS and stores granule data to a database. The module includes:
    - SNS topic for publishing granule ingest notifications
    - Lambda to process granule notifications and store data
    - IAM permissions for the Lambda
    - Subscription for the Lambda to the SNS topic

- **CUMULUS-1393**

  - Added `tf-modules/report-pdrs` Terraform module which processes PDR ingest notifications received via SNS and stores PDR data to a database. The module includes:
    - SNS topic for publishing PDR ingest notifications
    - Lambda to process PDR notifications and store data
    - IAM permissions for the Lambda
    - Subscription for the Lambda to the SNS topic
  - Added unit tests for `@cumulus/api/models/pdrs.createPdrFromSns()`

- **CUMULUS-1400**

  - Added `tf-modules/report-executions` Terraform module which processes workflow execution information received via SNS and stores it to a database. The module includes:
    - SNS topic for publishing execution data
    - Lambda to process and store execution data
    - IAM permissions for the Lambda
    - Subscription for the Lambda to the SNS topic
  - Added `@cumulus/common/sns-event` which contains helpers for SNS events:
    - `isSnsEvent()` returns true if event is from SNS
    - `getSnsEventMessage()` extracts and parses the message from an SNS event
    - `getSnsEventMessageObject()` extracts and parses message object from an SNS event
  - Added `@cumulus/common/cloudwatch-event` which contains helpers for Cloudwatch events:
    - `isSfExecutionEvent()` returns true if event is from Step Functions
    - `isTerminalSfStatus()` determines if a Step Function status from a Cloudwatch event is a terminal status
    - `getSfEventStatus()` gets the Step Function status from a Cloudwatch event
    - `getSfEventDetailValue()` extracts a Step Function event detail field from a Cloudwatch event
    - `getSfEventMessageObject()` extracts and parses Step Function detail object from a Cloudwatch event

- **CUMULUS-1429**

  - Added `tf-modules/data-persistence` Terraform module which includes resources for data persistence in Cumulus:
    - DynamoDB tables
    - Elasticsearch with optional support for VPC
    - Cloudwatch alarm for number of Elasticsearch nodes

- **CUMULUS-1379** CMR Launchpad Authentication
  - Added `launchpad` configuration to `@cumulus/deployment/app/config.yml`, and cloudformation templates, workflow message, lambda configuration, api endpoint configuration
  - Added `@cumulus/common/LaunchpadToken` and `@cumulus/common/launchpad` to provide methods to get token and validate token
  - Updated lambdas to use Launchpad token for CMR actions (ingest and delete granules)
  - Updated deployment documentation and added [instructions to setup CMR client for Launchpad authentication](https://wiki.earthdata.nasa.gov/display/CUMULUS/CMR+Launchpad+Authentication)

## Changed

- **CUMULUS-1232**

  - Added retries to update `@cumulus/cmr-client` `updateToken()`

- **CUMULUS-1245 CUMULUS-795**

  - Added additional `ems` configuration parameters for sending the ingest reports to EMS
  - Added functionality to send daily ingest reports to EMS

- **CUMULUS-1241**

  - Removed the concept of "priority levels" and added ability to define a number of maximum concurrent executions per SQS queue
  - Changed mapping of Cumulus message properties for the `sqs2sfThrottle` lambda:
    - Queue name is read from `cumulus_meta.queueName`
    - Maximum executions for the queue is read from `meta.queueExecutionLimits[queueName]`, where `queueName` is `cumulus_meta.queueName`
  - Changed `sfSemaphoreDown` lambda to only attempt decrementing semaphores when:
    - the message is for a completed/failed/aborted/timed out workflow AND
    - `cumulus_meta.queueName` exists on the Cumulus message AND
    - An entry for the queue name (`cumulus_meta.queueName`) exists in the the object `meta.queueExecutionLimits` on the Cumulus message

- **CUMULUS-1338**

  - Updated `sfSemaphoreDown` lambda to be triggered via AWS Step Function Cloudwatch events instead of subscription to `sfTracker` SNS topic

- **CUMULUS-1311**

  - Updated `@cumulus/queue-granules` to set `cumulus_meta.queueName` for queued execution messages
  - Updated `@cumulus/queue-pdrs` to set `cumulus_meta.queueName` for queued execution messages
  - Updated `sqs2sfThrottle` lambda to immediately decrement queue semaphore value if dispatching Step Function execution throws an error

- **CUMULUS-1362**

  - Granule `processingStartTime` and `processingEndTime` will be set to the execution start time and end time respectively when there is no sync granule or post to cmr task present in the workflow

- **CUMULUS-1400**
  - Deprecated `@cumulus/ingest/aws/getExecutionArn`. Use `@cumulus/common/aws/getExecutionArn` instead.

### Fixed

- **CUMULUS-1439**

  - Fix bug with rule.logEventArn deletion on Kinesis rule update and fix unit test to verify

- **CUMULUS-796**

  - Added production information (collection ShortName and Version, granuleId) to EMS distribution report
  - Added functionality to send daily distribution reports to EMS

- **CUMULUS-1319**

  - Fixed a bug where granule ingest times were not being stored to the database

- **CUMULUS-1356**

  - The `Collection` model's `delete` method now _removes_ the specified item
    from the collection config store that was inserted by the `create` method.
    Previously, this behavior was missing.

- **CUMULUS-1374**
  - Addressed audit concerns (https://www.npmjs.com/advisories/782) in api package

### BREAKING CHANGES

### Changed

- **CUMULUS-1418**
  - Adding a default `cmaDir` key to configuration will cause `CUMULUS_MESSAGE_ADAPTER_DIR` to be set by default to `/opt` for any Lambda not setting `useCma` to true, or explicitly setting the CMA environment variable. In lambdas that package the CMA independently of the Cumulus packaging. Lambdas manually packaging the CMA should have their Lambda configuration updated to set the CMA path, or alternately if not using the CMA as a Lambda layer in this deployment set `cmaDir` to `./cumulus-message-adapter`.

### Removed

- **CUMULUS-1337**

  - Removes the S3 Access Metrics package added in CUMULUS-799

- **PR1130**
  - Removed code deprecated since v1.11.1:
    - Removed `@cumulus/common/step-functions`. Use `@cumulus/common/StepFunctions` instead.
    - Removed `@cumulus/api/lib/testUtils.fakeFilesFactory`. Use `@cumulus/api/lib/testUtils.fakeFileFactory` instead.
    - Removed `@cumulus/cmrjs/cmr` functions: `searchConcept`, `ingestConcept`, `deleteConcept`. Use the functions in `@cumulus/cmr-client` instead.
    - Removed `@cumulus/ingest/aws.getExecutionHistory`. Use `@cumulus/common/StepFunctions.getExecutionHistory` instead.

## [v1.13.5] - 2019-08-29 - [BACKPORT]

### Fixed

- **CUMULUS-1455** - CMR token links updated to point to CMR legacy services rather than echo

## [v1.13.4] - 2019-07-29

- **CUMULUS-1411** - Fix deployment issue when using a template override

## [v1.13.3] - 2019-07-26

- **CUMULUS-1345** Full backport of CUMULUS-1345 features - Adds new variables to the app deployment under `cmr`.
  - `cmrEnvironment` values are `SIT`, `UAT`, or `OPS` with `UAT` as the default.
  - `cmrLimit` and `cmrPageSize` have been added as configurable options.

## [v1.13.2] - 2019-07-25

- Re-release of v1.13.1 to fix broken npm packages.

## [v1.13.1] - 2019-07-22

- **CUMULUS-1374** - Resolve audit compliance with lodash version for api package subdependency
- **CUMULUS-1412** - Resolve audit compliance with googleapi package
- **CUMULUS-1345** - Backported CMR environment setting in getUrl to address immediate user need. CMR_ENVIRONMENT can now be used to set the CMR environment to OPS/SIT

## [v1.13.0] - 2019-5-20

### PLEASE NOTE

**CUMULUS-802** added some additional IAM permissions to support ECS autoscaling, so **you will have to redeploy your IAM stack.**
As a result of the changes for **CUMULUS-1193**, **CUMULUS-1264**, and **CUMULUS-1310**, **you must delete your existing stacks (except IAM) before deploying this version of Cumulus.**
If running Cumulus within a VPC and extended downtime is acceptable, we recommend doing this at the end of the day to allow AWS backend resources and network interfaces to be cleaned up overnight.

### BREAKING CHANGES

- **CUMULUS-1228**

  - The default AMI used by ECS instances is now an NGAP-compliant AMI. This
    will be a breaking change for non-NGAP deployments. If you do not deploy to
    NGAP, you will need to find the AMI ID of the
    [most recent Amazon ECS-optimized AMI](https://docs.aws.amazon.com/AmazonECS/latest/developerguide/ecs-optimized_AMI.html),
    and set the `ecs.amiid` property in your config. Instructions for finding
    the most recent NGAP AMI can be found using
    [these instructions](https://wiki.earthdata.nasa.gov/display/ESKB/Select+an+NGAP+Created+AMI).

- **CUMULUS-1310**

  - Database resources (DynamoDB, ElasticSearch) have been moved to an independent `db` stack.
    Migrations for this version will need to be user-managed. (e.g. [elasticsearch](https://docs.aws.amazon.com/elasticsearch-service/latest/developerguide/es-version-migration.html#snapshot-based-migration) and [dynamoDB](https://docs.aws.amazon.com/datapipeline/latest/DeveloperGuide/dp-template-exports3toddb.html)).
    Order of stack deployment is `iam` -> `db` -> `app`.
  - All stacks can now be deployed using a single `config.yml` file, i.e.: `kes cf deploy --kes-folder app --template node_modules/@cumulus/deployment/[iam|db|app] [...]`
    Backwards-compatible. For development, please re-run `npm run bootstrap` to build new `kes` overrides.
    Deployment docs have been updated to show how to deploy a single-config Cumulus instance.
  - `params` have been moved: Nest `params` fields under `app`, `db` or `iam` to override all Parameters for a particular stack's cloudformation template. Backwards-compatible with multi-config setups.
  - `stackName` and `stackNameNoDash` have been retired. Use `prefix` and `prefixNoDash` instead.
  - The `iams` section in `app/config.yml` IAM roles has been deprecated as a user-facing parameter,
    _unless_ your IAM role ARNs do not match the convention shown in `@cumulus/deployment/app/config.yml`
  - The `vpc.securityGroup` will need to be set with a pre-existing security group ID to use Cumulus in a VPC. Must allow inbound HTTP(S) (Port 443).

- **CUMULUS-1212**

  - `@cumulus/post-to-cmr` will now fail if any granules being processed are missing a metadata file. You can set the new config option `skipMetaCheck` to `true` to pass post-to-cmr without a metadata file.

- **CUMULUS-1232**

  - `@cumulus/sync-granule` will no longer silently pass if no checksum data is provided. It will use input
    from the granule object to:
    - Verify checksum if `checksumType` and `checksumValue` are in the file record OR a checksum file is provided
      (throws `InvalidChecksum` on fail), else log warning that no checksum is available.
    - Then, verify synced S3 file size if `file.size` is in the file record (throws `UnexpectedFileSize` on fail),
      else log warning that no file size is available.
    - Pass the step.

- **CUMULUS-1264**

  - The Cloudformation templating and deployment configuration has been substantially refactored.
    - `CumulusApiDefault` nested stack resource has been renamed to `CumulusApiDistribution`
    - `CumulusApiV1` nested stack resource has been renamed to `CumulusApiBackend`
  - The `urs: true` config option for when defining your lambdas (e.g. in `lambdas.yml`) has been deprecated. There are two new options to replace it:
    - `urs_redirect: 'token'`: This will expose a `TOKEN_REDIRECT_ENDPOINT` environment variable to your lambda that references the `/token` endpoint on the Cumulus backend API
    - `urs_redirect: 'distribution'`: This will expose a `DISTRIBUTION_REDIRECT_ENDPOINT` environment variable to your lambda that references the `/redirect` endpoint on the Cumulus distribution API

- **CUMULUS-1193**

  - The elasticsearch instance is moved behind the VPC.
  - Your account will need an Elasticsearch Service Linked role. This is a one-time setup for the account. You can follow the instructions to use the AWS console or AWS CLI [here](https://docs.aws.amazon.com/IAM/latest/UserGuide/using-service-linked-roles.html) or use the following AWS CLI command: `aws iam create-service-linked-role --aws-service-name es.amazonaws.com`

- **CUMULUS-802**

  - ECS `maxInstances` must be greater than `minInstances`. If you use defaults, no change is required.

- **CUMULUS-1269**
  - Brought Cumulus data models in line with CNM JSON schema:
    - Renamed file object `fileType` field to `type`
    - Renamed file object `fileSize` field to `size`
    - Renamed file object `checksumValue` field to `checksum` where not already done.
    - Added `ancillary` and `linkage` type support to file objects.

### Added

- **CUMULUS-799**

  - Added an S3 Access Metrics package which will take S3 Server Access Logs and
    write access metrics to CloudWatch

- **CUMULUS-1242** - Added `sqs2sfThrottle` lambda. The lambda reads SQS messages for queued executions and uses semaphores to only start new executions if the maximum number of executions defined for the priority key (`cumulus_meta.priorityKey`) has not been reached. Any SQS messages that are read but not used to start executions remain in the queue.

- **CUMULUS-1240**

  - Added `sfSemaphoreDown` lambda. This lambda receives SNS messages and for each message it decrements the semaphore used to track the number of running executions if:
    - the message is for a completed/failed workflow AND
    - the message contains a level of priority (`cumulus_meta.priorityKey`)
  - Added `sfSemaphoreDown` lambda as a subscriber to the `sfTracker` SNS topic

- **CUMULUS-1265**

  - Added `apiConfigs` configuration option to configure API Gateway to be private
  - All internal lambdas configured to run inside the VPC by default
  - Removed references to `NoVpc` lambdas from documentation and `example` folder.

- **CUMULUS-802**
  - Adds autoscaling of ECS clusters
  - Adds autoscaling of ECS services that are handling StepFunction activities

## Changed

- Updated `@cumulus/ingest/http/httpMixin.list()` to trim trailing spaces on discovered filenames

- **CUMULUS-1310**

  - Database resources (DynamoDB, ElasticSearch) have been moved to an independent `db` stack.
    This will enable future updates to avoid affecting database resources or requiring migrations.
    Migrations for this version will need to be user-managed.
    (e.g. [elasticsearch](https://docs.aws.amazon.com/elasticsearch-service/latest/developerguide/es-version-migration.html#snapshot-based-migration) and [dynamoDB](https://docs.aws.amazon.com/datapipeline/latest/DeveloperGuide/dp-template-exports3toddb.html)).
    Order of stack deployment is `iam` -> `db` -> `app`.
  - All stacks can now be deployed using a single `config.yml` file, i.e.: `kes cf deploy --kes-folder app --template node_modules/@cumulus/deployment/[iam|db|app] [...]`
    Backwards-compatible. Please re-run `npm run bootstrap` to build new `kes` overrides.
    Deployment docs have been updated to show how to deploy a single-config Cumulus instance.
  - `params` fields should now be nested under the stack key (i.e. `app`, `db` or `iam`) to provide Parameters for a particular stack's cloudformation template,
    for use with single-config instances. Keys _must_ match the name of the deployment package folder (`app`, `db`, or `iam`).
    Backwards-compatible with multi-config setups.
  - `stackName` and `stackNameNoDash` have been retired as user-facing config parameters. Use `prefix` and `prefixNoDash` instead.
    This will be used to create stack names for all stacks in a single-config use case.
    `stackName` may still be used as an override in multi-config usage, although this is discouraged.
    Warning: overriding the `db` stack's `stackName` will require you to set `dbStackName` in your `app/config.yml`.
    This parameter is required to fetch outputs from the `db` stack to reference in the `app` stack.
  - The `iams` section in `app/config.yml` IAM roles has been retired as a user-facing parameter,
    _unless_ your IAM role ARNs do not match the convention shown in `@cumulus/deployment/app/config.yml`
    In that case, overriding `iams` in your own config is recommended.
  - `iam` and `db` `cloudformation.yml` file names will have respective prefixes (e.g `iam.cloudformation.yml`).
  - Cumulus will now only attempt to create reconciliation reports for buckets of the `private`, `public` and `protected` types.
  - Cumulus will no longer set up its own security group.
    To pass a pre-existing security group for in-VPC deployments as a parameter to the Cumulus template, populate `vpc.securityGroup` in `config.yml`.
    This security group must allow inbound HTTP(S) traffic (Port 443). SSH traffic (Port 22) must be permitted for SSH access to ECS instances.
  - Deployment docs have been updated with examples for the new deployment model.

- **CUMULUS-1236**

  - Moves access to public files behind the distribution endpoint. Authentication is not required, but direct http access has been disallowed.

- **CUMULUS-1223**

  - Adds unauthenticated access for public bucket files to the Distribution API. Public files should be requested the same way as protected files, but for public files a redirect to a self-signed S3 URL will happen without requiring authentication with Earthdata login.

- **CUMULUS-1232**

  - Unifies duplicate handling in `ingest/granule.handleDuplicateFile` for maintainability.
  - Changed `ingest/granule.ingestFile` and `move-granules/index.moveFileRequest` to use new function.
  - Moved file versioning code to `ingest/granule.moveGranuleFileWithVersioning`
  - `ingest/granule.verifyFile` now also tests `file.size` for verification if it is in the file record and throws
    `UnexpectedFileSize` error for file size not matching input.
  - `ingest/granule.verifyFile` logs warnings if checksum and/or file size are not available.

- **CUMULUS-1193**

  - Moved reindex CLI functionality to an API endpoint. See [API docs](https://nasa.github.io/cumulus-api/#elasticsearch-1)

- **CUMULUS-1207**
  - No longer disable lambda event source mappings when disabling a rule

### Fixed

- Updated Lerna publish script so that published Cumulus packages will pin their dependencies on other Cumulus packages to exact versions (e.g. `1.12.1` instead of `^1.12.1`)

- **CUMULUS-1203**

  - Fixes IAM template's use of intrinsic functions such that IAM template overrides now work with kes

- **CUMULUS-1268**
  - Deployment will not fail if there are no ES alarms or ECS services

## [v1.12.1] - 2019-4-8

## [v1.12.0] - 2019-4-4

Note: There was an issue publishing 1.12.0. Upgrade to 1.12.1.

### BREAKING CHANGES

- **CUMULUS-1139**

  - `granule.applyWorkflow` uses the new-style granule record as input to workflows.

- **CUMULUS-1171**

  - Fixed provider handling in the API to make it consistent between protocols.
    NOTE: This is a breaking change. When applying this upgrade, users will need to:
    1. Disable all workflow rules
    2. Update any `http` or `https` providers so that the host field only
       contains a valid hostname or IP address, and the port field contains the
       provider port.
    3. Perform the deployment
    4. Re-enable workflow rules

- **CUMULUS-1176**:

  - `@cumulus/move-granules` input expectations have changed. `@cumulus/files-to-granules` is a new intermediate task to perform input translation in the old style.
    See the Added and Changed sections of this release changelog for more information.

- **CUMULUS-670**

  - The behavior of ParsePDR and related code has changed in this release. PDRs with FILE_TYPEs that do not conform to the PDR ICD (+ TGZ) (https://cdn.earthdata.nasa.gov/conduit/upload/6376/ESDS-RFC-030v1.0.pdf) will fail to parse.

- **CUMULUS-1208**
  - The granule object input to `@cumulus/queue-granules` will now be added to ingest workflow messages **as is**. In practice, this means that if you are using `@cumulus/queue-granules` to trigger ingest workflows and your granule objects input have invalid properties, then your ingest workflows will fail due to schema validation errors.

### Added

- **CUMULUS-777**
  - Added new cookbook entry on configuring Cumulus to track ancillary files.
- **CUMULUS-1183**
  - Kes overrides will now abort with a warning if a workflow step is configured without a corresponding
    lambda configuration
- **CUMULUS-1223**

  - Adds convenience function `@cumulus/common/bucketsConfigJsonObject` for fetching stack's bucket configuration as an object.

- **CUMULUS-853**
  - Updated FakeProcessing example lambda to include option to generate fake browse
  - Added feature documentation for ancillary metadata export, a new cookbook entry describing a workflow with ancillary metadata generation(browse), and related task definition documentation
- **CUMULUS-805**
  - Added a CloudWatch alarm to check running ElasticSearch instances, and a CloudWatch dashboard to view the health of ElasticSearch
  - Specify `AWS_REGION` in `.env` to be used by deployment script
- **CUMULUS-803**
  - Added CloudWatch alarms to check running tasks of each ECS service, and add the alarms to CloudWatch dashboard
- **CUMULUS-670**
  - Added Ancillary Metadata Export feature (see https://nasa.github.io/cumulus/docs/features/ancillary_metadata for more information)
  - Added new Collection file parameter "fileType" that allows configuration of workflow granule file fileType
- **CUMULUS-1184** - Added kes logging output to ensure we always see the state machine reference before failures due to configuration
- **CUMULUS-1105** - Added a dashboard endpoint to serve the dashboard from an S3 bucket
- **CUMULUS-1199** - Moves `s3credentials` endpoint from the backend to the distribution API.
- **CUMULUS-666**
  - Added `@api/endpoints/s3credentials` to allow EarthData Login authorized users to retrieve temporary security credentials for same-region direct S3 access.
- **CUMULUS-671**
  - Added `@packages/integration-tests/api/distribution/getDistributionApiS3SignedUrl()` to return the S3 signed URL for a file protected by the distribution API
- **CUMULUS-672**
  - Added `cmrMetadataFormat` and `cmrConceptId` to output for individual granules from `@cumulus/post-to-cmr`. `cmrMetadataFormat` will be read from the `cmrMetadataFormat` generated for each granule in `@cumulus/cmrjs/publish2CMR()`
  - Added helpers to `@packages/integration-tests/api/distribution`:
    - `getDistributionApiFileStream()` returns a stream to download files protected by the distribution API
    - `getDistributionFileUrl()` constructs URLs for requesting files from the distribution API
- **CUMULUS-1185** `@cumulus/api/models/Granule.removeGranuleFromCmrByGranule` to replace `@cumulus/api/models/Granule.removeGranuleFromCmr` and use the Granule UR from the CMR metadata to remove the granule from CMR

- **CUMULUS-1101**

  - Added new `@cumulus/checksum` package. This package provides functions to calculate and validate checksums.
  - Added new checksumming functions to `@cumulus/common/aws`: `calculateS3ObjectChecksum` and `validateS3ObjectChecksum`, which depend on the `checksum` package.

- CUMULUS-1171

  - Added `@cumulus/common` API documentation to `packages/common/docs/API.md`
  - Added an `npm run build-docs` task to `@cumulus/common`
  - Added `@cumulus/common/string#isValidHostname()`
  - Added `@cumulus/common/string#match()`
  - Added `@cumulus/common/string#matches()`
  - Added `@cumulus/common/string#toLower()`
  - Added `@cumulus/common/string#toUpper()`
  - Added `@cumulus/common/URLUtils#buildURL()`
  - Added `@cumulus/common/util#isNil()`
  - Added `@cumulus/common/util#isNull()`
  - Added `@cumulus/common/util#isUndefined()`
  - Added `@cumulus/common/util#negate()`

- **CUMULUS-1176**

  - Added new `@cumulus/files-to-granules` task to handle converting file array output from `cumulus-process` tasks into granule objects.
    Allows simplification of `@cumulus/move-granules` and `@cumulus/post-to-cmr`, see Changed section for more details.

- CUMULUS-1151 Compare the granule holdings in CMR with Cumulus' internal data store
- CUMULUS-1152 Compare the granule file holdings in CMR with Cumulus' internal data store

### Changed

- **CUMULUS-1216** - Updated `@cumulus/ingest/granule/ingestFile` to download files to expected staging location.
- **CUMULUS-1208** - Updated `@cumulus/ingest/queue/enqueueGranuleIngestMessage()` to not transform granule object passed to it when building an ingest message
- **CUMULUS-1198** - `@cumulus/ingest` no longer enforces any expectations about whether `provider_path` contains a leading slash or not.
- **CUMULUS-1170**
  - Update scripts and docs to use `npm` instead of `yarn`
  - Use `package-lock.json` files to ensure matching versions of npm packages
  - Update CI builds to use `npm ci` instead of `npm install`
- **CUMULUS-670**
  - Updated ParsePDR task to read standard PDR types+ (+ tgz as an external customer requirement) and add a fileType to granule-files on Granule discovery
  - Updated ParsePDR to fail if unrecognized type is used
  - Updated all relevant task schemas to include granule->files->filetype as a string value
  - Updated tests/test fixtures to include the fileType in the step function/task inputs and output validations as needed
  - Updated MoveGranules task to handle incoming configuration with new "fileType" values and to add them as appropriate to the lambda output.
  - Updated DiscoverGranules step/related workflows to read new Collection file parameter fileType that will map a discovered file to a workflow fileType
  - Updated CNM parser to add the fileType to the defined granule file fileType on ingest and updated integration tests to verify/validate that behavior
  - Updated generateEcho10XMLString in cmr-utils.js to use a map/related library to ensure order as CMR requires ordering for their online resources.
  - Updated post-to-cmr task to appropriately export CNM filetypes to CMR in echo10/UMM exports
- **CUMULUS-1139** - Granules stored in the API contain a `files` property. That schema has been greatly
  simplified and now better matches the CNM format.
  - The `name` property has been renamed to `fileName`.
  - The `filepath` property has been renamed to `key`.
  - The `checksumValue` property has been renamed to `checksum`.
  - The `path` property has been removed.
  - The `url_path` property has been removed.
  - The `filename` property (which contained an `s3://` URL) has been removed, and the `bucket`
    and `key` properties should be used instead. Any requests sent to the API containing a `granule.files[].filename`
    property will be rejected, and any responses coming back from the API will not contain that
    `filename` property.
  - A `source` property has been added, which is a URL indicating the original source of the file.
  - `@cumulus/ingest/granule.moveGranuleFiles()` no longer includes a `filename` field in its
    output. The `bucket` and `key` fields should be used instead.
- **CUMULUS-672**

  - Changed `@cumulus/integration-tests/api/EarthdataLogin.getEarthdataLoginRedirectResponse` to `@cumulus/integration-tests/api/EarthdataLogin.getEarthdataAccessToken`. The new function returns an access response from Earthdata login, if successful.
  - `@cumulus/integration-tests/cmr/getOnlineResources` now accepts an object of options, including `cmrMetadataFormat`. Based on the `cmrMetadataFormat`, the function will correctly retrieve the online resources for each metadata format (ECHO10, UMM-G)

- **CUMULUS-1101**

  - Moved `@cumulus/common/file/getFileChecksumFromStream` into `@cumulus/checksum`, and renamed it to `generateChecksumFromStream`.
    This is a breaking change for users relying on `@cumulus/common/file/getFileChecksumFromStream`.
  - Refactored `@cumulus/ingest/Granule` to depend on new `common/aws` checksum functions and remove significantly present checksumming code.
    - Deprecated `@cumulus/ingest/granule.validateChecksum`. Replaced with `@cumulus/ingest/granule.verifyFile`.
    - Renamed `granule.getChecksumFromFile` to `granule.retrieveSuppliedFileChecksumInformation` to be more accurate.
  - Deprecated `@cumulus/common/aws.checksumS3Objects`. Use `@cumulus/common/aws.calculateS3ObjectChecksum` instead.

- CUMULUS-1171

  - Fixed provider handling in the API to make it consistent between protocols.
    Before this change, FTP providers were configured using the `host` and
    `port` properties. HTTP providers ignored `port` and `protocol`, and stored
    an entire URL in the `host` property. Updated the API to only accept valid
    hostnames or IP addresses in the `provider.host` field. Updated ingest code
    to properly build HTTP and HTTPS URLs from `provider.protocol`,
    `provider.host`, and `provider.port`.
  - The default provider port was being set to 21, no matter what protocol was
    being used. Removed that default.

- **CUMULUS-1176**

  - `@cumulus/move-granules` breaking change:
    Input to `move-granules` is now expected to be in the form of a granules object (i.e. `{ granules: [ { ... }, { ... } ] }`);
    For backwards compatibility with array-of-files outputs from processing steps, use the new `@cumulus/files-to-granules` task as an intermediate step.
    This task will perform the input translation. This change allows `move-granules` to be simpler and behave more predictably.
    `config.granuleIdExtraction` and `config.input_granules` are no longer needed/used by `move-granules`.
  - `@cumulus/post-to-cmr`: `config.granuleIdExtraction` is no longer needed/used by `post-to-cmr`.

- CUMULUS-1174
  - Better error message and stacktrace for S3KeyPairProvider error reporting.

### Fixed

- **CUMULUS-1218** Reconciliation report will now scan only completed granules.
- `@cumulus/api` files and granules were not getting indexed correctly because files indexing was failing in `db-indexer`
- `@cumulus/deployment` A bug in the Cloudformation template was preventing the API from being able to be launched in a VPC, updated the IAM template to give the permissions to be able to run the API in a VPC

### Deprecated

- `@cumulus/api/models/Granule.removeGranuleFromCmr`, instead use `@cumulus/api/models/Granule.removeGranuleFromCmrByGranule`
- `@cumulus/ingest/granule.validateChecksum`, instead use `@cumulus/ingest/granule.verifyFile`
- `@cumulus/common/aws.checksumS3Objects`, instead use `@cumulus/common/aws.calculateS3ObjectChecksum`
- `@cumulus/cmrjs`: `getGranuleId` and `getCmrFiles` are deprecated due to changes in input handling.

## [v1.11.3] - 2019-3-5

### Added

- **CUMULUS-1187** - Added `@cumulus/ingest/granule/duplicateHandlingType()` to determine how duplicate files should be handled in an ingest workflow

### Fixed

- **CUMULUS-1187** - workflows not respecting the duplicate handling value specified in the collection
- Removed refreshToken schema requirement for OAuth

## [v1.11.2] - 2019-2-15

### Added

- CUMULUS-1169
  - Added a `@cumulus/common/StepFunctions` module. It contains functions for querying the AWS
    StepFunctions API. These functions have the ability to retry when a ThrottlingException occurs.
  - Added `@cumulus/common/aws.retryOnThrottlingException()`, which will wrap a function in code to
    retry on ThrottlingExceptions.
  - Added `@cumulus/common/test-utils.throttleOnce()`, which will cause a function to return a
    ThrottlingException the first time it is called, then return its normal result after that.
- CUMULUS-1103 Compare the collection holdings in CMR with Cumulus' internal data store
- CUMULUS-1099 Add support for UMMG JSON metadata versions > 1.4.
  - If a version is found in the metadata object, that version is used for processing and publishing to CMR otherwise, version 1.4 is assumed.
- CUMULUS-678
  - Added support for UMMG json v1.4 metadata files.
    `reconcileCMRMetadata` added to `@cumulus/cmrjs` to update metadata record with new file locations.
    `@cumulus/common/errors` adds two new error types `CMRMetaFileNotFound` and `InvalidArgument`.
    `@cumulus/common/test-utils` adds new function `randomId` to create a random string with id to help in debugging.
    `@cumulus/common/BucketsConfig` adds a new helper class `BucketsConfig` for working with bucket stack configuration and bucket names.
    `@cumulus/common/aws` adds new function `s3PutObjectTagging` as a convenience for the aws [s3().putObjectTagging](https://docs.aws.amazon.com/AWSJavaScriptSDK/latest/AWS/S3.html#putObjectTagging-property) function.
    `@cumulus/cmrjs` Adds: - `isCMRFile` - Identify an echo10(xml) or UMMG(json) metadata file. - `metadataObjectFromCMRFile` Read and parse CMR XML file from s3. - `updateCMRMetadata` Modify a cmr metadata (xml/json) file with updated information. - `publish2CMR` Posts XML or UMMG CMR data to CMR service. - `reconcileCMRMetadata` Reconciles cmr metadata file after a file moves.
- Adds some ECS and other permissions to StepRole to enable running ECS tasks from a workflow
- Added Apache logs to cumulus api and distribution lambdas
- **CUMULUS-1119** - Added `@cumulus/integration-tests/api/EarthdataLogin.getEarthdataLoginRedirectResponse` helper for integration tests to handle login with Earthdata and to return response from redirect to Cumulus API
- **CUMULUS-673** Added `@cumulus/common/file/getFileChecksumFromStream` to get file checksum from a readable stream

### Fixed

- CUMULUS-1123
  - Cloudformation template overrides now work as expected

### Changed

- CUMULUS-1169
  - Deprecated the `@cumulus/common/step-functions` module.
  - Updated code that queries the StepFunctions API to use the retry-enabled functions from
    `@cumulus/common/StepFunctions`
- CUMULUS-1121
  - Schema validation is now strongly enforced when writing to the database.
    Additional properties are not allowed and will result in a validation error.
- CUMULUS-678
  `tasks/move-granules` simplified and refactored to use functionality from cmrjs.
  `ingest/granules.moveGranuleFiles` now just moves granule files and returns a list of the updated files. Updating metadata now handled by `@cumulus/cmrjs/reconcileCMRMetadata`.
  `move-granules.updateGranuleMetadata` refactored and bugs fixed in the case of a file matching multiple collection.files.regexps.
  `getCmrXmlFiles` simplified and now only returns an object with the cmrfilename and the granuleId.
  `@cumulus/test-processing` - test processing task updated to generate UMM-G metadata

- CUMULUS-1043

  - `@cumulus/api` now uses [express](http://expressjs.com/) as the API engine.
  - All `@cumulus/api` endpoints on ApiGateway are consolidated to a single endpoint the uses `{proxy+}` definition.
  - All files under `packages/api/endpoints` along with associated tests are updated to support express's request and response objects.
  - Replaced environment variables `internal`, `bucket` and `systemBucket` with `system_bucket`.
  - Update `@cumulus/integration-tests` to work with updated cumulus-api express endpoints

- `@cumulus/integration-tests` - `buildAndExecuteWorkflow` and `buildWorkflow` updated to take a `meta` param to allow for additional fields to be added to the workflow `meta`

- **CUMULUS-1049** Updated `Retrieve Execution Status API` in `@cumulus/api`: If the execution doesn't exist in Step Function API, Cumulus API returns the execution status information from the database.

- **CUMULUS-1119**
  - Renamed `DISTRIBUTION_URL` environment variable to `DISTRIBUTION_ENDPOINT`
  - Renamed `DEPLOYMENT_ENDPOINT` environment variable to `DISTRIBUTION_REDIRECT_ENDPOINT`
  - Renamed `API_ENDPOINT` environment variable to `TOKEN_REDIRECT_ENDPOINT`

### Removed

- Functions deprecated before 1.11.0:
  - @cumulus/api/models/base: static Manager.createTable() and static Manager.deleteTable()
  - @cumulus/ingest/aws/S3
  - @cumulus/ingest/aws/StepFunction.getExecution()
  - @cumulus/ingest/aws/StepFunction.pullEvent()
  - @cumulus/ingest/consumer.Consume
  - @cumulus/ingest/granule/Ingest.getBucket()

### Deprecated

`@cmrjs/ingestConcept`, instead use the CMR object methods. `@cmrjs/CMR.ingestGranule` or `@cmrjs/CMR.ingestCollection`
`@cmrjs/searchConcept`, instead use the CMR object methods. `@cmrjs/CMR.searchGranules` or `@cmrjs/CMR.searchCollections`
`@cmrjs/deleteConcept`, instead use the CMR object methods. `@cmrjs/CMR.deleteGranule` or `@cmrjs/CMR.deleteCollection`

## [v1.11.1] - 2018-12-18

**Please Note**

- Ensure your `app/config.yml` has a `clientId` specified in the `cmr` section. This will allow CMR to identify your requests for better support and metrics.
  - For an example, please see [the example config](https://github.com/nasa/cumulus/blob/1c7e2bf41b75da9f87004c4e40fbcf0f39f56794/example/app/config.yml#L128).

### Added

- Added a `/tokenDelete` endpoint in `@cumulus/api` to delete access token records

### Changed

- CUMULUS-678
  `@cumulus/ingest/crypto` moved and renamed to `@cumulus/common/key-pair-provider`
  `@cumulus/ingest/aws` function: `KMSDecryptionFailed` and class: `KMS` extracted and moved to `@cumulus/common` and `KMS` is exported as `KMSProvider` from `@cumulus/common/key-pair-provider`
  `@cumulus/ingest/granule` functions: `publish`, `getGranuleId`, `getXMLMetadataAsString`, `getMetadataBodyAndTags`, `parseXmlString`, `getCmrXMLFiles`, `postS3Object`, `contructOnlineAccessUrls`, `updateMetadata`, extracted and moved to `@cumulus/cmrjs`
  `getGranuleId`, `getCmrXMLFiles`, `publish`, `updateMetadata` removed from `@cumulus/ingest/granule` and added to `@cumulus/cmrjs`;
  `updateMetadata` renamed `updateCMRMetadata`.
  `@cumulus/ingest` test files renamed.
- **CUMULUS-1070**
  - Add `'Client-Id'` header to all `@cumulus/cmrjs` requests (made via `searchConcept`, `ingestConcept`, and `deleteConcept`).
  - Updated `cumulus/example/app/config.yml` entry for `cmr.clientId` to use stackName for easier CMR-side identification.

## [v1.11.0] - 2018-11-30

**Please Note**

- Redeploy IAM roles:
  - CUMULUS-817 includes a migration that requires reconfiguration/redeployment of IAM roles. Please see the [upgrade instructions](https://nasa.github.io/cumulus/docs/upgrade/1.11.0) for more information.
  - CUMULUS-977 includes a few new SNS-related permissions added to the IAM roles that will require redeployment of IAM roles.
- `cumulus-message-adapter` v1.0.13+ is required for `@cumulus/api` granule reingest API to work properly. The latest version should be downloaded automatically by kes.
- A `TOKEN_SECRET` value (preferably 256-bit for security) must be added to `.env` to securely sign JWTs used for authorization in `@cumulus/api`

### Changed

- **CUUMULUS-1000** - Distribution endpoint now persists logins, instead of
  redirecting to Earthdata Login on every request
- **CUMULUS-783 CUMULUS-790** - Updated `@cumulus/sync-granule` and `@cumulus/move-granules` tasks to always overwrite existing files for manually-triggered reingest.
- **CUMULUS-906** - Updated `@cumulus/api` granule reingest API to
  - add `reingestGranule: true` and `forceDuplicateOverwrite: true` to Cumulus message `cumulus_meta.cumulus_context` field to indicate that the workflow is a manually triggered re-ingest.
  - return warning message to operator when duplicateHandling is not `replace`
  - `cumulus-message-adapter` v1.0.13+ is required.
- **CUMULUS-793** - Updated the granule move PUT request in `@cumulus/api` to reject the move with a 409 status code if one or more of the files already exist at the destination location
- Updated `@cumulus/helloworld` to use S3 to store state for pass on retry tests
- Updated `@cumulus/ingest`:
  - [Required for MAAP] `http.js#list` will now find links with a trailing whitespace
  - Removed code from `granule.js` which looked for files in S3 using `{ Bucket: discoveredFile.bucket, Key: discoveredFile.name }`. This is obsolete since `@cumulus/ingest` uses a `file-staging` and `constructCollectionId()` directory prefixes by default.
- **CUMULUS-989**
  - Updated `@cumulus/api` to use [JWT (JSON Web Token)](https://jwt.io/introduction/) as the transport format for API authorization tokens and to use JWT verification in the request authorization
  - Updated `/token` endpoint in `@cumulus/api` to return tokens as JWTs
  - Added a `/refresh` endpoint in `@cumulus/api` to request new access tokens from the OAuth provider using the refresh token
  - Added `refreshAccessToken` to `@cumulus/api/lib/EarthdataLogin` to manage refresh token requests with the Earthdata OAuth provider

### Added

- **CUMULUS-1050**
  - Separated configuration flags for originalPayload/finalPayload cleanup such that they can be set to different retention times
- **CUMULUS-798**
  - Added daily Executions cleanup CloudWatch event that triggers cleanExecutions lambda
  - Added cleanExecutions lambda that removes finalPayload/originalPayload field entries for records older than configured timeout value (execution_payload_retention_period), with a default of 30 days
- **CUMULUS-815/816**
  - Added 'originalPayload' and 'finalPayload' fields to Executions table
  - Updated Execution model to populate originalPayload with the execution payload on record creation
  - Updated Execution model code to populate finalPayload field with the execution payload on execution completion
  - Execution API now exposes the above fields
- **CUMULUS-977**
  - Rename `kinesisConsumer` to `messageConsumer` as it handles both Kinesis streams and SNS topics as of this version.
  - Add `sns`-type rule support. These rules create a subscription between an SNS topic and the `messageConsumer`.
    When a message is received, `messageConsumer` is triggered and passes the SNS message (JSON format expected) in
    its entirety to the workflow in the `payload` field of the Cumulus message. For more information on sns-type rules,
    see the [documentation](https://nasa.github.io/cumulus/docs/data-cookbooks/setup#rules).
- **CUMULUS-975**
  - Add `KinesisInboundEventLogger` and `KinesisOutboundEventLogger` API lambdas. These lambdas
    are utilized to dump incoming and outgoing ingest workflow kinesis streams
    to cloudwatch for analytics in case of AWS/stream failure.
  - Update rules model to allow tracking of log_event ARNs related to
    Rule event logging. Kinesis rule types will now automatically log
    incoming events via a Kinesis event triggered lambda.
    CUMULUS-975-migration-4
  - Update migration code to require explicit migration names per run
  - Added migration_4 to migrate/update exisitng Kinesis rules to have a log event mapping
  - Added new IAM policy for migration lambda
- **CUMULUS-775**
  - Adds a instance metadata endpoint to the `@cumulus/api` package.
  - Adds a new convenience function `hostId` to the `@cumulus/cmrjs` to help build environment specific cmr urls.
  - Fixed `@cumulus/cmrjs.searchConcept` to search and return CMR results.
  - Modified `@cumulus/cmrjs.CMR.searchGranule` and `@cumulus/cmrjs.CMR.searchCollection` to include CMR's provider as a default parameter to searches.
- **CUMULUS-965**
  - Add `@cumulus/test-data.loadJSONTestData()`,
    `@cumulus/test-data.loadTestData()`, and
    `@cumulus/test-data.streamTestData()` to safely load test data. These
    functions should be used instead of using `require()` to load test data,
    which could lead to tests interferring with each other.
  - Add a `@cumulus/common/util/deprecate()` function to mark a piece of code as
    deprecated
- **CUMULUS-986**
  - Added `waitForTestExecutionStart` to `@cumulus/integration-tests`
- **CUMULUS-919**
  - In `@cumulus/deployment`, added support for NGAP permissions boundaries for IAM roles with `useNgapPermissionBoundary` flag in `iam/config.yml`. Defaults to false.

### Fixed

- Fixed a bug where FTP sockets were not closed after an error, keeping the Lambda function active until it timed out [CUMULUS-972]
- **CUMULUS-656**
  - The API will no longer allow the deletion of a provider if that provider is
    referenced by a rule
  - The API will no longer allow the deletion of a collection if that collection
    is referenced by a rule
- Fixed a bug where `@cumulus/sf-sns-report` was not pulling large messages from S3 correctly.

### Deprecated

- `@cumulus/ingest/aws/StepFunction.pullEvent()`. Use `@cumulus/common/aws.pullStepFunctionEvent()`.
- `@cumulus/ingest/consumer.Consume` due to unpredictable implementation. Use `@cumulus/ingest/consumer.Consumer`.
  Call `Consumer.consume()` instead of `Consume.read()`.

## [v1.10.4] - 2018-11-28

### Added

- **CUMULUS-1008**
  - New `config.yml` parameter for SQS consumers: `sqs_consumer_rate: (default 500)`, which is the maximum number of
    messages the consumer will attempt to process per execution. Currently this is only used by the sf-starter consumer,
    which runs every minute by default, making this a messages-per-minute upper bound. SQS does not guarantee the number
    of messages returned per call, so this is not a fixed rate of consumption, only attempted number of messages received.

### Deprecated

- `@cumulus/ingest/consumer.Consume` due to unpredictable implementation. Use `@cumulus/ingest/consumer.Consumer`.

### Changed

- Backported update of `packages/api` dependency `@mapbox/dyno` to `1.4.2` to mitigate `event-stream` vulnerability.

## [v1.10.3] - 2018-10-31

### Added

- **CUMULUS-817**
  - Added AWS Dead Letter Queues for lambdas that are scheduled asynchronously/such that failures show up only in cloudwatch logs.
- **CUMULUS-956**
  - Migrated developer documentation and data-cookbooks to Docusaurus
    - supports versioning of documentation
  - Added `docs/docs-how-to.md` to outline how to do things like add new docs or locally install for testing.
  - Deployment/CI scripts have been updated to work with the new format
- **CUMULUS-811**
  - Added new S3 functions to `@cumulus/common/aws`:
    - `aws.s3TagSetToQueryString`: converts S3 TagSet array to querystring (for use with upload()).
    - `aws.s3PutObject`: Returns promise of S3 `putObject`, which puts an object on S3
    - `aws.s3CopyObject`: Returns promise of S3 `copyObject`, which copies an object in S3 to a new S3 location
    - `aws.s3GetObjectTagging`: Returns promise of S3 `getObjectTagging`, which returns an object containing an S3 TagSet.
  - `@/cumulus/common/aws.s3PutObject` defaults to an explicit `ACL` of 'private' if not overridden.
  - `@/cumulus/common/aws.s3CopyObject` defaults to an explicit `TaggingDirective` of 'COPY' if not overridden.

### Deprecated

- **CUMULUS-811**
  - Deprecated `@cumulus/ingest/aws.S3`. Member functions of this class will now
    log warnings pointing to similar functionality in `@cumulus/common/aws`.

## [v1.10.2] - 2018-10-24

### Added

- **CUMULUS-965**
  - Added a `@cumulus/logger` package
- **CUMULUS-885**
  - Added 'human readable' version identifiers to Lambda Versioning lambda aliases
- **CUMULUS-705**
  - Note: Make sure to update the IAM stack when deploying this update.
  - Adds an AsyncOperations model and associated DynamoDB table to the
    `@cumulus/api` package
  - Adds an /asyncOperations endpoint to the `@cumulus/api` package, which can
    be used to fetch the status of an AsyncOperation.
  - Adds a /bulkDelete endpoint to the `@cumulus/api` package, which performs an
    asynchronous bulk-delete operation. This is a stub right now which is only
    intended to demonstration how AsyncOperations work.
  - Adds an AsyncOperation ECS task to the `@cumulus/api` package, which will
    fetch an Lambda function, run it in ECS, and then store the result to the
    AsyncOperations table in DynamoDB.
- **CUMULUS-851** - Added workflow lambda versioning feature to allow in-flight workflows to use lambda versions that were in place when a workflow was initiated

  - Updated Kes custom code to remove logic that used the CMA file key to determine template compilation logic. Instead, utilize a `customCompilation` template configuration flag to indicate a template should use Cumulus's kes customized methods instead of 'core'.
  - Added `useWorkflowLambdaVersions` configuration option to enable the lambdaVersioning feature set. **This option is set to true by default** and should be set to false to disable the feature.
  - Added uniqueIdentifier configuration key to S3 sourced lambdas to optionally support S3 lambda resource versioning within this scheme. This key must be unique for each modified version of the lambda package and must be updated in configuration each time the source changes.
  - Added a new nested stack template that will create a `LambdaVersions` stack that will take lambda parameters from the base template, generate lambda versions/aliases and return outputs with references to the most 'current' lambda alias reference, and updated 'core' template to utilize these outputs (if `useWorkflowLambdaVersions` is enabled).

- Created a `@cumulus/api/lib/OAuth2` interface, which is implemented by the
  `@cumulus/api/lib/EarthdataLogin` and `@cumulus/api/lib/GoogleOAuth2` classes.
  Endpoints that need to handle authentication will determine which class to use
  based on environment variables. This also greatly simplifies testing.
- Added `@cumulus/api/lib/assertions`, containing more complex AVA test assertions
- Added PublishGranule workflow to publish a granule to CMR without full reingest. (ingest-in-place capability)

- `@cumulus/integration-tests` new functionality:
  - `listCollections` to list collections from a provided data directory
  - `deleteCollection` to delete list of collections from a deployed stack
  - `cleanUpCollections` combines the above in one function.
  - `listProviders` to list providers from a provided data directory
  - `deleteProviders` to delete list of providers from a deployed stack
  - `cleanUpProviders` combines the above in one function.
  - `@cumulus/integrations-tests/api.js`: `deleteGranule` and `deletePdr` functions to make `DELETE` requests to Cumulus API
  - `rules` API functionality for posting and deleting a rule and listing all rules
  - `wait-for-deploy` lambda for use in the redeployment tests
- `@cumulus/ingest/granule.js`: `ingestFile` inserts new `duplicate_found: true` field in the file's record if a duplicate file already exists on S3.
- `@cumulus/api`: `/execution-status` endpoint requests and returns complete execution output if execution output is stored in S3 due to size.
- Added option to use environment variable to set CMR host in `@cumulus/cmrjs`.
- **CUMULUS-781** - Added integration tests for `@cumulus/sync-granule` when `duplicateHandling` is set to `replace` or `skip`
- **CUMULUS-791** - `@cumulus/move-granules`: `moveFileRequest` inserts new `duplicate_found: true` field in the file's record if a duplicate file already exists on S3. Updated output schema to document new `duplicate_found` field.

### Removed

- Removed `@cumulus/common/fake-earthdata-login-server`. Tests can now create a
  service stub based on `@cumulus/api/lib/OAuth2` if testing requires handling
  authentication.

### Changed

- **CUMULUS-940** - modified `@cumulus/common/aws` `receiveSQSMessages` to take a parameter object instead of positional parameters. All defaults remain the same, but now access to long polling is available through `options.waitTimeSeconds`.
- **CUMULUS-948** - Update lambda functions `CNMToCMA` and `CnmResponse` in the `cumulus-data-shared` bucket and point the default stack to them.
- **CUMULUS-782** - Updated `@cumulus/sync-granule` task and `Granule.ingestFile` in `@cumulus/ingest` to keep both old and new data when a destination file with different checksum already exists and `duplicateHandling` is `version`
- Updated the config schema in `@cumulus/move-granules` to include the `moveStagedFiles` param.
- **CUMULUS-778** - Updated config schema and documentation in `@cumulus/sync-granule` to include `duplicateHandling` parameter for specifying how duplicate filenames should be handled
- **CUMULUS-779** - Updated `@cumulus/sync-granule` to throw `DuplicateFile` error when destination files already exist and `duplicateHandling` is `error`
- **CUMULUS-780** - Updated `@cumulus/sync-granule` to use `error` as the default for `duplicateHandling` when it is not specified
- **CUMULUS-780** - Updated `@cumulus/api` to use `error` as the default value for `duplicateHandling` in the `Collection` model
- **CUMULUS-785** - Updated the config schema and documentation in `@cumulus/move-granules` to include `duplicateHandling` parameter for specifying how duplicate filenames should be handled
- **CUMULUS-786, CUMULUS-787** - Updated `@cumulus/move-granules` to throw `DuplicateFile` error when destination files already exist and `duplicateHandling` is `error` or not specified
- **CUMULUS-789** - Updated `@cumulus/move-granules` to keep both old and new data when a destination file with different checksum already exists and `duplicateHandling` is `version`

### Fixed

- `getGranuleId` in `@cumulus/ingest` bug: `getGranuleId` was constructing an error using `filename` which was undefined. The fix replaces `filename` with the `uri` argument.
- Fixes to `del` in `@cumulus/api/endpoints/granules.js` to not error/fail when not all files exist in S3 (e.g. delete granule which has only 2 of 3 files ingested).
- `@cumulus/deployment/lib/crypto.js` now checks for private key existence properly.

## [v1.10.1] - 2018-09-4

### Fixed

- Fixed cloudformation template errors in `@cumulus/deployment/`
  - Replaced references to Fn::Ref: with Ref:
  - Moved long form template references to a newline

## [v1.10.0] - 2018-08-31

### Removed

- Removed unused and broken code from `@cumulus/common`
  - Removed `@cumulus/common/test-helpers`
  - Removed `@cumulus/common/task`
  - Removed `@cumulus/common/message-source`
  - Removed the `getPossiblyRemote` function from `@cumulus/common/aws`
  - Removed the `startPromisedSfnExecution` function from `@cumulus/common/aws`
  - Removed the `getCurrentSfnTask` function from `@cumulus/common/aws`

### Changed

- **CUMULUS-839** - In `@cumulus/sync-granule`, 'collection' is now an optional config parameter

### Fixed

- **CUMULUS-859** Moved duplicate code in `@cumulus/move-granules` and `@cumulus/post-to-cmr` to `@cumulus/ingest`. Fixed imports making assumptions about directory structure.
- `@cumulus/ingest/consumer` correctly limits the number of messages being received and processed from SQS. Details:
  - **Background:** `@cumulus/api` includes a lambda `<stack-name>-sqs2sf` which processes messages from the `<stack-name>-startSF` SQS queue every minute. The `sqs2sf` lambda uses `@cumulus/ingest/consumer` to receive and process messages from SQS.
  - **Bug:** More than `messageLimit` number of messages were being consumed and processed from the `<stack-name>-startSF` SQS queue. Many step functions were being triggered simultaneously by the lambda `<stack-name>-sqs2sf` (which consumes every minute from the `startSF` queue) and resulting in step function failure with the error: `An error occurred (ThrottlingException) when calling the GetExecutionHistory`.
  - **Fix:** `@cumulus/ingest/consumer#processMessages` now processes messages until `timeLimit` has passed _OR_ once it receives up to `messageLimit` messages. `sqs2sf` is deployed with a [default `messageLimit` of 10](https://github.com/nasa/cumulus/blob/670000c8a821ff37ae162385f921c40956e293f7/packages/deployment/app/config.yml#L147).
  - **IMPORTANT NOTE:** `consumer` will actually process up to `messageLimit * 2 - 1` messages. This is because sometimes `receiveSQSMessages` will return less than `messageLimit` messages and thus the consumer will continue to make calls to `receiveSQSMessages`. For example, given a `messageLimit` of 10 and subsequent calls to `receiveSQSMessages` returns up to 9 messages, the loop will continue and a final call could return up to 10 messages.

## [v1.9.1] - 2018-08-22

**Please Note** To take advantage of the added granule tracking API functionality, updates are required for the message adapter and its libraries. You should be on the following versions:

- `cumulus-message-adapter` 1.0.9+
- `cumulus-message-adapter-js` 1.0.4+
- `cumulus-message-adapter-java` 1.2.7+
- `cumulus-message-adapter-python` 1.0.5+

### Added

- **CUMULUS-687** Added logs endpoint to search for logs from a specific workflow execution in `@cumulus/api`. Added integration test.
- **CUMULUS-836** - `@cumulus/deployment` supports a configurable docker storage driver for ECS. ECS can be configured with either `devicemapper` (the default storage driver for AWS ECS-optimized AMIs) or `overlay2` (the storage driver used by the NGAP 2.0 AMI). The storage driver can be configured in `app/config.yml` with `ecs.docker.storageDriver: overlay2 | devicemapper`. The default is `overlay2`.
  - To support this configuration, a [Handlebars](https://handlebarsjs.com/) helper `ifEquals` was added to `packages/deployment/lib/kes.js`.
- **CUMULUS-836** - `@cumulus/api` added IAM roles required by the NGAP 2.0 AMI. The NGAP 2.0 AMI runs a script `register_instances_with_ssm.py` which requires the ECS IAM role to include `ec2:DescribeInstances` and `ssm:GetParameter` permissions.

### Fixed

- **CUMULUS-836** - `@cumulus/deployment` uses `overlay2` driver by default and does not attempt to write `--storage-opt dm.basesize` to fix [this error](https://github.com/moby/moby/issues/37039).
- **CUMULUS-413** Kinesis processing now captures all errrors.
  - Added kinesis fallback mechanism when errors occur during record processing.
  - Adds FallbackTopicArn to `@cumulus/api/lambdas.yml`
  - Adds fallbackConsumer lambda to `@cumulus/api`
  - Adds fallbackqueue option to lambda definitions capture lambda failures after three retries.
  - Adds kinesisFallback SNS topic to signal incoming errors from kinesis stream.
  - Adds kinesisFailureSQS to capture fully failed events from all retries.
- **CUMULUS-855** Adds integration test for kinesis' error path.
- **CUMULUS-686** Added workflow task name and version tracking via `@cumulus/api` executions endpoint under new `tasks` property, and under `workflow_tasks` in step input/output.
  - Depends on `cumulus-message-adapter` 1.0.9+, `cumulus-message-adapter-js` 1.0.4+, `cumulus-message-adapter-java` 1.2.7+ and `cumulus-message-adapter-python` 1.0.5+
- **CUMULUS-771**
  - Updated sync-granule to stream the remote file to s3
  - Added integration test for ingesting granules from ftp provider
  - Updated http/https integration tests for ingesting granules from http/https providers
- **CUMULUS-862** Updated `@cumulus/integration-tests` to handle remote lambda output
- **CUMULUS-856** Set the rule `state` to have default value `ENABLED`

### Changed

- In `@cumulus/deployment`, changed the example app config.yml to have additional IAM roles

## [v1.9.0] - 2018-08-06

**Please note** additional information and upgrade instructions [here](https://nasa.github.io/cumulus/docs/upgrade/1.9.0)

### Added

- **CUMULUS-712** - Added integration tests verifying expected behavior in workflows
- **GITC-776-2** - Add support for versioned collections

### Fixed

- **CUMULUS-832**
  - Fixed indentation in example config.yml in `@cumulus/deployment`
  - Fixed issue with new deployment using the default distribution endpoint in `@cumulus/deployment` and `@cumulus/api`

## [v1.8.1] - 2018-08-01

**Note** IAM roles should be re-deployed with this release.

- **Cumulus-726**
  - Added function to `@cumulus/integration-tests`: `sfnStep` includes `getStepInput` which returns the input to the schedule event of a given step function step.
  - Added IAM policy `@cumulus/deployment`: Lambda processing IAM role includes `kinesis::PutRecord` so step function lambdas can write to kinesis streams.
- **Cumulus Community Edition**
  - Added Google OAuth authentication token logic to `@cumulus/api`. Refactored token endpoint to use environment variable flag `OAUTH_PROVIDER` when determining with authentication method to use.
  - Added API Lambda memory configuration variable `api_lambda_memory` to `@cumulus/api` and `@cumulus/deployment`.

### Changed

- **Cumulus-726**
  - Changed function in `@cumulus/api`: `models/rules.js#addKinesisEventSource` was modified to call to `deleteKinesisEventSource` with all required parameters (rule's name, arn and type).
  - Changed function in `@cumulus/integration-tests`: `getStepOutput` can now be used to return output of failed steps. If users of this function want the output of a failed event, they can pass a third parameter `eventType` as `'failure'`. This function will work as always for steps which completed successfully.

### Removed

- **Cumulus-726**

  - Configuration change to `@cumulus/deployment`: Removed default auto scaling configuration for Granules and Files DynamoDB tables.

- **CUMULUS-688**
  - Add integration test for ExecutionStatus
  - Function addition to `@cumulus/integration-tests`: `api` includes `getExecutionStatus` which returns the execution status from the Cumulus API

## [v1.8.0] - 2018-07-23

### Added

- **CUMULUS-718** Adds integration test for Kinesis triggering a workflow.

- **GITC-776-3** Added more flexibility for rules. You can now edit all fields on the rule's record
  We may need to update the api documentation to reflect this.

- **CUMULUS-681** - Add ingest-in-place action to granules endpoint

  - new applyWorkflow action at PUT /granules/{granuleid} Applying a workflow starts an execution of the provided workflow and passes the granule record as payload.
    Parameter(s):
    - workflow - the workflow name

- **CUMULUS-685** - Add parent exeuction arn to the execution which is triggered from a parent step function

### Changed

- **CUMULUS-768** - Integration tests get S3 provider data from shared data folder

### Fixed

- **CUMULUS-746** - Move granule API correctly updates record in dynamo DB and cmr xml file
- **CUMULUS-766** - Populate database fileSize field from S3 if value not present in Ingest payload

## [v1.7.1] - 2018-07-27 - [BACKPORT]

### Fixed

- **CUMULUS-766** - Backport from 1.8.0 - Populate database fileSize field from S3 if value not present in Ingest payload

## [v1.7.0] - 2018-07-02

### Please note: [Upgrade Instructions](https://nasa.github.io/cumulus/docs/upgrade/1.7.0)

### Added

- **GITC-776-2** - Add support for versioned collectons
- **CUMULUS-491** - Add granule reconciliation API endpoints.
- **CUMULUS-480** Add suport for backup and recovery:
  - Add DynamoDB tables for granules, executions and pdrs
  - Add ability to write all records to S3
  - Add ability to download all DynamoDB records in form json files
  - Add ability to upload records to DynamoDB
  - Add migration scripts for copying granule, pdr and execution records from ElasticSearch to DynamoDB
  - Add IAM support for batchWrite on dynamoDB
-
- **CUMULUS-508** - `@cumulus/deployment` cloudformation template allows for lambdas and ECS clusters to have multiple AZ availability.
  - `@cumulus/deployment` also ensures docker uses `devicemapper` storage driver.
- **CUMULUS-755** - `@cumulus/deployment` Add DynamoDB autoscaling support.
  - Application developers can add autoscaling and override default values in their deployment's `app/config.yml` file using a `{TableName}Table:` key.

### Fixed

- **CUMULUS-747** - Delete granule API doesn't delete granule files in s3 and granule in elasticsearch
  - update the StreamSpecification DynamoDB tables to have StreamViewType: "NEW_AND_OLD_IMAGES"
  - delete granule files in s3
- **CUMULUS-398** - Fix not able to filter executions by workflow
- **CUMULUS-748** - Fix invalid lambda .zip files being validated/uploaded to AWS
- **CUMULUS-544** - Post to CMR task has UAT URL hard-coded
  - Made configurable: PostToCmr now requires CMR_ENVIRONMENT env to be set to 'SIT' or 'OPS' for those CMR environments. Default is UAT.

### Changed

- **GITC-776-4** - Changed Discover-pdrs to not rely on collection but use provider_path in config. It also has an optional filterPdrs regex configuration parameter

- **CUMULUS-710** - In the integration test suite, `getStepOutput` returns the output of the first successful step execution or last failed, if none exists

## [v1.6.0] - 2018-06-06

### Please note: [Upgrade Instructions](https://nasa.github.io/cumulus/docs/upgrade/1.6.0)

### Fixed

- **CUMULUS-602** - Format all logs sent to Elastic Search.
  - Extract cumulus log message and index it to Elastic Search.

### Added

- **CUMULUS-556** - add a mechanism for creating and running migration scripts on deployment.
- **CUMULUS-461** Support use of metadata date and other components in `url_path` property

### Changed

- **CUMULUS-477** Update bucket configuration to support multiple buckets of the same type:
  - Change the structure of the buckets to allow for more than one bucket of each type. The bucket structure is now:
    bucket-key:
    name: <bucket-name>
    type: <type> i.e. internal, public, etc.
  - Change IAM and app deployment configuration to support new bucket structure
  - Update tasks and workflows to support new bucket structure
  - Replace instances where buckets.internal is relied upon to either use the system bucket or a configured bucket
  - Move IAM template to the deployment package. NOTE: You now have to specify '--template node_modules/@cumulus/deployment/iam' in your IAM deployment
  - Add IAM cloudformation template support to filter buckets by type

## [v1.5.5] - 2018-05-30

### Added

- **CUMULUS-530** - PDR tracking through Queue-granules
  - Add optional `pdr` property to the sync-granule task's input config and output payload.
- **CUMULUS-548** - Create a Lambda task that generates EMS distribution reports
  - In order to supply EMS Distribution Reports, you must enable S3 Server
    Access Logging on any S3 buckets used for distribution. See [How Do I Enable Server Access Logging for an S3 Bucket?](https://docs.aws.amazon.com/AmazonS3/latest/user-guide/server-access-logging.html)
    The "Target bucket" setting should point at the Cumulus internal bucket.
    The "Target prefix" should be
    "<STACK_NAME>/ems-distribution/s3-server-access-logs/", where "STACK_NAME"
    is replaced with the name of your Cumulus stack.

### Fixed

- **CUMULUS-546 - Kinesis Consumer should catch and log invalid JSON**
  - Kinesis Consumer lambda catches and logs errors so that consumer doesn't get stuck in a loop re-processing bad json records.
- EMS report filenames are now based on their start time instead of the time
  instead of the time that the report was generated
- **CUMULUS-552 - Cumulus API returns different results for the same collection depending on query**
  - The collection, provider and rule records in elasticsearch are now replaced with records from dynamo db when the dynamo db records are updated.

### Added

- `@cumulus/deployment`'s default cloudformation template now configures storage for Docker to match the configured ECS Volume. The template defines Docker's devicemapper basesize (`dm.basesize`) using `ecs.volumeSize`. This addresses ECS default of limiting Docker containers to 10GB of storage ([Read more](https://aws.amazon.com/premiumsupport/knowledge-center/increase-default-ecs-docker-limit/)).

## [v1.5.4] - 2018-05-21

### Added

- **CUMULUS-535** - EMS Ingest, Archive, Archive Delete reports
  - Add lambda EmsReport to create daily EMS Ingest, Archive, Archive Delete reports
  - ems.provider property added to `@cumulus/deployment/app/config.yml`.
    To change the provider name, please add `ems: provider` property to `app/config.yml`.
- **CUMULUS-480** Use DynamoDB to store granules, pdrs and execution records
  - Activate PointInTime feature on DynamoDB tables
  - Increase test coverage on api package
  - Add ability to restore metadata records from json files to DynamoDB
- **CUMULUS-459** provide API endpoint for moving granules from one location on s3 to another

## [v1.5.3] - 2018-05-18

### Fixed

- **CUMULUS-557 - "Add dataType to DiscoverGranules output"**
  - Granules discovered by the DiscoverGranules task now include dataType
  - dataType is now a required property for granules used as input to the
    QueueGranules task
- **CUMULUS-550** Update deployment app/config.yml to force elasticsearch updates for deleted granules

## [v1.5.2] - 2018-05-15

### Fixed

- **CUMULUS-514 - "Unable to Delete the Granules"**
  - updated cmrjs.deleteConcept to return success if the record is not found
    in CMR.

### Added

- **CUMULUS-547** - The distribution API now includes an
  "earthdataLoginUsername" query parameter when it returns a signed S3 URL
- **CUMULUS-527 - "parse-pdr queues up all granules and ignores regex"**
  - Add an optional config property to the ParsePdr task called
    "granuleIdFilter". This property is a regular expression that is applied
    against the filename of the first file of each granule contained in the
    PDR. If the regular expression matches, then the granule is included in
    the output. Defaults to '.', which will match all granules in the PDR.
- File checksums in PDRs now support MD5
- Deployment support to subscribe to an SNS topic that already exists
- **CUMULUS-470, CUMULUS-471** In-region S3 Policy lambda added to API to update bucket policy for in-region access.
- **CUMULUS-533** Added fields to granule indexer to support EMS ingest and archive record creation
- **CUMULUS-534** Track deleted granules
  - added `deletedgranule` type to `cumulus` index.
  - **Important Note:** Force custom bootstrap to re-run by adding this to
    app/config.yml `es: elasticSearchMapping: 7`
- You can now deploy cumulus without ElasticSearch. Just add `es: null` to your `app/config.yml` file. This is only useful for debugging purposes. Cumulus still requires ElasticSearch to properly operate.
- `@cumulus/integration-tests` includes and exports the `addRules` function, which seeds rules into the DynamoDB table.
- Added capability to support EFS in cloud formation template. Also added
  optional capability to ssh to your instance and privileged lambda functions.
- Added support to force discovery of PDRs that have already been processed
  and filtering of selected data types
- `@cumulus/cmrjs` uses an environment variable `USER_IP_ADDRESS` or fallback
  IP address of `10.0.0.0` when a public IP address is not available. This
  supports lambda functions deployed into a VPC's private subnet, where no
  public IP address is available.

### Changed

- **CUMULUS-550** Custom bootstrap automatically adds new types to index on
  deployment

## [v1.5.1] - 2018-04-23

### Fixed

- add the missing dist folder to the hello-world task
- disable uglifyjs on the built version of the pdr-status-check (read: https://github.com/webpack-contrib/uglifyjs-webpack-plugin/issues/264)

## [v1.5.0] - 2018-04-23

### Changed

- Removed babel from all tasks and packages and increased minimum node requirements to version 8.10
- Lambda functions created by @cumulus/deployment will use node8.10 by default
- Moved [cumulus-integration-tests](https://github.com/nasa/cumulus-integration-tests) to the `example` folder CUMULUS-512
- Streamlined all packages dependencies (e.g. remove redundant dependencies and make sure versions are the same across packages)
- **CUMULUS-352:** Update Cumulus Elasticsearch indices to use [index aliases](https://www.elastic.co/guide/en/elasticsearch/reference/current/indices-aliases.html).
- **CUMULUS-519:** ECS tasks are no longer restarted after each CF deployment unless `ecs.restartTasksOnDeploy` is set to true
- **CUMULUS-298:** Updated log filterPattern to include all CloudWatch logs in ElasticSearch
- **CUMULUS-518:** Updates to the SyncGranule config schema
  - `granuleIdExtraction` is no longer a property
  - `process` is now an optional property
  - `provider_path` is no longer a property

### Fixed

- **CUMULUS-455 "Kes deployments using only an updated message adapter do not get automatically deployed"**
  - prepended the hash value of cumulus-message-adapter.zip file to the zip file name of lambda which uses message adapter.
  - the lambda function will be redeployed when message adapter or lambda function are updated
- Fixed a bug in the bootstrap lambda function where it stuck during update process
- Fixed a bug where the sf-sns-report task did not return the payload of the incoming message as the output of the task [CUMULUS-441]

### Added

- **CUMULUS-352:** Add reindex CLI to the API package.
- **CUMULUS-465:** Added mock http/ftp/sftp servers to the integration tests
- Added a `delete` method to the `@common/CollectionConfigStore` class
- **CUMULUS-467 "@cumulus/integration-tests or cumulus-integration-tests should seed provider and collection in deployed DynamoDB"**
  - `example` integration-tests populates providers and collections to database
  - `example` workflow messages are populated from workflow templates in s3, provider and collection information in database, and input payloads. Input templates are removed.
  - added `https` protocol to provider schema

## [v1.4.1] - 2018-04-11

### Fixed

- Sync-granule install

## [v1.4.0] - 2018-04-09

### Fixed

- **CUMULUS-392 "queue-granules not returning the sfn-execution-arns queued"**
  - updated queue-granules to return the sfn-execution-arns queued and pdr if exists.
  - added pdr to ingest message meta.pdr instead of payload, so the pdr information doesn't get lost in the ingest workflow, and ingested granule in elasticsearch has pdr name.
  - fixed sf-sns-report schema, remove the invalid part
  - fixed pdr-status-check schema, the failed execution contains arn and reason
- **CUMULUS-206** make sure homepage and repository urls exist in package.json files of tasks and packages

### Added

- Example folder with a cumulus deployment example

### Changed

- [CUMULUS-450](https://bugs.earthdata.nasa.gov/browse/CUMULUS-450) - Updated
  the config schema of the **queue-granules** task
  - The config no longer takes a "collection" property
  - The config now takes an "internalBucket" property
  - The config now takes a "stackName" property
- [CUMULUS-450](https://bugs.earthdata.nasa.gov/browse/CUMULUS-450) - Updated
  the config schema of the **parse-pdr** task
  - The config no longer takes a "collection" property
  - The "stack", "provider", and "bucket" config properties are now
    required
- **CUMULUS-469** Added a lambda to the API package to prototype creating an S3 bucket policy for direct, in-region S3 access for the prototype bucket

### Removed

- Removed the `findTmpTestDataDirectory()` function from
  `@cumulus/common/test-utils`

### Fixed

- [CUMULUS-450](https://bugs.earthdata.nasa.gov/browse/CUMULUS-450)
  - The **queue-granules** task now enqueues a **sync-granule** task with the
    correct collection config for that granule based on the granule's
    data-type. It had previously been using the collection config from the
    config of the **queue-granules** task, which was a problem if the granules
    being queued belonged to different data-types.
  - The **parse-pdr** task now handles the case where a PDR contains granules
    with different data types, and uses the correct granuleIdExtraction for
    each granule.

### Added

- **CUMULUS-448** Add code coverage checking using [nyc](https://github.com/istanbuljs/nyc).

## [v1.3.0] - 2018-03-29

### Deprecated

- discover-s3-granules is deprecated. The functionality is provided by the discover-granules task

### Fixed

- **CUMULUS-331:** Fix aws.downloadS3File to handle non-existent key
- Using test ftp provider for discover-granules testing [CUMULUS-427]
- **CUMULUS-304: "Add AWS API throttling to pdr-status-check task"** Added concurrency limit on SFN API calls. The default concurrency is 10 and is configurable through Lambda environment variable CONCURRENCY.
- **CUMULUS-414: "Schema validation not being performed on many tasks"** revised npm build scripts of tasks that use cumulus-message-adapter to place schema directories into dist directories.
- **CUMULUS-301:** Update all tests to use test-data package for testing data.
- **CUMULUS-271: "Empty response body from rules PUT endpoint"** Added the updated rule to response body.
- Increased memory allotment for `CustomBootstrap` lambda function. Resolves failed deployments where `CustomBootstrap` lambda function was failing with error `Process exited before completing request`. This was causing deployments to stall, fail to update and fail to rollback. This error is thrown when the lambda function tries to use more memory than it is allotted.
- Cumulus repository folders structure updated:
  - removed the `cumulus` folder altogether
  - moved `cumulus/tasks` to `tasks` folder at the root level
  - moved the tasks that are not converted to use CMA to `tasks/.not_CMA_compliant`
  - updated paths where necessary

### Added

- `@cumulus/integration-tests` - Added support for testing the output of an ECS activity as well as a Lambda function.

## [v1.2.0] - 2018-03-20

### Fixed

- Update vulnerable npm packages [CUMULUS-425]
- `@cumulus/api`: `kinesis-consumer.js` uses `sf-scheduler.js#schedule` instead of placing a message directly on the `startSF` SQS queue. This is a fix for [CUMULUS-359](https://bugs.earthdata.nasa.gov/browse/CUMULUS-359) because `sf-scheduler.js#schedule` looks up the provider and collection data in DynamoDB and adds it to the `meta` object of the enqueued message payload.
- `@cumulus/api`: `kinesis-consumer.js` catches and logs errors instead of doing an error callback. Before this change, `kinesis-consumer` was failing to process new records when an existing record caused an error because it would call back with an error and stop processing additional records. It keeps trying to process the record causing the error because it's "position" in the stream is unchanged. Catching and logging the errors is part 1 of the fix. Proposed part 2 is to enqueue the error and the message on a "dead-letter" queue so it can be processed later ([CUMULUS-413](https://bugs.earthdata.nasa.gov/browse/CUMULUS-413)).
- **CUMULUS-260: "PDR page on dashboard only shows zeros."** The PDR stats in LPDAAC are all 0s, even if the dashboard has been fixed to retrieve the correct fields. The current version of pdr-status-check has a few issues.
  - pdr is not included in the input/output schema. It's available from the input event. So the pdr status and stats are not updated when the ParsePdr workflow is complete. Adding the pdr to the input/output of the task will fix this.
  - pdr-status-check doesn't update pdr stats which prevent the real time pdr progress from showing up in the dashboard. To solve this, added lambda function sf-sns-report which is copied from @cumulus/api/lambdas/sf-sns-broadcast with modification, sf-sns-report can be used to report step function status anywhere inside a step function. So add step sf-sns-report after each pdr-status-check, we will get the PDR status progress at real time.
  - It's possible an execution is still in the queue and doesn't exist in sfn yet. Added code to handle 'ExecutionDoesNotExist' error when checking the execution status.
- Fixed `aws.cloudwatchevents()` typo in `packages/ingest/aws.js`. This typo was the root cause of the error: `Error: Could not process scheduled_ingest, Error: : aws.cloudwatchevents is not a constructor` seen when trying to update a rule.

### Removed

- `@cumulus/ingest/aws`: Remove queueWorkflowMessage which is no longer being used by `@cumulus/api`'s `kinesis-consumer.js`.

## [v1.1.4] - 2018-03-15

### Added

- added flag `useList` to parse-pdr [CUMULUS-404]

### Fixed

- Pass encrypted password to the ApiGranule Lambda function [CUMULUS-424]

## [v1.1.3] - 2018-03-14

### Fixed

- Changed @cumulus/deployment package install behavior. The build process will happen after installation

## [v1.1.2] - 2018-03-14

### Added

- added tools to @cumulus/integration-tests for local integration testing
- added end to end testing for discovering and parsing of PDRs
- `yarn e2e` command is available for end to end testing

### Fixed

- **CUMULUS-326: "Occasionally encounter "Too Many Requests" on deployment"** The api gateway calls will handle throttling errors
- **CUMULUS-175: "Dashboard providers not in sync with AWS providers."** The root cause of this bug - DynamoDB operations not showing up in Elasticsearch - was shared by collections and rules. The fix was to update providers', collections' and rules; POST, PUT and DELETE endpoints to operate on DynamoDB and using DynamoDB streams to update Elasticsearch. The following packages were made:
  - `@cumulus/deployment` deploys DynamoDB streams for the Collections, Providers and Rules tables as well as a new lambda function called `dbIndexer`. The `dbIndexer` lambda has an event source mapping which listens to each of the DynamoDB streams. The dbIndexer lambda receives events referencing operations on the DynamoDB table and updates the elasticsearch cluster accordingly.
  - The `@cumulus/api` endpoints for collections, providers and rules _only_ query DynamoDB, with the exception of LIST endpoints and the collections' GET endpoint.

### Updated

- Broke up `kes.override.js` of @cumulus/deployment to multiple modules and moved to a new location
- Expanded @cumulus/deployment test coverage
- all tasks were updated to use cumulus-message-adapter-js 1.0.1
- added build process to integration-tests package to babelify it before publication
- Update @cumulus/integration-tests lambda.js `getLambdaOutput` to return the entire lambda output. Previously `getLambdaOutput` returned only the payload.

## [v1.1.1] - 2018-03-08

### Removed

- Unused queue lambda in api/lambdas [CUMULUS-359]

### Fixed

- Kinesis message content is passed to the triggered workflow [CUMULUS-359]
- Kinesis message queues a workflow message and does not write to rules table [CUMULUS-359]

## [v1.1.0] - 2018-03-05

### Added

- Added a `jlog` function to `common/test-utils` to aid in test debugging
- Integration test package with command line tool [CUMULUS-200] by @laurenfrederick
- Test for FTP `useList` flag [CUMULUS-334] by @kkelly51

### Updated

- The `queue-pdrs` task now uses the [cumulus-message-adapter-js](https://github.com/nasa/cumulus-message-adapter-js)
  library
- Updated the `queue-pdrs` JSON schemas
- The test-utils schema validation functions now throw an error if validation
  fails
- The `queue-granules` task now uses the [cumulus-message-adapter-js](https://github.com/nasa/cumulus-message-adapter-js)
  library
- Updated the `queue-granules` JSON schemas

### Removed

- Removed the `getSfnExecutionByName` function from `common/aws`
- Removed the `getGranuleStatus` function from `common/aws`

## [v1.0.1] - 2018-02-27

### Added

- More tests for discover-pdrs, dicover-granules by @yjpa7145
- Schema validation utility for tests by @yjpa7145

### Changed

- Fix an FTP listing bug for servers that do not support STAT [CUMULUS-334] by @kkelly51

## [v1.0.0] - 2018-02-23

[unreleased]: https://github.com/nasa/cumulus/compare/v7.1.0...HEAD
[v7.1.0]: https://github.com/nasa/cumulus/compare/v7.1.0...v7.0.0
[v7.0.0]: https://github.com/nasa/cumulus/compare/v6.0.0...v7.0.0
[v6.0.0]: https://github.com/nasa/cumulus/compare/v5.0.1...v6.0.0
[v5.0.1]: https://github.com/nasa/cumulus/compare/v5.0.0...v5.0.1
[v5.0.0]: https://github.com/nasa/cumulus/compare/v4.0.0...v5.0.0
[v4.0.0]: https://github.com/nasa/cumulus/compare/v3.0.1...v4.0.0
[v3.0.1]: https://github.com/nasa/cumulus/compare/v3.0.0...v3.0.1
[v3.0.0]: https://github.com/nasa/cumulus/compare/v2.0.1...v3.0.0
[v2.0.7]: https://github.com/nasa/cumulus/compare/v2.0.6...v2.0.7
[v2.0.6]: https://github.com/nasa/cumulus/compare/v2.0.5...v2.0.6
[v2.0.5]: https://github.com/nasa/cumulus/compare/v2.0.4...v2.0.5
[v2.0.4]: https://github.com/nasa/cumulus/compare/v2.0.3...v2.0.4
[v2.0.3]: https://github.com/nasa/cumulus/compare/v2.0.2...v2.0.3
[v2.0.2]: https://github.com/nasa/cumulus/compare/v2.0.1...v2.0.2
[v2.0.1]: https://github.com/nasa/cumulus/compare/v1.24.0...v2.0.1
[v2.0.0]: https://github.com/nasa/cumulus/compare/v1.24.0...v2.0.0
[v1.24.0]: https://github.com/nasa/cumulus/compare/v1.23.2...v1.24.0
[v1.23.2]: https://github.com/nasa/cumulus/compare/v1.22.1...v1.23.2
[v1.22.1]: https://github.com/nasa/cumulus/compare/v1.21.0...v1.22.1
[v1.21.0]: https://github.com/nasa/cumulus/compare/v1.20.0...v1.21.0
[v1.20.0]: https://github.com/nasa/cumulus/compare/v1.19.0...v1.20.0
[v1.19.0]: https://github.com/nasa/cumulus/compare/v1.18.0...v1.19.0
[v1.18.0]: https://github.com/nasa/cumulus/compare/v1.17.0...v1.18.0
[v1.17.0]: https://github.com/nasa/cumulus/compare/v1.16.1...v1.17.0
[v1.16.1]: https://github.com/nasa/cumulus/compare/v1.16.0...v1.16.1
[v1.16.0]: https://github.com/nasa/cumulus/compare/v1.15.0...v1.16.0
[v1.15.0]: https://github.com/nasa/cumulus/compare/v1.14.5...v1.15.0
[v1.14.5]: https://github.com/nasa/cumulus/compare/v1.14.4...v1.14.5
[v1.14.4]: https://github.com/nasa/cumulus/compare/v1.14.3...v1.14.4
[v1.14.3]: https://github.com/nasa/cumulus/compare/v1.14.2...v1.14.3
[v1.14.2]: https://github.com/nasa/cumulus/compare/v1.14.1...v1.14.2
[v1.14.1]: https://github.com/nasa/cumulus/compare/v1.14.0...v1.14.1
[v1.14.0]: https://github.com/nasa/cumulus/compare/v1.13.5...v1.14.0
[v1.13.5]: https://github.com/nasa/cumulus/compare/v1.13.4...v1.13.5
[v1.13.4]: https://github.com/nasa/cumulus/compare/v1.13.3...v1.13.4
[v1.13.3]: https://github.com/nasa/cumulus/compare/v1.13.2...v1.13.3
[v1.13.2]: https://github.com/nasa/cumulus/compare/v1.13.1...v1.13.2
[v1.13.1]: https://github.com/nasa/cumulus/compare/v1.13.0...v1.13.1
[v1.13.0]: https://github.com/nasa/cumulus/compare/v1.12.1...v1.13.0
[v1.12.1]: https://github.com/nasa/cumulus/compare/v1.12.0...v1.12.1
[v1.12.0]: https://github.com/nasa/cumulus/compare/v1.11.3...v1.12.0
[v1.11.3]: https://github.com/nasa/cumulus/compare/v1.11.2...v1.11.3
[v1.11.2]: https://github.com/nasa/cumulus/compare/v1.11.1...v1.11.2
[v1.11.1]: https://github.com/nasa/cumulus/compare/v1.11.0...v1.11.1
[v1.11.0]: https://github.com/nasa/cumulus/compare/v1.10.4...v1.11.0
[v1.10.4]: https://github.com/nasa/cumulus/compare/v1.10.3...v1.10.4
[v1.10.3]: https://github.com/nasa/cumulus/compare/v1.10.2...v1.10.3
[v1.10.2]: https://github.com/nasa/cumulus/compare/v1.10.1...v1.10.2
[v1.10.1]: https://github.com/nasa/cumulus/compare/v1.10.0...v1.10.1
[v1.10.0]: https://github.com/nasa/cumulus/compare/v1.9.1...v1.10.0
[v1.9.1]: https://github.com/nasa/cumulus/compare/v1.9.0...v1.9.1
[v1.9.0]: https://github.com/nasa/cumulus/compare/v1.8.1...v1.9.0
[v1.8.1]: https://github.com/nasa/cumulus/compare/v1.8.0...v1.8.1
[v1.8.0]: https://github.com/nasa/cumulus/compare/v1.7.0...v1.8.0
[v1.7.0]: https://github.com/nasa/cumulus/compare/v1.6.0...v1.7.0
[v1.6.0]: https://github.com/nasa/cumulus/compare/v1.5.5...v1.6.0
[v1.5.5]: https://github.com/nasa/cumulus/compare/v1.5.4...v1.5.5
[v1.5.4]: https://github.com/nasa/cumulus/compare/v1.5.3...v1.5.4
[v1.5.3]: https://github.com/nasa/cumulus/compare/v1.5.2...v1.5.3
[v1.5.2]: https://github.com/nasa/cumulus/compare/v1.5.1...v1.5.2
[v1.5.1]: https://github.com/nasa/cumulus/compare/v1.5.0...v1.5.1
[v1.5.0]: https://github.com/nasa/cumulus/compare/v1.4.1...v1.5.0
[v1.4.1]: https://github.com/nasa/cumulus/compare/v1.4.0...v1.4.1
[v1.4.0]: https://github.com/nasa/cumulus/compare/v1.3.0...v1.4.0
[v1.3.0]: https://github.com/nasa/cumulus/compare/v1.2.0...v1.3.0
[v1.2.0]: https://github.com/nasa/cumulus/compare/v1.1.4...v1.2.0
[v1.1.4]: https://github.com/nasa/cumulus/compare/v1.1.3...v1.1.4
[v1.1.3]: https://github.com/nasa/cumulus/compare/v1.1.2...v1.1.3
[v1.1.2]: https://github.com/nasa/cumulus/compare/v1.1.1...v1.1.2
[v1.1.1]: https://github.com/nasa/cumulus/compare/v1.0.1...v1.1.1
[v1.1.0]: https://github.com/nasa/cumulus/compare/v1.0.1...v1.1.0
[v1.0.1]: https://github.com/nasa/cumulus/compare/v1.0.0...v1.0.1
[v1.0.0]: https://github.com/nasa/cumulus/compare/pre-v1-release...v1.0.0

[thin-egress-app]: <https://github.com/asfadmin/thin-egress-app> "Thin Egress App"<|MERGE_RESOLUTION|>--- conflicted
+++ resolved
@@ -69,38 +69,6 @@
     - Added `granules_executions` table to PostgreSQL schema to allow for a many-to-many relationship between granules and executions
       - The table refers to granule and execution records using foreign keys defined with ON CASCADE DELETE, which means that any time a granule or execution record is deleted, all of the records in the `granules_executions` table referring to that record will also be deleted.
     - Added `upsertGranuleWithExecutionJoinRecord` helper to `@cumulus/db` to allow for upserting a granule record and its corresponding `granules_execution` record
-<<<<<<< HEAD
-- **CUMULUS-2128**
-  - Added helper functions:
-    - `@cumulus/db/translate/file/translateApiFiletoPostgresFile`
-    - `@cumulus/db/translate/file/translateApiGranuletoPostgresGranule`
-    - `@cumulus/message/Providers/getMessageProvider`
-- **CUMULUS-2190**
-  - Added helper functions:
-    - `@cumulus/message/Executions/getMessageExecutionOriginalPayload`
-    - `@cumulus/message/Executions/getMessageExecutionFinalPayload`
-    - `@cumulus/message/workflows/getMessageWorkflowTasks`
-    - `@cumulus/message/workflows/getMessageWorkflowStartTime`
-    - `@cumulus/message/workflows/getMessageWorkflowStopTime`
-    - `@cumulus/message/workflows/getMessageWorkflowName`
-- **CUMULUS-2192**
-  - Added helper functions:
-    - `@cumulus/message/PDRs/getMessagePdrRunningExecutions`
-    - `@cumulus/message/PDRs/getMessagePdrCompletedExecutions`
-    - `@cumulus/message/PDRs/getMessagePdrFailedExecutions`
-    - `@cumulus/message/PDRs/getMessagePdrStats`
-    - `@cumulus/message/PDRs/getPdrPercentCompletion`
-    - `@cumulus/message/workflows/getWorkflowDuration`
-- **CUMULUS-2199**
-  - Added `translateApiRuleToPostgresRule` to `@cumulus/db` to translate API Rule to conform to PostgreSQL Rule definition.
-
-### Changed
-
-- `<prefix>-lambda-api-gateway` IAM role used by API Gateway Lambda now supports accessing all buckets defined in your `buckets` variable except "internal" buckets
-- **CUMULUS-2355**
-  - Added logic to disable `/s3Credentials` endpoint based upon value for environment variable `DISABLE_S3_CREDENTIALS`. If set to "true",  the endpoint will not dispense S3 credentials and instead return a message indicating that the endpoint has been disabled.
-- **CUMULUS-2185** - RDS Migration Epic
-=======
   - **CUMULUS-2128**
     - Added helper functions:
       - `@cumulus/db/translate/file/translateApiFiletoPostgresFile`
@@ -124,7 +92,6 @@
       - `@cumulus/message/workflows/getWorkflowDuration`
   - **CUMULUS-2199**
     - Added `translateApiRuleToPostgresRule` to `@cumulus/db` to translate API Rule to conform to Postgres Rule definition.
->>>>>>> bfdd06ae
   - **CUMUlUS-2128**
     - Added "upsert" logic to the `sfEventSqsToDbRecords` Lambda for granule and file writes to the core PostgreSQL database
   - **CUMULUS-2199**
@@ -147,17 +114,11 @@
     - The `async-operations` endpoint will now omit `output` instead
       of returning `none` when the operation did not return output.
   - **CUMULUS-2167**
-<<<<<<< HEAD
-    - Changed PostgreSQL schema definition for `files` to remove `filename` and `name` and only support `file_name`.
-    - Changed PostgreSQL schema definition for `files` to remove `size` to only support `file_size`.
-    - Changed `PostgresFile` to remove duplicate fields `filename` and `name` and rename `size` to `file_size`.
-=======
     - Change PostgreSQL schema definition for `files` to remove `filename` and `name` and only support `file_name`.
     - Change PostgreSQL schema definition for `files` to remove `size` to only support `file_size`.
     - Change `PostgresFile` to remove duplicate fields `filename` and `name` and rename `size` to `file_size`.
   - **CUMULUS-2266**
     - Change `sf-event-sqs-to-db-records` behavior to discard and not throw an error on an out-of-order/delayed message so as not to have it be sent to the DLQ.
->>>>>>> bfdd06ae
   - **CUMULUS-2305**
     - Changed `DELETE /pdrs/{pdrname}` API behavior to also delete record from PostgreSQL database.
   - **CUMULUS-2309**
@@ -165,10 +126,6 @@
     - Changed `Bulk operation BULK_GRANULE_DELETE` API behavior to also delete records from PostgreSQL database.
   - **CUMULUS-2367**
     - Updated `granule_cumulus_id` foreign key to granule in PostgreSQL `files` table to use a CASCADE delete, so records in the files table are automatically deleted by the database when the corresponding granule is deleted.
-<<<<<<< HEAD
-  - **CUMULUS-2385**
-    - Changed PostgreSQL `file` schema and TypeScript type definition to require `bucket` and `key` fields.
-=======
   - **CUMULUS-2407**
     - Updated data-migration1 and data-migration2 Lambdas to use UPSERT instead of UPDATE when migrating dynamoDB records to PostgreSQL.
     - Changed data-migration1 and data-migration2 logic to only update already migrated records if the incoming record update has a newer timestamp
@@ -239,7 +196,6 @@
 ### Fixed
 
 - Fixed issue in `@cumulus/ingest/S3ProviderClient.sync()` preventing 0 byte files from being synced to S3.
->>>>>>> bfdd06ae
 
 ### Removed
 
