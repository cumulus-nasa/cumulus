--- conflicted
+++ resolved
@@ -7,11 +7,9 @@
 ## [Unreleased]
 
 ### BREAKING CHANGES
-<<<<<<< HEAD
 - Changes to the `@cumulus/cumulus-api` package
   - The `CumulusApiClientError` class must now be imported using
     `const { CumulusApiClientError } = require('@cumulus/cumulus-api/CumulusApiClientError')`
-=======
 - The `@cumulus/sftp-client/SftpClient` class must now be imported using
   `const { SftpClient } = require('@cumulus/sftp-client');`
 - Instances of `@cumulus/ingest/SftpProviderClient` no longer implicitly connect
@@ -26,7 +24,6 @@
   the server when `download`, `unlink`, `syncToS3`, `syncFromS3`, and `list` are
   called. You must explicitly call `connect` before calling one of those
   methods.
->>>>>>> ccd745b5
 - Changes to the `@cumulus/common` package
   - `cloudwatch-event.getSfEventMessageObject()` now returns `undefined` if the
     message could not be found or could not be parsed. It previously returned
