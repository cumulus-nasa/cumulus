# Changelog

All notable changes to this project will be documented in this file.

The format is based on [Keep a Changelog](http://keepachangelog.com/en/1.0.0/).

## [Unreleased]

### Added

- **CUMULUS-2019**
  - Add `infix` search to es query builder `@cumulus/api/es/es/queries` to support partial matching of the keywords


### BREAKING CHANGES

<<<<<<< HEAD
- Changes to `@cumulus/aws-client/S3`
  - The signature of the `getObjectSize` function has changed. It now takes a
    params object with three properties:
    - **s3**: an instance of an AWS.S3 object
    - **bucket**
    - **key**
  - The `getObjectSize` function will no longer retry if the object does not exist
=======
- **CUMULUS-1958**
  - The following methods exported from `@cumulus/cmr-js/cmr-utils` were made
    async, and added distributionBucketMap as a parameter:
    - constructOnlineAccessUrl
    - generateFileUrl
    - reconcileCMRMetadata
    - updateCMRMetadata
>>>>>>> 91d903ad

- **CUMULUS-1969**
  - The `DiscoverPdrs` task now expects `provider_path` to be provided at
    `event.config.provider_path`, not `event.config.collection.provider_path`
  - `event.config.provider_path` is now a required parameter of the
    `DiscoverPdrs` task
  - `event.config.collection` is no longer a parameter to the `DiscoverPdrs`
    task
  - Collections no longer support the `provider_path` property. The tasks that
    relied on that property are now referencing `config.meta.provider_path`.
    Workflows should be updated accordingly.
- **CUMULUS-1977**
  - Moved bulk granule deletion endpoint from `/bulkDelete` to `/granules/bulkDelete`

- **CUMULUS-1997**
  - `@cumulus/cmr-client/CMRSearchConceptQueue` parameters have been changed to take a `cmrSettings` object containing clientId, provider, and auth information. This can be generated using `@cumulus/cmrjs/cmr-utils/getCmrSettings`. The `cmrEnvironment` variable has been removed.

### Added

- **CUMULUS-1958**
  - Add the ability for users to specify a `bucket_map_key` to the `cumulus`
    terraform module as an override for the default .yaml values that are passed
    to TEA by Core.    Using this option *requires* that each configured
    Cumulus 'distribution' bucket (e.g. public/protected buckets) have a single
    TEA mapping.  Multiple maps per bucket are not supported.
  - Updated Generating a distribution URL, the MoveGranules task and all CMR
    reconciliation functionality to utilize the TEA bucket map override.
  - Updated deploy process to utilize a bootstrap 'tea-map-cache' lambda that
    will, after deployment of Cumulus Core's TEA instance, query TEA for all
    protected/public buckets and generate a mapping configuration used
    internally by Core.  This object is also exposed as an output of the Cumulus
    module as `distribution_bucket_map`.

- **CUMULUS-1800**
  - Added task configuration setting named `syncChecksumFiles` to the
    SyncGranule task. This setting is `false` by default, but when set to
    `true`, all checksum files associated with data files that are downloaded
    will be downloaded as well.

- **CUMULUS-1952**
  - Updated HTTP(S) provider client to accept username/password for Basic authorization. This change adds support for Basic Authorization such as Earthdata login redirects to ingest (i.e. as implemented in SyncGranule), but not to discovery (i.e. as implemented in DiscoverGranules). Discovery still expects the provider's file system to be publicly accessible, but not the individual files and their contents.
  - **NOTE**: Using this in combination with the HTTP protocol may expose usernames and passwords to intermediary network entities. HTTPS is highly recommended.
- **CUMULUS-1977**
  - Implemented POST `/granules/bulkDelete` API endpoint to support deleting granules specified by ID or returned by the provided query in the request body. If the request is successful, the endpoint returns the async operation ID that has been started to remove the granules.
    - To use a query in the request body, your deployment must be [configured to access the Elasticsearch host for ESDIS metrics](https://nasa.github.io/cumulus/docs/additional-deployment-options/cloudwatch-logs-delivery#esdis-metrics) in your environment
  - Added `@cumulus/api/models/Granule.getRecord()` method to return raw record from DynamoDB
  - Added `@cumulus/api/models/Granule.delete()` method which handles deleting the granule record from DynamoDB and the granule files from S3

### Changed

- **CUMULUS-1956**
  - The `/s3credentials` endpoint that is deployed as part of distribution now
    supports authentication using tokens created by a different application. If
    a request contains the `EDL-ClientId` and `EDL-Token` headers,
    authentication will be handled using that token rather than attempting to
    use OAuth.
- **CUMULUS-1977**
  - API endpoint POST `/granules/bulk` now returns a 202 status on a successful
    response instead of a 200 response
  - API endpoint DELETE `/granules/<granule-id>` now returns a 404 status if the
    granule record was already deleted
  - `@cumulus/api/models/Granule.update()` now returns the updated granule
    record
- **CUMULUS-1982**
  - The `globalConnectionLimit` property of providers is now optional and
    defaults to "unlimited"
- **CUMULUS-1997**
  - Added optional `launchpad` configuration to
    `@cumulus/hyrax-metadata-updates` task config schema.
- **CUMULUS-2016**
  - Upgrade TEA to version 79

### Fixed

- **CUMULUS-1997**
  - Updated all CMR operations to use configured authentication scheme
- **CUMULUS-2010**
  - Updated `@cumulus/api/launchpadSaml` to support multiple userGroup attributes from the SAML response

### Deprecated

- **CUMULUS-1930**
  - `@cumulus/common/log.convertLogLevel()`
- `@cumulus/collection-config-store`
- `@cumulus/common/util.sleep()`

### Removed

- The deprecated `@cumulus/common.bucketsConfigJsonObject` function has been
  removed
- The deprecated `@cumulus/common.CollectionConfigStore` class has been removed
- The deprecated `@cumulus/common.concurrency` module has been removed
- The deprecated `@cumulus/common.constructCollectionId` function has been
  removed
- The deprecated `@cumulus/common.launchpad` module has been removed
- The deprecated `@cumulus/common.LaunchpadToken` class has been removed
- The deprecated `@cumulus/common.Semaphore` class has been removed
- The deprecated `@cumulus/common.stringUtils` module has been removed
- The deprecated `@cumulus/common/aws.cloudwatchlogs` function has been removed
- The deprecated `@cumulus/common/aws.deleteS3Files` function has been removed
- The deprecated `@cumulus/common/aws.deleteS3Object` function has been removed
- The deprecated `@cumulus/common/aws.dynamodb` function has been removed
- The deprecated `@cumulus/common/aws.dynamodbDocClient` function has been
  removed
- The deprecated `@cumulus/common/aws.getExecutionArn` function has been removed
- The deprecated `@cumulus/common/aws.headObject` function has been removed
- The deprecated `@cumulus/common/aws.listS3ObjectsV2` function has been removed
- The deprecated `@cumulus/common/aws.parseS3Uri` function has been removed
- The deprecated `@cumulus/common/aws.promiseS3Upload` function has been removed
- The deprecated `@cumulus/common/aws.recursivelyDeleteS3Bucket` function has
  been removed
- The deprecated `@cumulus/common/aws.s3CopyObject` function has been removed
- The deprecated `@cumulus/common/aws.s3ObjectExists` function has been removed
- The deprecated `@cumulus/common/aws.s3PutObject` function has been removed
- The deprecated `@cumulus/common/bucketsConfigJsonObject` function has been
  removed
- The deprecated `@cumulus/common/CloudWatchLogger` class has been removed
- The deprecated `@cumulus/common/collection-config-store.CollectionConfigStore`
  class has been removed
- The deprecated `@cumulus/common/collection-config-store.constructCollectionId`
  function has been removed
- The deprecated `@cumulus/common/concurrency.limit` function has been removed
- The deprecated `@cumulus/common/concurrency.mapTolerant` function has been
  removed
- The deprecated `@cumulus/common/concurrency.promiseUrl` function has been
  removed
- The deprecated `@cumulus/common/concurrency.toPromise` function has been
  removed
- The deprecated `@cumulus/common/concurrency.unless` function has been removed
- The deprecated `@cumulus/common/config.parseConfig` function has been removed
- The deprecated `@cumulus/common/config.resolveResource` function has been
  removed
- The deprecated `@cumulus/common/DynamoDb.get` function has been removed
- The deprecated `@cumulus/common/DynamoDb.scan` function has been removed
- The deprecated `@cumulus/common/FieldPattern` class has been removed
- The deprecated `@cumulus/common/launchpad.getLaunchpadToken` function has been
  removed
- The deprecated `@cumulus/common/launchpad.validateLaunchpadToken` function has
  been removed
- The deprecated `@cumulus/common/LaunchpadToken` class has been removed
- The deprecated `@cumulus/common/message.buildCumulusMeta` function has been
  removed
- The deprecated `@cumulus/common/message.buildQueueMessageFromTemplate`
  function has been removed
- The deprecated `@cumulus/common/message.getCollectionIdFromMessage` function
  has been removed
- The deprecated `@cumulus/common/message.getMaximumExecutions` function has
  been removed
- The deprecated `@cumulus/common/message.getMessageExecutionArn` function has
  been removed
- The deprecated `@cumulus/common/message.getMessageExecutionName` function has
  been removed
- The deprecated `@cumulus/common/message.getMessageFromTemplate` function has
  been removed
- The deprecated `@cumulus/common/message.getMessageGranules` function has been
  removed
- The deprecated `@cumulus/common/message.getMessageStateMachineArn` function
  has been removed
- The deprecated `@cumulus/common/message.getQueueName` function has been
  removed
- The deprecated `@cumulus/common/message.getQueueNameByUrl` function has been
  removed
- The deprecated `@cumulus/common/message.hasQueueAndExecutionLimit` function
  has been removed
- The deprecated `@cumulus/common/Semaphore` class has been removed
- The deprecated `@cumulus/common/string.globalReplace` functon has been removed
- The deprecated `@cumulus/common/string.isNonEmptyString` functon has been
  removed
- The deprecated `@cumulus/common/string.isValidHostname` functon has been
  removed
- The deprecated `@cumulus/common/string.match` functon has been removed
- The deprecated `@cumulus/common/string.matches` functon has been removed
- The deprecated `@cumulus/common/string.replace` functon has been removed
- The deprecated `@cumulus/common/string.toLower` functon has been removed
- The deprecated `@cumulus/common/string.toUpper` functon has been removed
- The deprecated `@cumulus/common/workflows.getWorkflowArn` function has been
  removed
- The deprecated `@cumulus/common/workflows.getWorkflowFile` function has been
  removed
- The deprecated `@cumulus/common/workflows.getWorkflowList` function has been
  removed
- The deprecated `@cumulus/common/workflows.getWorkflowTemplate` function has
  been removed

## [v1.23.2] 2020-05-22

### BREAKING CHANGES

- Updates to the Cumulus archive API:
  - All endpoints now return a `401` response instead of a `403` for any request where the JWT passed as a Bearer token is invalid.
  - POST `/refresh` and DELETE `/token/<token>` endpoints now return a `401` response for requests with expired tokens

- **CUMULUS-1894**
  - `@cumulus/ingest/granule.handleDuplicateFile()`
    - The `copyOptions` parameter has been removed
    - An `ACL` parameter has been added
  - `@cumulus/ingest/granule.renameS3FileWithTimestamp()`
    - Now returns `undefined`

- **CUMULUS-1896**
  Updated all Cumulus core lambdas to utilize the new message adapter streaming interface via [cumulus-message-adapter-js v1.2.0](https://github.com/nasa/cumulus-message-adapter-js/releases/tag/v1.2.0).   Users of this version of Cumulus (or later) must utilize version 1.3.0 or greater of the [cumulus-message-adapter](https://github.com/nasa/cumulus-message-adapter) to support core lambdas.

- **CUMULUS-1912**
  - `@cumulus/api` reconciliationReports list endpoint returns a list of reconciliationReport records instead of S3Uri.

- **CUMULUS-1969**
  - The `DiscoverGranules` task now expects `provider_path` to be provided at
    `event.config.provider_path`, not `event.config.collection.provider_path`
  - `config.provider_path` is now a required parameter of the `DiscoverGranules`
    task

### MIGRATION STEPS

- To take advantage of the new TTL-based access token expiration implemented in CUMULUS-1777 (see notes below) and clear out existing records in your access tokens table, do the following:
  1. Log out of any active dashboard sessions
  2. Use the AWS console or CLI to delete your `<prefix>-AccessTokensTable` DynamoDB table
  3. [Re-deploy your `data-persistence` module](https://nasa.github.io/cumulus/docs/deployment/upgrade-readme#update-data-persistence-resources), which should re-create the `<prefix>-AccessTokensTable` DynamoDB table
  4. Return to using the Cumulus API/dashboard as normal
- This release requires the Cumulus Message Adapter layer deployed with Cumulus Core to be at least 1.3.0, as the core lambdas have updated to [cumulus-message-adapter-js v1.2.0](https://github.com/nasa/cumulus-message-adapter-js/releases/tag/v1.2.0) and the new CMA interface.  As a result, users should:
  1. Follow the [Cumulus Message Adapter (CMA) deployment instructions](https://nasa.github.io/cumulus/docs/deployment/deployment-readme#deploy-the-cumulus-message-adapter-layer) and install a CMA layer version >=1.3.0
  2. If you are using any custom Node.js Lambdas in your workflows **and** the Cumulus CMA layer/`cumulus-message-adapter-js`, you must update your lambda to use [cumulus-message-adapter-js v1.2.0](https://github.com/nasa/cumulus-message-adapter-js/releases/tag/v1.2.0) and follow the migration instructions in the release notes. Prior versions of `cumulus-message-adapter-js` are not compatible with CMA >= 1.3.0.
- Migrate existing s3 reconciliation report records to database (CUMULUS-1911):
  - After update your `data persistence` module and Cumulus resources, run the command:

  ```bash
  ./node_modules/.bin/cumulus-api migrate --stack `<your-terraform-deployment-prefix>` --migrationVersion migration5
  ```

### Added

- Added a limit for concurrent Elasticsearch requests when doing an index from database operation
- Added the `es_request_concurrency` parameter to the archive and cumulus Terraform modules

- **CUMULUS-1995**
  - Added the `es_index_shards` parameter to the archive and cumulus Terraform modules to configure the number of shards for the ES index
    - If you have an existing ES index, you will need to [reindex](https://nasa.github.io/cumulus-api/#reindex) and then [change index](https://nasa.github.io/cumulus-api/#change-index) to take advantage of shard updates

- **CUMULUS-1894**
  - Added `@cumulus/aws-client/S3.moveObject()`

- **CUMULUS-1911**
  - Added ReconciliationReports table
  - Updated CreateReconciliationReport lambda to save Reconciliation Report records to database
  - Updated dbIndexer and IndexFromDatabase lambdas to index Reconciliation Report records to Elasticsearch
  - Added migration_5 to migrate existing s3 reconciliation report records to database and Elasticsearch
  - Updated `@cumulus/api` package, `tf-modules/archive` and `tf-modules/data-persistence` Terraform modules

- **CUMULUS-1916**
  - Added util function for seeding reconciliation reports when running API locally in dashboard

### Changed

- **CUMULUS-1777**
  - The `expirationTime` property is now a **required field** of the access tokens model.
  - Updated the `AccessTokens` table to set a [TTL](https://docs.aws.amazon.com/amazondynamodb/latest/developerguide/howitworks-ttl.html) on the `expirationTime` field in `tf-modules/data-persistence/dynamo.tf`. As a result, access token records in this table whose `expirationTime` has passed should be **automatically deleted by DynamoDB**.
  - Updated all code creating access token records in the Dynamo `AccessTokens` table to set the `expirationTime` field value in seconds from the epoch.
- **CUMULUS-1912**
  - Updated reconciliationReports endpoints to query against Elasticsearch, delete report from both database and s3
  - Added `@cumulus/api-client/reconciliationReports`
- **CUMULUS-1999**
  - Updated `@cumulus/common/util.deprecate()` so that only a single deprecation notice is printed for each name/version combination

### Fixed

- **CUMULUS-1894**
  - The `SyncGranule` task can now handle files larger than 5 GB
- **CUMULUS-1987**
  - `Remove granule from CMR` operation in `@cumulus/api` now passes token to CMR when fetching granule metadata, allowing removal of private granules
- **CUMULUS-1993**
  - For a given queue, the `sqs-message-consumer` Lambda will now only schedule workflows for rules matching the queue **and the collection information in each queue message (if any)**
    - The consumer also now only reads each queue message **once per Lambda invocation**, whereas previously each message was read **once per queue rule per Lambda invocation**
  - Fixed bug preventing the deletion of multiple SNS rules that share the same SNS topic

### Deprecated

- **CUMULUS-1894**
  - `@cumulus/ingest/granule.copyGranuleFile()`
  - `@cumulus/ingest/granule.moveGranuleFile()`

- **CUMULUS-1987** - Deprecated the following functions:
  - `@cumulus/cmrjs/getMetadata(cmrLink)` -> `@cumulus/cmr-client/CMR.getGranuleMetadata(cmrLink)`
  - `@cumulus/cmrjs/getFullMetadata(cmrLink)`

## [v1.22.1] 2020-05-04

**Note**: v1.22.0 was not released as a package due to npm/release concerns.  Users upgrading to 1.22.x should start with 1.22.1

### Added

- **CUMULUS-1894**
  - Added `@cumulus/aws-client/S3.multipartCopyObject()`
- **CUMULUS-408**
  - Added `certificateUri` field to provider schema. This optional field allows operators to specify an S3 uri to a CA bundle to use for HTTPS requests.
- **CUMULUS-1787**
  - Added `collections/active` endpoint for returning collections with active granules in `@cumulus/api`
- **CUMULUS-1799**
  - Added `@cumulus/common/stack.getBucketsConfigKey()` to return the S3 key for the buckets config object
  - Added `@cumulus/common/workflows.getWorkflowFileKey()` to return the S3 key for a workflow definition object
  - Added `@cumulus/common/workflows.getWorkflowsListKeyPrefix()` to return the S3 key prefix for objects containing workflow definitions
  - Added `@cumulus/message` package containing utilities for building and parsing Cumulus messages
- **CUMULUS-1850**
  - Added `@cumulus/aws-client/Kinesis.describeStream()` to get a Kinesis stream description
- **CUMULUS-1853**
  - Added `@cumulus/integration-tests/collections.createCollection()`
  - Added `@cumulus/integration-tests/executions.findExecutionArn()`
  - Added `@cumulus/integration-tests/executions.getExecutionWithStatus()`
  - Added `@cumulus/integration-tests/granules.getGranuleWithStatus()`
  - Added `@cumulus/integration-tests/providers.createProvider()`
  - Added `@cumulus/integration-tests/rules.createOneTimeRule()`

### Changed

- **CUMULUS-1682**
  - Moved all `@cumulus/ingest/parse-pdr` code into the `parse-pdr` task as it had become tightly coupled with that task's handler and was not used anywhere else. Unit tests also restored.
- **CUMULUS-1820**
  - Updated the Thin Egress App module used in `tf-modules/distribution/main.tf` to build 74. [See the release notes](https://github.com/asfadmin/thin-egress-app/releases/tag/tea-build.74).
- **CUMULUS-1852**
  - Updated POST endpoints for `/collections`, `/providers`, and `/rules` to log errors when returning a 500 response
  - Updated POST endpoint for `/collections`:
    - Return a 400 response when the `name` or `version` fields are missing
    - Return a 409 response if the collection already exists
    - Improved error messages to be more explicit
  - Updated POST endpoint for `/providers`:
    - Return a 400 response if the `host` field value is invalid
    - Return a 409 response if the provider already exists
  - Updated POST endpoint for `/rules`:
    - Return a 400 response if rule `name` is invalid
    - Return a 400 response if rule `type` is invalid
- **CUMULUS-1891**
  - Updated the following endpoints using async operations to return a 503 error if the ECS task  cannot be started and a 500 response for a non-specific error:
    - POST `/replays`
    - POST `/bulkDelete`
    - POST `/elasticsearch/index-from-database`
    - POST `/granules/bulk`

### Fixed

- **CUMULUS-408**
  - Fixed HTTPS discovery and ingest.

- **CUMULUS-1850**
  - Fixed a bug in Kinesis event processing where the message consumer would not properly filter available rules based on the collection information in the event and the Kinesis stream ARN

- **CUMULUS-1853**
  - Fixed a bug where attempting to create a rule containing a payload property
    would fail schema validation.

- **CUMULUS-1854**
  - Rule schema is validated before starting workflows or creating event source mappings

- **CUMULUS-1974**
  - Fixed @cumulus/api webpack config for missing underscore object due to underscore update

### Deprecated

- **CUMULUS-1799** - Deprecated the following code. For cases where the code was moved into another package, the new code location is noted:
  - `@cumulus/aws-client/StepFunctions.fromSfnExecutionName()`
  - `@cumulus/aws-client/StepFunctions.toSfnExecutionName()`
  - `@cumulus/aws-client/StepFunctions.getExecutionArn()` -> `@cumulus/message/Executions.buildExecutionArn()`
  - `@cumulus/aws-client/StepFunctions.getExecutionUrl()` -> `@cumulus/message/Executions.getExecutionUrlFromArn()`
  - `@cumulus/aws-client/StepFunctions.getStateMachineArn()` -> `@cumulus/message/Executions.getStateMachineArnFromExecutionArn()`
  - `@cumulus/aws-client/StepFunctions.pullStepFunctionEvent()` -> `@cumulus/message/StepFunctions.pullStepFunctionEvent()`
  - `@cumulus/common/bucketsConfigJsonObject()`
  - `@cumulus/common/CloudWatchLogger`
  - `@cumulus/common/collection-config-store/CollectionConfigStore` -> `@cumulus/collection-config-store`
  - `@cumulus/common/collection-config-store.constructCollectionId()` -> `@cumulus/message/Collections.constructCollectionId`
  - `@cumulus/common/concurrency.limit()`
  - `@cumulus/common/concurrency.mapTolerant()`
  - `@cumulus/common/concurrency.promiseUrl()`
  - `@cumulus/common/concurrency.toPromise()`
  - `@cumulus/common/concurrency.unless()`
  - `@cumulus/common/config.buildSchema()`
  - `@cumulus/common/config.parseConfig()`
  - `@cumulus/common/config.resolveResource()`
  - `@cumulus/common/config.resourceToArn()`
  - `@cumulus/common/FieldPattern`
  - `@cumulus/common/launchpad.getLaunchpadToken()` -> `@cumulus/launchpad-auth/index.getLaunchpadToken()`
  - `@cumulus/common/LaunchpadToken` -> `@cumulus/launchpad-auth/LaunchpadToken`
  - `@cumulus/common/launchpad.validateLaunchpadToken()` -> `@cumulus/launchpad-auth/index.validateLaunchpadToken()`
  - `@cumulus/common/message.buildCumulusMeta()` -> `@cumulus/message/Build.buildCumulusMeta()`
  - `@cumulus/common/message.buildQueueMessageFromTemplate()` -> `@cumulus/message/Build.buildQueueMessageFromTemplate()`
  - `@cumulus/common/message.getCollectionIdFromMessage()` -> `@cumulus/message/Collections.getCollectionIdFromMessage()`
  - `@cumulus/common/message.getMessageExecutionArn()` -> `@cumulus/message/Executions.getMessageExecutionArn()`
  - `@cumulus/common/message.getMessageExecutionName()` -> `@cumulus/message/Executions.getMessageExecutionName()`
  - `@cumulus/common/message.getMaximumExecutions()` -> `@cumulus/message/Queue.getMaximumExecutions()`
  - `@cumulus/common/message.getMessageFromTemplate()`
  - `@cumulus/common/message.getMessageStateMachineArn()` -> `@cumulus/message/Executions.getMessageStateMachineArn()`)
  - `@cumulus/common/message.getMessageGranules()` -> `@cumulus/message/Granules.getMessageGranules()`
  - `@cumulus/common/message.getQueueNameByUrl()` -> `@cumulus/message/Queue.getQueueNameByUrl()`
  - `@cumulus/common/message.getQueueName()` -> `@cumulus/message/Queue.getQueueName()`)
  - `@cumulus/common/message.hasQueueAndExecutionLimit()` -> `@cumulus/message/Queue.hasQueueAndExecutionLimit()`
  - `@cumulus/common/Semaphore`
  - `@cumulus/common/test-utils.throttleOnce()`
  - `@cumulus/common/workflows.getWorkflowArn()`
  - `@cumulus/common/workflows.getWorkflowFile()`
  - `@cumulus/common/workflows.getWorkflowList()`
  - `@cumulus/common/workflows.getWorkflowTemplate()`
  - `@cumulus/integration-tests/sfnStep/SfnStep.parseStepMessage()` -> `@cumulus/message/StepFunctions.parseStepMessage()`
- **CUMULUS-1858** - Deprecated the following functions.
  - `@cumulus/common/string.globalReplace()`
  - `@cumulus/common/string.isNonEmptyString()`
  - `@cumulus/common/string.isValidHostname()`
  - `@cumulus/common/string.match()`
  - `@cumulus/common/string.matches()`
  - `@cumulus/common/string.replace()`
  - `@cumulus/common/string.toLower()`
  - `@cumulus/common/string.toUpper()`

### Removed

- **CUMULUS-1799**: Deprecated code removals:
  - Removed from `@cumulus/common/aws`:
    - `pullStepFunctionEvent()`
  - Removed `@cumulus/common/sfnStep`
  - Removed `@cumulus/common/StepFunctions`

## [v1.21.0] 2020-03-30

### PLEASE NOTE

- **CUMULUS-1762**: the `messageConsumer` for `sns` and `kinesis`-type rules now fetches
  the collection information from the message. You should ensure that your rule's collection
  name and version match what is in the message for these ingest messages to be processed.
  If no matching rule is found, an error will be thrown and logged in the
  `messageConsumer` Lambda function's log group.

### Added

- **CUMULUS-1629**`
  - Updates discover-granules task to respect/utilize duplicateHandling configuration such that
    - skip:               Duplicates will be filtered from the granule list
    - error:              Duplicates encountered will result in step failure
    - replace, version:   Duplicates will be ignored and handled as normal.
  - Adds a new copy of the API lambda `PrivateApiLambda()` which is configured to not require authentication. This Lambda is not connected to an API gateway
  - Adds `@cumulus/api-client` with functions for use by workflow lambdas to call the API when needed

- **CUMULUS-1732**
  - Added Python task/activity workflow and integration test (`PythonReferenceSpec`) to test `cumulus-message-adapter-python`and `cumulus-process-py` integration.
- **CUMULUS-1795**
  - Added an IAM policy on the Cumulus EC2 creation to enable SSM when the `deploy_to_ngap` flag is true

### Changed

- **CUMULUS-1762**
  - the `messageConsumer` for `sns` and `kinesis`-type rules now fetches the collection
    information from the message.

### Deprecated

- **CUMULUS-1629**
  - Deprecate `granulesApi`, `rulesApi`, `emsApi`, `executionsAPI` from `@cumulus/integration-test/api` in favor of code moved to `@cumulus/api-client`

### Removed

- **CUMULUS-1799**: Deprecated code removals
  - Removed deprecated method `@cumulus/api/models/Granule.createGranulesFromSns()`
  - Removed deprecated method `@cumulus/api/models/Granule.removeGranuleFromCmr()`
  - Removed from `@cumulus/common/aws`:
    - `apigateway()`
    - `buildS3Uri()`
    - `calculateS3ObjectChecksum()`
    - `cf()`
    - `cloudwatch()`
    - `cloudwatchevents()`
    - `cloudwatchlogs()`
    - `createAndWaitForDynamoDbTable()`
    - `createQueue()`
    - `deleteSQSMessage()`
    - `describeCfStackResources()`
    - `downloadS3File()`
    - `downloadS3Files()`
    - `DynamoDbSearchQueue` class
    - `dynamodbstreams()`
    - `ec2()`
    - `ecs()`
    - `fileExists()`
    - `findResourceArn()`
    - `fromSfnExecutionName()`
    - `getFileBucketAndKey()`
    - `getJsonS3Object()`
    - `getQueueUrl()`
    - `getObjectSize()`
    - `getS3ObjectReadStream()`
    - `getSecretString()`
    - `getStateMachineArn()`
    - `headObject()`
    - `isThrottlingException()`
    - `kinesis()`
    - `lambda()`
    - `listS3Objects()`
    - `promiseS3Upload()`
    - `publishSnsMessage()`
    - `putJsonS3Object()`
    - `receiveSQSMessages()`
    - `s3CopyObject()`
    - `s3GetObjectTagging()`
    - `s3Join()`
    - `S3ListObjectsV2Queue` class
    - `s3TagSetToQueryString()`
    - `s3PutObjectTagging()`
    - `secretsManager()`
    - `sendSQSMessage()`
    - `sfn()`
    - `sns()`
    - `sqs()`
    - `sqsQueueExists()`
    - `toSfnExecutionName()`
    - `uploadS3FileStream()`
    - `uploadS3Files()`
    - `validateS3ObjectChecksum()`
  - Removed `@cumulus/common/CloudFormationGateway` class
  - Removed `@cumulus/common/concurrency/Mutex` class
  - Removed `@cumulus/common/errors`
  - Removed `@cumulus/common/sftp`
  - Removed `@cumulus/common/string.unicodeEscape`
  - Removed `@cumulus/cmrjs/cmr-utils.getGranuleId()`
  - Removed `@cumulus/cmrjs/cmr-utils.getCmrFiles()`
  - Removed `@cumulus/cmrjs/cmr/CMR` class
  - Removed `@cumulus/cmrjs/cmr/CMRSearchConceptQueue` class
  - Removed `@cumulus/cmrjs/utils.getHost()`
  - Removed `@cumulus/cmrjs/utils.getIp()`
  - Removed `@cumulus/cmrjs/utils.hostId()`
  - Removed `@cumulus/cmrjs/utils/ummVersion()`
  - Removed `@cumulus/cmrjs/utils.updateToken()`
  - Removed `@cumulus/cmrjs/utils.validateUMMG()`
  - Removed `@cumulus/ingest/aws.getEndpoint()`
  - Removed `@cumulus/ingest/aws.getExecutionUrl()`
  - Removed `@cumulus/ingest/aws/invoke()`
  - Removed `@cumulus/ingest/aws/CloudWatch` class
  - Removed `@cumulus/ingest/aws/ECS` class
  - Removed `@cumulus/ingest/aws/Events` class
  - Removed `@cumulus/ingest/aws/SQS` class
  - Removed `@cumulus/ingest/aws/StepFunction` class
  - Removed `@cumulus/ingest/util.normalizeProviderPath()`
  - Removed `@cumulus/integration-tests/index.listCollections()`
  - Removed `@cumulus/integration-tests/index.listProviders()`
  - Removed `@cumulus/integration-tests/index.rulesList()`
  - Removed `@cumulus/integration-tests/api/api.addCollectionApi()`

## [v1.20.0] 2020-03-12

### BREAKING CHANGES

- **CUMULUS-1714**
  - Changed the format of the message sent to the granule SNS Topic. Message includes the granule record under `record` and the type of event under `event`. Messages with `deleted` events will have the record that was deleted with a `deletedAt` timestamp. Options for `event` are `Create | Update | Delete`
- **CUMULUS-1769** - `deploy_to_ngap` is now a **required** variable for the `tf-modules/cumulus` module. **For those deploying to NGAP environments, this variable should always be set to `true`.**

### Notable changes

- **CUMULUS-1739** - You can now exclude Elasticsearch from your `tf-modules/data-persistence` deployment (via `include_elasticsearch = false`) and your `tf-modules/cumulus` module will still deploy successfully.

- **CUMULUS-1769** - If you set `deploy_to_ngap = true` for the `tf-modules/archive` Terraform module, **you can only deploy your archive API gateway as `PRIVATE`**, not `EDGE`.

### Added

- Added `@cumulus/aws-client/S3.getS3ObjectReadStreamAsync()` to deal with S3 eventual consistency issues by checking for the existence an S3 object with retries before getting a readable stream for that object.
- **CUMULUS-1769**
  - Added `deploy_to_ngap` boolean variable for the `tf-modules/cumulus` and `tf-modules/archive` Terraform modules. This variable is required. **For those deploying to NGAP environments, this variable should always be set to `true`.**
- **HYRAX-70**
  - Add the hyrax-metadata-update task

### Changed

- [`AccessToken.get()`](https://github.com/nasa/cumulus/blob/master/packages/api/models/access-tokens.js) now enforces [strongly consistent reads from DynamoDB](https://docs.aws.amazon.com/amazondynamodb/latest/developerguide/HowItWorks.ReadConsistency.html)
- **CUMULUS-1739**
  - Updated `tf-modules/data-persistence` to make Elasticsearch alarm resources and outputs conditional on the `include_elasticsearch` variable
  - Updated `@cumulus/aws-client/S3.getObjectSize` to include automatic retries for any failures from `S3.headObject`
- **CUMULUS-1784**
  - Updated `@cumulus/api/lib/DistributionEvent.remoteIP()` to parse the IP address in an S3 access log from the `A-sourceip` query parameter if present, otherwise fallback to the original parsing behavior.
- **CUMULUS-1768**
  - The `stats/summary` endpoint reports the distinct collections for the number of granules reported

### Fixed

- **CUMULUS-1739** - Fixed the `tf-modules/cumulus` and `tf-modules/archive` modules to make these Elasticsearch variables truly optional:
  - `elasticsearch_domain_arn`
  - `elasticsearch_hostname`
  - `elasticsearch_security_group_id`

- **CUMULUS-1768**
  - Fixed the `stats/` endpoint so that data is correctly filtered by timestamp and `processingTime` is calculated correctly.

- **CUMULUS-1769**
  - In the `tf-modules/archive` Terraform module, the `lifecycle` block ignoring changes to the `policy` of the archive API gateway is now only enforced if `deploy_to_ngap = true`. This fixes a bug where users deploying outside of NGAP could not update their API gateway's resource policy when going from `PRIVATE` to `EDGE`, preventing their API from being accessed publicly.

- **CUMULUS-1775**
  - Fix/update api endpoint to use updated google auth endpoints such that it will work with new accounts

### Removed

- **CUMULUS-1768**
  - Removed API endpoints `stats/histogram` and `stats/average`. All advanced stats needs should be acquired from Cloud Metrics or similarly configured ELK stack.

## [v1.19.0] 2020-02-28

### BREAKING CHANGES

- **CUMULUS-1736**
  - The `@cumulus/discover-granules` task now sets the `dataType` of discovered
    granules based on the `name` of the configured collection, not the
    `dataType`.
  - The config schema of the `@cumulus/discover-granules` task now requires that
    collections contain a `version`.
  - The `@cumulus/sync-granule` task will set the `dataType` and `version` of a
    granule based on the configured collection if those fields are not already
    set on the granule. Previously it was using the `dataType` field of the
    configured collection, then falling back to the `name` field of the
    collection. This update will just use the `name` field of the collection to
    set the `dataType` field of the granule.

- **CUMULUS-1446**
  - Update the `@cumulus/integration-tests/api/executions.getExecution()`
    function to parse the response and return the execution, rather than return
    the full API response.

- **CUMULUS-1672**
  - The `cumulus` Terraform module in previous releases set a
    `Deployment = var.prefix` tag on all resources that it managed. In this
    release, a `tags` input variable has been added to the `cumulus` Terraform
    module to allow resource tagging to be customized. No default tags will be
    applied to Cumulus-managed resources. To replicate the previous behavior,
    set `tags = { Deployment: var.prefix }` as an input variable for the
    `cumulus` Terraform module.

- **CUMULUS-1684 Migration Instructions**
  - In previous releases, a provider's username and password were encrypted
    using a custom encryption library. That has now been updated to use KMS.
    This release includes a Lambda function named
    `<prefix>-ProviderSecretsMigration`, which will re-encrypt existing
    provider credentials to use KMS. After this release has been deployed, you
    will need to manually invoke that Lambda function using either the AWS CLI
    or AWS Console. It should only need to be successfully run once.
  - Future releases of Cumulus will invoke a
    `<prefix>-VerifyProviderSecretsMigration` Lambda function as part of the
    deployment, which will cause the deployment to fail if the migration
    Lambda has not been run.

- **CUMULUS-1718**
  - The `@cumulus/sf-sns-report` task for reporting mid-workflow updates has been retired.
  This task was used as the `PdrStatusReport` task in our ParsePdr example workflow.
  If you have a ParsePdr or other workflow using this task, use `@cumulus/sf-sqs-report` instead.
  Trying to deploy the old task will result in an error as the cumulus module no longer exports `sf_sns_report_task`.
  - Migration instruction: In your workflow definition, for each step using the old task change:
  `"Resource": "${module.cumulus.sf_sns_report_task.task_arn}"`
  to
  `"Resource": "${module.cumulus.sf_sqs_report_task.task_arn}"`

- **CUMULUS-1755**
  - The `thin_egress_jwt_secret_name` variable for the `tf-modules/cumulus` Terraform module is now **required**. This variable is passed on to the Thin Egress App in `tf-modules/distribution/main.tf`, which uses the keys stored in the secret to sign JWTs. See the [Thin Egress App documentation on how to create a value for this secret](https://github.com/asfadmin/thin-egress-app#setting-up-the-jwt-cookie-secrets).

### Added

- **CUMULUS-1446**
  - Add `@cumulus/common/FileUtils.readJsonFile()` function
  - Add `@cumulus/common/FileUtils.readTextFile()` function
  - Add `@cumulus/integration-tests/api/collections.createCollection()` function
  - Add `@cumulus/integration-tests/api/collections.deleteCollection()` function
  - Add `@cumulus/integration-tests/api/collections.getCollection()` function
  - Add `@cumulus/integration-tests/api/providers.getProvider()` function
  - Add `@cumulus/integration-tests/index.getExecutionOutput()` function
  - Add `@cumulus/integration-tests/index.loadCollection()` function
  - Add `@cumulus/integration-tests/index.loadProvider()` function
  - Add `@cumulus/integration-tests/index.readJsonFilesFromDir()` function

- **CUMULUS-1672**
  - Add a `tags` input variable to the `archive` Terraform module
  - Add a `tags` input variable to the `cumulus` Terraform module
  - Add a `tags` input variable to the `cumulus_ecs_service` Terraform module
  - Add a `tags` input variable to the `data-persistence` Terraform module
  - Add a `tags` input variable to the `distribution` Terraform module
  - Add a `tags` input variable to the `ingest` Terraform module
  - Add a `tags` input variable to the `s3-replicator` Terraform module

- **CUMULUS-1707**
  - Enable logrotate on ECS cluster

- **CUMULUS-1684**
  - Add a `@cumulus/aws-client/KMS` library of KMS-related functions
  - Add `@cumulus/aws-client/S3.getTextObject()`
  - Add `@cumulus/sftp-client` package
  - Create `ProviderSecretsMigration` Lambda function
  - Create `VerifyProviderSecretsMigration` Lambda function

- **CUMULUS-1548**
  - Add ability to put default Cumulus logs in Metrics' ELK stack
  - Add ability to add custom logs to Metrics' ELK Stack

- **CUMULUS-1702**
  - When logs are sent to Metrics' ELK stack, the logs endpoints will return results from there

- **CUMULUS-1459**
  - Async Operations are indexed in Elasticsearch
  - To index any existing async operations you'll need to perform an index from
    database function.

- **CUMULUS-1717**
  - Add `@cumulus/aws-client/deleteAndWaitForDynamoDbTableNotExists`, which
    deletes a DynamoDB table and waits to ensure the table no longer exists
  - Added `publishGranules` Lambda to handle publishing granule messages to SNS when granule records are written to DynamoDB
  - Added `@cumulus/api/models/Granule.storeGranulesFromCumulusMessage` to store granules from a Cumulus message to DynamoDB

- **CUMULUS-1718**
  - Added `@cumulus/sf-sqs-report` task to allow mid-workflow reporting updates.
  - Added `stepfunction_event_reporter_queue_url` and `sf_sqs_report_task` outputs to the `cumulus` module.
  - Added `publishPdrs` Lambda to handle publishing PDR messages to SNS when PDR records are written to DynamoDB.
  - Added `@cumulus/api/models/Pdr.storePdrFromCumulusMessage` to store PDRs from a Cumulus message to DynamoDB.
  - Added `@cumulus/aws-client/parseSQSMessageBody` to parse an SQS message body string into an object.

- **Ability to set custom backend API url in the archive module**
  - Add `api_url` definition in `tf-modules/cumulus/archive.tf`
  - Add `archive_api_url` variable in `tf-modules/cumulus/variables.tf`

- **CUMULUS-1741**
  - Added an optional `elasticsearch_security_group_ids` variable to the
    `data-persistence` Terraform module to allow additional security groups to
    be assigned to the Elasticsearch Domain.

- **CUMULUS-1752**
  - Added `@cumulus/integration-tests/api/distribution.invokeTEADistributionLambda` to simulate a request to the [Thin Egress App](https://github.com/asfadmin/thin-egress-app) by invoking the Lambda and getting a response payload.
  - Added `@cumulus/integration-tests/api/distribution.getTEARequestHeaders` to generate necessary request headers for a request to the Thin Egress App
  - Added `@cumulus/integration-tests/api/distribution.getTEADistributionApiFileStream` to get a response stream for a file served by Thin Egress App
  - Added `@cumulus/integration-tests/api/distribution.getTEADistributionApiRedirect` to get a redirect response from the Thin Egress App

- **CUMULUS-1755**
  - Added `@cumulus/aws-client/CloudFormation.describeCfStack()` to describe a Cloudformation stack
  - Added `@cumulus/aws-client/CloudFormation.getCfStackParameterValues()` to get multiple parameter values for a Cloudformation stack

### Changed

- **CUMULUS-1725**
  - Moved the logic that updates the granule files cache Dynamo table into its
    own Lambda function called `granuleFilesCacheUpdater`.

- **CUMULUS-1736**
  - The `collections` model in the API package now determines the name of a
    collection based on the `name` property, rather than using `dataType` and
    then falling back to `name`.
  - The `@cumulus/integration-tests.loadCollection()` function no longer appends
    the postfix to the end of the collection's `dataType`.
  - The `@cumulus/integration-tests.addCollections()` function no longer appends
    the postfix to the end of the collection's `dataType`.

- **CUMULUS-1672**
  - Add a `retryOptions` parameter to the `@cumulus/aws-client/S3.headObject`
     function, which will retry if the object being queried does not exist.

- **CUMULUS-1446**
  - Mark the `@cumulus/integration-tests/api.addCollectionApi()` function as
    deprecated
  - Mark the `@cumulus/integration-tests/index.listCollections()` function as
    deprecated
  - Mark the `@cumulus/integration-tests/index.listProviders()` function as
    deprecated
  - Mark the `@cumulus/integration-tests/index.rulesList()` function as
    deprecated

- **CUMULUS-1672**
  - Previously, the `cumulus` module defaulted to setting a
    `Deployment = var.prefix` tag on all resources that it managed. In this
    release, the `cumulus` module will now accept a `tags` input variable that
    defines the tags to be assigned to all resources that it manages.
  - Previously, the `data-persistence` module defaulted to setting a
    `Deployment = var.prefix` tag on all resources that it managed. In this
    release, the `data-persistence` module will now accept a `tags` input
    variable that defines the tags to be assigned to all resources that it
    manages.
  - Previously, the `distribution` module defaulted to setting a
    `Deployment = var.prefix` tag on all resources that it managed. In this
    release, the `distribution` module will now accept a `tags` input variable
    that defines the tags to be assigned to all resources that it manages.
  - Previously, the `ingest` module defaulted to setting a
    `Deployment = var.prefix` tag on all resources that it managed. In this
    release, the `ingest` module will now accept a `tags` input variable that
    defines the tags to be assigned to all resources that it manages.
  - Previously, the `s3-replicator` module defaulted to setting a
    `Deployment = var.prefix` tag on all resources that it managed. In this
    release, the `s3-replicator` module will now accept a `tags` input variable
    that defines the tags to be assigned to all resources that it manages.

- **CUMULUS-1684**
  - Update the API package to encrypt provider credentials using KMS instead of
    using RSA keys stored in S3

- **CUMULUS-1717**
  - Changed name of `cwSfExecutionEventToDb` Lambda to `cwSfEventToDbRecords`
  - Updated `cwSfEventToDbRecords` to write granule records to DynamoDB from the incoming Cumulus message

- **CUMULUS-1718**
  - Renamed `cwSfEventToDbRecords` to `sfEventSqsToDbRecords` due to architecture change to being a consumer of an SQS queue of Step Function Cloudwatch events.
  - Updated `sfEventSqsToDbRecords` to write PDR records to DynamoDB from the incoming Cumulus message
  - Moved `data-cookbooks/sns.md` to `data-cookbooks/ingest-notifications.md` and updated it to reflect recent changes.

- **CUMULUS-1748**
  - (S)FTP discovery tasks now use the provider-path as-is instead of forcing it to a relative path.
  - Improved error handling to catch permission denied FTP errors better and log them properly. Workflows will still fail encountering this error and we intend to consider that approach in a future ticket.

- **CUMULUS-1752**
  - Moved class for parsing distribution events to its own file: `@cumulus/api/lib/DistributionEvent.js`
    - Updated `DistributionEvent` to properly parse S3 access logs generated by requests from the [Thin Egress App](https://github.com/asfadmin/thin-egress-app)

- **CUMULUS-1753** - Changes to `@cumulus/ingest/HttpProviderClient.js`:
  - Removed regex filter in `HttpProviderClient.list()` that was used to return only files with an extension between 1 and 4 characters long. `HttpProviderClient.list()` will now return all files linked from the HTTP provider host.

- **CUMULUS-1755**
  - Updated the Thin Egress App module used in `tf-modules/distribution/main.tf` to build 61. [See the release notes](https://github.com/asfadmin/thin-egress-app/releases/tag/tea-build.61).

- **CUMULUS-1757**
  - Update @cumulus/cmr-client CMRSearchConceptQueue to take optional cmrEnvironment parameter

### Deprecated

- **CUMULUS-1684**
  - Deprecate `@cumulus/common/key-pair-provider/S3KeyPairProvider`
  - Deprecate `@cumulus/common/key-pair-provider/S3KeyPairProvider.encrypt()`
  - Deprecate `@cumulus/common/key-pair-provider/S3KeyPairProvider.decrypt()`
  - Deprecate `@cumulus/common/kms/KMS`
  - Deprecate `@cumulus/common/kms/KMS.encrypt()`
  - Deprecate `@cumulus/common/kms/KMS.decrypt()`
  - Deprecate `@cumulus/common/sftp.Sftp`

- **CUMULUS-1717**
  - Deprecate `@cumulus/api/models/Granule.createGranulesFromSns`

- **CUMULUS-1718**
  - Deprecate `@cumulus/sf-sns-report`.
    - This task has been updated to always throw an error directing the user to use `@cumulus/sf-sqs-report` instead. This was done because there is no longer an SNS topic to which to publish, and no consumers to listen to it.

- **CUMULUS-1748**
  - Deprecate `@cumulus/ingest/util.normalizeProviderPath`

- **CUMULUS-1752**
  - Deprecate `@cumulus/integration-tests/api/distribution.getDistributionApiFileStream`
  - Deprecate `@cumulus/integration-tests/api/distribution.getDistributionApiRedirect`
  - Deprecate `@cumulus/integration-tests/api/distribution.invokeApiDistributionLambda`

### Removed

- **CUMULUS-1684**
  - Remove the deployment script that creates encryption keys and stores them to
    S3

- **CUMULUS-1768**
  - Removed API endpoints `stats/histogram` and `stats/average`. All advanced stats needs should be acquired from Cloud Metrics or similarly configured ELK stack.

### Fixed

- **Fix default values for urs_url in variables.tf files**
  - Remove trailing `/` from default `urs_url` values.

- **CUMULUS-1610** - Add the Elasticsearch security group to the EC2 security groups

- **CUMULUS-1740** - `cumulus_meta.workflow_start_time` is now set in Cumulus
  messages

- **CUMULUS-1753** - Fixed `@cumulus/ingest/HttpProviderClient.js` to properly handle HTTP providers with:
  - Multiple link tags (e.g. `<a>`) per line of source code
  - Link tags in uppercase or lowercase (e.g. `<A>`)
  - Links with filepaths in the link target (e.g. `<a href="/path/to/file.txt">`). These files will be returned from HTTP file discovery **as the file name only** (e.g. `file.txt`).

- **CUMULUS-1768**
  - Fix an issue in the stats endpoints in `@cumulus/api` to send back stats for the correct type

## [v1.18.0] 2020-02-03

### BREAKING CHANGES

- **CUMULUS-1686**

  - `ecs_cluster_instance_image_id` is now a _required_ variable of the `cumulus` module, instead of optional.

- **CUMULUS-1698**

  - Change variable `saml_launchpad_metadata_path` to `saml_launchpad_metadata_url` in the `tf-modules/cumulus` Terraform module.

- **CUMULUS-1703**
  - Remove the unused `forceDownload` option from the `sync-granule` tasks's config
  - Remove the `@cumulus/ingest/granule.Discover` class
  - Remove the `@cumulus/ingest/granule.Granule` class
  - Remove the `@cumulus/ingest/pdr.Discover` class
  - Remove the `@cumulus/ingest/pdr.Granule` class
  - Remove the `@cumulus/ingest/parse-pdr.parsePdr` function

### Added

- **CUMULUS-1040**

  - Added `@cumulus/aws-client` package to provide utilities for working with AWS services and the Node.js AWS SDK
  - Added `@cumulus/errors` package which exports error classes for use in Cumulus workflow code
  - Added `@cumulus/integration-tests/sfnStep` to provide utilities for parsing step function execution histories

- **CUMULUS-1102**

  - Adds functionality to the @cumulus/api package for better local testing.
    - Adds data seeding for @cumulus/api's localAPI.
      - seed functions allow adding collections, executions, granules, pdrs, providers, and rules to a Localstack Elasticsearch and DynamoDB via `addCollections`, `addExecutions`, `addGranules`, `addPdrs`, `addProviders`, and `addRules`.
    - Adds `eraseDataStack` function to local API server code allowing resetting of local datastack for testing (ES and DynamoDB).
    - Adds optional parameters to the @cumulus/api bin serve to allow for launching the api without destroying the current data.

- **CUMULUS-1697**

  - Added the `@cumulus/tf-inventory` package that provides command line utilities for managing Terraform resources in your AWS account

- **CUMULUS-1703**

  - Add `@cumulus/aws-client/S3.createBucket` function
  - Add `@cumulus/aws-client/S3.putFile` function
  - Add `@cumulus/common/string.isNonEmptyString` function
  - Add `@cumulus/ingest/FtpProviderClient` class
  - Add `@cumulus/ingest/HttpProviderClient` class
  - Add `@cumulus/ingest/S3ProviderClient` class
  - Add `@cumulus/ingest/SftpProviderClient` class
  - Add `@cumulus/ingest/providerClientUtils.buildProviderClient` function
  - Add `@cumulus/ingest/providerClientUtils.fetchTextFile` function

- **CUMULUS-1731**

  - Add new optional input variables to the Cumulus Terraform module to support TEA upgrade:
    - `thin_egress_cookie_domain` - Valid domain for Thin Egress App cookie
    - `thin_egress_domain_cert_arn` - Certificate Manager SSL Cert ARN for Thin
      Egress App if deployed outside NGAP/CloudFront
    - `thin_egress_download_role_in_region_arn` - ARN for reading of Thin Egress
      App data buckets for in-region requests
    - `thin_egress_jwt_algo` - Algorithm with which to encode the Thin Egress
      App JWT cookie
    - `thin_egress_jwt_secret_name` - Name of AWS secret where keys for the Thin
      Egress App JWT encode/decode are stored
    - `thin_egress_lambda_code_dependency_archive_key` - Thin Egress App - S3
      Key of packaged python modules for lambda dependency layer

- **CUMULUS-1733**
  - Add `discovery-filtering` operator doc to document previously undocumented functionality.

- **CUMULUS-1737**
  - Added the `cumulus-test-cleanup` module to run a nightly cleanup on resources left over from the integration tests run from the `example/spec` directory.

### Changed

- **CUMULUS-1102**

  - Updates `@cumulus/api/auth/testAuth` to use JWT instead of random tokens.
  - Updates the default AMI for the ecs_cluster_instance_image_id.

- **CUMULUS-1622**

  - Mutex class has been deprecated in `@cumulus/common/concurrency` and will be removed in a future release.

- **CUMULUS-1686**

  - Changed `ecs_cluster_instance_image_id` to be a required variable of the `cumulus` module and removed the default value.
    The default was not available across accounts and regions, nor outside of NGAP and therefore not particularly useful.

- **CUMULUS-1688**

  - Updated `@cumulus/aws.receiveSQSMessages` not to replace `message.Body` with a parsed object. This behavior was undocumented and confusing as received messages appeared to contradict AWS docs that state `message.Body` is always a string.
  - Replaced `sf_watcher` CloudWatch rule from `cloudwatch-events.tf` with an EventSourceMapping on `sqs2sf` mapped to the `start_sf` SQS queue (in `event-sources.tf`).
  - Updated `sqs2sf` with an EventSourceMapping handler and unit test.

- **CUMULUS-1698**

  - Change variable `saml_launchpad_metadata_path` to `saml_launchpad_metadata_url` in the `tf-modules/cumulus` Terraform module.
  - Updated `@cumulus/api/launchpadSaml` to download launchpad IDP metadata from configured location when the metadata in s3 is not valid, and to work with updated IDP metadata and SAML response.

- **CUMULUS-1731**
  - Upgrade the version of the Thin Egress App deployed by Cumulus to v48
    - Note: New variables available, see the 'Added' section of this changelog.

### Fixed

- **CUMULUS-1664**

  - Updated `dbIndexer` Lambda to remove hardcoded references to DynamoDB table names.

- **CUMULUS-1733**
  - Fixed granule discovery recursion algorithm used in S/FTP protocols.

### Removed

- **CUMULUS-1481**
  - removed `process` config and output from PostToCmr as it was not required by the task nor downstream steps, and should still be in the output message's `meta` regardless.

### Deprecated

- **CUMULUS-1040**
  - Deprecated the following code. For cases where the code was moved into another package, the new code location is noted:
    - `@cumulus/common/CloudFormationGateway` -> `@cumulus/aws-client/CloudFormationGateway`
    - `@cumulus/common/DynamoDb` -> `@cumulus/aws-client/DynamoDb`
    - `@cumulus/common/errors` -> `@cumulus/errors`
    - `@cumulus/common/StepFunctions` -> `@cumulus/aws-client/StepFunctions`
    - All of the exported functions in `@cumulus/commmon/aws` (moved into `@cumulus/aws-client`), except:
      - `@cumulus/common/aws/isThrottlingException` -> `@cumulus/errors/isThrottlingException`
      - `@cumulus/common/aws/improveStackTrace` (not deprecated)
      - `@cumulus/common/aws/retryOnThrottlingException` (not deprecated)
    - `@cumulus/common/sfnStep/SfnStep.parseStepMessage` -> `@cumulus/integration-tests/sfnStep/SfnStep.parseStepMessage`
    - `@cumulus/common/sfnStep/ActivityStep` -> `@cumulus/integration-tests/sfnStep/ActivityStep`
    - `@cumulus/common/sfnStep/LambdaStep` -> `@cumulus/integration-tests/sfnStep/LambdaStep`
    - `@cumulus/common/string/unicodeEscape` -> `@cumulus/aws-client/StepFunctions.unicodeEscape`
    - `@cumulus/common/util/setErrorStack` -> `@cumulus/aws-client/util/setErrorStack`
    - `@cumulus/ingest/aws/invoke` -> `@cumulus/aws-client/Lambda/invoke`
    - `@cumulus/ingest/aws/CloudWatch.bucketSize`
    - `@cumulus/ingest/aws/CloudWatch.cw`
    - `@cumulus/ingest/aws/ECS.ecs`
    - `@cumulus/ingest/aws/ECS`
    - `@cumulus/ingest/aws/Events.putEvent` -> `@cumulus/aws-client/CloudwatchEvents.putEvent`
    - `@cumulus/ingest/aws/Events.deleteEvent` -> `@cumulus/aws-client/CloudwatchEvents.deleteEvent`
    - `@cumulus/ingest/aws/Events.deleteTarget` -> `@cumulus/aws-client/CloudwatchEvents.deleteTarget`
    - `@cumulus/ingest/aws/Events.putTarget` -> `@cumulus/aws-client/CloudwatchEvents.putTarget`
    - `@cumulus/ingest/aws/SQS.attributes` -> `@cumulus/aws-client/SQS.getQueueAttributes`
    - `@cumulus/ingest/aws/SQS.deleteMessage` -> `@cumulus/aws-client/SQS.deleteSQSMessage`
    - `@cumulus/ingest/aws/SQS.deleteQueue` -> `@cumulus/aws-client/SQS.deleteQueue`
    - `@cumulus/ingest/aws/SQS.getUrl` -> `@cumulus/aws-client/SQS.getQueueUrlByName`
    - `@cumulus/ingest/aws/SQS.receiveMessage` -> `@cumulus/aws-client/SQS.receiveSQSMessages`
    - `@cumulus/ingest/aws/SQS.sendMessage` -> `@cumulus/aws-client/SQS.sendSQSMessage`
    - `@cumulus/ingest/aws/StepFunction.getExecutionStatus` -> `@cumulus/aws-client/StepFunction.getExecutionStatus`
    - `@cumulus/ingest/aws/StepFunction.getExecutionUrl` -> `@cumulus/aws-client/StepFunction.getExecutionUrl`

## [v1.17.0] - 2019-12-31

### BREAKING CHANGES

- **CUMULUS-1498**
  - The `@cumulus/cmrjs.publish2CMR` function expects that the value of its
    `creds.password` parameter is a plaintext password.
  - Rather than using an encrypted password from the `cmr_password` environment
    variable, the `@cumulus/cmrjs.updateCMRMetadata` function now looks for an
    environment variable called `cmr_password_secret_name` and fetches the CMR
    password from that secret in AWS Secrets Manager.
  - The `@cumulus/post-to-cmr` task now expects a
    `config.cmr.passwordSecretName` value, rather than `config.cmr.password`.
    The CMR password will be fetched from that secret in AWS Secrets Manager.

### Added

- **CUMULUS-630**

  - Added support for replaying Kinesis records on a stream into the Cumulus Kinesis workflow triggering mechanism: either all the records, or some time slice delimited by start and end timestamps.
  - Added `/replays` endpoint to the operator API for triggering replays.
  - Added `Replay Kinesis Messages` documentation to Operator Docs.
  - Added `manualConsumer` lambda function to consume a Kinesis stream. Used by the replay AsyncOperation.

- **CUMULUS-1687**
  - Added new API endpoint for listing async operations at `/asyncOperations`
  - All asyncOperations now include the fields `description` and `operationType`. `operationType` can be one of the following. [`Bulk Delete`, `Bulk Granules`, `ES Index`, `Kinesis Replay`]

### Changed

- **CUMULUS-1626**

  - Updates Cumulus to use node10/CMA 1.1.2 for all of its internal lambdas in prep for AWS node 8 EOL

- **CUMULUS-1498**
  - Remove the DynamoDB Users table. The list of OAuth users who are allowed to
    use the API is now stored in S3.
  - The CMR password and Launchpad passphrase are now stored in Secrets Manager

## [v1.16.1] - 2019-12-6

**Please note**:

- The `region` argument to the `cumulus` Terraform module has been removed. You may see a warning or error if you have that variable populated.
- Your workflow tasks should use the following versions of the CMA libraries to utilize new granule, parentArn, asyncOperationId, and stackName fields on the logs:
  - `cumulus-message-adapter-js` version 1.0.10+
  - `cumulus-message-adapter-python` version 1.1.1+
  - `cumulus-message-adapter-java` version 1.2.11+
- The `data-persistence` module no longer manages the creation of an Elasticsearch service-linked role for deploying Elasticsearch to a VPC. Follow the [deployment instructions on preparing your VPC](https://nasa.github.io/cumulus/docs/deployment/deployment-readme#vpc-subnets-and-security-group) for guidance on how to create the Elasticsearch service-linked role manually.
- There is now a `distribution_api_gateway_stage` variable for the `tf-modules/cumulus` Terraform module that will be used as the API gateway stage name used for the distribution API (Thin Egress App)
- Default value for the `urs_url` variable is now `https://uat.urs.earthdata.nasa.gov/` in the `tf-modules/cumulus` and `tf-modules/archive` Terraform modules. So deploying the `cumulus` module without a `urs_url` variable set will integrate your Cumulus deployment with the UAT URS environment.

### Added

- **CUMULUS-1563**

  - Added `custom_domain_name` variable to `tf-modules/data-persistence` module

- **CUMULUS-1654**
  - Added new helpers to `@cumulus/common/execution-history`:
    - `getStepExitedEvent()` returns the `TaskStateExited` event in a workflow execution history after the given step completion/failure event
    - `getTaskExitedEventOutput()` returns the output message for a `TaskStateExited` event in a workflow execution history

### Changed

- **CUMULUS-1578**

  - Updates SAML launchpad configuration to authorize via configured userGroup.
    [See the NASA specific documentation (protected)](https://wiki.earthdata.nasa.gov/display/CUMULUS/Cumulus+SAML+Launchpad+Integration)

- **CUMULUS-1579**

  - Elasticsearch list queries use `match` instead of `term`. `term` had been analyzing the terms and not supporting `-` in the field values.

- **CUMULUS-1619**

  - Adds 4 new keys to `@cumulus/logger` to display granules, parentArn, asyncOperationId, and stackName.
  - Depends on `cumulus-message-adapter-js` version 1.0.10+. Cumulus tasks updated to use this version.

- **CUMULUS-1654**

  - Changed `@cumulus/common/SfnStep.parseStepMessage()` to a static class method

- **CUMULUS-1641**
  - Added `meta.retries` and `meta.visibilityTimeout` properties to sqs-type rule. To create sqs-type rule, you're required to configure a dead-letter queue on your queue.
  - Added `sqsMessageRemover` lambda which removes the message from SQS queue upon successful workflow execution.
  - Updated `sqsMessageConsumer` lambda to not delete message from SQS queue, and to retry the SQS message for configured number of times.

### Removed

- Removed `create_service_linked_role` variable from `tf-modules/data-persistence` module.

- **CUMULUS-1321**
  - The `region` argument to the `cumulus` Terraform module has been removed

### Fixed

- **CUMULUS-1668** - Fixed a race condition where executions may not have been
  added to the database correctly
- **CUMULUS-1654** - Fixed issue with `publishReports` Lambda not including workflow execution error information for failed workflows with a single step
- Fixed `tf-modules/cumulus` module so that the `urs_url` variable is passed on to its invocation of the `tf-modules/archive` module

## [v1.16.0] - 2019-11-15

### Added

- **CUMULUS-1321**

  - A `deploy_distribution_s3_credentials_endpoint` variable has been added to
    the `cumulus` Terraform module. If true, the NGAP-backed S3 credentials
    endpoint will be added to the Thin Egress App's API. Default: true

- **CUMULUS-1544**

  - Updated the `/granules/bulk` endpoint to correctly query Elasticsearch when
    granule ids are not provided.

- **CUMULUS-1580**
  - Added `/granules/bulk` endpoint to `@cumulus/api` to perform bulk actions on granules given either a list of granule ids or an Elasticsearch query and the workflow to perform.

### Changed

- **CUMULUS-1561**

  - Fix the way that we are handling Terraform provider version requirements
  - Pass provider configs into child modules using the method that the
    [Terraform documentation](https://www.terraform.io/docs/configuration/modules.html#providers-within-modules)
    suggests
  - Remove the `region` input variable from the `s3_access_test` Terraform module
  - Remove the `aws_profile` and `aws_region` input variables from the
    `s3-replicator` Terraform module

- **CUMULUS-1639**
  - Because of
    [S3's Data Consistency Model](https://docs.aws.amazon.com/AmazonS3/latest/dev/Introduction.html#BasicsObjects),
    there may be situations where a GET operation for an object can temporarily
    return a `NoSuchKey` response even if that object _has_ been created. The
    `@cumulus/common/aws.getS3Object()` function has been updated to support
    retries if a `NoSuchKey` response is returned by S3. This behavior can be
    enabled by passing a `retryOptions` object to that function. Supported
    values for that object can be found here:
    <https://github.com/tim-kos/node-retry#retryoperationoptions>

### Removed

- **CUMULUS-1559**
  - `logToSharedDestination` has been migrated to the Terraform deployment as `log_api_gateway_to_cloudwatch` and will ONLY apply to egress lambdas.
    Due to the differences in the Terraform deployment model, we cannot support a global log subscription toggle for a configurable subset of lambdas.
    However, setting up your own log forwarding for a Lambda with Terraform is fairly simple, as you will only need to add SubscriptionFilters to your Terraform configuration, one per log group.
    See [the Terraform documentation](https://www.terraform.io/docs/providers/aws/r/cloudwatch_log_subscription_filter.html) for details on how to do this.
    An empty FilterPattern ("") will capture all logs in a group.

## [v1.15.0] - 2019-11-04

### BREAKING CHANGES

- **CUMULUS-1644** - When a workflow execution begins or ends, the workflow
  payload is parsed and any new or updated PDRs or granules referenced in that
  workflow are stored to the Cumulus archive. The defined interface says that a
  PDR in `payload.pdr` will be added to the archive, and any granules in
  `payload.granules` will also be added to the archive. In previous releases,
  PDRs found in `meta.pdr` and granules found in `meta.input_granules` were also
  added to the archive. This caused unexpected behavior and has been removed.
  Only PDRs from `payload.pdr` and granules from `payload.granules` will now be
  added to the Cumulus archive.

- **CUMULUS-1449** - Cumulus now uses a universal workflow template when
  starting a workflow that contains general information specific to the
  deployment, but not specific to the workflow. Workflow task configs must be
  defined using AWS step function parameters. As part of this change,
  `CumulusConfig` has been retired and task configs must now be defined under
  the `cma.task_config` key in the Parameters section of a step function
  definition.

  **Migration instructions**:

  NOTE: These instructions require the use of Cumulus Message Adapter v1.1.x+.
  Please ensure you are using a compatible version before attempting to migrate
  workflow configurations. When defining workflow steps, remove any
  `CumulusConfig` section, as shown below:

  ```yaml
  ParsePdr:
    CumulusConfig:
      provider: "{$.meta.provider}"
      bucket: "{$.meta.buckets.internal.name}"
      stack: "{$.meta.stack}"
  ```

  Instead, use AWS Parameters to pass `task_config` for the task directly into
  the Cumulus Message Adapter:

  ```yaml
  ParsePdr:
    Parameters:
      cma:
        event.$: "$"
        task_config:
          provider: "{$.meta.provider}"
          bucket: "{$.meta.buckets.internal.name}"
          stack: "{$.meta.stack}"
  ```

  In this example, the `cma` key is used to pass parameters to the message
  adapter. Using `task_config` in combination with `event.$: '$'` allows the
  message adapter to process `task_config` as the `config` passed to the Cumulus
  task. See `example/workflows/sips.yml` in the core repository for further
  examples of how to set the Parameters.

  Additionally, workflow configurations for the `QueueGranules` and `QueuePdrs`
  tasks need to be updated:

  - `queue-pdrs` config changes:
    - `parsePdrMessageTemplateUri` replaced with `parsePdrWorkflow`, which is
      the workflow name (i.e. top-level name in `config.yml`, e.g. 'ParsePdr').
    - `internalBucket` and `stackName` configs now required to look up
      configuration from the deployment. Brings the task config in line with
      that of `queue-granules`.
  - `queue-granules` config change: `ingestGranuleMessageTemplateUri` replaced
    with `ingestGranuleWorkflow`, which is the workflow name (e.g.
    'IngestGranule').

- **CUMULUS-1396** - **Workflow steps at the beginning and end of a workflow
  using the `SfSnsReport` Lambda have now been deprecated (e.g. `StartStatus`,
  `StopStatus`) and should be removed from your workflow definitions**. These
  steps were used for publishing ingest notifications and have been replaced by
  an implementation using Cloudwatch events for Step Functions to trigger a
  Lambda that publishes ingest notifications. For further detail on how ingest
  notifications are published, see the notes below on **CUMULUS-1394**. For
  examples of how to update your workflow definitions, see our
  [example workflow definitions](https://github.com/nasa/cumulus/blob/master/example/workflows/).

- **CUMULUS-1470**
  - Remove Cumulus-defined ECS service autoscaling, allowing integrators to
    better customize autoscaling to meet their needs. In order to use
    autoscaling with ECS services, appropriate
    `AWS::ApplicationAutoScaling::ScalableTarget`,
    `AWS::ApplicationAutoScaling::ScalingPolicy`, and `AWS::CloudWatch::Alarm`
    resources should be defined in a kes overrides file. See
    [this example](https://github.com/nasa/cumulus/blob/release-1.15.x/example/overrides/app/cloudformation.template.yml)
    for an example.
  - The following config parameters are no longer used:
    - ecs.services.\<NAME\>.minTasks
    - ecs.services.\<NAME\>.maxTasks
    - ecs.services.\<NAME\>.scaleInActivityScheduleTime
    - ecs.services.\<NAME\>.scaleInAdjustmentPercent
    - ecs.services.\<NAME\>.scaleOutActivityScheduleTime
    - ecs.services.\<NAME\>.scaleOutAdjustmentPercent
    - ecs.services.\<NAME\>.activityName

### Added

- **CUMULUS-1100**

  - Added 30-day retention properties to all log groups that were missing those policies.

- **CUMULUS-1396**

  - Added `@cumulus/common/sfnStep`:
    - `LambdaStep` - A class for retrieving and parsing input and output to Lambda steps in AWS Step Functions
    - `ActivityStep` - A class for retrieving and parsing input and output to ECS activity steps in AWS Step Functions

- **CUMULUS-1574**

  - Added `GET /token` endpoint for SAML authorization when cumulus is protected by Launchpad.
    This lets a user retieve a token by hand that can be presented to the API.

- **CUMULUS-1625**

  - Added `sf_start_rate` variable to the `ingest` Terraform module, equivalent to `sqs_consumer_rate` in the old model, but will not be automatically applied to custom queues as that was.

- **CUMULUS-1513**
  - Added `sqs`-type rule support in the Cumulus API `@cumulus/api`
  - Added `sqsMessageConsumer` lambda which processes messages from the SQS queues configured in the `sqs` rules.

### Changed

- **CUMULUS-1639**

  - Because of
    [S3's Data Consistency Model](https://docs.aws.amazon.com/AmazonS3/latest/dev/Introduction.html#BasicsObjects),
    there may be situations where a GET operation for an object can temporarily
    return a `NoSuchKey` response even if that object _has_ been created. The
    `@cumulus/common/aws.getS3Object()` function will now retry up to 10 times
    if a `NoSuchKey` response is returned by S3. This can behavior can be
    overridden by passing `{ retries: 0 }` as the `retryOptions` argument.

- **CUMULUS-1449**

  - `queue-pdrs` & `queue-granules` config changes. Details in breaking changes section.
  - Cumulus now uses a universal workflow template when starting workflow that contains general information specific to the deployment, but not specific to the workflow.
  - Changed the way workflow configs are defined, from `CumulusConfig` to a `task_config` AWS Parameter.

- **CUMULUS-1452**

  - Changed the default ECS docker storage drive to `devicemapper`

- **CUMULUS-1453**
  - Removed config schema for `@cumulus/sf-sns-report` task
  - Updated `@cumulus/sf-sns-report` to always assume that it is running as an intermediate step in a workflow, not as the first or last step

### Removed

- **CUMULUS-1449**
  - Retired `CumulusConfig` as part of step function definitions, as this is an artifact of the way Kes parses workflow definitions that was not possible to migrate to Terraform. Use AWS Parameters and the `task_config` key instead. See change note above.
  - Removed individual workflow templates.

### Fixed

- **CUMULUS-1620** - Fixed bug where `message_adapter_version` does not correctly inject the CMA

- **CUMULUS-1396** - Updated `@cumulus/common/StepFunctions.getExecutionHistory()` to recursively fetch execution history when `nextToken` is returned in response

- **CUMULUS-1571** - Updated `@cumulus/common/DynamoDb.get()` to throw any errors encountered when trying to get a record and the record does exist

- **CUMULUS-1452**
  - Updated the EC2 initialization scripts to use full volume size for docker storage
  - Changed the default ECS docker storage drive to `devicemapper`

## [v1.14.5] - 2019-12-30 - [BACKPORT]

### Updated

- **CUMULUS-1626**
  - Updates Cumulus to use node10/CMA 1.1.2 for all of its internal lambdas in prep for AWS node 8 EOL

## [v1.14.4] - 2019-10-28

### Fixed

- **CUMULUS-1632** - Pinned `aws-elasticsearch-connector` package in `@cumulus/api` to version `8.1.3`, since `8.2.0` includes breaking changes

## [v1.14.3] - 2019-10-18

### Fixed

- **CUMULUS-1620** - Fixed bug where `message_adapter_version` does not correctly inject the CMA

- **CUMULUS-1572** - A granule is now included in discovery results even when
  none of its files has a matching file type in the associated collection
  configuration. Previously, if all files for a granule were unmatched by a file
  type configuration, the granule was excluded from the discovery results.
  Further, added support for a `boolean` property
  `ignoreFilesConfigForDiscovery`, which controls how a granule's files are
  filtered at discovery time.

## [v1.14.2] - 2019-10-08

### BREAKING CHANGES

Your Cumulus Message Adapter version should be pinned to `v1.0.13` or lower in your `app/config.yml` using `message_adapter_version: v1.0.13` OR you should use the workflow migration steps below to work with CMA v1.1.1+.

- **CUMULUS-1394** - The implementation of the `SfSnsReport` Lambda requires additional environment variables for integration with the new ingest notification SNS topics. Therefore, **you must update the definition of `SfSnsReport` in your `lambdas.yml` like so**:

```yaml
SfSnsReport:
  handler: index.handler
  timeout: 300
  source: node_modules/@cumulus/sf-sns-report/dist
  tables:
    - ExecutionsTable
  envs:
    execution_sns_topic_arn:
      function: Ref
      value: reportExecutionsSns
    granule_sns_topic_arn:
      function: Ref
      value: reportGranulesSns
    pdr_sns_topic_arn:
      function: Ref
      value: reportPdrsSns
```

- **CUMULUS-1447** -
  The newest release of the Cumulus Message Adapter (v1.1.1) requires that parameterized configuration be used for remote message functionality. Once released, Kes will automatically bring in CMA v1.1.1 without additional configuration.

  **Migration instructions**
  Oversized messages are no longer written to S3 automatically. In order to utilize remote messaging functionality, configure a `ReplaceConfig` AWS Step Function parameter on your CMA task:

  ```yaml
  ParsePdr:
    Parameters:
      cma:
        event.$: "$"
        ReplaceConfig:
          FullMessage: true
  ```

  Accepted fields in `ReplaceConfig` include `MaxSize`, `FullMessage`, `Path` and `TargetPath`.
  See https://github.com/nasa/cumulus-message-adapter/blob/master/CONTRACT.md#remote-message-configuration for full details.

  As this change is backward compatible in Cumulus Core, users wishing to utilize the previous version of the CMA may opt to transition to using a CMA lambda layer, or set `message_adapter_version` in their configuration to a version prior to v1.1.0.

### PLEASE NOTE

- **CUMULUS-1394** - Ingest notifications are now provided via 3 separate SNS topics for executions, granules, and PDRs, instead of a single `sftracker` SNS topic. Whereas the `sftracker` SNS topic received a full Cumulus execution message, the new topics all receive generated records for the given object. The new topics are only published to if the given object exists for the current execution. For a given execution/granule/PDR, **two messages will be received by each topic**: one message indicating that ingest is running and another message indicating that ingest has completed or failed. The new SNS topics are:

  - `reportExecutions` - Receives 1 message per execution
  - `reportGranules` - Receives 1 message per granule in an execution
  - `reportPdrs` - Receives 1 message per PDR

### Added

- **CUMULUS-639**

  - Adds SAML JWT and launchpad token authentication to Cumulus API (configurable)
    - **NOTE** to authenticate with Launchpad ensure your launchpad user_id is in the `<prefix>-UsersTable`
    - when Cumulus configured to protect API via Launchpad:
      - New endpoints
        - `GET /saml/login` - starting point for SAML SSO creates the login request url and redirects to the SAML Identity Provider Service (IDP)
        - `POST /saml/auth` - SAML Assertion Consumer Service. POST receiver from SAML IDP. Validates response, logs the user in, and returnes a SAML-based JWT.
    - Disabled endpoints
      - `POST /refresh`
      - Changes authorization worklow:
      - `ensureAuthorized` now presumes the bearer token is a JWT and tries to validate. If the token is malformed, it attempts to validate the token against Launchpad. This allows users to bring their own token as described here https://wiki.earthdata.nasa.gov/display/CUMULUS/Cumulus+API+with+Launchpad+Authentication. But it also allows dashboard users to manually authenticate via Launchpad SAML to receive a Launchpad-based JWT.

- **CUMULUS-1394**
  - Added `Granule.generateGranuleRecord()` method to granules model to generate a granule database record from a Cumulus execution message
  - Added `Pdr.generatePdrRecord()` method to PDRs model to generate a granule database record from a Cumulus execution message
  - Added helpers to `@cumulus/common/message`:
    - `getMessageExecutionName()` - Get the execution name from a Cumulus execution message
    - `getMessageStateMachineArn()` - Get the state machine ARN from a Cumulus execution message
    - `getMessageExecutionArn()` - Get the execution ARN for a Cumulus execution message
    - `getMessageGranules()` - Get the granules from a Cumulus execution message, if any.
  - Added `@cumulus/common/cloudwatch-event/isFailedSfStatus()` to determine if a Step Function status from a Cloudwatch event is a failed status

### Changed

- **CUMULUS-1308**

  - HTTP PUT of a Collection, Provider, or Rule via the Cumulus API now
    performs full replacement of the existing object with the object supplied
    in the request payload. Previous behavior was to perform a modification
    (partial update) by merging the existing object with the (possibly partial)
    object in the payload, but this did not conform to the HTTP standard, which
    specifies PATCH as the means for modifications rather than replacements.

- **CUMULUS-1375**

  - Migrate Cumulus from deprecated Elasticsearch JS client to new, supported one in `@cumulus/api`

- **CUMULUS-1485** Update `@cumulus/cmr-client` to return error message from CMR for validation failures.

- **CUMULUS-1394**

  - Renamed `Execution.generateDocFromPayload()` to `Execution.generateRecord()` on executions model. The method generates an execution database record from a Cumulus execution message.

- **CUMULUS-1432**

  - `logs` endpoint takes the level parameter as a string and not a number
  - Elasticsearch term query generation no longer converts numbers to boolean

- **CUMULUS-1447**

  - Consolidated all remote message handling code into @common/aws
  - Update remote message code to handle updated CMA remote message flags
  - Update example SIPS workflows to utilize Parameterized CMA configuration

- **CUMULUS-1448** Refactor workflows that are mutating cumulus_meta to utilize meta field

- **CUMULUS-1451**

  - Elasticsearch cluster setting `auto_create_index` will be set to false. This had been causing issues in the bootstrap lambda on deploy.

- **CUMULUS-1456**
  - `@cumulus/api` endpoints default error handler uses `boom` package to format errors, which is consistent with other API endpoint errors.

### Fixed

- **CUMULUS-1432** `logs` endpoint filter correctly filters logs by level
- **CUMULUS-1484** `useMessageAdapter` now does not set CUMULUS_MESSAGE_ADAPTER_DIR when `true`

### Removed

- **CUMULUS-1394**
  - Removed `sfTracker` SNS topic. Replaced by three new SNS topics for granule, execution, and PDR ingest notifications.
  - Removed unused functions from `@cumulus/common/aws`:
    - `getGranuleS3Params()`
    - `setGranuleStatus()`

## [v1.14.1] - 2019-08-29

### Fixed

- **CUMULUS-1455**

  - CMR token links updated to point to CMR legacy services rather than echo

- **CUMULUS-1211**
  - Errors thrown during granule discovery are no longer swallowed and ignored.
    Rather, errors are propagated to allow for proper error-handling and
    meaningful messaging.

## [v1.14.0] - 2019-08-22

### PLEASE NOTE

- We have encountered transient lambda service errors in our integration testing. Please handle transient service errors following [these guidelines](https://docs.aws.amazon.com/step-functions/latest/dg/bp-lambda-serviceexception.html). The workflows in the `example/workflows` folder have been updated with retries configured for these errors.

- **CUMULUS-799** added additional IAM permissions to support reading CloudWatch and API Gateway, so **you will have to redeploy your IAM stack.**

- **CUMULUS-800** Several items:

  - **Delete existing API Gateway stages**: To allow enabling of API Gateway logging, Cumulus now creates and manages a Stage resource during deployment. Before upgrading Cumulus, it is necessary to delete the API Gateway stages on both the Backend API and the Distribution API. Instructions are included in the documenation under [Delete API Gateway Stages](https://nasa.github.io/cumulus/docs/additional-deployment-options/delete-api-gateway-stages).

  - **Set up account permissions for API Gateway to write to CloudWatch**: In a one time operation for your AWS account, to enable CloudWatch Logs for API Gateway, you must first grant the API Gateway permission to read and write logs to CloudWatch for your account. The `AmazonAPIGatewayPushToCloudWatchLogs` managed policy (with an ARN of `arn:aws:iam::aws:policy/service-role/AmazonAPIGatewayPushToCloudWatchLogs`) has all the required permissions. You can find a simple how to in the documentation under [Enable API Gateway Logging.](https://nasa.github.io/cumulus/docs/additional-deployment-options/enable-gateway-logging-permissions)

  - **Configure API Gateway to write logs to CloudWatch** To enable execution logging for the distribution API set `config.yaml` `apiConfigs.distribution.logApigatewayToCloudwatch` value to `true`. More information [Enable API Gateway Logs](https://nasa.github.io/cumulus/docs/additional-deployment-options/enable-api-logs)

  - **Configure CloudWatch log delivery**: It is possible to deliver CloudWatch API execution and access logs to a cross-account shared AWS::Logs::Destination. An operator does this by adding the key `logToSharedDestination` to the `config.yml` at the default level with a value of a writable log destination. More information in the documenation under [Configure CloudWatch Logs Delivery.](https://nasa.github.io/cumulus/docs/additional-deployment-options/configure-cloudwatch-logs-delivery)

  - **Additional Lambda Logging**: It is now possible to configure any lambda to deliver logs to a shared subscriptions by setting `logToSharedDestination` to the ARN of a writable location (either an AWS::Logs::Destination or a Kinesis Stream) on any lambda config. Documentation for [Lambda Log Subscriptions](https://nasa.github.io/cumulus/docs/additional-deployment-options/additional-lambda-logging)

  - **Configure S3 Server Access Logs**: If you are running Cumulus in an NGAP environment you may [configure S3 Server Access Logs](https://nasa.github.io/cumulus/docs/next/deployment/server_access_logging) to be delivered to a shared bucket where the Metrics Team will ingest the logs into their ELK stack. Contact the Metrics team for permission and location.

- **CUMULUS-1368** The Cumulus distribution API has been deprecated and is being replaced by ASF's Thin Egress App. By default, the distribution API will not deploy. Please follow [the instructions for deploying and configuring Thin Egress](https://nasa.github.io/cumulus/docs/deployment/thin_egress_app).

To instead continue to deploy and use the legacy Cumulus distribution app, add the following to your `config.yml`:

```yaml
deployDistributionApi: true
```

If you deploy with no distribution app your deployment will succeed but you may encounter errors in your workflows, particularly in the `MoveGranule` task.

- **CUMULUS-1418** Users who are packaging the CMA in their Lambdas outside of Cumulus may need to update their Lambda configuration. Please see `BREAKING CHANGES` below for details.

### Added

- **CUMULUS-642**
  - Adds Launchpad as an authentication option for the Cumulus API.
  - Updated deployment documentation and added [instructions to setup Cumulus API Launchpad authentication](https://wiki.earthdata.nasa.gov/display/CUMULUS/Cumulus+API+with+Launchpad+Authentication)
- **CUMULUS-1418**
  - Adds usage docs/testing of lambda layers (introduced in PR1125), updates Core example tasks to use the updated `cumulus-ecs-task` and a CMA layer instead of kes CMA injection.
  - Added Terraform module to publish CMA as layer to user account.
- **PR1125** - Adds `layers` config option to support deploying Lambdas with layers
- **PR1128** - Added `useXRay` config option to enable AWS X-Ray for Lambdas.
- **CUMULUS-1345**
  - Adds new variables to the app deployment under `cmr`.
  - `cmrEnvironment` values are `SIT`, `UAT`, or `OPS` with `UAT` as the default.
  - `cmrLimit` and `cmrPageSize` have been added as configurable options.
- **CUMULUS-1273**
  - Added lambda function EmsProductMetadataReport to generate EMS Product Metadata report
- **CUMULUS-1226**
  - Added API endpoint `elasticsearch/index-from-database` to index to an Elasticsearch index from the database for recovery purposes and `elasticsearch/indices-status` to check the status of Elasticsearch indices via the API.
- **CUMULUS-824**
  - Added new Collection parameter `reportToEms` to configure whether the collection is reported to EMS
- **CUMULUS-1357**
  - Added new BackendApi endpoint `ems` that generates EMS reports.
- **CUMULUS-1241**
  - Added information about queues with maximum execution limits defined to default workflow templates (`meta.queueExecutionLimits`)
- **CUMULUS-1311**
  - Added `@cumulus/common/message` with various message parsing/preparation helpers
- **CUMULUS-812**

  - Added support for limiting the number of concurrent executions started from a queue. [See the data cookbook](https://nasa.github.io/cumulus/docs/data-cookbooks/throttling-queued-executions) for more information.

- **CUMULUS-1337**

  - Adds `cumulus.stackName` value to the `instanceMetadata` endpoint.

- **CUMULUS-1368**

  - Added `cmrGranuleUrlType` to the `@cumulus/move-granules` task. This determines what kind of links go in the CMR files. The options are `distribution`, `s3`, or `none`, with the default being distribution. If there is no distribution API being used with Cumulus, you must set the value to `s3` or `none`.

- Added `packages/s3-replicator` Terraform module to allow same-region s3 replication to metrics bucket.

- **CUMULUS-1392**

  - Added `tf-modules/report-granules` Terraform module which processes granule ingest notifications received via SNS and stores granule data to a database. The module includes:
    - SNS topic for publishing granule ingest notifications
    - Lambda to process granule notifications and store data
    - IAM permissions for the Lambda
    - Subscription for the Lambda to the SNS topic

- **CUMULUS-1393**

  - Added `tf-modules/report-pdrs` Terraform module which processes PDR ingest notifications received via SNS and stores PDR data to a database. The module includes:
    - SNS topic for publishing PDR ingest notifications
    - Lambda to process PDR notifications and store data
    - IAM permissions for the Lambda
    - Subscription for the Lambda to the SNS topic
  - Added unit tests for `@cumulus/api/models/pdrs.createPdrFromSns()`

- **CUMULUS-1400**

  - Added `tf-modules/report-executions` Terraform module which processes workflow execution information received via SNS and stores it to a database. The module includes:
    - SNS topic for publishing execution data
    - Lambda to process and store execution data
    - IAM permissions for the Lambda
    - Subscription for the Lambda to the SNS topic
  - Added `@cumulus/common/sns-event` which contains helpers for SNS events:
    - `isSnsEvent()` returns true if event is from SNS
    - `getSnsEventMessage()` extracts and parses the message from an SNS event
    - `getSnsEventMessageObject()` extracts and parses message object from an SNS event
  - Added `@cumulus/common/cloudwatch-event` which contains helpers for Cloudwatch events:
    - `isSfExecutionEvent()` returns true if event is from Step Functions
    - `isTerminalSfStatus()` determines if a Step Function status from a Cloudwatch event is a terminal status
    - `getSfEventStatus()` gets the Step Function status from a Cloudwatch event
    - `getSfEventDetailValue()` extracts a Step Function event detail field from a Cloudwatch event
    - `getSfEventMessageObject()` extracts and parses Step Function detail object from a Cloudwatch event

- **CUMULUS-1429**

  - Added `tf-modules/data-persistence` Terraform module which includes resources for data persistence in Cumulus:
    - DynamoDB tables
    - Elasticsearch with optional support for VPC
    - Cloudwatch alarm for number of Elasticsearch nodes

- **CUMULUS-1379** CMR Launchpad Authentication
  - Added `launchpad` configuration to `@cumulus/deployment/app/config.yml`, and cloudformation templates, workflow message, lambda configuration, api endpoint configuration
  - Added `@cumulus/common/LaunchpadToken` and `@cumulus/common/launchpad` to provide methods to get token and validate token
  - Updated lambdas to use Launchpad token for CMR actions (ingest and delete granules)
  - Updated deployment documentation and added [instructions to setup CMR client for Launchpad authentication](https://wiki.earthdata.nasa.gov/display/CUMULUS/CMR+Launchpad+Authentication)

## Changed

- **CUMULUS-1232**

  - Added retries to update `@cumulus/cmr-client` `updateToken()`

- **CUMULUS-1245 CUMULUS-795**

  - Added additional `ems` configuration parameters for sending the ingest reports to EMS
  - Added functionality to send daily ingest reports to EMS

- **CUMULUS-1241**

  - Removed the concept of "priority levels" and added ability to define a number of maximum concurrent executions per SQS queue
  - Changed mapping of Cumulus message properties for the `sqs2sfThrottle` lambda:
    - Queue name is read from `cumulus_meta.queueName`
    - Maximum executions for the queue is read from `meta.queueExecutionLimits[queueName]`, where `queueName` is `cumulus_meta.queueName`
  - Changed `sfSemaphoreDown` lambda to only attempt decrementing semaphores when:
    - the message is for a completed/failed/aborted/timed out workflow AND
    - `cumulus_meta.queueName` exists on the Cumulus message AND
    - An entry for the queue name (`cumulus_meta.queueName`) exists in the the object `meta.queueExecutionLimits` on the Cumulus message

- **CUMULUS-1338**

  - Updated `sfSemaphoreDown` lambda to be triggered via AWS Step Function Cloudwatch events instead of subscription to `sfTracker` SNS topic

- **CUMULUS-1311**

  - Updated `@cumulus/queue-granules` to set `cumulus_meta.queueName` for queued execution messages
  - Updated `@cumulus/queue-pdrs` to set `cumulus_meta.queueName` for queued execution messages
  - Updated `sqs2sfThrottle` lambda to immediately decrement queue semaphore value if dispatching Step Function execution throws an error

- **CUMULUS-1362**

  - Granule `processingStartTime` and `processingEndTime` will be set to the execution start time and end time respectively when there is no sync granule or post to cmr task present in the workflow

- **CUMULUS-1400**
  - Deprecated `@cumulus/ingest/aws/getExecutionArn`. Use `@cumulus/common/aws/getExecutionArn` instead.

### Fixed

- **CUMULUS-1439**

  - Fix bug with rule.logEventArn deletion on Kinesis rule update and fix unit test to verify

- **CUMULUS-796**

  - Added production information (collection ShortName and Version, granuleId) to EMS distribution report
  - Added functionality to send daily distribution reports to EMS

- **CUMULUS-1319**

  - Fixed a bug where granule ingest times were not being stored to the database

- **CUMULUS-1356**

  - The `Collection` model's `delete` method now _removes_ the specified item
    from the collection config store that was inserted by the `create` method.
    Previously, this behavior was missing.

- **CUMULUS-1374**
  - Addressed audit concerns (https://www.npmjs.com/advisories/782) in api package

### BREAKING CHANGES

### Changed

- **CUMULUS-1418**
  - Adding a default `cmaDir` key to configuration will cause `CUMULUS_MESSAGE_ADAPTER_DIR` to be set by default to `/opt` for any Lambda not setting `useCma` to true, or explicitly setting the CMA environment variable. In lambdas that package the CMA independently of the Cumulus packaging. Lambdas manually packaging the CMA should have their Lambda configuration updated to set the CMA path, or alternately if not using the CMA as a Lambda layer in this deployment set `cmaDir` to `./cumulus-message-adapter`.

### Removed

- **CUMULUS-1337**

  - Removes the S3 Access Metrics package added in CUMULUS-799

- **PR1130**
  - Removed code deprecated since v1.11.1:
    - Removed `@cumulus/common/step-functions`. Use `@cumulus/common/StepFunctions` instead.
    - Removed `@cumulus/api/lib/testUtils.fakeFilesFactory`. Use `@cumulus/api/lib/testUtils.fakeFileFactory` instead.
    - Removed `@cumulus/cmrjs/cmr` functions: `searchConcept`, `ingestConcept`, `deleteConcept`. Use the functions in `@cumulus/cmr-client` instead.
    - Removed `@cumulus/ingest/aws.getExecutionHistory`. Use `@cumulus/common/StepFunctions.getExecutionHistory` instead.

## [v1.13.5] - 2019-08-29 - [BACKPORT]

### Fixed

- **CUMULUS-1455** - CMR token links updated to point to CMR legacy services rather than echo

## [v1.13.4] - 2019-07-29

- **CUMULUS-1411** - Fix deployment issue when using a template override

## [v1.13.3] - 2019-07-26

- **CUMULUS-1345** Full backport of CUMULUS-1345 features - Adds new variables to the app deployment under `cmr`.
  - `cmrEnvironment` values are `SIT`, `UAT`, or `OPS` with `UAT` as the default.
  - `cmrLimit` and `cmrPageSize` have been added as configurable options.

## [v1.13.2] - 2019-07-25

- Re-release of v1.13.1 to fix broken npm packages.

## [v1.13.1] - 2019-07-22

- **CUMULUS-1374** - Resolve audit compliance with lodash version for api package subdependency
- **CUMULUS-1412** - Resolve audit compliance with googleapi package
- **CUMULUS-1345** - Backported CMR environment setting in getUrl to address immediate user need. CMR_ENVIRONMENT can now be used to set the CMR environment to OPS/SIT

## [v1.13.0] - 2019-5-20

### PLEASE NOTE

**CUMULUS-802** added some additional IAM permissions to support ECS autoscaling, so **you will have to redeploy your IAM stack.**
As a result of the changes for **CUMULUS-1193**, **CUMULUS-1264**, and **CUMULUS-1310**, **you must delete your existing stacks (except IAM) before deploying this version of Cumulus.**
If running Cumulus within a VPC and extended downtime is acceptable, we recommend doing this at the end of the day to allow AWS backend resources and network interfaces to be cleaned up overnight.

### BREAKING CHANGES

- **CUMULUS-1228**

  - The default AMI used by ECS instances is now an NGAP-compliant AMI. This
    will be a breaking change for non-NGAP deployments. If you do not deploy to
    NGAP, you will need to find the AMI ID of the
    [most recent Amazon ECS-optimized AMI](https://docs.aws.amazon.com/AmazonECS/latest/developerguide/ecs-optimized_AMI.html),
    and set the `ecs.amiid` property in your config. Instructions for finding
    the most recent NGAP AMI can be found using
    [these instructions](https://wiki.earthdata.nasa.gov/display/ESKB/Select+an+NGAP+Created+AMI).

- **CUMULUS-1310**

  - Database resources (DynamoDB, ElasticSearch) have been moved to an independent `db` stack.
    Migrations for this version will need to be user-managed. (e.g. [elasticsearch](https://docs.aws.amazon.com/elasticsearch-service/latest/developerguide/es-version-migration.html#snapshot-based-migration) and [dynamoDB](https://docs.aws.amazon.com/datapipeline/latest/DeveloperGuide/dp-template-exports3toddb.html)).
    Order of stack deployment is `iam` -> `db` -> `app`.
  - All stacks can now be deployed using a single `config.yml` file, i.e.: `kes cf deploy --kes-folder app --template node_modules/@cumulus/deployment/[iam|db|app] [...]`
    Backwards-compatible. For development, please re-run `npm run bootstrap` to build new `kes` overrides.
    Deployment docs have been updated to show how to deploy a single-config Cumulus instance.
  - `params` have been moved: Nest `params` fields under `app`, `db` or `iam` to override all Parameters for a particular stack's cloudformation template. Backwards-compatible with multi-config setups.
  - `stackName` and `stackNameNoDash` have been retired. Use `prefix` and `prefixNoDash` instead.
  - The `iams` section in `app/config.yml` IAM roles has been deprecated as a user-facing parameter,
    _unless_ your IAM role ARNs do not match the convention shown in `@cumulus/deployment/app/config.yml`
  - The `vpc.securityGroup` will need to be set with a pre-existing security group ID to use Cumulus in a VPC. Must allow inbound HTTP(S) (Port 443).

- **CUMULUS-1212**

  - `@cumulus/post-to-cmr` will now fail if any granules being processed are missing a metadata file. You can set the new config option `skipMetaCheck` to `true` to pass post-to-cmr without a metadata file.

- **CUMULUS-1232**

  - `@cumulus/sync-granule` will no longer silently pass if no checksum data is provided. It will use input
    from the granule object to:
    - Verify checksum if `checksumType` and `checksumValue` are in the file record OR a checksum file is provided
      (throws `InvalidChecksum` on fail), else log warning that no checksum is available.
    - Then, verify synced S3 file size if `file.size` is in the file record (throws `UnexpectedFileSize` on fail),
      else log warning that no file size is available.
    - Pass the step.

- **CUMULUS-1264**

  - The Cloudformation templating and deployment configuration has been substantially refactored.
    - `CumulusApiDefault` nested stack resource has been renamed to `CumulusApiDistribution`
    - `CumulusApiV1` nested stack resource has been renamed to `CumulusApiBackend`
  - The `urs: true` config option for when defining your lambdas (e.g. in `lambdas.yml`) has been deprecated. There are two new options to replace it:
    - `urs_redirect: 'token'`: This will expose a `TOKEN_REDIRECT_ENDPOINT` environment variable to your lambda that references the `/token` endpoint on the Cumulus backend API
    - `urs_redirect: 'distribution'`: This will expose a `DISTRIBUTION_REDIRECT_ENDPOINT` environment variable to your lambda that references the `/redirect` endpoint on the Cumulus distribution API

- **CUMULUS-1193**

  - The elasticsearch instance is moved behind the VPC.
  - Your account will need an Elasticsearch Service Linked role. This is a one-time setup for the account. You can follow the instructions to use the AWS console or AWS CLI [here](https://docs.aws.amazon.com/IAM/latest/UserGuide/using-service-linked-roles.html) or use the following AWS CLI command: `aws iam create-service-linked-role --aws-service-name es.amazonaws.com`

- **CUMULUS-802**

  - ECS `maxInstances` must be greater than `minInstances`. If you use defaults, no change is required.

- **CUMULUS-1269**
  - Brought Cumulus data models in line with CNM JSON schema:
    - Renamed file object `fileType` field to `type`
    - Renamed file object `fileSize` field to `size`
    - Renamed file object `checksumValue` field to `checksum` where not already done.
    - Added `ancillary` and `linkage` type support to file objects.

### Added

- **CUMULUS-799**

  - Added an S3 Access Metrics package which will take S3 Server Access Logs and
    write access metrics to CloudWatch

- **CUMULUS-1242** - Added `sqs2sfThrottle` lambda. The lambda reads SQS messages for queued executions and uses semaphores to only start new executions if the maximum number of executions defined for the priority key (`cumulus_meta.priorityKey`) has not been reached. Any SQS messages that are read but not used to start executions remain in the queue.

- **CUMULUS-1240**

  - Added `sfSemaphoreDown` lambda. This lambda receives SNS messages and for each message it decrements the semaphore used to track the number of running executions if:
    - the message is for a completed/failed workflow AND
    - the message contains a level of priority (`cumulus_meta.priorityKey`)
  - Added `sfSemaphoreDown` lambda as a subscriber to the `sfTracker` SNS topic

- **CUMULUS-1265**

  - Added `apiConfigs` configuration option to configure API Gateway to be private
  - All internal lambdas configured to run inside the VPC by default
  - Removed references to `NoVpc` lambdas from documentation and `example` folder.

- **CUMULUS-802**
  - Adds autoscaling of ECS clusters
  - Adds autoscaling of ECS services that are handling StepFunction activities

## Changed

- Updated `@cumulus/ingest/http/httpMixin.list()` to trim trailing spaces on discovered filenames

- **CUMULUS-1310**

  - Database resources (DynamoDB, ElasticSearch) have been moved to an independent `db` stack.
    This will enable future updates to avoid affecting database resources or requiring migrations.
    Migrations for this version will need to be user-managed.
    (e.g. [elasticsearch](https://docs.aws.amazon.com/elasticsearch-service/latest/developerguide/es-version-migration.html#snapshot-based-migration) and [dynamoDB](https://docs.aws.amazon.com/datapipeline/latest/DeveloperGuide/dp-template-exports3toddb.html)).
    Order of stack deployment is `iam` -> `db` -> `app`.
  - All stacks can now be deployed using a single `config.yml` file, i.e.: `kes cf deploy --kes-folder app --template node_modules/@cumulus/deployment/[iam|db|app] [...]`
    Backwards-compatible. Please re-run `npm run bootstrap` to build new `kes` overrides.
    Deployment docs have been updated to show how to deploy a single-config Cumulus instance.
  - `params` fields should now be nested under the stack key (i.e. `app`, `db` or `iam`) to provide Parameters for a particular stack's cloudformation template,
    for use with single-config instances. Keys _must_ match the name of the deployment package folder (`app`, `db`, or `iam`).
    Backwards-compatible with multi-config setups.
  - `stackName` and `stackNameNoDash` have been retired as user-facing config parameters. Use `prefix` and `prefixNoDash` instead.
    This will be used to create stack names for all stacks in a single-config use case.
    `stackName` may still be used as an override in multi-config usage, although this is discouraged.
    Warning: overriding the `db` stack's `stackName` will require you to set `dbStackName` in your `app/config.yml`.
    This parameter is required to fetch outputs from the `db` stack to reference in the `app` stack.
  - The `iams` section in `app/config.yml` IAM roles has been retired as a user-facing parameter,
    _unless_ your IAM role ARNs do not match the convention shown in `@cumulus/deployment/app/config.yml`
    In that case, overriding `iams` in your own config is recommended.
  - `iam` and `db` `cloudformation.yml` file names will have respective prefixes (e.g `iam.cloudformation.yml`).
  - Cumulus will now only attempt to create reconciliation reports for buckets of the `private`, `public` and `protected` types.
  - Cumulus will no longer set up its own security group.
    To pass a pre-existing security group for in-VPC deployments as a parameter to the Cumulus template, populate `vpc.securityGroup` in `config.yml`.
    This security group must allow inbound HTTP(S) traffic (Port 443). SSH traffic (Port 22) must be permitted for SSH access to ECS instances.
  - Deployment docs have been updated with examples for the new deployment model.

- **CUMULUS-1236**

  - Moves access to public files behind the distribution endpoint. Authentication is not required, but direct http access has been disallowed.

- **CUMULUS-1223**

  - Adds unauthenticated access for public bucket files to the Distribution API. Public files should be requested the same way as protected files, but for public files a redirect to a self-signed S3 URL will happen without requiring authentication with Earthdata login.

- **CUMULUS-1232**

  - Unifies duplicate handling in `ingest/granule.handleDuplicateFile` for maintainability.
  - Changed `ingest/granule.ingestFile` and `move-granules/index.moveFileRequest` to use new function.
  - Moved file versioning code to `ingest/granule.moveGranuleFileWithVersioning`
  - `ingest/granule.verifyFile` now also tests `file.size` for verification if it is in the file record and throws
    `UnexpectedFileSize` error for file size not matching input.
  - `ingest/granule.verifyFile` logs warnings if checksum and/or file size are not available.

- **CUMULUS-1193**

  - Moved reindex CLI functionality to an API endpoint. See [API docs](https://nasa.github.io/cumulus-api/#elasticsearch-1)

- **CUMULUS-1207**
  - No longer disable lambda event source mappings when disabling a rule

### Fixed

- Updated Lerna publish script so that published Cumulus packages will pin their dependencies on other Cumulus packages to exact versions (e.g. `1.12.1` instead of `^1.12.1`)

- **CUMULUS-1203**

  - Fixes IAM template's use of intrinsic functions such that IAM template overrides now work with kes

- **CUMULUS-1268**
  - Deployment will not fail if there are no ES alarms or ECS services

## [v1.12.1] - 2019-4-8

## [v1.12.0] - 2019-4-4

Note: There was an issue publishing 1.12.0. Upgrade to 1.12.1.

### BREAKING CHANGES

- **CUMULUS-1139**

  - `granule.applyWorkflow` uses the new-style granule record as input to workflows.

- **CUMULUS-1171**

  - Fixed provider handling in the API to make it consistent between protocols.
    NOTE: This is a breaking change. When applying this upgrade, users will need to:
    1. Disable all workflow rules
    2. Update any `http` or `https` providers so that the host field only
       contains a valid hostname or IP address, and the port field contains the
       provider port.
    3. Perform the deployment
    4. Re-enable workflow rules

- **CUMULUS-1176**:

  - `@cumulus/move-granules` input expectations have changed. `@cumulus/files-to-granules` is a new intermediate task to perform input translation in the old style.
    See the Added and Changed sections of this release changelog for more information.

- **CUMULUS-670**

  - The behavior of ParsePDR and related code has changed in this release. PDRs with FILE_TYPEs that do not conform to the PDR ICD (+ TGZ) (https://cdn.earthdata.nasa.gov/conduit/upload/6376/ESDS-RFC-030v1.0.pdf) will fail to parse.

- **CUMULUS-1208**
  - The granule object input to `@cumulus/queue-granules` will now be added to ingest workflow messages **as is**. In practice, this means that if you are using `@cumulus/queue-granules` to trigger ingest workflows and your granule objects input have invalid properties, then your ingest workflows will fail due to schema validation errors.

### Added

- **CUMULUS-777**
  - Added new cookbook entry on configuring Cumulus to track ancillary files.
- **CUMULUS-1183**
  - Kes overrides will now abort with a warning if a workflow step is configured without a corresponding
    lambda configuration
- **CUMULUS-1223**

  - Adds convenience function `@cumulus/common/bucketsConfigJsonObject` for fetching stack's bucket configuration as an object.

- **CUMULUS-853**
  - Updated FakeProcessing example lambda to include option to generate fake browse
  - Added feature documentation for ancillary metadata export, a new cookbook entry describing a workflow with ancillary metadata generation(browse), and related task definition documentation
- **CUMULUS-805**
  - Added a CloudWatch alarm to check running ElasticSearch instances, and a CloudWatch dashboard to view the health of ElasticSearch
  - Specify `AWS_REGION` in `.env` to be used by deployment script
- **CUMULUS-803**
  - Added CloudWatch alarms to check running tasks of each ECS service, and add the alarms to CloudWatch dashboard
- **CUMULUS-670**
  - Added Ancillary Metadata Export feature (see https://nasa.github.io/cumulus/docs/features/ancillary_metadata for more information)
  - Added new Collection file parameter "fileType" that allows configuration of workflow granule file fileType
- **CUMULUS-1184** - Added kes logging output to ensure we always see the state machine reference before failures due to configuration
- **CUMULUS-1105** - Added a dashboard endpoint to serve the dashboard from an S3 bucket
- **CUMULUS-1199** - Moves `s3credentials` endpoint from the backend to the distribution API.
- **CUMULUS-666**
  - Added `@api/endpoints/s3credentials` to allow EarthData Login authorized users to retrieve temporary security credentials for same-region direct S3 access.
- **CUMULUS-671**
  - Added `@packages/integration-tests/api/distribution/getDistributionApiS3SignedUrl()` to return the S3 signed URL for a file protected by the distribution API
- **CUMULUS-672**
  - Added `cmrMetadataFormat` and `cmrConceptId` to output for individual granules from `@cumulus/post-to-cmr`. `cmrMetadataFormat` will be read from the `cmrMetadataFormat` generated for each granule in `@cumulus/cmrjs/publish2CMR()`
  - Added helpers to `@packages/integration-tests/api/distribution`:
    - `getDistributionApiFileStream()` returns a stream to download files protected by the distribution API
    - `getDistributionFileUrl()` constructs URLs for requesting files from the distribution API
- **CUMULUS-1185** `@cumulus/api/models/Granule.removeGranuleFromCmrByGranule` to replace `@cumulus/api/models/Granule.removeGranuleFromCmr` and use the Granule UR from the CMR metadata to remove the granule from CMR

- **CUMULUS-1101**

  - Added new `@cumulus/checksum` package. This package provides functions to calculate and validate checksums.
  - Added new checksumming functions to `@cumulus/common/aws`: `calculateS3ObjectChecksum` and `validateS3ObjectChecksum`, which depend on the `checksum` package.

- CUMULUS-1171

  - Added `@cumulus/common` API documentation to `packages/common/docs/API.md`
  - Added an `npm run build-docs` task to `@cumulus/common`
  - Added `@cumulus/common/string#isValidHostname()`
  - Added `@cumulus/common/string#match()`
  - Added `@cumulus/common/string#matches()`
  - Added `@cumulus/common/string#toLower()`
  - Added `@cumulus/common/string#toUpper()`
  - Added `@cumulus/common/URLUtils#buildURL()`
  - Added `@cumulus/common/util#isNil()`
  - Added `@cumulus/common/util#isNull()`
  - Added `@cumulus/common/util#isUndefined()`
  - Added `@cumulus/common/util#negate()`

- **CUMULUS-1176**

  - Added new `@cumulus/files-to-granules` task to handle converting file array output from `cumulus-process` tasks into granule objects.
    Allows simplification of `@cumulus/move-granules` and `@cumulus/post-to-cmr`, see Changed section for more details.

- CUMULUS-1151 Compare the granule holdings in CMR with Cumulus' internal data store
- CUMULUS-1152 Compare the granule file holdings in CMR with Cumulus' internal data store

### Changed

- **CUMULUS-1216** - Updated `@cumulus/ingest/granule/ingestFile` to download files to expected staging location.
- **CUMULUS-1208** - Updated `@cumulus/ingest/queue/enqueueGranuleIngestMessage()` to not transform granule object passed to it when building an ingest message
- **CUMULUS-1198** - `@cumulus/ingest` no longer enforces any expectations about whether `provider_path` contains a leading slash or not.
- **CUMULUS-1170**
  - Update scripts and docs to use `npm` instead of `yarn`
  - Use `package-lock.json` files to ensure matching versions of npm packages
  - Update CI builds to use `npm ci` instead of `npm install`
- **CUMULUS-670**
  - Updated ParsePDR task to read standard PDR types+ (+ tgz as an external customer requirement) and add a fileType to granule-files on Granule discovery
  - Updated ParsePDR to fail if unrecognized type is used
  - Updated all relevant task schemas to include granule->files->filetype as a string value
  - Updated tests/test fixtures to include the fileType in the step function/task inputs and output validations as needed
  - Updated MoveGranules task to handle incoming configuration with new "fileType" values and to add them as appropriate to the lambda output.
  - Updated DiscoverGranules step/related workflows to read new Collection file parameter fileType that will map a discovered file to a workflow fileType
  - Updated CNM parser to add the fileType to the defined granule file fileType on ingest and updated integration tests to verify/validate that behavior
  - Updated generateEcho10XMLString in cmr-utils.js to use a map/related library to ensure order as CMR requires ordering for their online resources.
  - Updated post-to-cmr task to appropriately export CNM filetypes to CMR in echo10/UMM exports
- **CUMULUS-1139** - Granules stored in the API contain a `files` property. That schema has been greatly
  simplified and now better matches the CNM format.
  - The `name` property has been renamed to `fileName`.
  - The `filepath` property has been renamed to `key`.
  - The `checksumValue` property has been renamed to `checksum`.
  - The `path` property has been removed.
  - The `url_path` property has been removed.
  - The `filename` property (which contained an `s3://` URL) has been removed, and the `bucket`
    and `key` properties should be used instead. Any requests sent to the API containing a `granule.files[].filename`
    property will be rejected, and any responses coming back from the API will not contain that
    `filename` property.
  - A `source` property has been added, which is a URL indicating the original source of the file.
  - `@cumulus/ingest/granule.moveGranuleFiles()` no longer includes a `filename` field in its
    output. The `bucket` and `key` fields should be used instead.
- **CUMULUS-672**

  - Changed `@cumulus/integration-tests/api/EarthdataLogin.getEarthdataLoginRedirectResponse` to `@cumulus/integration-tests/api/EarthdataLogin.getEarthdataAccessToken`. The new function returns an access response from Earthdata login, if successful.
  - `@cumulus/integration-tests/cmr/getOnlineResources` now accepts an object of options, including `cmrMetadataFormat`. Based on the `cmrMetadataFormat`, the function will correctly retrieve the online resources for each metadata format (ECHO10, UMM-G)

- **CUMULUS-1101**

  - Moved `@cumulus/common/file/getFileChecksumFromStream` into `@cumulus/checksum`, and renamed it to `generateChecksumFromStream`.
    This is a breaking change for users relying on `@cumulus/common/file/getFileChecksumFromStream`.
  - Refactored `@cumulus/ingest/Granule` to depend on new `common/aws` checksum functions and remove significantly present checksumming code.
    - Deprecated `@cumulus/ingest/granule.validateChecksum`. Replaced with `@cumulus/ingest/granule.verifyFile`.
    - Renamed `granule.getChecksumFromFile` to `granule.retrieveSuppliedFileChecksumInformation` to be more accurate.
  - Deprecated `@cumulus/common/aws.checksumS3Objects`. Use `@cumulus/common/aws.calculateS3ObjectChecksum` instead.

- CUMULUS-1171

  - Fixed provider handling in the API to make it consistent between protocols.
    Before this change, FTP providers were configured using the `host` and
    `port` properties. HTTP providers ignored `port` and `protocol`, and stored
    an entire URL in the `host` property. Updated the API to only accept valid
    hostnames or IP addresses in the `provider.host` field. Updated ingest code
    to properly build HTTP and HTTPS URLs from `provider.protocol`,
    `provider.host`, and `provider.port`.
  - The default provider port was being set to 21, no matter what protocol was
    being used. Removed that default.

- **CUMULUS-1176**

  - `@cumulus/move-granules` breaking change:
    Input to `move-granules` is now expected to be in the form of a granules object (i.e. `{ granules: [ { ... }, { ... } ] }`);
    For backwards compatibility with array-of-files outputs from processing steps, use the new `@cumulus/files-to-granules` task as an intermediate step.
    This task will perform the input translation. This change allows `move-granules` to be simpler and behave more predictably.
    `config.granuleIdExtraction` and `config.input_granules` are no longer needed/used by `move-granules`.
  - `@cumulus/post-to-cmr`: `config.granuleIdExtraction` is no longer needed/used by `post-to-cmr`.

- CUMULUS-1174
  - Better error message and stacktrace for S3KeyPairProvider error reporting.

### Fixed

- **CUMULUS-1218** Reconciliation report will now scan only completed granules.
- `@cumulus/api` files and granules were not getting indexed correctly because files indexing was failing in `db-indexer`
- `@cumulus/deployment` A bug in the Cloudformation template was preventing the API from being able to be launched in a VPC, updated the IAM template to give the permissions to be able to run the API in a VPC

### Deprecated

- `@cumulus/api/models/Granule.removeGranuleFromCmr`, instead use `@cumulus/api/models/Granule.removeGranuleFromCmrByGranule`
- `@cumulus/ingest/granule.validateChecksum`, instead use `@cumulus/ingest/granule.verifyFile`
- `@cumulus/common/aws.checksumS3Objects`, instead use `@cumulus/common/aws.calculateS3ObjectChecksum`
- `@cumulus/cmrjs`: `getGranuleId` and `getCmrFiles` are deprecated due to changes in input handling.

## [v1.11.3] - 2019-3-5

### Added

- **CUMULUS-1187** - Added `@cumulus/ingest/granule/duplicateHandlingType()` to determine how duplicate files should be handled in an ingest workflow

### Fixed

- **CUMULUS-1187** - workflows not respecting the duplicate handling value specified in the collection
- Removed refreshToken schema requirement for OAuth

## [v1.11.2] - 2019-2-15

### Added

- CUMULUS-1169
  - Added a `@cumulus/common/StepFunctions` module. It contains functions for querying the AWS
    StepFunctions API. These functions have the ability to retry when a ThrottlingException occurs.
  - Added `@cumulus/common/aws.retryOnThrottlingException()`, which will wrap a function in code to
    retry on ThrottlingExceptions.
  - Added `@cumulus/common/test-utils.throttleOnce()`, which will cause a function to return a
    ThrottlingException the first time it is called, then return its normal result after that.
- CUMULUS-1103 Compare the collection holdings in CMR with Cumulus' internal data store
- CUMULUS-1099 Add support for UMMG JSON metadata versions > 1.4.
  - If a version is found in the metadata object, that version is used for processing and publishing to CMR otherwise, version 1.4 is assumed.
- CUMULUS-678
  - Added support for UMMG json v1.4 metadata files.
    `reconcileCMRMetadata` added to `@cumulus/cmrjs` to update metadata record with new file locations.
    `@cumulus/common/errors` adds two new error types `CMRMetaFileNotFound` and `InvalidArgument`.
    `@cumulus/common/test-utils` adds new function `randomId` to create a random string with id to help in debugging.
    `@cumulus/common/BucketsConfig` adds a new helper class `BucketsConfig` for working with bucket stack configuration and bucket names.
    `@cumulus/common/aws` adds new function `s3PutObjectTagging` as a convenience for the aws [s3().putObjectTagging](https://docs.aws.amazon.com/AWSJavaScriptSDK/latest/AWS/S3.html#putObjectTagging-property) function.
    `@cumulus/cmrjs` Adds: - `isCMRFile` - Identify an echo10(xml) or UMMG(json) metadata file. - `metadataObjectFromCMRFile` Read and parse CMR XML file from s3. - `updateCMRMetadata` Modify a cmr metadata (xml/json) file with updated information. - `publish2CMR` Posts XML or UMMG CMR data to CMR service. - `reconcileCMRMetadata` Reconciles cmr metadata file after a file moves.
- Adds some ECS and other permissions to StepRole to enable running ECS tasks from a workflow
- Added Apache logs to cumulus api and distribution lambdas
- **CUMULUS-1119** - Added `@cumulus/integration-tests/api/EarthdataLogin.getEarthdataLoginRedirectResponse` helper for integration tests to handle login with Earthdata and to return response from redirect to Cumulus API
- **CUMULUS-673** Added `@cumulus/common/file/getFileChecksumFromStream` to get file checksum from a readable stream

### Fixed

- CUMULUS-1123
  - Cloudformation template overrides now work as expected

### Changed

- CUMULUS-1169
  - Deprecated the `@cumulus/common/step-functions` module.
  - Updated code that queries the StepFunctions API to use the retry-enabled functions from
    `@cumulus/common/StepFunctions`
- CUMULUS-1121
  - Schema validation is now strongly enforced when writing to the database.
    Additional properties are not allowed and will result in a validation error.
- CUMULUS-678
  `tasks/move-granules` simplified and refactored to use functionality from cmrjs.
  `ingest/granules.moveGranuleFiles` now just moves granule files and returns a list of the updated files. Updating metadata now handled by `@cumulus/cmrjs/reconcileCMRMetadata`.
  `move-granules.updateGranuleMetadata` refactored and bugs fixed in the case of a file matching multiple collection.files.regexps.
  `getCmrXmlFiles` simplified and now only returns an object with the cmrfilename and the granuleId.
  `@cumulus/test-processing` - test processing task updated to generate UMM-G metadata

- CUMULUS-1043

  - `@cumulus/api` now uses [express](http://expressjs.com/) as the API engine.
  - All `@cumulus/api` endpoints on ApiGateway are consolidated to a single endpoint the uses `{proxy+}` definition.
  - All files under `packages/api/endpoints` along with associated tests are updated to support express's request and response objects.
  - Replaced environment variables `internal`, `bucket` and `systemBucket` with `system_bucket`.
  - Update `@cumulus/integration-tests` to work with updated cumulus-api express endpoints

- `@cumulus/integration-tests` - `buildAndExecuteWorkflow` and `buildWorkflow` updated to take a `meta` param to allow for additional fields to be added to the workflow `meta`

- **CUMULUS-1049** Updated `Retrieve Execution Status API` in `@cumulus/api`: If the execution doesn't exist in Step Function API, Cumulus API returns the execution status information from the database.

- **CUMULUS-1119**
  - Renamed `DISTRIBUTION_URL` environment variable to `DISTRIBUTION_ENDPOINT`
  - Renamed `DEPLOYMENT_ENDPOINT` environment variable to `DISTRIBUTION_REDIRECT_ENDPOINT`
  - Renamed `API_ENDPOINT` environment variable to `TOKEN_REDIRECT_ENDPOINT`

### Removed

- Functions deprecated before 1.11.0:
  - @cumulus/api/models/base: static Manager.createTable() and static Manager.deleteTable()
  - @cumulus/ingest/aws/S3
  - @cumulus/ingest/aws/StepFunction.getExecution()
  - @cumulus/ingest/aws/StepFunction.pullEvent()
  - @cumulus/ingest/consumer.Consume
  - @cumulus/ingest/granule/Ingest.getBucket()

### Deprecated

`@cmrjs/ingestConcept`, instead use the CMR object methods. `@cmrjs/CMR.ingestGranule` or `@cmrjs/CMR.ingestCollection`
`@cmrjs/searchConcept`, instead use the CMR object methods. `@cmrjs/CMR.searchGranules` or `@cmrjs/CMR.searchCollections`
`@cmrjs/deleteConcept`, instead use the CMR object methods. `@cmrjs/CMR.deleteGranule` or `@cmrjs/CMR.deleteCollection`

## [v1.11.1] - 2018-12-18

**Please Note**

- Ensure your `app/config.yml` has a `clientId` specified in the `cmr` section. This will allow CMR to identify your requests for better support and metrics.
  - For an example, please see [the example config](https://github.com/nasa/cumulus/blob/1c7e2bf41b75da9f87004c4e40fbcf0f39f56794/example/app/config.yml#L128).

### Added

- Added a `/tokenDelete` endpoint in `@cumulus/api` to delete access token records

### Changed

- CUMULUS-678
  `@cumulus/ingest/crypto` moved and renamed to `@cumulus/common/key-pair-provider`
  `@cumulus/ingest/aws` function: `KMSDecryptionFailed` and class: `KMS` extracted and moved to `@cumulus/common` and `KMS` is exported as `KMSProvider` from `@cumulus/common/key-pair-provider`
  `@cumulus/ingest/granule` functions: `publish`, `getGranuleId`, `getXMLMetadataAsString`, `getMetadataBodyAndTags`, `parseXmlString`, `getCmrXMLFiles`, `postS3Object`, `contructOnlineAccessUrls`, `updateMetadata`, extracted and moved to `@cumulus/cmrjs`
  `getGranuleId`, `getCmrXMLFiles`, `publish`, `updateMetadata` removed from `@cumulus/ingest/granule` and added to `@cumulus/cmrjs`;
  `updateMetadata` renamed `updateCMRMetadata`.
  `@cumulus/ingest` test files renamed.
- **CUMULUS-1070**
  - Add `'Client-Id'` header to all `@cumulus/cmrjs` requests (made via `searchConcept`, `ingestConcept`, and `deleteConcept`).
  - Updated `cumulus/example/app/config.yml` entry for `cmr.clientId` to use stackName for easier CMR-side identification.

## [v1.11.0] - 2018-11-30

**Please Note**

- Redeploy IAM roles:
  - CUMULUS-817 includes a migration that requires reconfiguration/redeployment of IAM roles. Please see the [upgrade instructions](https://nasa.github.io/cumulus/docs/upgrade/1.11.0) for more information.
  - CUMULUS-977 includes a few new SNS-related permissions added to the IAM roles that will require redeployment of IAM roles.
- `cumulus-message-adapter` v1.0.13+ is required for `@cumulus/api` granule reingest API to work properly. The latest version should be downloaded automatically by kes.
- A `TOKEN_SECRET` value (preferably 256-bit for security) must be added to `.env` to securely sign JWTs used for authorization in `@cumulus/api`

### Changed

- **CUUMULUS-1000** - Distribution endpoint now persists logins, instead of
  redirecting to Earthdata Login on every request
- **CUMULUS-783 CUMULUS-790** - Updated `@cumulus/sync-granule` and `@cumulus/move-granules` tasks to always overwrite existing files for manually-triggered reingest.
- **CUMULUS-906** - Updated `@cumulus/api` granule reingest API to
  - add `reingestGranule: true` and `forceDuplicateOverwrite: true` to Cumulus message `cumulus_meta.cumulus_context` field to indicate that the workflow is a manually triggered re-ingest.
  - return warning message to operator when duplicateHandling is not `replace`
  - `cumulus-message-adapter` v1.0.13+ is required.
- **CUMULUS-793** - Updated the granule move PUT request in `@cumulus/api` to reject the move with a 409 status code if one or more of the files already exist at the destination location
- Updated `@cumulus/helloworld` to use S3 to store state for pass on retry tests
- Updated `@cumulus/ingest`:
  - [Required for MAAP] `http.js#list` will now find links with a trailing whitespace
  - Removed code from `granule.js` which looked for files in S3 using `{ Bucket: discoveredFile.bucket, Key: discoveredFile.name }`. This is obsolete since `@cumulus/ingest` uses a `file-staging` and `constructCollectionId()` directory prefixes by default.
- **CUMULUS-989**
  - Updated `@cumulus/api` to use [JWT (JSON Web Token)](https://jwt.io/introduction/) as the transport format for API authorization tokens and to use JWT verification in the request authorization
  - Updated `/token` endpoint in `@cumulus/api` to return tokens as JWTs
  - Added a `/refresh` endpoint in `@cumulus/api` to request new access tokens from the OAuth provider using the refresh token
  - Added `refreshAccessToken` to `@cumulus/api/lib/EarthdataLogin` to manage refresh token requests with the Earthdata OAuth provider

### Added

- **CUMULUS-1050**
  - Separated configuration flags for originalPayload/finalPayload cleanup such that they can be set to different retention times
- **CUMULUS-798**
  - Added daily Executions cleanup CloudWatch event that triggers cleanExecutions lambda
  - Added cleanExecutions lambda that removes finalPayload/originalPayload field entries for records older than configured timeout value (execution_payload_retention_period), with a default of 30 days
- **CUMULUS-815/816**
  - Added 'originalPayload' and 'finalPayload' fields to Executions table
  - Updated Execution model to populate originalPayload with the execution payload on record creation
  - Updated Execution model code to populate finalPayload field with the execution payload on execution completion
  - Execution API now exposes the above fields
- **CUMULUS-977**
  - Rename `kinesisConsumer` to `messageConsumer` as it handles both Kinesis streams and SNS topics as of this version.
  - Add `sns`-type rule support. These rules create a subscription between an SNS topic and the `messageConsumer`.
    When a message is received, `messageConsumer` is triggered and passes the SNS message (JSON format expected) in
    its entirety to the workflow in the `payload` field of the Cumulus message. For more information on sns-type rules,
    see the [documentation](https://nasa.github.io/cumulus/docs/data-cookbooks/setup#rules).
- **CUMULUS-975**
  - Add `KinesisInboundEventLogger` and `KinesisOutboundEventLogger` API lambdas. These lambdas
    are utilized to dump incoming and outgoing ingest workflow kinesis streams
    to cloudwatch for analytics in case of AWS/stream failure.
  - Update rules model to allow tracking of log_event ARNs related to
    Rule event logging. Kinesis rule types will now automatically log
    incoming events via a Kinesis event triggered lambda.
    CUMULUS-975-migration-4
  - Update migration code to require explicit migration names per run
  - Added migration_4 to migrate/update exisitng Kinesis rules to have a log event mapping
  - Added new IAM policy for migration lambda
- **CUMULUS-775**
  - Adds a instance metadata endpoint to the `@cumulus/api` package.
  - Adds a new convenience function `hostId` to the `@cumulus/cmrjs` to help build environment specific cmr urls.
  - Fixed `@cumulus/cmrjs.searchConcept` to search and return CMR results.
  - Modified `@cumulus/cmrjs.CMR.searchGranule` and `@cumulus/cmrjs.CMR.searchCollection` to include CMR's provider as a default parameter to searches.
- **CUMULUS-965**
  - Add `@cumulus/test-data.loadJSONTestData()`,
    `@cumulus/test-data.loadTestData()`, and
    `@cumulus/test-data.streamTestData()` to safely load test data. These
    functions should be used instead of using `require()` to load test data,
    which could lead to tests interferring with each other.
  - Add a `@cumulus/common/util/deprecate()` function to mark a piece of code as
    deprecated
- **CUMULUS-986**
  - Added `waitForTestExecutionStart` to `@cumulus/integration-tests`
- **CUMULUS-919**
  - In `@cumulus/deployment`, added support for NGAP permissions boundaries for IAM roles with `useNgapPermissionBoundary` flag in `iam/config.yml`. Defaults to false.

### Fixed

- Fixed a bug where FTP sockets were not closed after an error, keeping the Lambda function active until it timed out [CUMULUS-972]
- **CUMULUS-656**
  - The API will no longer allow the deletion of a provider if that provider is
    referenced by a rule
  - The API will no longer allow the deletion of a collection if that collection
    is referenced by a rule
- Fixed a bug where `@cumulus/sf-sns-report` was not pulling large messages from S3 correctly.

### Deprecated

- `@cumulus/ingest/aws/StepFunction.pullEvent()`. Use `@cumulus/common/aws.pullStepFunctionEvent()`.
- `@cumulus/ingest/consumer.Consume` due to unpredictable implementation. Use `@cumulus/ingest/consumer.Consumer`.
  Call `Consumer.consume()` instead of `Consume.read()`.

## [v1.10.4] - 2018-11-28

### Added

- **CUMULUS-1008**
  - New `config.yml` parameter for SQS consumers: `sqs_consumer_rate: (default 500)`, which is the maximum number of
    messages the consumer will attempt to process per execution. Currently this is only used by the sf-starter consumer,
    which runs every minute by default, making this a messages-per-minute upper bound. SQS does not guarantee the number
    of messages returned per call, so this is not a fixed rate of consumption, only attempted number of messages received.

### Deprecated

- `@cumulus/ingest/consumer.Consume` due to unpredictable implementation. Use `@cumulus/ingest/consumer.Consumer`.

### Changed

- Backported update of `packages/api` dependency `@mapbox/dyno` to `1.4.2` to mitigate `event-stream` vulnerability.

## [v1.10.3] - 2018-10-31

### Added

- **CUMULUS-817**
  - Added AWS Dead Letter Queues for lambdas that are scheduled asynchronously/such that failures show up only in cloudwatch logs.
- **CUMULUS-956**
  - Migrated developer documentation and data-cookbooks to Docusaurus
    - supports versioning of documentation
  - Added `docs/docs-how-to.md` to outline how to do things like add new docs or locally install for testing.
  - Deployment/CI scripts have been updated to work with the new format
- **CUMULUS-811**
  - Added new S3 functions to `@cumulus/common/aws`:
    - `aws.s3TagSetToQueryString`: converts S3 TagSet array to querystring (for use with upload()).
    - `aws.s3PutObject`: Returns promise of S3 `putObject`, which puts an object on S3
    - `aws.s3CopyObject`: Returns promise of S3 `copyObject`, which copies an object in S3 to a new S3 location
    - `aws.s3GetObjectTagging`: Returns promise of S3 `getObjectTagging`, which returns an object containing an S3 TagSet.
  - `@/cumulus/common/aws.s3PutObject` defaults to an explicit `ACL` of 'private' if not overridden.
  - `@/cumulus/common/aws.s3CopyObject` defaults to an explicit `TaggingDirective` of 'COPY' if not overridden.

### Deprecated

- **CUMULUS-811**
  - Deprecated `@cumulus/ingest/aws.S3`. Member functions of this class will now
    log warnings pointing to similar functionality in `@cumulus/common/aws`.

## [v1.10.2] - 2018-10-24

### Added

- **CUMULUS-965**
  - Added a `@cumulus/logger` package
- **CUMULUS-885**
  - Added 'human readable' version identifiers to Lambda Versioning lambda aliases
- **CUMULUS-705**
  - Note: Make sure to update the IAM stack when deploying this update.
  - Adds an AsyncOperations model and associated DynamoDB table to the
    `@cumulus/api` package
  - Adds an /asyncOperations endpoint to the `@cumulus/api` package, which can
    be used to fetch the status of an AsyncOperation.
  - Adds a /bulkDelete endpoint to the `@cumulus/api` package, which performs an
    asynchronous bulk-delete operation. This is a stub right now which is only
    intended to demonstration how AsyncOperations work.
  - Adds an AsyncOperation ECS task to the `@cumulus/api` package, which will
    fetch an Lambda function, run it in ECS, and then store the result to the
    AsyncOperations table in DynamoDB.
- **CUMULUS-851** - Added workflow lambda versioning feature to allow in-flight workflows to use lambda versions that were in place when a workflow was initiated

  - Updated Kes custom code to remove logic that used the CMA file key to determine template compilation logic. Instead, utilize a `customCompilation` template configuration flag to indicate a template should use Cumulus's kes customized methods instead of 'core'.
  - Added `useWorkflowLambdaVersions` configuration option to enable the lambdaVersioning feature set. **This option is set to true by default** and should be set to false to disable the feature.
  - Added uniqueIdentifier configuration key to S3 sourced lambdas to optionally support S3 lambda resource versioning within this scheme. This key must be unique for each modified version of the lambda package and must be updated in configuration each time the source changes.
  - Added a new nested stack template that will create a `LambdaVersions` stack that will take lambda parameters from the base template, generate lambda versions/aliases and return outputs with references to the most 'current' lambda alias reference, and updated 'core' template to utilize these outputs (if `useWorkflowLambdaVersions` is enabled).

- Created a `@cumulus/api/lib/OAuth2` interface, which is implemented by the
  `@cumulus/api/lib/EarthdataLogin` and `@cumulus/api/lib/GoogleOAuth2` classes.
  Endpoints that need to handle authentication will determine which class to use
  based on environment variables. This also greatly simplifies testing.
- Added `@cumulus/api/lib/assertions`, containing more complex AVA test assertions
- Added PublishGranule workflow to publish a granule to CMR without full reingest. (ingest-in-place capability)

- `@cumulus/integration-tests` new functionality:
  - `listCollections` to list collections from a provided data directory
  - `deleteCollection` to delete list of collections from a deployed stack
  - `cleanUpCollections` combines the above in one function.
  - `listProviders` to list providers from a provided data directory
  - `deleteProviders` to delete list of providers from a deployed stack
  - `cleanUpProviders` combines the above in one function.
  - `@cumulus/integrations-tests/api.js`: `deleteGranule` and `deletePdr` functions to make `DELETE` requests to Cumulus API
  - `rules` API functionality for posting and deleting a rule and listing all rules
  - `wait-for-deploy` lambda for use in the redeployment tests
- `@cumulus/ingest/granule.js`: `ingestFile` inserts new `duplicate_found: true` field in the file's record if a duplicate file already exists on S3.
- `@cumulus/api`: `/execution-status` endpoint requests and returns complete execution output if execution output is stored in S3 due to size.
- Added option to use environment variable to set CMR host in `@cumulus/cmrjs`.
- **CUMULUS-781** - Added integration tests for `@cumulus/sync-granule` when `duplicateHandling` is set to `replace` or `skip`
- **CUMULUS-791** - `@cumulus/move-granules`: `moveFileRequest` inserts new `duplicate_found: true` field in the file's record if a duplicate file already exists on S3. Updated output schema to document new `duplicate_found` field.

### Removed

- Removed `@cumulus/common/fake-earthdata-login-server`. Tests can now create a
  service stub based on `@cumulus/api/lib/OAuth2` if testing requires handling
  authentication.

### Changed

- **CUMULUS-940** - modified `@cumulus/common/aws` `receiveSQSMessages` to take a parameter object instead of positional parameters. All defaults remain the same, but now access to long polling is available through `options.waitTimeSeconds`.
- **CUMULUS-948** - Update lambda functions `CNMToCMA` and `CnmResponse` in the `cumulus-data-shared` bucket and point the default stack to them.
- **CUMULUS-782** - Updated `@cumulus/sync-granule` task and `Granule.ingestFile` in `@cumulus/ingest` to keep both old and new data when a destination file with different checksum already exists and `duplicateHandling` is `version`
- Updated the config schema in `@cumulus/move-granules` to include the `moveStagedFiles` param.
- **CUMULUS-778** - Updated config schema and documentation in `@cumulus/sync-granule` to include `duplicateHandling` parameter for specifying how duplicate filenames should be handled
- **CUMULUS-779** - Updated `@cumulus/sync-granule` to throw `DuplicateFile` error when destination files already exist and `duplicateHandling` is `error`
- **CUMULUS-780** - Updated `@cumulus/sync-granule` to use `error` as the default for `duplicateHandling` when it is not specified
- **CUMULUS-780** - Updated `@cumulus/api` to use `error` as the default value for `duplicateHandling` in the `Collection` model
- **CUMULUS-785** - Updated the config schema and documentation in `@cumulus/move-granules` to include `duplicateHandling` parameter for specifying how duplicate filenames should be handled
- **CUMULUS-786, CUMULUS-787** - Updated `@cumulus/move-granules` to throw `DuplicateFile` error when destination files already exist and `duplicateHandling` is `error` or not specified
- **CUMULUS-789** - Updated `@cumulus/move-granules` to keep both old and new data when a destination file with different checksum already exists and `duplicateHandling` is `version`

### Fixed

- `getGranuleId` in `@cumulus/ingest` bug: `getGranuleId` was constructing an error using `filename` which was undefined. The fix replaces `filename` with the `uri` argument.
- Fixes to `del` in `@cumulus/api/endpoints/granules.js` to not error/fail when not all files exist in S3 (e.g. delete granule which has only 2 of 3 files ingested).
- `@cumulus/deployment/lib/crypto.js` now checks for private key existence properly.

## [v1.10.1] - 2018-09-4

### Fixed

- Fixed cloudformation template errors in `@cumulus/deployment/`
  - Replaced references to Fn::Ref: with Ref:
  - Moved long form template references to a newline

## [v1.10.0] - 2018-08-31

### Removed

- Removed unused and broken code from `@cumulus/common`
  - Removed `@cumulus/common/test-helpers`
  - Removed `@cumulus/common/task`
  - Removed `@cumulus/common/message-source`
  - Removed the `getPossiblyRemote` function from `@cumulus/common/aws`
  - Removed the `startPromisedSfnExecution` function from `@cumulus/common/aws`
  - Removed the `getCurrentSfnTask` function from `@cumulus/common/aws`

### Changed

- **CUMULUS-839** - In `@cumulus/sync-granule`, 'collection' is now an optional config parameter

### Fixed

- **CUMULUS-859** Moved duplicate code in `@cumulus/move-granules` and `@cumulus/post-to-cmr` to `@cumulus/ingest`. Fixed imports making assumptions about directory structure.
- `@cumulus/ingest/consumer` correctly limits the number of messages being received and processed from SQS. Details:
  - **Background:** `@cumulus/api` includes a lambda `<stack-name>-sqs2sf` which processes messages from the `<stack-name>-startSF` SQS queue every minute. The `sqs2sf` lambda uses `@cumulus/ingest/consumer` to receive and process messages from SQS.
  - **Bug:** More than `messageLimit` number of messages were being consumed and processed from the `<stack-name>-startSF` SQS queue. Many step functions were being triggered simultaneously by the lambda `<stack-name>-sqs2sf` (which consumes every minute from the `startSF` queue) and resulting in step function failure with the error: `An error occurred (ThrottlingException) when calling the GetExecutionHistory`.
  - **Fix:** `@cumulus/ingest/consumer#processMessages` now processes messages until `timeLimit` has passed _OR_ once it receives up to `messageLimit` messages. `sqs2sf` is deployed with a [default `messageLimit` of 10](https://github.com/nasa/cumulus/blob/670000c8a821ff37ae162385f921c40956e293f7/packages/deployment/app/config.yml#L147).
  - **IMPORTANT NOTE:** `consumer` will actually process up to `messageLimit * 2 - 1` messages. This is because sometimes `receiveSQSMessages` will return less than `messageLimit` messages and thus the consumer will continue to make calls to `receiveSQSMessages`. For example, given a `messageLimit` of 10 and subsequent calls to `receiveSQSMessages` returns up to 9 messages, the loop will continue and a final call could return up to 10 messages.

## [v1.9.1] - 2018-08-22

**Please Note** To take advantage of the added granule tracking API functionality, updates are required for the message adapter and its libraries. You should be on the following versions:

- `cumulus-message-adapter` 1.0.9+
- `cumulus-message-adapter-js` 1.0.4+
- `cumulus-message-adapter-java` 1.2.7+
- `cumulus-message-adapter-python` 1.0.5+

### Added

- **CUMULUS-687** Added logs endpoint to search for logs from a specific workflow execution in `@cumulus/api`. Added integration test.
- **CUMULUS-836** - `@cumulus/deployment` supports a configurable docker storage driver for ECS. ECS can be configured with either `devicemapper` (the default storage driver for AWS ECS-optimized AMIs) or `overlay2` (the storage driver used by the NGAP 2.0 AMI). The storage driver can be configured in `app/config.yml` with `ecs.docker.storageDriver: overlay2 | devicemapper`. The default is `overlay2`.
  - To support this configuration, a [Handlebars](https://handlebarsjs.com/) helper `ifEquals` was added to `packages/deployment/lib/kes.js`.
- **CUMULUS-836** - `@cumulus/api` added IAM roles required by the NGAP 2.0 AMI. The NGAP 2.0 AMI runs a script `register_instances_with_ssm.py` which requires the ECS IAM role to include `ec2:DescribeInstances` and `ssm:GetParameter` permissions.

### Fixed

- **CUMULUS-836** - `@cumulus/deployment` uses `overlay2` driver by default and does not attempt to write `--storage-opt dm.basesize` to fix [this error](https://github.com/moby/moby/issues/37039).
- **CUMULUS-413** Kinesis processing now captures all errrors.
  - Added kinesis fallback mechanism when errors occur during record processing.
  - Adds FallbackTopicArn to `@cumulus/api/lambdas.yml`
  - Adds fallbackConsumer lambda to `@cumulus/api`
  - Adds fallbackqueue option to lambda definitions capture lambda failures after three retries.
  - Adds kinesisFallback SNS topic to signal incoming errors from kinesis stream.
  - Adds kinesisFailureSQS to capture fully failed events from all retries.
- **CUMULUS-855** Adds integration test for kinesis' error path.
- **CUMULUS-686** Added workflow task name and version tracking via `@cumulus/api` executions endpoint under new `tasks` property, and under `workflow_tasks` in step input/output.
  - Depends on `cumulus-message-adapter` 1.0.9+, `cumulus-message-adapter-js` 1.0.4+, `cumulus-message-adapter-java` 1.2.7+ and `cumulus-message-adapter-python` 1.0.5+
- **CUMULUS-771**
  - Updated sync-granule to stream the remote file to s3
  - Added integration test for ingesting granules from ftp provider
  - Updated http/https integration tests for ingesting granules from http/https providers
- **CUMULUS-862** Updated `@cumulus/integration-tests` to handle remote lambda output
- **CUMULUS-856** Set the rule `state` to have default value `ENABLED`

### Changed

- In `@cumulus/deployment`, changed the example app config.yml to have additional IAM roles

## [v1.9.0] - 2018-08-06

**Please note** additional information and upgrade instructions [here](https://nasa.github.io/cumulus/docs/upgrade/1.9.0)

### Added

- **CUMULUS-712** - Added integration tests verifying expected behavior in workflows
- **GITC-776-2** - Add support for versioned collections

### Fixed

- **CUMULUS-832**
  - Fixed indentation in example config.yml in `@cumulus/deployment`
  - Fixed issue with new deployment using the default distribution endpoint in `@cumulus/deployment` and `@cumulus/api`

## [v1.8.1] - 2018-08-01

**Note** IAM roles should be re-deployed with this release.

- **Cumulus-726**
  - Added function to `@cumulus/integration-tests`: `sfnStep` includes `getStepInput` which returns the input to the schedule event of a given step function step.
  - Added IAM policy `@cumulus/deployment`: Lambda processing IAM role includes `kinesis::PutRecord` so step function lambdas can write to kinesis streams.
- **Cumulus Community Edition**
  - Added Google OAuth authentication token logic to `@cumulus/api`. Refactored token endpoint to use environment variable flag `OAUTH_PROVIDER` when determining with authentication method to use.
  - Added API Lambda memory configuration variable `api_lambda_memory` to `@cumulus/api` and `@cumulus/deployment`.

### Changed

- **Cumulus-726**
  - Changed function in `@cumulus/api`: `models/rules.js#addKinesisEventSource` was modified to call to `deleteKinesisEventSource` with all required parameters (rule's name, arn and type).
  - Changed function in `@cumulus/integration-tests`: `getStepOutput` can now be used to return output of failed steps. If users of this function want the output of a failed event, they can pass a third parameter `eventType` as `'failure'`. This function will work as always for steps which completed successfully.

### Removed

- **Cumulus-726**

  - Configuration change to `@cumulus/deployment`: Removed default auto scaling configuration for Granules and Files DynamoDB tables.

- **CUMULUS-688**
  - Add integration test for ExecutionStatus
  - Function addition to `@cumulus/integration-tests`: `api` includes `getExecutionStatus` which returns the execution status from the Cumulus API

## [v1.8.0] - 2018-07-23

### Added

- **CUMULUS-718** Adds integration test for Kinesis triggering a workflow.

- **GITC-776-3** Added more flexibility for rules. You can now edit all fields on the rule's record
  We may need to update the api documentation to reflect this.

- **CUMULUS-681** - Add ingest-in-place action to granules endpoint

  - new applyWorkflow action at PUT /granules/{granuleid} Applying a workflow starts an execution of the provided workflow and passes the granule record as payload.
    Parameter(s):
    - workflow - the workflow name

- **CUMULUS-685** - Add parent exeuction arn to the execution which is triggered from a parent step function

### Changed

- **CUMULUS-768** - Integration tests get S3 provider data from shared data folder

### Fixed

- **CUMULUS-746** - Move granule API correctly updates record in dynamo DB and cmr xml file
- **CUMULUS-766** - Populate database fileSize field from S3 if value not present in Ingest payload

## [v1.7.1] - 2018-07-27 - [BACKPORT]

### Fixed

- **CUMULUS-766** - Backport from 1.8.0 - Populate database fileSize field from S3 if value not present in Ingest payload

## [v1.7.0] - 2018-07-02

### Please note: [Upgrade Instructions](https://nasa.github.io/cumulus/docs/upgrade/1.7.0)

### Added

- **GITC-776-2** - Add support for versioned collectons
- **CUMULUS-491** - Add granule reconciliation API endpoints.
- **CUMULUS-480** Add suport for backup and recovery:
  - Add DynamoDB tables for granules, executions and pdrs
  - Add ability to write all records to S3
  - Add ability to download all DynamoDB records in form json files
  - Add ability to upload records to DynamoDB
  - Add migration scripts for copying granule, pdr and execution records from ElasticSearch to DynamoDB
  - Add IAM support for batchWrite on dynamoDB
-
- **CUMULUS-508** - `@cumulus/deployment` cloudformation template allows for lambdas and ECS clusters to have multiple AZ availability.
  - `@cumulus/deployment` also ensures docker uses `devicemapper` storage driver.
- **CUMULUS-755** - `@cumulus/deployment` Add DynamoDB autoscaling support.
  - Application developers can add autoscaling and override default values in their deployment's `app/config.yml` file using a `{TableName}Table:` key.

### Fixed

- **CUMULUS-747** - Delete granule API doesn't delete granule files in s3 and granule in elasticsearch
  - update the StreamSpecification DynamoDB tables to have StreamViewType: "NEW_AND_OLD_IMAGES"
  - delete granule files in s3
- **CUMULUS-398** - Fix not able to filter executions by workflow
- **CUMULUS-748** - Fix invalid lambda .zip files being validated/uploaded to AWS
- **CUMULUS-544** - Post to CMR task has UAT URL hard-coded
  - Made configurable: PostToCmr now requires CMR_ENVIRONMENT env to be set to 'SIT' or 'OPS' for those CMR environments. Default is UAT.

### Changed

- **GITC-776-4** - Changed Discover-pdrs to not rely on collection but use provider_path in config. It also has an optional filterPdrs regex configuration parameter

- **CUMULUS-710** - In the integration test suite, `getStepOutput` returns the output of the first successful step execution or last failed, if none exists

## [v1.6.0] - 2018-06-06

### Please note: [Upgrade Instructions](https://nasa.github.io/cumulus/docs/upgrade/1.6.0)

### Fixed

- **CUMULUS-602** - Format all logs sent to Elastic Search.
  - Extract cumulus log message and index it to Elastic Search.

### Added

- **CUMULUS-556** - add a mechanism for creating and running migration scripts on deployment.
- **CUMULUS-461** Support use of metadata date and other components in `url_path` property

### Changed

- **CUMULUS-477** Update bucket configuration to support multiple buckets of the same type:
  - Change the structure of the buckets to allow for more than one bucket of each type. The bucket structure is now:
    bucket-key:
    name: <bucket-name>
    type: <type> i.e. internal, public, etc.
  - Change IAM and app deployment configuration to support new bucket structure
  - Update tasks and workflows to support new bucket structure
  - Replace instances where buckets.internal is relied upon to either use the system bucket or a configured bucket
  - Move IAM template to the deployment package. NOTE: You now have to specify '--template node_modules/@cumulus/deployment/iam' in your IAM deployment
  - Add IAM cloudformation template support to filter buckets by type

## [v1.5.5] - 2018-05-30

### Added

- **CUMULUS-530** - PDR tracking through Queue-granules
  - Add optional `pdr` property to the sync-granule task's input config and output payload.
- **CUMULUS-548** - Create a Lambda task that generates EMS distribution reports
  - In order to supply EMS Distribution Reports, you must enable S3 Server
    Access Logging on any S3 buckets used for distribution. See [How Do I Enable Server Access Logging for an S3 Bucket?](https://docs.aws.amazon.com/AmazonS3/latest/user-guide/server-access-logging.html)
    The "Target bucket" setting should point at the Cumulus internal bucket.
    The "Target prefix" should be
    "<STACK_NAME>/ems-distribution/s3-server-access-logs/", where "STACK_NAME"
    is replaced with the name of your Cumulus stack.

### Fixed

- **CUMULUS-546 - Kinesis Consumer should catch and log invalid JSON**
  - Kinesis Consumer lambda catches and logs errors so that consumer doesn't get stuck in a loop re-processing bad json records.
- EMS report filenames are now based on their start time instead of the time
  instead of the time that the report was generated
- **CUMULUS-552 - Cumulus API returns different results for the same collection depending on query**
  - The collection, provider and rule records in elasticsearch are now replaced with records from dynamo db when the dynamo db records are updated.

### Added

- `@cumulus/deployment`'s default cloudformation template now configures storage for Docker to match the configured ECS Volume. The template defines Docker's devicemapper basesize (`dm.basesize`) using `ecs.volumeSize`. This addresses ECS default of limiting Docker containers to 10GB of storage ([Read more](https://aws.amazon.com/premiumsupport/knowledge-center/increase-default-ecs-docker-limit/)).

## [v1.5.4] - 2018-05-21

### Added

- **CUMULUS-535** - EMS Ingest, Archive, Archive Delete reports
  - Add lambda EmsReport to create daily EMS Ingest, Archive, Archive Delete reports
  - ems.provider property added to `@cumulus/deployment/app/config.yml`.
    To change the provider name, please add `ems: provider` property to `app/config.yml`.
- **CUMULUS-480** Use DynamoDB to store granules, pdrs and execution records
  - Activate PointInTime feature on DynamoDB tables
  - Increase test coverage on api package
  - Add ability to restore metadata records from json files to DynamoDB
- **CUMULUS-459** provide API endpoint for moving granules from one location on s3 to another

## [v1.5.3] - 2018-05-18

### Fixed

- **CUMULUS-557 - "Add dataType to DiscoverGranules output"**
  - Granules discovered by the DiscoverGranules task now include dataType
  - dataType is now a required property for granules used as input to the
    QueueGranules task
- **CUMULUS-550** Update deployment app/config.yml to force elasticsearch updates for deleted granules

## [v1.5.2] - 2018-05-15

### Fixed

- **CUMULUS-514 - "Unable to Delete the Granules"**
  - updated cmrjs.deleteConcept to return success if the record is not found
    in CMR.

### Added

- **CUMULUS-547** - The distribution API now includes an
  "earthdataLoginUsername" query parameter when it returns a signed S3 URL
- **CUMULUS-527 - "parse-pdr queues up all granules and ignores regex"**
  - Add an optional config property to the ParsePdr task called
    "granuleIdFilter". This property is a regular expression that is applied
    against the filename of the first file of each granule contained in the
    PDR. If the regular expression matches, then the granule is included in
    the output. Defaults to '.', which will match all granules in the PDR.
- File checksums in PDRs now support MD5
- Deployment support to subscribe to an SNS topic that already exists
- **CUMULUS-470, CUMULUS-471** In-region S3 Policy lambda added to API to update bucket policy for in-region access.
- **CUMULUS-533** Added fields to granule indexer to support EMS ingest and archive record creation
- **CUMULUS-534** Track deleted granules
  - added `deletedgranule` type to `cumulus` index.
  - **Important Note:** Force custom bootstrap to re-run by adding this to
    app/config.yml `es: elasticSearchMapping: 7`
- You can now deploy cumulus without ElasticSearch. Just add `es: null` to your `app/config.yml` file. This is only useful for debugging purposes. Cumulus still requires ElasticSearch to properly operate.
- `@cumulus/integration-tests` includes and exports the `addRules` function, which seeds rules into the DynamoDB table.
- Added capability to support EFS in cloud formation template. Also added
  optional capability to ssh to your instance and privileged lambda functions.
- Added support to force discovery of PDRs that have already been processed
  and filtering of selected data types
- `@cumulus/cmrjs` uses an environment variable `USER_IP_ADDRESS` or fallback
  IP address of `10.0.0.0` when a public IP address is not available. This
  supports lambda functions deployed into a VPC's private subnet, where no
  public IP address is available.

### Changed

- **CUMULUS-550** Custom bootstrap automatically adds new types to index on
  deployment

## [v1.5.1] - 2018-04-23

### Fixed

- add the missing dist folder to the hello-world task
- disable uglifyjs on the built version of the pdr-status-check (read: https://github.com/webpack-contrib/uglifyjs-webpack-plugin/issues/264)

## [v1.5.0] - 2018-04-23

### Changed

- Removed babel from all tasks and packages and increased minimum node requirements to version 8.10
- Lambda functions created by @cumulus/deployment will use node8.10 by default
- Moved [cumulus-integration-tests](https://github.com/nasa/cumulus-integration-tests) to the `example` folder CUMULUS-512
- Streamlined all packages dependencies (e.g. remove redundant dependencies and make sure versions are the same across packages)
- **CUMULUS-352:** Update Cumulus Elasticsearch indices to use [index aliases](https://www.elastic.co/guide/en/elasticsearch/reference/current/indices-aliases.html).
- **CUMULUS-519:** ECS tasks are no longer restarted after each CF deployment unless `ecs.restartTasksOnDeploy` is set to true
- **CUMULUS-298:** Updated log filterPattern to include all CloudWatch logs in ElasticSearch
- **CUMULUS-518:** Updates to the SyncGranule config schema
  - `granuleIdExtraction` is no longer a property
  - `process` is now an optional property
  - `provider_path` is no longer a property

### Fixed

- **CUMULUS-455 "Kes deployments using only an updated message adapter do not get automatically deployed"**
  - prepended the hash value of cumulus-message-adapter.zip file to the zip file name of lambda which uses message adapter.
  - the lambda function will be redeployed when message adapter or lambda function are updated
- Fixed a bug in the bootstrap lambda function where it stuck during update process
- Fixed a bug where the sf-sns-report task did not return the payload of the incoming message as the output of the task [CUMULUS-441]

### Added

- **CUMULUS-352:** Add reindex CLI to the API package.
- **CUMULUS-465:** Added mock http/ftp/sftp servers to the integration tests
- Added a `delete` method to the `@common/CollectionConfigStore` class
- **CUMULUS-467 "@cumulus/integration-tests or cumulus-integration-tests should seed provider and collection in deployed DynamoDB"**
  - `example` integration-tests populates providers and collections to database
  - `example` workflow messages are populated from workflow templates in s3, provider and collection information in database, and input payloads. Input templates are removed.
  - added `https` protocol to provider schema

## [v1.4.1] - 2018-04-11

### Fixed

- Sync-granule install

## [v1.4.0] - 2018-04-09

### Fixed

- **CUMULUS-392 "queue-granules not returning the sfn-execution-arns queued"**
  - updated queue-granules to return the sfn-execution-arns queued and pdr if exists.
  - added pdr to ingest message meta.pdr instead of payload, so the pdr information doesn't get lost in the ingest workflow, and ingested granule in elasticsearch has pdr name.
  - fixed sf-sns-report schema, remove the invalid part
  - fixed pdr-status-check schema, the failed execution contains arn and reason
- **CUMULUS-206** make sure homepage and repository urls exist in package.json files of tasks and packages

### Added

- Example folder with a cumulus deployment example

### Changed

- [CUMULUS-450](https://bugs.earthdata.nasa.gov/browse/CUMULUS-450) - Updated
  the config schema of the **queue-granules** task
  - The config no longer takes a "collection" property
  - The config now takes an "internalBucket" property
  - The config now takes a "stackName" property
- [CUMULUS-450](https://bugs.earthdata.nasa.gov/browse/CUMULUS-450) - Updated
  the config schema of the **parse-pdr** task
  - The config no longer takes a "collection" property
  - The "stack", "provider", and "bucket" config properties are now
    required
- **CUMULUS-469** Added a lambda to the API package to prototype creating an S3 bucket policy for direct, in-region S3 access for the prototype bucket

### Removed

- Removed the `findTmpTestDataDirectory()` function from
  `@cumulus/common/test-utils`

### Fixed

- [CUMULUS-450](https://bugs.earthdata.nasa.gov/browse/CUMULUS-450)
  - The **queue-granules** task now enqueues a **sync-granule** task with the
    correct collection config for that granule based on the granule's
    data-type. It had previously been using the collection config from the
    config of the **queue-granules** task, which was a problem if the granules
    being queued belonged to different data-types.
  - The **parse-pdr** task now handles the case where a PDR contains granules
    with different data types, and uses the correct granuleIdExtraction for
    each granule.

### Added

- **CUMULUS-448** Add code coverage checking using [nyc](https://github.com/istanbuljs/nyc).

## [v1.3.0] - 2018-03-29

### Deprecated

- discover-s3-granules is deprecated. The functionality is provided by the discover-granules task

### Fixed

- **CUMULUS-331:** Fix aws.downloadS3File to handle non-existent key
- Using test ftp provider for discover-granules testing [CUMULUS-427]
- **CUMULUS-304: "Add AWS API throttling to pdr-status-check task"** Added concurrency limit on SFN API calls. The default concurrency is 10 and is configurable through Lambda environment variable CONCURRENCY.
- **CUMULUS-414: "Schema validation not being performed on many tasks"** revised npm build scripts of tasks that use cumulus-message-adapter to place schema directories into dist directories.
- **CUMULUS-301:** Update all tests to use test-data package for testing data.
- **CUMULUS-271: "Empty response body from rules PUT endpoint"** Added the updated rule to response body.
- Increased memory allotment for `CustomBootstrap` lambda function. Resolves failed deployments where `CustomBootstrap` lambda function was failing with error `Process exited before completing request`. This was causing deployments to stall, fail to update and fail to rollback. This error is thrown when the lambda function tries to use more memory than it is allotted.
- Cumulus repository folders structure updated:
  - removed the `cumulus` folder altogether
  - moved `cumulus/tasks` to `tasks` folder at the root level
  - moved the tasks that are not converted to use CMA to `tasks/.not_CMA_compliant`
  - updated paths where necessary

### Added

- `@cumulus/integration-tests` - Added support for testing the output of an ECS activity as well as a Lambda function.

## [v1.2.0] - 2018-03-20

### Fixed

- Update vulnerable npm packages [CUMULUS-425]
- `@cumulus/api`: `kinesis-consumer.js` uses `sf-scheduler.js#schedule` instead of placing a message directly on the `startSF` SQS queue. This is a fix for [CUMULUS-359](https://bugs.earthdata.nasa.gov/browse/CUMULUS-359) because `sf-scheduler.js#schedule` looks up the provider and collection data in DynamoDB and adds it to the `meta` object of the enqueued message payload.
- `@cumulus/api`: `kinesis-consumer.js` catches and logs errors instead of doing an error callback. Before this change, `kinesis-consumer` was failing to process new records when an existing record caused an error because it would call back with an error and stop processing additional records. It keeps trying to process the record causing the error because it's "position" in the stream is unchanged. Catching and logging the errors is part 1 of the fix. Proposed part 2 is to enqueue the error and the message on a "dead-letter" queue so it can be processed later ([CUMULUS-413](https://bugs.earthdata.nasa.gov/browse/CUMULUS-413)).
- **CUMULUS-260: "PDR page on dashboard only shows zeros."** The PDR stats in LPDAAC are all 0s, even if the dashboard has been fixed to retrieve the correct fields. The current version of pdr-status-check has a few issues.
  - pdr is not included in the input/output schema. It's available from the input event. So the pdr status and stats are not updated when the ParsePdr workflow is complete. Adding the pdr to the input/output of the task will fix this.
  - pdr-status-check doesn't update pdr stats which prevent the real time pdr progress from showing up in the dashboard. To solve this, added lambda function sf-sns-report which is copied from @cumulus/api/lambdas/sf-sns-broadcast with modification, sf-sns-report can be used to report step function status anywhere inside a step function. So add step sf-sns-report after each pdr-status-check, we will get the PDR status progress at real time.
  - It's possible an execution is still in the queue and doesn't exist in sfn yet. Added code to handle 'ExecutionDoesNotExist' error when checking the execution status.
- Fixed `aws.cloudwatchevents()` typo in `packages/ingest/aws.js`. This typo was the root cause of the error: `Error: Could not process scheduled_ingest, Error: : aws.cloudwatchevents is not a constructor` seen when trying to update a rule.

### Removed

- `@cumulus/ingest/aws`: Remove queueWorkflowMessage which is no longer being used by `@cumulus/api`'s `kinesis-consumer.js`.

## [v1.1.4] - 2018-03-15

### Added

- added flag `useList` to parse-pdr [CUMULUS-404]

### Fixed

- Pass encrypted password to the ApiGranule Lambda function [CUMULUS-424]

## [v1.1.3] - 2018-03-14

### Fixed

- Changed @cumulus/deployment package install behavior. The build process will happen after installation

## [v1.1.2] - 2018-03-14

### Added

- added tools to @cumulus/integration-tests for local integration testing
- added end to end testing for discovering and parsing of PDRs
- `yarn e2e` command is available for end to end testing

### Fixed

- **CUMULUS-326: "Occasionally encounter "Too Many Requests" on deployment"** The api gateway calls will handle throttling errors
- **CUMULUS-175: "Dashboard providers not in sync with AWS providers."** The root cause of this bug - DynamoDB operations not showing up in Elasticsearch - was shared by collections and rules. The fix was to update providers', collections' and rules; POST, PUT and DELETE endpoints to operate on DynamoDB and using DynamoDB streams to update Elasticsearch. The following packages were made:
  - `@cumulus/deployment` deploys DynamoDB streams for the Collections, Providers and Rules tables as well as a new lambda function called `dbIndexer`. The `dbIndexer` lambda has an event source mapping which listens to each of the DynamoDB streams. The dbIndexer lambda receives events referencing operations on the DynamoDB table and updates the elasticsearch cluster accordingly.
  - The `@cumulus/api` endpoints for collections, providers and rules _only_ query DynamoDB, with the exception of LIST endpoints and the collections' GET endpoint.

### Updated

- Broke up `kes.override.js` of @cumulus/deployment to multiple modules and moved to a new location
- Expanded @cumulus/deployment test coverage
- all tasks were updated to use cumulus-message-adapter-js 1.0.1
- added build process to integration-tests package to babelify it before publication
- Update @cumulus/integration-tests lambda.js `getLambdaOutput` to return the entire lambda output. Previously `getLambdaOutput` returned only the payload.

## [v1.1.1] - 2018-03-08

### Removed

- Unused queue lambda in api/lambdas [CUMULUS-359]

### Fixed

- Kinesis message content is passed to the triggered workflow [CUMULUS-359]
- Kinesis message queues a workflow message and does not write to rules table [CUMULUS-359]

## [v1.1.0] - 2018-03-05

### Added

- Added a `jlog` function to `common/test-utils` to aid in test debugging
- Integration test package with command line tool [CUMULUS-200] by @laurenfrederick
- Test for FTP `useList` flag [CUMULUS-334] by @kkelly51

### Updated

- The `queue-pdrs` task now uses the [cumulus-message-adapter-js](https://github.com/nasa/cumulus-message-adapter-js)
  library
- Updated the `queue-pdrs` JSON schemas
- The test-utils schema validation functions now throw an error if validation
  fails
- The `queue-granules` task now uses the [cumulus-message-adapter-js](https://github.com/nasa/cumulus-message-adapter-js)
  library
- Updated the `queue-granules` JSON schemas

### Removed

- Removed the `getSfnExecutionByName` function from `common/aws`
- Removed the `getGranuleStatus` function from `common/aws`

## [v1.0.1] - 2018-02-27

### Added

- More tests for discover-pdrs, dicover-granules by @yjpa7145
- Schema validation utility for tests by @yjpa7145

### Changed

- Fix an FTP listing bug for servers that do not support STAT [CUMULUS-334] by @kkelly51

## [v1.0.0] - 2018-02-23

[unreleased]: https://github.com/nasa/cumulus/compare/v1.23.2...HEAD
[v1.23.2]: https://github.com/nasa/cumulus/compare/v1.22.1...v1.23.2
[v1.22.1]: https://github.com/nasa/cumulus/compare/v1.21.0...v1.22.1
[v1.21.0]: https://github.com/nasa/cumulus/compare/v1.20.0...v1.21.0
[v1.20.0]: https://github.com/nasa/cumulus/compare/v1.19.0...v1.20.0
[v1.19.0]: https://github.com/nasa/cumulus/compare/v1.18.0...v1.19.0
[v1.18.0]: https://github.com/nasa/cumulus/compare/v1.17.0...v1.18.0
[v1.17.0]: https://github.com/nasa/cumulus/compare/v1.16.1...v1.17.0
[v1.16.1]: https://github.com/nasa/cumulus/compare/v1.16.0...v1.16.1
[v1.16.0]: https://github.com/nasa/cumulus/compare/v1.15.0...v1.16.0
[v1.15.0]: https://github.com/nasa/cumulus/compare/v1.14.5...v1.15.0
[v1.14.5]: https://github.com/nasa/cumulus/compare/v1.14.4...v1.14.5
[v1.14.4]: https://github.com/nasa/cumulus/compare/v1.14.3...v1.14.4
[v1.14.3]: https://github.com/nasa/cumulus/compare/v1.14.2...v1.14.3
[v1.14.2]: https://github.com/nasa/cumulus/compare/v1.14.1...v1.14.2
[v1.14.1]: https://github.com/nasa/cumulus/compare/v1.14.0...v1.14.1
[v1.14.0]: https://github.com/nasa/cumulus/compare/v1.13.5...v1.14.0
[v1.13.5]: https://github.com/nasa/cumulus/compare/v1.13.4...v1.13.5
[v1.13.4]: https://github.com/nasa/cumulus/compare/v1.13.3...v1.13.4
[v1.13.3]: https://github.com/nasa/cumulus/compare/v1.13.2...v1.13.3
[v1.13.2]: https://github.com/nasa/cumulus/compare/v1.13.1...v1.13.2
[v1.13.1]: https://github.com/nasa/cumulus/compare/v1.13.0...v1.13.1
[v1.13.0]: https://github.com/nasa/cumulus/compare/v1.12.1...v1.13.0
[v1.12.1]: https://github.com/nasa/cumulus/compare/v1.12.0...v1.12.1
[v1.12.0]: https://github.com/nasa/cumulus/compare/v1.11.3...v1.12.0
[v1.11.3]: https://github.com/nasa/cumulus/compare/v1.11.2...v1.11.3
[v1.11.2]: https://github.com/nasa/cumulus/compare/v1.11.1...v1.11.2
[v1.11.1]: https://github.com/nasa/cumulus/compare/v1.11.0...v1.11.1
[v1.11.0]: https://github.com/nasa/cumulus/compare/v1.10.4...v1.11.0
[v1.10.4]: https://github.com/nasa/cumulus/compare/v1.10.3...v1.10.4
[v1.10.3]: https://github.com/nasa/cumulus/compare/v1.10.2...v1.10.3
[v1.10.2]: https://github.com/nasa/cumulus/compare/v1.10.1...v1.10.2
[v1.10.1]: https://github.com/nasa/cumulus/compare/v1.10.0...v1.10.1
[v1.10.0]: https://github.com/nasa/cumulus/compare/v1.9.1...v1.10.0
[v1.9.1]: https://github.com/nasa/cumulus/compare/v1.9.0...v1.9.1
[v1.9.0]: https://github.com/nasa/cumulus/compare/v1.8.1...v1.9.0
[v1.8.1]: https://github.com/nasa/cumulus/compare/v1.8.0...v1.8.1
[v1.8.0]: https://github.com/nasa/cumulus/compare/v1.7.0...v1.8.0
[v1.7.0]: https://github.com/nasa/cumulus/compare/v1.6.0...v1.7.0
[v1.6.0]: https://github.com/nasa/cumulus/compare/v1.5.5...v1.6.0
[v1.5.5]: https://github.com/nasa/cumulus/compare/v1.5.4...v1.5.5
[v1.5.4]: https://github.com/nasa/cumulus/compare/v1.5.3...v1.5.4
[v1.5.3]: https://github.com/nasa/cumulus/compare/v1.5.2...v1.5.3
[v1.5.2]: https://github.com/nasa/cumulus/compare/v1.5.1...v1.5.2
[v1.5.1]: https://github.com/nasa/cumulus/compare/v1.5.0...v1.5.1
[v1.5.0]: https://github.com/nasa/cumulus/compare/v1.4.1...v1.5.0
[v1.4.1]: https://github.com/nasa/cumulus/compare/v1.4.0...v1.4.1
[v1.4.0]: https://github.com/nasa/cumulus/compare/v1.3.0...v1.4.0
[v1.3.0]: https://github.com/nasa/cumulus/compare/v1.2.0...v1.3.0
[v1.2.0]: https://github.com/nasa/cumulus/compare/v1.1.4...v1.2.0
[v1.1.4]: https://github.com/nasa/cumulus/compare/v1.1.3...v1.1.4
[v1.1.3]: https://github.com/nasa/cumulus/compare/v1.1.2...v1.1.3
[v1.1.2]: https://github.com/nasa/cumulus/compare/v1.1.1...v1.1.2
[v1.1.1]: https://github.com/nasa/cumulus/compare/v1.0.1...v1.1.1
[v1.1.0]: https://github.com/nasa/cumulus/compare/v1.0.1...v1.1.0
[v1.0.1]: https://github.com/nasa/cumulus/compare/v1.0.0...v1.0.1
[v1.0.0]: https://github.com/nasa/cumulus/compare/pre-v1-release...v1.0.0<|MERGE_RESOLUTION|>--- conflicted
+++ resolved
@@ -14,7 +14,6 @@
 
 ### BREAKING CHANGES
 
-<<<<<<< HEAD
 - Changes to `@cumulus/aws-client/S3`
   - The signature of the `getObjectSize` function has changed. It now takes a
     params object with three properties:
@@ -22,7 +21,6 @@
     - **bucket**
     - **key**
   - The `getObjectSize` function will no longer retry if the object does not exist
-=======
 - **CUMULUS-1958**
   - The following methods exported from `@cumulus/cmr-js/cmr-utils` were made
     async, and added distributionBucketMap as a parameter:
@@ -30,8 +28,6 @@
     - generateFileUrl
     - reconcileCMRMetadata
     - updateCMRMetadata
->>>>>>> 91d903ad
-
 - **CUMULUS-1969**
   - The `DiscoverPdrs` task now expects `provider_path` to be provided at
     `event.config.provider_path`, not `event.config.collection.provider_path`
