# Changelog

All notable changes to this project will be documented in this file.

The format is based on [Keep a Changelog](http://keepachangelog.com/en/1.0.0/).

## [Unreleased]

### Added

- **CUMULUS-2019**
  - Add `infix` search to es query builder `@cumulus/api/es/es/queries` to support partial matching of the keywords


### BREAKING CHANGES

- **CUMULUS-1958**
  - The following methods exported from `@cumulus/cmr-js/cmr-utils` were made
    async, and added distributionBucketMap as a parameter:
    - constructOnlineAccessUrl
    - generateFileUrl
    - reconcileCMRMetadata
    - updateCMRMetadata

- **CUMULUS-1969**
  - The `DiscoverPdrs` task now expects `provider_path` to be provided at
    `event.config.provider_path`, not `event.config.collection.provider_path`
  - `event.config.provider_path` is now a required parameter of the
    `DiscoverPdrs` task
  - `event.config.collection` is no longer a parameter to the `DiscoverPdrs`
    task
  - Collections no longer support the `provider_path` property. The tasks that
    relied on that property are now referencing `config.meta.provider_path`.
    Workflows should be updated accordingly.
- **CUMULUS-1977**
  - Moved bulk granule deletion endpoint from `/bulkDelete` to `/granules/bulkDelete`

- **CUMULUS-1997**
  - `@cumulus/cmr-client/CMRSearchConceptQueue` parameters have been changed to take a `cmrSettings` object containing clientId, provider, and auth information. This can be generated using `@cumulus/cmrjs/cmr-utils/getCmrSettings`. The `cmrEnvironment` variable has been removed.

### Added

- **CUMULUS-1958**
  - Add the ability for users to specify a `bucket_map_key` to the `cumulus`
    terraform module as an override for the default .yaml values that are passed
    to TEA by Core.    Using this option *requires* that each configured
    Cumulus 'distribution' bucket (e.g. public/protected buckets) have a single
    TEA mapping.  Multiple maps per bucket are not supported.
  - Updated Generating a distribution URL, the MoveGranules task and all CMR
    reconciliation functionality to utilize the TEA bucket map override.
  - Updated deploy process to utilize a bootstrap 'tea-map-cache' lambda that
    will, after deployment of Cumulus Core's TEA instance, query TEA for all
    protected/public buckets and generate a mapping configuration used
    internally by Core.  This object is also exposed as an output of the Cumulus
    module as `distribution_bucket_map`.

- **CUMULUS-1800**
  - Added task configuration setting named `syncChecksumFiles` to the
    SyncGranule task. This setting is `false` by default, but when set to
    `true`, all checksum files associated with data files that are downloaded
    will be downloaded as well.

- **CUMULUS-1952**
  - Updated HTTP(S) provider client to accept username/password for Basic authorization. This change adds support for Basic Authorization such as Earthdata login redirects to ingest (i.e. as implemented in SyncGranule), but not to discovery (i.e. as implemented in DiscoverGranules). Discovery still expects the provider's file system to be publicly accessible, but not the individual files and their contents.
  - **NOTE**: Using this in combination with the HTTP protocol may expose usernames and passwords to intermediary network entities. HTTPS is highly recommended.
- **CUMULUS-1977**
  - Implemented POST `/granules/bulkDelete` API endpoint to support deleting granules specified by ID or returned by the provided query in the request body. If the request is successful, the endpoint returns the async operation ID that has been started to remove the granules.
    - To use a query in the request body, your deployment must be [configured to access the Elasticsearch host for ESDIS metrics](https://nasa.github.io/cumulus/docs/additional-deployment-options/cloudwatch-logs-delivery#esdis-metrics) in your environment
  - Added `@cumulus/api/models/Granule.getRecord()` method to return raw record from DynamoDB
  - Added `@cumulus/api/models/Granule.delete()` method which handles deleting the granule record from DynamoDB and the granule files from S3

### Changed

- **CUMULUS-1956**
  - The `/s3credentials` endpoint that is deployed as part of distribution now
    supports authentication using tokens created by a different application. If
    a request contains the `EDL-ClientId` and `EDL-Token` headers,
    authentication will be handled using that token rather than attempting to
    use OAuth.
- **CUMULUS-1977**
  - API endpoint POST `/granules/bulk` now returns a 202 status on a successful
    response instead of a 200 response
  - API endpoint DELETE `/granules/<granule-id>` now returns a 404 status if the
    granule record was already deleted
  - `@cumulus/api/models/Granule.update()` now returns the updated granule
    record
- **CUMULUS-1982**
  - The `globalConnectionLimit` property of providers is now optional and
    defaults to "unlimited"
- **CUMULUS-1997**
  - Added optional `launchpad` configuration to
    `@cumulus/hyrax-metadata-updates` task config schema.
- **CUMULUS-2016**
  - Upgrade TEA to version 79

### Fixed

- **CUMULUS-1997**
  - Updated all CMR operations to use configured authentication scheme
- **CUMULUS-2010**
  - Updated `@cumulus/api/launchpadSaml` to support multiple userGroup attributes from the SAML response

### Deprecated

<<<<<<< HEAD
- **CUMULUS-1930**
  - `@cumulus/common/log.convertLogLevel()`
=======
- `@cumulus/collection-config-store`
- `@cumulus/common/util.sleep()`
>>>>>>> 5a3a3fe0

### Removed

- The deprecated `@cumulus/common.bucketsConfigJsonObject` function has been
  removed
- The deprecated `@cumulus/common.CollectionConfigStore` class has been removed
- The deprecated `@cumulus/common.concurrency` module has been removed
- The deprecated `@cumulus/common.constructCollectionId` function has been
  removed
- The deprecated `@cumulus/common.launchpad` module has been removed
- The deprecated `@cumulus/common.LaunchpadToken` class has been removed
- The deprecated `@cumulus/common.Semaphore` class has been removed
- The deprecated `@cumulus/common.stringUtils` module has been removed
- The deprecated `@cumulus/common/aws.cloudwatchlogs` function has been removed
- The deprecated `@cumulus/common/aws.deleteS3Files` function has been removed
- The deprecated `@cumulus/common/aws.deleteS3Object` function has been removed
- The deprecated `@cumulus/common/aws.dynamodb` function has been removed
- The deprecated `@cumulus/common/aws.dynamodbDocClient` function has been
  removed
- The deprecated `@cumulus/common/aws.getExecutionArn` function has been removed
- The deprecated `@cumulus/common/aws.headObject` function has been removed
- The deprecated `@cumulus/common/aws.listS3ObjectsV2` function has been removed
- The deprecated `@cumulus/common/aws.parseS3Uri` function has been removed
- The deprecated `@cumulus/common/aws.promiseS3Upload` function has been removed
- The deprecated `@cumulus/common/aws.recursivelyDeleteS3Bucket` function has
  been removed
- The deprecated `@cumulus/common/aws.s3CopyObject` function has been removed
- The deprecated `@cumulus/common/aws.s3ObjectExists` function has been removed
- The deprecated `@cumulus/common/aws.s3PutObject` function has been removed
- The deprecated `@cumulus/common/bucketsConfigJsonObject` function has been
  removed
- The deprecated `@cumulus/common/CloudWatchLogger` class has been removed
- The deprecated `@cumulus/common/collection-config-store.CollectionConfigStore`
  class has been removed
- The deprecated `@cumulus/common/collection-config-store.constructCollectionId`
  function has been removed
- The deprecated `@cumulus/common/concurrency.limit` function has been removed
- The deprecated `@cumulus/common/concurrency.mapTolerant` function has been
  removed
- The deprecated `@cumulus/common/concurrency.promiseUrl` function has been
  removed
- The deprecated `@cumulus/common/concurrency.toPromise` function has been
  removed
- The deprecated `@cumulus/common/concurrency.unless` function has been removed
- The deprecated `@cumulus/common/config.parseConfig` function has been removed
- The deprecated `@cumulus/common/config.resolveResource` function has been
  removed
- The deprecated `@cumulus/common/DynamoDb.get` function has been removed
- The deprecated `@cumulus/common/DynamoDb.scan` function has been removed
- The deprecated `@cumulus/common/FieldPattern` class has been removed
- The deprecated `@cumulus/common/launchpad.getLaunchpadToken` function has been
  removed
- The deprecated `@cumulus/common/launchpad.validateLaunchpadToken` function has
  been removed
- The deprecated `@cumulus/common/LaunchpadToken` class has been removed
- The deprecated `@cumulus/common/message.buildCumulusMeta` function has been
  removed
- The deprecated `@cumulus/common/message.buildQueueMessageFromTemplate`
  function has been removed
- The deprecated `@cumulus/common/message.getCollectionIdFromMessage` function
  has been removed
- The deprecated `@cumulus/common/message.getMaximumExecutions` function has
  been removed
- The deprecated `@cumulus/common/message.getMessageExecutionArn` function has
  been removed
- The deprecated `@cumulus/common/message.getMessageExecutionName` function has
  been removed
- The deprecated `@cumulus/common/message.getMessageFromTemplate` function has
  been removed
- The deprecated `@cumulus/common/message.getMessageGranules` function has been
  removed
- The deprecated `@cumulus/common/message.getMessageStateMachineArn` function
  has been removed
- The deprecated `@cumulus/common/message.getQueueName` function has been
  removed
- The deprecated `@cumulus/common/message.getQueueNameByUrl` function has been
  removed
- The deprecated `@cumulus/common/message.hasQueueAndExecutionLimit` function
  has been removed
- The deprecated `@cumulus/common/Semaphore` class has been removed
- The deprecated `@cumulus/common/string.globalReplace` functon has been removed
- The deprecated `@cumulus/common/string.isNonEmptyString` functon has been
  removed
- The deprecated `@cumulus/common/string.isValidHostname` functon has been
  removed
- The deprecated `@cumulus/common/string.match` functon has been removed
- The deprecated `@cumulus/common/string.matches` functon has been removed
- The deprecated `@cumulus/common/string.replace` functon has been removed
- The deprecated `@cumulus/common/string.toLower` functon has been removed
- The deprecated `@cumulus/common/string.toUpper` functon has been removed
- The deprecated `@cumulus/common/workflows.getWorkflowArn` function has been
  removed
- The deprecated `@cumulus/common/workflows.getWorkflowFile` function has been
  removed
- The deprecated `@cumulus/common/workflows.getWorkflowList` function has been
  removed
- The deprecated `@cumulus/common/workflows.getWorkflowTemplate` function has
  been removed

## [v1.23.2] 2020-05-22

### BREAKING CHANGES

- Updates to the Cumulus archive API:
  - All endpoints now return a `401` response instead of a `403` for any request where the JWT passed as a Bearer token is invalid.
  - POST `/refresh` and DELETE `/token/<token>` endpoints now return a `401` response for requests with expired tokens

- **CUMULUS-1894**
  - `@cumulus/ingest/granule.handleDuplicateFile()`
    - The `copyOptions` parameter has been removed
    - An `ACL` parameter has been added
  - `@cumulus/ingest/granule.renameS3FileWithTimestamp()`
    - Now returns `undefined`

- **CUMULUS-1896**
  Updated all Cumulus core lambdas to utilize the new message adapter streaming interface via [cumulus-message-adapter-js v1.2.0](https://github.com/nasa/cumulus-message-adapter-js/releases/tag/v1.2.0).   Users of this version of Cumulus (or later) must utilize version 1.3.0 or greater of the [cumulus-message-adapter](https://github.com/nasa/cumulus-message-adapter) to support core lambdas.

- **CUMULUS-1912**
  - `@cumulus/api` reconciliationReports list endpoint returns a list of reconciliationReport records instead of S3Uri.

- **CUMULUS-1969**
  - The `DiscoverGranules` task now expects `provider_path` to be provided at
    `event.config.provider_path`, not `event.config.collection.provider_path`
  - `config.provider_path` is now a required parameter of the `DiscoverGranules`
    task

### MIGRATION STEPS

- To take advantage of the new TTL-based access token expiration implemented in CUMULUS-1777 (see notes below) and clear out existing records in your access tokens table, do the following:
  1. Log out of any active dashboard sessions
  2. Use the AWS console or CLI to delete your `<prefix>-AccessTokensTable` DynamoDB table
  3. [Re-deploy your `data-persistence` module](https://nasa.github.io/cumulus/docs/deployment/upgrade-readme#update-data-persistence-resources), which should re-create the `<prefix>-AccessTokensTable` DynamoDB table
  4. Return to using the Cumulus API/dashboard as normal
- This release requires the Cumulus Message Adapter layer deployed with Cumulus Core to be at least 1.3.0, as the core lambdas have updated to [cumulus-message-adapter-js v1.2.0](https://github.com/nasa/cumulus-message-adapter-js/releases/tag/v1.2.0) and the new CMA interface.  As a result, users should:
  1. Follow the [Cumulus Message Adapter (CMA) deployment instructions](https://nasa.github.io/cumulus/docs/deployment/deployment-readme#deploy-the-cumulus-message-adapter-layer) and install a CMA layer version >=1.3.0
  2. If you are using any custom Node.js Lambdas in your workflows **and** the Cumulus CMA layer/`cumulus-message-adapter-js`, you must update your lambda to use [cumulus-message-adapter-js v1.2.0](https://github.com/nasa/cumulus-message-adapter-js/releases/tag/v1.2.0) and follow the migration instructions in the release notes. Prior versions of `cumulus-message-adapter-js` are not compatible with CMA >= 1.3.0.
- Migrate existing s3 reconciliation report records to database (CUMULUS-1911):
  - After update your `data persistence` module and Cumulus resources, run the command:

  ```bash
  ./node_modules/.bin/cumulus-api migrate --stack `<your-terraform-deployment-prefix>` --migrationVersion migration5
  ```

### Added

- Added a limit for concurrent Elasticsearch requests when doing an index from database operation
- Added the `es_request_concurrency` parameter to the archive and cumulus Terraform modules

- **CUMULUS-1995**
  - Added the `es_index_shards` parameter to the archive and cumulus Terraform modules to configure the number of shards for the ES index
    - If you have an existing ES index, you will need to [reindex](https://nasa.github.io/cumulus-api/#reindex) and then [change index](https://nasa.github.io/cumulus-api/#change-index) to take advantage of shard updates

- **CUMULUS-1894**
  - Added `@cumulus/aws-client/S3.moveObject()`

- **CUMULUS-1911**
  - Added ReconciliationReports table
  - Updated CreateReconciliationReport lambda to save Reconciliation Report records to database
  - Updated dbIndexer and IndexFromDatabase lambdas to index Reconciliation Report records to Elasticsearch
  - Added migration_5 to migrate existing s3 reconciliation report records to database and Elasticsearch
  - Updated `@cumulus/api` package, `tf-modules/archive` and `tf-modules/data-persistence` Terraform modules

- **CUMULUS-1916**
  - Added util function for seeding reconciliation reports when running API locally in dashboard

### Changed

- **CUMULUS-1777**
  - The `expirationTime` property is now a **required field** of the access tokens model.
  - Updated the `AccessTokens` table to set a [TTL](https://docs.aws.amazon.com/amazondynamodb/latest/developerguide/howitworks-ttl.html) on the `expirationTime` field in `tf-modules/data-persistence/dynamo.tf`. As a result, access token records in this table whose `expirationTime` has passed should be **automatically deleted by DynamoDB**.
  - Updated all code creating access token records in the Dynamo `AccessTokens` table to set the `expirationTime` field value in seconds from the epoch.
- **CUMULUS-1912**
  - Updated reconciliationReports endpoints to query against Elasticsearch, delete report from both database and s3
  - Added `@cumulus/api-client/reconciliationReports`
- **CUMULUS-1999**
  - Updated `@cumulus/common/util.deprecate()` so that only a single deprecation notice is printed for each name/version combination

### Fixed

- **CUMULUS-1894**
  - The `SyncGranule` task can now handle files larger than 5 GB
- **CUMULUS-1987**
  - `Remove granule from CMR` operation in `@cumulus/api` now passes token to CMR when fetching granule metadata, allowing removal of private granules
- **CUMULUS-1993**
  - For a given queue, the `sqs-message-consumer` Lambda will now only schedule workflows for rules matching the queue **and the collection information in each queue message (if any)**
    - The consumer also now only reads each queue message **once per Lambda invocation**, whereas previously each message was read **once per queue rule per Lambda invocation**
  - Fixed bug preventing the deletion of multiple SNS rules that share the same SNS topic

### Deprecated

- **CUMULUS-1894**
  - `@cumulus/ingest/granule.copyGranuleFile()`
  - `@cumulus/ingest/granule.moveGranuleFile()`

- **CUMULUS-1987** - Deprecated the following functions:
  - `@cumulus/cmrjs/getMetadata(cmrLink)` -> `@cumulus/cmr-client/CMR.getGranuleMetadata(cmrLink)`
  - `@cumulus/cmrjs/getFullMetadata(cmrLink)`

## [v1.22.1] 2020-05-04

**Note**: v1.22.0 was not released as a package due to npm/release concerns.  Users upgrading to 1.22.x should start with 1.22.1

### Added

- **CUMULUS-1894**
  - Added `@cumulus/aws-client/S3.multipartCopyObject()`
- **CUMULUS-408**
  - Added `certificateUri` field to provider schema. This optional field allows operators to specify an S3 uri to a CA bundle to use for HTTPS requests.
- **CUMULUS-1787**
  - Added `collections/active` endpoint for returning collections with active granules in `@cumulus/api`
- **CUMULUS-1799**
  - Added `@cumulus/common/stack.getBucketsConfigKey()` to return the S3 key for the buckets config object
  - Added `@cumulus/common/workflows.getWorkflowFileKey()` to return the S3 key for a workflow definition object
  - Added `@cumulus/common/workflows.getWorkflowsListKeyPrefix()` to return the S3 key prefix for objects containing workflow definitions
  - Added `@cumulus/message` package containing utilities for building and parsing Cumulus messages
- **CUMULUS-1850**
  - Added `@cumulus/aws-client/Kinesis.describeStream()` to get a Kinesis stream description
- **CUMULUS-1853**
  - Added `@cumulus/integration-tests/collections.createCollection()`
  - Added `@cumulus/integration-tests/executions.findExecutionArn()`
  - Added `@cumulus/integration-tests/executions.getExecutionWithStatus()`
  - Added `@cumulus/integration-tests/granules.getGranuleWithStatus()`
  - Added `@cumulus/integration-tests/providers.createProvider()`
  - Added `@cumulus/integration-tests/rules.createOneTimeRule()`

### Changed

- **CUMULUS-1682**
  - Moved all `@cumulus/ingest/parse-pdr` code into the `parse-pdr` task as it had become tightly coupled with that task's handler and was not used anywhere else. Unit tests also restored.
- **CUMULUS-1820**
  - Updated the Thin Egress App module used in `tf-modules/distribution/main.tf` to build 74. [See the release notes](https://github.com/asfadmin/thin-egress-app/releases/tag/tea-build.74).
- **CUMULUS-1852**
  - Updated POST endpoints for `/collections`, `/providers`, and `/rules` to log errors when returning a 500 response
  - Updated POST endpoint for `/collections`:
    - Return a 400 response when the `name` or `version` fields are missing
    - Return a 409 response if the collection already exists
    - Improved error messages to be more explicit
  - Updated POST endpoint for `/providers`:
    - Return a 400 response if the `host` field value is invalid
    - Return a 409 response if the provider already exists
  - Updated POST endpoint for `/rules`:
    - Return a 400 response if rule `name` is invalid
    - Return a 400 response if rule `type` is invalid
- **CUMULUS-1891**
  - Updated the following endpoints using async operations to return a 503 error if the ECS task  cannot be started and a 500 response for a non-specific error:
    - POST `/replays`
    - POST `/bulkDelete`
    - POST `/elasticsearch/index-from-database`
    - POST `/granules/bulk`

### Fixed

- **CUMULUS-408**
  - Fixed HTTPS discovery and ingest.

- **CUMULUS-1850**
  - Fixed a bug in Kinesis event processing where the message consumer would not properly filter available rules based on the collection information in the event and the Kinesis stream ARN

- **CUMULUS-1853**
  - Fixed a bug where attempting to create a rule containing a payload property
    would fail schema validation.

- **CUMULUS-1854**
  - Rule schema is validated before starting workflows or creating event source mappings

- **CUMULUS-1974**
  - Fixed @cumulus/api webpack config for missing underscore object due to underscore update

### Deprecated

- **CUMULUS-1799** - Deprecated the following code. For cases where the code was moved into another package, the new code location is noted:
  - `@cumulus/aws-client/StepFunctions.fromSfnExecutionName()`
  - `@cumulus/aws-client/StepFunctions.toSfnExecutionName()`
  - `@cumulus/aws-client/StepFunctions.getExecutionArn()` -> `@cumulus/message/Executions.buildExecutionArn()`
  - `@cumulus/aws-client/StepFunctions.getExecutionUrl()` -> `@cumulus/message/Executions.getExecutionUrlFromArn()`
  - `@cumulus/aws-client/StepFunctions.getStateMachineArn()` -> `@cumulus/message/Executions.getStateMachineArnFromExecutionArn()`
  - `@cumulus/aws-client/StepFunctions.pullStepFunctionEvent()` -> `@cumulus/message/StepFunctions.pullStepFunctionEvent()`
  - `@cumulus/common/bucketsConfigJsonObject()`
  - `@cumulus/common/CloudWatchLogger`
  - `@cumulus/common/collection-config-store/CollectionConfigStore` -> `@cumulus/collection-config-store`
  - `@cumulus/common/collection-config-store.constructCollectionId()` -> `@cumulus/message/Collections.constructCollectionId`
  - `@cumulus/common/concurrency.limit()`
  - `@cumulus/common/concurrency.mapTolerant()`
  - `@cumulus/common/concurrency.promiseUrl()`
  - `@cumulus/common/concurrency.toPromise()`
  - `@cumulus/common/concurrency.unless()`
  - `@cumulus/common/config.buildSchema()`
  - `@cumulus/common/config.parseConfig()`
  - `@cumulus/common/config.resolveResource()`
  - `@cumulus/common/config.resourceToArn()`
  - `@cumulus/common/FieldPattern`
  - `@cumulus/common/launchpad.getLaunchpadToken()` -> `@cumulus/launchpad-auth/index.getLaunchpadToken()`
  - `@cumulus/common/LaunchpadToken` -> `@cumulus/launchpad-auth/LaunchpadToken`
  - `@cumulus/common/launchpad.validateLaunchpadToken()` -> `@cumulus/launchpad-auth/index.validateLaunchpadToken()`
  - `@cumulus/common/message.buildCumulusMeta()` -> `@cumulus/message/Build.buildCumulusMeta()`
  - `@cumulus/common/message.buildQueueMessageFromTemplate()` -> `@cumulus/message/Build.buildQueueMessageFromTemplate()`
  - `@cumulus/common/message.getCollectionIdFromMessage()` -> `@cumulus/message/Collections.getCollectionIdFromMessage()`
  - `@cumulus/common/message.getMessageExecutionArn()` -> `@cumulus/message/Executions.getMessageExecutionArn()`
  - `@cumulus/common/message.getMessageExecutionName()` -> `@cumulus/message/Executions.getMessageExecutionName()`
  - `@cumulus/common/message.getMaximumExecutions()` -> `@cumulus/message/Queue.getMaximumExecutions()`
  - `@cumulus/common/message.getMessageFromTemplate()`
  - `@cumulus/common/message.getMessageStateMachineArn()` -> `@cumulus/message/Executions.getMessageStateMachineArn()`)
  - `@cumulus/common/message.getMessageGranules()` -> `@cumulus/message/Granules.getMessageGranules()`
  - `@cumulus/common/message.getQueueNameByUrl()` -> `@cumulus/message/Queue.getQueueNameByUrl()`
  - `@cumulus/common/message.getQueueName()` -> `@cumulus/message/Queue.getQueueName()`)
  - `@cumulus/common/message.hasQueueAndExecutionLimit()` -> `@cumulus/message/Queue.hasQueueAndExecutionLimit()`
  - `@cumulus/common/Semaphore`
  - `@cumulus/common/test-utils.throttleOnce()`
  - `@cumulus/common/workflows.getWorkflowArn()`
  - `@cumulus/common/workflows.getWorkflowFile()`
  - `@cumulus/common/workflows.getWorkflowList()`
  - `@cumulus/common/workflows.getWorkflowTemplate()`
  - `@cumulus/integration-tests/sfnStep/SfnStep.parseStepMessage()` -> `@cumulus/message/StepFunctions.parseStepMessage()`
- **CUMULUS-1858** - Deprecated the following functions.
  - `@cumulus/common/string.globalReplace()`
  - `@cumulus/common/string.isNonEmptyString()`
  - `@cumulus/common/string.isValidHostname()`
  - `@cumulus/common/string.match()`
  - `@cumulus/common/string.matches()`
  - `@cumulus/common/string.replace()`
  - `@cumulus/common/string.toLower()`
  - `@cumulus/common/string.toUpper()`

### Removed

- **CUMULUS-1799**: Deprecated code removals:
  - Removed from `@cumulus/common/aws`:
    - `pullStepFunctionEvent()`
  - Removed `@cumulus/common/sfnStep`
  - Removed `@cumulus/common/StepFunctions`

## [v1.21.0] 2020-03-30

### PLEASE NOTE

- **CUMULUS-1762**: the `messageConsumer` for `sns` and `kinesis`-type rules now fetches
  the collection information from the message. You should ensure that your rule's collection
  name and version match what is in the message for these ingest messages to be processed.
  If no matching rule is found, an error will be thrown and logged in the
  `messageConsumer` Lambda function's log group.

### Added

- **CUMULUS-1629**`
  - Updates discover-granules task to respect/utilize duplicateHandling configuration such that
    - skip:               Duplicates will be filtered from the granule list
    - error:              Duplicates encountered will result in step failure
    - replace, version:   Duplicates will be ignored and handled as normal.
  - Adds a new copy of the API lambda `PrivateApiLambda()` which is configured to not require authentication. This Lambda is not connected to an API gateway
  - Adds `@cumulus/api-client` with functions for use by workflow lambdas to call the API when needed

- **CUMULUS-1732**
  - Added Python task/activity workflow and integration test (`PythonReferenceSpec`) to test `cumulus-message-adapter-python`and `cumulus-process-py` integration.
- **CUMULUS-1795**
  - Added an IAM policy on the Cumulus EC2 creation to enable SSM when the `deploy_to_ngap` flag is true

### Changed

- **CUMULUS-1762**
  - the `messageConsumer` for `sns` and `kinesis`-type rules now fetches the collection
    information from the message.

### Deprecated

- **CUMULUS-1629**
  - Deprecate `granulesApi`, `rulesApi`, `emsApi`, `executionsAPI` from `@cumulus/integration-test/api` in favor of code moved to `@cumulus/api-client`

### Removed

- **CUMULUS-1799**: Deprecated code removals
  - Removed deprecated method `@cumulus/api/models/Granule.createGranulesFromSns()`
  - Removed deprecated method `@cumulus/api/models/Granule.removeGranuleFromCmr()`
  - Removed from `@cumulus/common/aws`:
    - `apigateway()`
    - `buildS3Uri()`
    - `calculateS3ObjectChecksum()`
    - `cf()`
    - `cloudwatch()`
    - `cloudwatchevents()`
    - `cloudwatchlogs()`
    - `createAndWaitForDynamoDbTable()`
    - `createQueue()`
    - `deleteSQSMessage()`
    - `describeCfStackResources()`
    - `downloadS3File()`
    - `downloadS3Files()`
    - `DynamoDbSearchQueue` class
    - `dynamodbstreams()`
    - `ec2()`
    - `ecs()`
    - `fileExists()`
    - `findResourceArn()`
    - `fromSfnExecutionName()`
    - `getFileBucketAndKey()`
    - `getJsonS3Object()`
    - `getQueueUrl()`
    - `getObjectSize()`
    - `getS3ObjectReadStream()`
    - `getSecretString()`
    - `getStateMachineArn()`
    - `headObject()`
    - `isThrottlingException()`
    - `kinesis()`
    - `lambda()`
    - `listS3Objects()`
    - `promiseS3Upload()`
    - `publishSnsMessage()`
    - `putJsonS3Object()`
    - `receiveSQSMessages()`
    - `s3CopyObject()`
    - `s3GetObjectTagging()`
    - `s3Join()`
    - `S3ListObjectsV2Queue` class
    - `s3TagSetToQueryString()`
    - `s3PutObjectTagging()`
    - `secretsManager()`
    - `sendSQSMessage()`
    - `sfn()`
    - `sns()`
    - `sqs()`
    - `sqsQueueExists()`
    - `toSfnExecutionName()`
    - `uploadS3FileStream()`
    - `uploadS3Files()`
    - `validateS3ObjectChecksum()`
  - Removed `@cumulus/common/CloudFormationGateway` class
  - Removed `@cumulus/common/concurrency/Mutex` class
  - Removed `@cumulus/common/errors`
  - Removed `@cumulus/common/sftp`
  - Removed `@cumulus/common/string.unicodeEscape`
  - Removed `@cumulus/cmrjs/cmr-utils.getGranuleId()`
  - Removed `@cumulus/cmrjs/cmr-utils.getCmrFiles()`
  - Removed `@cumulus/cmrjs/cmr/CMR` class
  - Removed `@cumulus/cmrjs/cmr/CMRSearchConceptQueue` class
  - Removed `@cumulus/cmrjs/utils.getHost()`
  - Removed `@cumulus/cmrjs/utils.getIp()`
  - Removed `@cumulus/cmrjs/utils.hostId()`
  - Removed `@cumulus/cmrjs/utils/ummVersion()`
  - Removed `@cumulus/cmrjs/utils.updateToken()`
  - Removed `@cumulus/cmrjs/utils.validateUMMG()`
  - Removed `@cumulus/ingest/aws.getEndpoint()`
  - Removed `@cumulus/ingest/aws.getExecutionUrl()`
  - Removed `@cumulus/ingest/aws/invoke()`
  - Removed `@cumulus/ingest/aws/CloudWatch` class
  - Removed `@cumulus/ingest/aws/ECS` class
  - Removed `@cumulus/ingest/aws/Events` class
  - Removed `@cumulus/ingest/aws/SQS` class
  - Removed `@cumulus/ingest/aws/StepFunction` class
  - Removed `@cumulus/ingest/util.normalizeProviderPath()`
  - Removed `@cumulus/integration-tests/index.listCollections()`
  - Removed `@cumulus/integration-tests/index.listProviders()`
  - Removed `@cumulus/integration-tests/index.rulesList()`
  - Removed `@cumulus/integration-tests/api/api.addCollectionApi()`

## [v1.20.0] 2020-03-12

### BREAKING CHANGES

- **CUMULUS-1714**
  - Changed the format of the message sent to the granule SNS Topic. Message includes the granule record under `record` and the type of event under `event`. Messages with `deleted` events will have the record that was deleted with a `deletedAt` timestamp. Options for `event` are `Create | Update | Delete`
- **CUMULUS-1769** - `deploy_to_ngap` is now a **required** variable for the `tf-modules/cumulus` module. **For those deploying to NGAP environments, this variable should always be set to `true`.**

### Notable changes

- **CUMULUS-1739** - You can now exclude Elasticsearch from your `tf-modules/data-persistence` deployment (via `include_elasticsearch = false`) and your `tf-modules/cumulus` module will still deploy successfully.

- **CUMULUS-1769** - If you set `deploy_to_ngap = true` for the `tf-modules/archive` Terraform module, **you can only deploy your archive API gateway as `PRIVATE`**, not `EDGE`.

### Added

- Added `@cumulus/aws-client/S3.getS3ObjectReadStreamAsync()` to deal with S3 eventual consistency issues by checking for the existence an S3 object with retries before getting a readable stream for that object.
- **CUMULUS-1769**
  - Added `deploy_to_ngap` boolean variable for the `tf-modules/cumulus` and `tf-modules/archive` Terraform modules. This variable is required. **For those deploying to NGAP environments, this variable should always be set to `true`.**
- **HYRAX-70**
  - Add the hyrax-metadata-update task

### Changed

- [`AccessToken.get()`](https://github.com/nasa/cumulus/blob/master/packages/api/models/access-tokens.js) now enforces [strongly consistent reads from DynamoDB](https://docs.aws.amazon.com/amazondynamodb/latest/developerguide/HowItWorks.ReadConsistency.html)
- **CUMULUS-1739**
  - Updated `tf-modules/data-persistence` to make Elasticsearch alarm resources and outputs conditional on the `include_elasticsearch` variable
  - Updated `@cumulus/aws-client/S3.getObjectSize` to include automatic retries for any failures from `S3.headObject`
- **CUMULUS-1784**
  - Updated `@cumulus/api/lib/DistributionEvent.remoteIP()` to parse the IP address in an S3 access log from the `A-sourceip` query parameter if present, otherwise fallback to the original parsing behavior.
- **CUMULUS-1768**
  - The `stats/summary` endpoint reports the distinct collections for the number of granules reported

### Fixed

- **CUMULUS-1739** - Fixed the `tf-modules/cumulus` and `tf-modules/archive` modules to make these Elasticsearch variables truly optional:
  - `elasticsearch_domain_arn`
  - `elasticsearch_hostname`
  - `elasticsearch_security_group_id`

- **CUMULUS-1768**
  - Fixed the `stats/` endpoint so that data is correctly filtered by timestamp and `processingTime` is calculated correctly.

- **CUMULUS-1769**
  - In the `tf-modules/archive` Terraform module, the `lifecycle` block ignoring changes to the `policy` of the archive API gateway is now only enforced if `deploy_to_ngap = true`. This fixes a bug where users deploying outside of NGAP could not update their API gateway's resource policy when going from `PRIVATE` to `EDGE`, preventing their API from being accessed publicly.

- **CUMULUS-1775**
  - Fix/update api endpoint to use updated google auth endpoints such that it will work with new accounts

### Removed

- **CUMULUS-1768**
  - Removed API endpoints `stats/histogram` and `stats/average`. All advanced stats needs should be acquired from Cloud Metrics or similarly configured ELK stack.

## [v1.19.0] 2020-02-28

### BREAKING CHANGES

- **CUMULUS-1736**
  - The `@cumulus/discover-granules` task now sets the `dataType` of discovered
    granules based on the `name` of the configured collection, not the
    `dataType`.
  - The config schema of the `@cumulus/discover-granules` task now requires that
    collections contain a `version`.
  - The `@cumulus/sync-granule` task will set the `dataType` and `version` of a
    granule based on the configured collection if those fields are not already
    set on the granule. Previously it was using the `dataType` field of the
    configured collection, then falling back to the `name` field of the
    collection. This update will just use the `name` field of the collection to
    set the `dataType` field of the granule.

- **CUMULUS-1446**
  - Update the `@cumulus/integration-tests/api/executions.getExecution()`
    function to parse the response and return the execution, rather than return
    the full API response.

- **CUMULUS-1672**
  - The `cumulus` Terraform module in previous releases set a
    `Deployment = var.prefix` tag on all resources that it managed. In this
    release, a `tags` input variable has been added to the `cumulus` Terraform
    module to allow resource tagging to be customized. No default tags will be
    applied to Cumulus-managed resources. To replicate the previous behavior,
    set `tags = { Deployment: var.prefix }` as an input variable for the
    `cumulus` Terraform module.

- **CUMULUS-1684 Migration Instructions**
  - In previous releases, a provider's username and password were encrypted
    using a custom encryption library. That has now been updated to use KMS.
    This release includes a Lambda function named
    `<prefix>-ProviderSecretsMigration`, which will re-encrypt existing
    provider credentials to use KMS. After this release has been deployed, you
    will need to manually invoke that Lambda function using either the AWS CLI
    or AWS Console. It should only need to be successfully run once.
  - Future releases of Cumulus will invoke a
    `<prefix>-VerifyProviderSecretsMigration` Lambda function as part of the
    deployment, which will cause the deployment to fail if the migration
    Lambda has not been run.

- **CUMULUS-1718**
  - The `@cumulus/sf-sns-report` task for reporting mid-workflow updates has been retired.
  This task was used as the `PdrStatusReport` task in our ParsePdr example workflow.
  If you have a ParsePdr or other workflow using this task, use `@cumulus/sf-sqs-report` instead.
  Trying to deploy the old task will result in an error as the cumulus module no longer exports `sf_sns_report_task`.
  - Migration instruction: In your workflow definition, for each step using the old task change:
  `"Resource": "${module.cumulus.sf_sns_report_task.task_arn}"`
  to
  `"Resource": "${module.cumulus.sf_sqs_report_task.task_arn}"`

- **CUMULUS-1755**
  - The `thin_egress_jwt_secret_name` variable for the `tf-modules/cumulus` Terraform module is now **required**. This variable is passed on to the Thin Egress App in `tf-modules/distribution/main.tf`, which uses the keys stored in the secret to sign JWTs. See the [Thin Egress App documentation on how to create a value for this secret](https://github.com/asfadmin/thin-egress-app#setting-up-the-jwt-cookie-secrets).

### Added

- **CUMULUS-1446**
  - Add `@cumulus/common/FileUtils.readJsonFile()` function
  - Add `@cumulus/common/FileUtils.readTextFile()` function
  - Add `@cumulus/integration-tests/api/collections.createCollection()` function
  - Add `@cumulus/integration-tests/api/collections.deleteCollection()` function
  - Add `@cumulus/integration-tests/api/collections.getCollection()` function
  - Add `@cumulus/integration-tests/api/providers.getProvider()` function
  - Add `@cumulus/integration-tests/index.getExecutionOutput()` function
  - Add `@cumulus/integration-tests/index.loadCollection()` function
  - Add `@cumulus/integration-tests/index.loadProvider()` function
  - Add `@cumulus/integration-tests/index.readJsonFilesFromDir()` function

- **CUMULUS-1672**
  - Add a `tags` input variable to the `archive` Terraform module
  - Add a `tags` input variable to the `cumulus` Terraform module
  - Add a `tags` input variable to the `cumulus_ecs_service` Terraform module
  - Add a `tags` input variable to the `data-persistence` Terraform module
  - Add a `tags` input variable to the `distribution` Terraform module
  - Add a `tags` input variable to the `ingest` Terraform module
  - Add a `tags` input variable to the `s3-replicator` Terraform module

- **CUMULUS-1707**
  - Enable logrotate on ECS cluster

- **CUMULUS-1684**
  - Add a `@cumulus/aws-client/KMS` library of KMS-related functions
  - Add `@cumulus/aws-client/S3.getTextObject()`
  - Add `@cumulus/sftp-client` package
  - Create `ProviderSecretsMigration` Lambda function
  - Create `VerifyProviderSecretsMigration` Lambda function

- **CUMULUS-1548**
  - Add ability to put default Cumulus logs in Metrics' ELK stack
  - Add ability to add custom logs to Metrics' ELK Stack

- **CUMULUS-1702**
  - When logs are sent to Metrics' ELK stack, the logs endpoints will return results from there

- **CUMULUS-1459**
  - Async Operations are indexed in Elasticsearch
  - To index any existing async operations you'll need to perform an index from
    database function.

- **CUMULUS-1717**
  - Add `@cumulus/aws-client/deleteAndWaitForDynamoDbTableNotExists`, which
    deletes a DynamoDB table and waits to ensure the table no longer exists
  - Added `publishGranules` Lambda to handle publishing granule messages to SNS when granule records are written to DynamoDB
  - Added `@cumulus/api/models/Granule.storeGranulesFromCumulusMessage` to store granules from a Cumulus message to DynamoDB

- **CUMULUS-1718**
  - Added `@cumulus/sf-sqs-report` task to allow mid-workflow reporting updates.
  - Added `stepfunction_event_reporter_queue_url` and `sf_sqs_report_task` outputs to the `cumulus` module.
  - Added `publishPdrs` Lambda to handle publishing PDR messages to SNS when PDR records are written to DynamoDB.
  - Added `@cumulus/api/models/Pdr.storePdrFromCumulusMessage` to store PDRs from a Cumulus message to DynamoDB.
  - Added `@cumulus/aws-client/parseSQSMessageBody` to parse an SQS message body string into an object.

- **Ability to set custom backend API url in the archive module**
  - Add `api_url` definition in `tf-modules/cumulus/archive.tf`
  - Add `archive_api_url` variable in `tf-modules/cumulus/variables.tf`

- **CUMULUS-1741**
  - Added an optional `elasticsearch_security_group_ids` variable to the
    `data-persistence` Terraform module to allow additional security groups to
    be assigned to the Elasticsearch Domain.

- **CUMULUS-1752**
  - Added `@cumulus/integration-tests/api/distribution.invokeTEADistributionLambda` to simulate a request to the [Thin Egress App](https://github.com/asfadmin/thin-egress-app) by invoking the Lambda and getting a response payload.
  - Added `@cumulus/integration-tests/api/distribution.getTEARequestHeaders` to generate necessary request headers for a request to the Thin Egress App
  - Added `@cumulus/integration-tests/api/distribution.getTEADistributionApiFileStream` to get a response stream for a file served by Thin Egress App
  - Added `@cumulus/integration-tests/api/distribution.getTEADistributionApiRedirect` to get a redirect response from the Thin Egress App

- **CUMULUS-1755**
  - Added `@cumulus/aws-client/CloudFormation.describeCfStack()` to describe a Cloudformation stack
  - Added `@cumulus/aws-client/CloudFormation.getCfStackParameterValues()` to get multiple parameter values for a Cloudformation stack

### Changed

- **CUMULUS-1725**
  - Moved the logic that updates the granule files cache Dynamo table into its
    own Lambda function called `granuleFilesCacheUpdater`.

- **CUMULUS-1736**
  - The `collections` model in the API package now determines the name of a
    collection based on the `name` property, rather than using `dataType` and
    then falling back to `name`.
  - The `@cumulus/integration-tests.loadCollection()` function no longer appends
    the postfix to the end of the collection's `dataType`.
  - The `@cumulus/integration-tests.addCollections()` function no longer appends
    the postfix to the end of the collection's `dataType`.

- **CUMULUS-1672**
  - Add a `retryOptions` parameter to the `@cumulus/aws-client/S3.headObject`
     function, which will retry if the object being queried does not exist.

- **CUMULUS-1446**
  - Mark the `@cumulus/integration-tests/api.addCollectionApi()` function as
    deprecated
  - Mark the `@cumulus/integration-tests/index.listCollections()` function as
    deprecated
  - Mark the `@cumulus/integration-tests/index.listProviders()` function as
    deprecated
  - Mark the `@cumulus/integration-tests/index.rulesList()` function as
    deprecated

- **CUMULUS-1672**
  - Previously, the `cumulus` module defaulted to setting a
    `Deployment = var.prefix` tag on all resources that it managed. In this
    release, the `cumulus` module will now accept a `tags` input variable that
    defines the tags to be assigned to all resources that it manages.
  - Previously, the `data-persistence` module defaulted to setting a
    `Deployment = var.prefix` tag on all resources that it managed. In this
    release, the `data-persistence` module will now accept a `tags` input
    variable that defines the tags to be assigned to all resources that it
    manages.
  - Previously, the `distribution` module defaulted to setting a
    `Deployment = var.prefix` tag on all resources that it managed. In this
    release, the `distribution` module will now accept a `tags` input variable
    that defines the tags to be assigned to all resources that it manages.
  - Previously, the `ingest` module defaulted to setting a
    `Deployment = var.prefix` tag on all resources that it managed. In this
    release, the `ingest` module will now accept a `tags` input variable that
    defines the tags to be assigned to all resources that it manages.
  - Previously, the `s3-replicator` module defaulted to setting a
    `Deployment = var.prefix` tag on all resources that it managed. In this
    release, the `s3-replicator` module will now accept a `tags` input variable
    that defines the tags to be assigned to all resources that it manages.

- **CUMULUS-1684**
  - Update the API package to encrypt provider credentials using KMS instead of
    using RSA keys stored in S3

- **CUMULUS-1717**
  - Changed name of `cwSfExecutionEventToDb` Lambda to `cwSfEventToDbRecords`
  - Updated `cwSfEventToDbRecords` to write granule records to DynamoDB from the incoming Cumulus message

- **CUMULUS-1718**
  - Renamed `cwSfEventToDbRecords` to `sfEventSqsToDbRecords` due to architecture change to being a consumer of an SQS queue of Step Function Cloudwatch events.
  - Updated `sfEventSqsToDbRecords` to write PDR records to DynamoDB from the incoming Cumulus message
  - Moved `data-cookbooks/sns.md` to `data-cookbooks/ingest-notifications.md` and updated it to reflect recent changes.

- **CUMULUS-1748**
  - (S)FTP discovery tasks now use the provider-path as-is instead of forcing it to a relative path.
  - Improved error handling to catch permission denied FTP errors better and log them properly. Workflows will still fail encountering this error and we intend to consider that approach in a future ticket.

- **CUMULUS-1752**
  - Moved class for parsing distribution events to its own file: `@cumulus/api/lib/DistributionEvent.js`
    - Updated `DistributionEvent` to properly parse S3 access logs generated by requests from the [Thin Egress App](https://github.com/asfadmin/thin-egress-app)

- **CUMULUS-1753** - Changes to `@cumulus/ingest/HttpProviderClient.js`:
  - Removed regex filter in `HttpProviderClient.list()` that was used to return only files with an extension between 1 and 4 characters long. `HttpProviderClient.list()` will now return all files linked from the HTTP provider host.

- **CUMULUS-1755**
  - Updated the Thin Egress App module used in `tf-modules/distribution/main.tf` to build 61. [See the release notes](https://github.com/asfadmin/thin-egress-app/releases/tag/tea-build.61).

- **CUMULUS-1757**
  - Update @cumulus/cmr-client CMRSearchConceptQueue to take optional cmrEnvironment parameter

### Deprecated

- **CUMULUS-1684**
  - Deprecate `@cumulus/common/key-pair-provider/S3KeyPairProvider`
  - Deprecate `@cumulus/common/key-pair-provider/S3KeyPairProvider.encrypt()`
  - Deprecate `@cumulus/common/key-pair-provider/S3KeyPairProvider.decrypt()`
  - Deprecate `@cumulus/common/kms/KMS`
  - Deprecate `@cumulus/common/kms/KMS.encrypt()`
  - Deprecate `@cumulus/common/kms/KMS.decrypt()`
  - Deprecate `@cumulus/common/sftp.Sftp`

- **CUMULUS-1717**
  - Deprecate `@cumulus/api/models/Granule.createGranulesFromSns`

- **CUMULUS-1718**
  - Deprecate `@cumulus/sf-sns-report`.
    - This task has been updated to always throw an error directing the user to use `@cumulus/sf-sqs-report` instead. This was done because there is no longer an SNS topic to which to publish, and no consumers to listen to it.

- **CUMULUS-1748**
  - Deprecate `@cumulus/ingest/util.normalizeProviderPath`

- **CUMULUS-1752**
  - Deprecate `@cumulus/integration-tests/api/distribution.getDistributionApiFileStream`
  - Deprecate `@cumulus/integration-tests/api/distribution.getDistributionApiRedirect`
  - Deprecate `@cumulus/integration-tests/api/distribution.invokeApiDistributionLambda`

### Removed

- **CUMULUS-1684**
  - Remove the deployment script that creates encryption keys and stores them to
    S3

- **CUMULUS-1768**
  - Removed API endpoints `stats/histogram` and `stats/average`. All advanced stats needs should be acquired from Cloud Metrics or similarly configured ELK stack.

### Fixed

- **Fix default values for urs_url in variables.tf files**
  - Remove trailing `/` from default `urs_url` values.

- **CUMULUS-1610** - Add the Elasticsearch security group to the EC2 security groups

- **CUMULUS-1740** - `cumulus_meta.workflow_start_time` is now set in Cumulus
  messages

- **CUMULUS-1753** - Fixed `@cumulus/ingest/HttpProviderClient.js` to properly handle HTTP providers with:
  - Multiple link tags (e.g. `<a>`) per line of source code
  - Link tags in uppercase or lowercase (e.g. `<A>`)
  - Links with filepaths in the link target (e.g. `<a href="/path/to/file.txt">`). These files will be returned from HTTP file discovery **as the file name only** (e.g. `file.txt`).

- **CUMULUS-1768**
  - Fix an issue in the stats endpoints in `@cumulus/api` to send back stats for the correct type

## [v1.18.0] 2020-02-03

### BREAKING CHANGES

- **CUMULUS-1686**

  - `ecs_cluster_instance_image_id` is now a _required_ variable of the `cumulus` module, instead of optional.

- **CUMULUS-1698**

  - Change variable `saml_launchpad_metadata_path` to `saml_launchpad_metadata_url` in the `tf-modules/cumulus` Terraform module.

- **CUMULUS-1703**
  - Remove the unused `forceDownload` option from the `sync-granule` tasks's config
  - Remove the `@cumulus/ingest/granule.Discover` class
  - Remove the `@cumulus/ingest/granule.Granule` class
  - Remove the `@cumulus/ingest/pdr.Discover` class
  - Remove the `@cumulus/ingest/pdr.Granule` class
  - Remove the `@cumulus/ingest/parse-pdr.parsePdr` function

### Added

- **CUMULUS-1040**

  - Added `@cumulus/aws-client` package to provide utilities for working with AWS services and the Node.js AWS SDK
  - Added `@cumulus/errors` package which exports error classes for use in Cumulus workflow code
  - Added `@cumulus/integration-tests/sfnStep` to provide utilities for parsing step function execution histories

- **CUMULUS-1102**

  - Adds functionality to the @cumulus/api package for better local testing.
    - Adds data seeding for @cumulus/api's localAPI.
      - seed functions allow adding collections, executions, granules, pdrs, providers, and rules to a Localstack Elasticsearch and DynamoDB via `addCollections`, `addExecutions`, `addGranules`, `addPdrs`, `addProviders`, and `addRules`.
    - Adds `eraseDataStack` function to local API server code allowing resetting of local datastack for testing (ES and DynamoDB).
    - Adds optional parameters to the @cumulus/api bin serve to allow for launching the api without destroying the current data.

- **CUMULUS-1697**

  - Added the `@cumulus/tf-inventory` package that provides command line utilities for managing Terraform resources in your AWS account

- **CUMULUS-1703**

  - Add `@cumulus/aws-client/S3.createBucket` function
  - Add `@cumulus/aws-client/S3.putFile` function
  - Add `@cumulus/common/string.isNonEmptyString` function
  - Add `@cumulus/ingest/FtpProviderClient` class
  - Add `@cumulus/ingest/HttpProviderClient` class
  - Add `@cumulus/ingest/S3ProviderClient` class
  - Add `@cumulus/ingest/SftpProviderClient` class
  - Add `@cumulus/ingest/providerClientUtils.buildProviderClient` function
  - Add `@cumulus/ingest/providerClientUtils.fetchTextFile` function

- **CUMULUS-1731**

  - Add new optional input variables to the Cumulus Terraform module to support TEA upgrade:
    - `thin_egress_cookie_domain` - Valid domain for Thin Egress App cookie
    - `thin_egress_domain_cert_arn` - Certificate Manager SSL Cert ARN for Thin
      Egress App if deployed outside NGAP/CloudFront
    - `thin_egress_download_role_in_region_arn` - ARN for reading of Thin Egress
      App data buckets for in-region requests
    - `thin_egress_jwt_algo` - Algorithm with which to encode the Thin Egress
      App JWT cookie
    - `thin_egress_jwt_secret_name` - Name of AWS secret where keys for the Thin
      Egress App JWT encode/decode are stored
    - `thin_egress_lambda_code_dependency_archive_key` - Thin Egress App - S3
      Key of packaged python modules for lambda dependency layer

- **CUMULUS-1733**
  - Add `discovery-filtering` operator doc to document previously undocumented functionality.

- **CUMULUS-1737**
  - Added the `cumulus-test-cleanup` module to run a nightly cleanup on resources left over from the integration tests run from the `example/spec` directory.

### Changed

- **CUMULUS-1102**

  - Updates `@cumulus/api/auth/testAuth` to use JWT instead of random tokens.
  - Updates the default AMI for the ecs_cluster_instance_image_id.

- **CUMULUS-1622**

  - Mutex class has been deprecated in `@cumulus/common/concurrency` and will be removed in a future release.

- **CUMULUS-1686**

  - Changed `ecs_cluster_instance_image_id` to be a required variable of the `cumulus` module and removed the default value.
    The default was not available across accounts and regions, nor outside of NGAP and therefore not particularly useful.

- **CUMULUS-1688**

  - Updated `@cumulus/aws.receiveSQSMessages` not to replace `message.Body` with a parsed object. This behavior was undocumented and confusing as received messages appeared to contradict AWS docs that state `message.Body` is always a string.
  - Replaced `sf_watcher` CloudWatch rule from `cloudwatch-events.tf` with an EventSourceMapping on `sqs2sf` mapped to the `start_sf` SQS queue (in `event-sources.tf`).
  - Updated `sqs2sf` with an EventSourceMapping handler and unit test.

- **CUMULUS-1698**

  - Change variable `saml_launchpad_metadata_path` to `saml_launchpad_metadata_url` in the `tf-modules/cumulus` Terraform module.
  - Updated `@cumulus/api/launchpadSaml` to download launchpad IDP metadata from configured location when the metadata in s3 is not valid, and to work with updated IDP metadata and SAML response.

- **CUMULUS-1731**
  - Upgrade the version of the Thin Egress App deployed by Cumulus to v48
    - Note: New variables available, see the 'Added' section of this changelog.

### Fixed

- **CUMULUS-1664**

  - Updated `dbIndexer` Lambda to remove hardcoded references to DynamoDB table names.

- **CUMULUS-1733**
  - Fixed granule discovery recursion algorithm used in S/FTP protocols.

### Removed

- **CUMULUS-1481**
  - removed `process` config and output from PostToCmr as it was not required by the task nor downstream steps, and should still be in the output message's `meta` regardless.

### Deprecated

- **CUMULUS-1040**
  - Deprecated the following code. For cases where the code was moved into another package, the new code location is noted:
    - `@cumulus/common/CloudFormationGateway` -> `@cumulus/aws-client/CloudFormationGateway`
    - `@cumulus/common/DynamoDb` -> `@cumulus/aws-client/DynamoDb`
    - `@cumulus/common/errors` -> `@cumulus/errors`
    - `@cumulus/common/StepFunctions` -> `@cumulus/aws-client/StepFunctions`
    - All of the exported functions in `@cumulus/commmon/aws` (moved into `@cumulus/aws-client`), except:
      - `@cumulus/common/aws/isThrottlingException` -> `@cumulus/errors/isThrottlingException`
      - `@cumulus/common/aws/improveStackTrace` (not deprecated)
      - `@cumulus/common/aws/retryOnThrottlingException` (not deprecated)
    - `@cumulus/common/sfnStep/SfnStep.parseStepMessage` -> `@cumulus/integration-tests/sfnStep/SfnStep.parseStepMessage`
    - `@cumulus/common/sfnStep/ActivityStep` -> `@cumulus/integration-tests/sfnStep/ActivityStep`
    - `@cumulus/common/sfnStep/LambdaStep` -> `@cumulus/integration-tests/sfnStep/LambdaStep`
    - `@cumulus/common/string/unicodeEscape` -> `@cumulus/aws-client/StepFunctions.unicodeEscape`
    - `@cumulus/common/util/setErrorStack` -> `@cumulus/aws-client/util/setErrorStack`
    - `@cumulus/ingest/aws/invoke` -> `@cumulus/aws-client/Lambda/invoke`
    - `@cumulus/ingest/aws/CloudWatch.bucketSize`
    - `@cumulus/ingest/aws/CloudWatch.cw`
    - `@cumulus/ingest/aws/ECS.ecs`
    - `@cumulus/ingest/aws/ECS`
    - `@cumulus/ingest/aws/Events.putEvent` -> `@cumulus/aws-client/CloudwatchEvents.putEvent`
    - `@cumulus/ingest/aws/Events.deleteEvent` -> `@cumulus/aws-client/CloudwatchEvents.deleteEvent`
    - `@cumulus/ingest/aws/Events.deleteTarget` -> `@cumulus/aws-client/CloudwatchEvents.deleteTarget`
    - `@cumulus/ingest/aws/Events.putTarget` -> `@cumulus/aws-client/CloudwatchEvents.putTarget`
    - `@cumulus/ingest/aws/SQS.attributes` -> `@cumulus/aws-client/SQS.getQueueAttributes`
    - `@cumulus/ingest/aws/SQS.deleteMessage` -> `@cumulus/aws-client/SQS.deleteSQSMessage`
    - `@cumulus/ingest/aws/SQS.deleteQueue` -> `@cumulus/aws-client/SQS.deleteQueue`
    - `@cumulus/ingest/aws/SQS.getUrl` -> `@cumulus/aws-client/SQS.getQueueUrlByName`
    - `@cumulus/ingest/aws/SQS.receiveMessage` -> `@cumulus/aws-client/SQS.receiveSQSMessages`
    - `@cumulus/ingest/aws/SQS.sendMessage` -> `@cumulus/aws-client/SQS.sendSQSMessage`
    - `@cumulus/ingest/aws/StepFunction.getExecutionStatus` -> `@cumulus/aws-client/StepFunction.getExecutionStatus`
    - `@cumulus/ingest/aws/StepFunction.getExecutionUrl` -> `@cumulus/aws-client/StepFunction.getExecutionUrl`

## [v1.17.0] - 2019-12-31

### BREAKING CHANGES

- **CUMULUS-1498**
  - The `@cumulus/cmrjs.publish2CMR` function expects that the value of its
    `creds.password` parameter is a plaintext password.
  - Rather than using an encrypted password from the `cmr_password` environment
    variable, the `@cumulus/cmrjs.updateCMRMetadata` function now looks for an
    environment variable called `cmr_password_secret_name` and fetches the CMR
    password from that secret in AWS Secrets Manager.
  - The `@cumulus/post-to-cmr` task now expects a
    `config.cmr.passwordSecretName` value, rather than `config.cmr.password`.
    The CMR password will be fetched from that secret in AWS Secrets Manager.

### Added

- **CUMULUS-630**

  - Added support for replaying Kinesis records on a stream into the Cumulus Kinesis workflow triggering mechanism: either all the records, or some time slice delimited by start and end timestamps.
  - Added `/replays` endpoint to the operator API for triggering replays.
  - Added `Replay Kinesis Messages` documentation to Operator Docs.
  - Added `manualConsumer` lambda function to consume a Kinesis stream. Used by the replay AsyncOperation.

- **CUMULUS-1687**
  - Added new API endpoint for listing async operations at `/asyncOperations`
  - All asyncOperations now include the fields `description` and `operationType`. `operationType` can be one of the following. [`Bulk Delete`, `Bulk Granules`, `ES Index`, `Kinesis Replay`]

### Changed

- **CUMULUS-1626**

  - Updates Cumulus to use node10/CMA 1.1.2 for all of its internal lambdas in prep for AWS node 8 EOL

- **CUMULUS-1498**
  - Remove the DynamoDB Users table. The list of OAuth users who are allowed to
    use the API is now stored in S3.
  - The CMR password and Launchpad passphrase are now stored in Secrets Manager

## [v1.16.1] - 2019-12-6

**Please note**:

- The `region` argument to the `cumulus` Terraform module has been removed. You may see a warning or error if you have that variable populated.
- Your workflow tasks should use the following versions of the CMA libraries to utilize new granule, parentArn, asyncOperationId, and stackName fields on the logs:
  - `cumulus-message-adapter-js` version 1.0.10+
  - `cumulus-message-adapter-python` version 1.1.1+
  - `cumulus-message-adapter-java` version 1.2.11+
- The `data-persistence` module no longer manages the creation of an Elasticsearch service-linked role for deploying Elasticsearch to a VPC. Follow the [deployment instructions on preparing your VPC](https://nasa.github.io/cumulus/docs/deployment/deployment-readme#vpc-subnets-and-security-group) for guidance on how to create the Elasticsearch service-linked role manually.
- There is now a `distribution_api_gateway_stage` variable for the `tf-modules/cumulus` Terraform module that will be used as the API gateway stage name used for the distribution API (Thin Egress App)
- Default value for the `urs_url` variable is now `https://uat.urs.earthdata.nasa.gov/` in the `tf-modules/cumulus` and `tf-modules/archive` Terraform modules. So deploying the `cumulus` module without a `urs_url` variable set will integrate your Cumulus deployment with the UAT URS environment.

### Added

- **CUMULUS-1563**

  - Added `custom_domain_name` variable to `tf-modules/data-persistence` module

- **CUMULUS-1654**
  - Added new helpers to `@cumulus/common/execution-history`:
    - `getStepExitedEvent()` returns the `TaskStateExited` event in a workflow execution history after the given step completion/failure event
    - `getTaskExitedEventOutput()` returns the output message for a `TaskStateExited` event in a workflow execution history

### Changed

- **CUMULUS-1578**

  - Updates SAML launchpad configuration to authorize via configured userGroup.
    [See the NASA specific documentation (protected)](https://wiki.earthdata.nasa.gov/display/CUMULUS/Cumulus+SAML+Launchpad+Integration)

- **CUMULUS-1579**

  - Elasticsearch list queries use `match` instead of `term`. `term` had been analyzing the terms and not supporting `-` in the field values.

- **CUMULUS-1619**

  - Adds 4 new keys to `@cumulus/logger` to display granules, parentArn, asyncOperationId, and stackName.
  - Depends on `cumulus-message-adapter-js` version 1.0.10+. Cumulus tasks updated to use this version.

- **CUMULUS-1654**

  - Changed `@cumulus/common/SfnStep.parseStepMessage()` to a static class method

- **CUMULUS-1641**
  - Added `meta.retries` and `meta.visibilityTimeout` properties to sqs-type rule. To create sqs-type rule, you're required to configure a dead-letter queue on your queue.
  - Added `sqsMessageRemover` lambda which removes the message from SQS queue upon successful workflow execution.
  - Updated `sqsMessageConsumer` lambda to not delete message from SQS queue, and to retry the SQS message for configured number of times.

### Removed

- Removed `create_service_linked_role` variable from `tf-modules/data-persistence` module.

- **CUMULUS-1321**
  - The `region` argument to the `cumulus` Terraform module has been removed

### Fixed

- **CUMULUS-1668** - Fixed a race condition where executions may not have been
  added to the database correctly
- **CUMULUS-1654** - Fixed issue with `publishReports` Lambda not including workflow execution error information for failed workflows with a single step
- Fixed `tf-modules/cumulus` module so that the `urs_url` variable is passed on to its invocation of the `tf-modules/archive` module

## [v1.16.0] - 2019-11-15

### Added

- **CUMULUS-1321**

  - A `deploy_distribution_s3_credentials_endpoint` variable has been added to
    the `cumulus` Terraform module. If true, the NGAP-backed S3 credentials
    endpoint will be added to the Thin Egress App's API. Default: true

- **CUMULUS-1544**

  - Updated the `/granules/bulk` endpoint to correctly query Elasticsearch when
    granule ids are not provided.

- **CUMULUS-1580**
  - Added `/granules/bulk` endpoint to `@cumulus/api` to perform bulk actions on granules given either a list of granule ids or an Elasticsearch query and the workflow to perform.

### Changed

- **CUMULUS-1561**

  - Fix the way that we are handling Terraform provider version requirements
  - Pass provider configs into child modules using the method that the
    [Terraform documentation](https://www.terraform.io/docs/configuration/modules.html#providers-within-modules)
    suggests
  - Remove the `region` input variable from the `s3_access_test` Terraform module
  - Remove the `aws_profile` and `aws_region` input variables from the
    `s3-replicator` Terraform module

- **CUMULUS-1639**
  - Because of
    [S3's Data Consistency Model](https://docs.aws.amazon.com/AmazonS3/latest/dev/Introduction.html#BasicsObjects),
    there may be situations where a GET operation for an object can temporarily
    return a `NoSuchKey` response even if that object _has_ been created. The
    `@cumulus/common/aws.getS3Object()` function has been updated to support
    retries if a `NoSuchKey` response is returned by S3. This behavior can be
    enabled by passing a `retryOptions` object to that function. Supported
    values for that object can be found here:
    <https://github.com/tim-kos/node-retry#retryoperationoptions>

### Removed

- **CUMULUS-1559**
  - `logToSharedDestination` has been migrated to the Terraform deployment as `log_api_gateway_to_cloudwatch` and will ONLY apply to egress lambdas.
    Due to the differences in the Terraform deployment model, we cannot support a global log subscription toggle for a configurable subset of lambdas.
    However, setting up your own log forwarding for a Lambda with Terraform is fairly simple, as you will only need to add SubscriptionFilters to your Terraform configuration, one per log group.
    See [the Terraform documentation](https://www.terraform.io/docs/providers/aws/r/cloudwatch_log_subscription_filter.html) for details on how to do this.
    An empty FilterPattern ("") will capture all logs in a group.

## [v1.15.0] - 2019-11-04

### BREAKING CHANGES

- **CUMULUS-1644** - When a workflow execution begins or ends, the workflow
  payload is parsed and any new or updated PDRs or granules referenced in that
  workflow are stored to the Cumulus archive. The defined interface says that a
  PDR in `payload.pdr` will be added to the archive, and any granules in
  `payload.granules` will also be added to the archive. In previous releases,
  PDRs found in `meta.pdr` and granules found in `meta.input_granules` were also
  added to the archive. This caused unexpected behavior and has been removed.
  Only PDRs from `payload.pdr` and granules from `payload.granules` will now be
  added to the Cumulus archive.

- **CUMULUS-1449** - Cumulus now uses a universal workflow template when
  starting a workflow that contains general information specific to the
  deployment, but not specific to the workflow. Workflow task configs must be
  defined using AWS step function parameters. As part of this change,
  `CumulusConfig` has been retired and task configs must now be defined under
  the `cma.task_config` key in the Parameters section of a step function
  definition.

  **Migration instructions**:

  NOTE: These instructions require the use of Cumulus Message Adapter v1.1.x+.
  Please ensure you are using a compatible version before attempting to migrate
  workflow configurations. When defining workflow steps, remove any
  `CumulusConfig` section, as shown below:

  ```yaml
  ParsePdr:
    CumulusConfig:
      provider: "{$.meta.provider}"
      bucket: "{$.meta.buckets.internal.name}"
      stack: "{$.meta.stack}"
  ```

  Instead, use AWS Parameters to pass `task_config` for the task directly into
  the Cumulus Message Adapter:

  ```yaml
  ParsePdr:
    Parameters:
      cma:
        event.$: "$"
        task_config:
          provider: "{$.meta.provider}"
          bucket: "{$.meta.buckets.internal.name}"
          stack: "{$.meta.stack}"
  ```

  In this example, the `cma` key is used to pass parameters to the message
  adapter. Using `task_config` in combination with `event.$: '$'` allows the
  message adapter to process `task_config` as the `config` passed to the Cumulus
  task. See `example/workflows/sips.yml` in the core repository for further
  examples of how to set the Parameters.

  Additionally, workflow configurations for the `QueueGranules` and `QueuePdrs`
  tasks need to be updated:

  - `queue-pdrs` config changes:
    - `parsePdrMessageTemplateUri` replaced with `parsePdrWorkflow`, which is
      the workflow name (i.e. top-level name in `config.yml`, e.g. 'ParsePdr').
    - `internalBucket` and `stackName` configs now required to look up
      configuration from the deployment. Brings the task config in line with
      that of `queue-granules`.
  - `queue-granules` config change: `ingestGranuleMessageTemplateUri` replaced
    with `ingestGranuleWorkflow`, which is the workflow name (e.g.
    'IngestGranule').

- **CUMULUS-1396** - **Workflow steps at the beginning and end of a workflow
  using the `SfSnsReport` Lambda have now been deprecated (e.g. `StartStatus`,
  `StopStatus`) and should be removed from your workflow definitions**. These
  steps were used for publishing ingest notifications and have been replaced by
  an implementation using Cloudwatch events for Step Functions to trigger a
  Lambda that publishes ingest notifications. For further detail on how ingest
  notifications are published, see the notes below on **CUMULUS-1394**. For
  examples of how to update your workflow definitions, see our
  [example workflow definitions](https://github.com/nasa/cumulus/blob/master/example/workflows/).

- **CUMULUS-1470**
  - Remove Cumulus-defined ECS service autoscaling, allowing integrators to
    better customize autoscaling to meet their needs. In order to use
    autoscaling with ECS services, appropriate
    `AWS::ApplicationAutoScaling::ScalableTarget`,
    `AWS::ApplicationAutoScaling::ScalingPolicy`, and `AWS::CloudWatch::Alarm`
    resources should be defined in a kes overrides file. See
    [this example](https://github.com/nasa/cumulus/blob/release-1.15.x/example/overrides/app/cloudformation.template.yml)
    for an example.
  - The following config parameters are no longer used:
    - ecs.services.\<NAME\>.minTasks
    - ecs.services.\<NAME\>.maxTasks
    - ecs.services.\<NAME\>.scaleInActivityScheduleTime
    - ecs.services.\<NAME\>.scaleInAdjustmentPercent
    - ecs.services.\<NAME\>.scaleOutActivityScheduleTime
    - ecs.services.\<NAME\>.scaleOutAdjustmentPercent
    - ecs.services.\<NAME\>.activityName

### Added

- **CUMULUS-1100**

  - Added 30-day retention properties to all log groups that were missing those policies.

- **CUMULUS-1396**

  - Added `@cumulus/common/sfnStep`:
    - `LambdaStep` - A class for retrieving and parsing input and output to Lambda steps in AWS Step Functions
    - `ActivityStep` - A class for retrieving and parsing input and output to ECS activity steps in AWS Step Functions

- **CUMULUS-1574**

  - Added `GET /token` endpoint for SAML authorization when cumulus is protected by Launchpad.
    This lets a user retieve a token by hand that can be presented to the API.

- **CUMULUS-1625**

  - Added `sf_start_rate` variable to the `ingest` Terraform module, equivalent to `sqs_consumer_rate` in the old model, but will not be automatically applied to custom queues as that was.

- **CUMULUS-1513**
  - Added `sqs`-type rule support in the Cumulus API `@cumulus/api`
  - Added `sqsMessageConsumer` lambda which processes messages from the SQS queues configured in the `sqs` rules.

### Changed

- **CUMULUS-1639**

  - Because of
    [S3's Data Consistency Model](https://docs.aws.amazon.com/AmazonS3/latest/dev/Introduction.html#BasicsObjects),
    there may be situations where a GET operation for an object can temporarily
    return a `NoSuchKey` response even if that object _has_ been created. The
    `@cumulus/common/aws.getS3Object()` function will now retry up to 10 times
    if a `NoSuchKey` response is returned by S3. This can behavior can be
    overridden by passing `{ retries: 0 }` as the `retryOptions` argument.

- **CUMULUS-1449**

  - `queue-pdrs` & `queue-granules` config changes. Details in breaking changes section.
  - Cumulus now uses a universal workflow template when starting workflow that contains general information specific to the deployment, but not specific to the workflow.
  - Changed the way workflow configs are defined, from `CumulusConfig` to a `task_config` AWS Parameter.

- **CUMULUS-1452**

  - Changed the default ECS docker storage drive to `devicemapper`

- **CUMULUS-1453**
  - Removed config schema for `@cumulus/sf-sns-report` task
  - Updated `@cumulus/sf-sns-report` to always assume that it is running as an intermediate step in a workflow, not as the first or last step

### Removed

- **CUMULUS-1449**
  - Retired `CumulusConfig` as part of step function definitions, as this is an artifact of the way Kes parses workflow definitions that was not possible to migrate to Terraform. Use AWS Parameters and the `task_config` key instead. See change note above.
  - Removed individual workflow templates.

### Fixed

- **CUMULUS-1620** - Fixed bug where `message_adapter_version` does not correctly inject the CMA

- **CUMULUS-1396** - Updated `@cumulus/common/StepFunctions.getExecutionHistory()` to recursively fetch execution history when `nextToken` is returned in response

- **CUMULUS-1571** - Updated `@cumulus/common/DynamoDb.get()` to throw any errors encountered when trying to get a record and the record does exist

- **CUMULUS-1452**
  - Updated the EC2 initialization scripts to use full volume size for docker storage
  - Changed the default ECS docker storage drive to `devicemapper`

## [v1.14.5] - 2019-12-30 - [BACKPORT]

### Updated

- **CUMULUS-1626**
  - Updates Cumulus to use node10/CMA 1.1.2 for all of its internal lambdas in prep for AWS node 8 EOL

## [v1.14.4] - 2019-10-28

### Fixed

- **CUMULUS-1632** - Pinned `aws-elasticsearch-connector` package in `@cumulus/api` to version `8.1.3`, since `8.2.0` includes breaking changes

## [v1.14.3] - 2019-10-18

### Fixed

- **CUMULUS-1620** - Fixed bug where `message_adapter_version` does not correctly inject the CMA

- **CUMULUS-1572** - A granule is now included in discovery results even when
  none of its files has a matching file type in the associated collection
  configuration. Previously, if all files for a granule were unmatched by a file
  type configuration, the granule was excluded from the discovery results.
  Further, added support for a `boolean` property
  `ignoreFilesConfigForDiscovery`, which controls how a granule's files are
  filtered at discovery time.

## [v1.14.2] - 2019-10-08

### BREAKING CHANGES

Your Cumulus Message Adapter version should be pinned to `v1.0.13` or lower in your `app/config.yml` using `message_adapter_version: v1.0.13` OR you should use the workflow migration steps below to work with CMA v1.1.1+.

- **CUMULUS-1394** - The implementation of the `SfSnsReport` Lambda requires additional environment variables for integration with the new ingest notification SNS topics. Therefore, **you must update the definition of `SfSnsReport` in your `lambdas.yml` like so**:

```yaml
SfSnsReport:
  handler: index.handler
  timeout: 300
  source: node_modules/@cumulus/sf-sns-report/dist
  tables:
    - ExecutionsTable
  envs:
    execution_sns_topic_arn:
      function: Ref
      value: reportExecutionsSns
    granule_sns_topic_arn:
      function: Ref
      value: reportGranulesSns
    pdr_sns_topic_arn:
      function: Ref
      value: reportPdrsSns
```

- **CUMULUS-1447** -
  The newest release of the Cumulus Message Adapter (v1.1.1) requires that parameterized configuration be used for remote message functionality. Once released, Kes will automatically bring in CMA v1.1.1 without additional configuration.

  **Migration instructions**
  Oversized messages are no longer written to S3 automatically. In order to utilize remote messaging functionality, configure a `ReplaceConfig` AWS Step Function parameter on your CMA task:

  ```yaml
  ParsePdr:
    Parameters:
      cma:
        event.$: "$"
        ReplaceConfig:
          FullMessage: true
  ```

  Accepted fields in `ReplaceConfig` include `MaxSize`, `FullMessage`, `Path` and `TargetPath`.
  See https://github.com/nasa/cumulus-message-adapter/blob/master/CONTRACT.md#remote-message-configuration for full details.

  As this change is backward compatible in Cumulus Core, users wishing to utilize the previous version of the CMA may opt to transition to using a CMA lambda layer, or set `message_adapter_version` in their configuration to a version prior to v1.1.0.

### PLEASE NOTE

- **CUMULUS-1394** - Ingest notifications are now provided via 3 separate SNS topics for executions, granules, and PDRs, instead of a single `sftracker` SNS topic. Whereas the `sftracker` SNS topic received a full Cumulus execution message, the new topics all receive generated records for the given object. The new topics are only published to if the given object exists for the current execution. For a given execution/granule/PDR, **two messages will be received by each topic**: one message indicating that ingest is running and another message indicating that ingest has completed or failed. The new SNS topics are:

  - `reportExecutions` - Receives 1 message per execution
  - `reportGranules` - Receives 1 message per granule in an execution
  - `reportPdrs` - Receives 1 message per PDR

### Added

- **CUMULUS-639**

  - Adds SAML JWT and launchpad token authentication to Cumulus API (configurable)
    - **NOTE** to authenticate with Launchpad ensure your launchpad user_id is in the `<prefix>-UsersTable`
    - when Cumulus configured to protect API via Launchpad:
      - New endpoints
        - `GET /saml/login` - starting point for SAML SSO creates the login request url and redirects to the SAML Identity Provider Service (IDP)
        - `POST /saml/auth` - SAML Assertion Consumer Service. POST receiver from SAML IDP. Validates response, logs the user in, and returnes a SAML-based JWT.
    - Disabled endpoints
      - `POST /refresh`
      - Changes authorization worklow:
      - `ensureAuthorized` now presumes the bearer token is a JWT and tries to validate. If the token is malformed, it attempts to validate the token against Launchpad. This allows users to bring their own token as described here https://wiki.earthdata.nasa.gov/display/CUMULUS/Cumulus+API+with+Launchpad+Authentication. But it also allows dashboard users to manually authenticate via Launchpad SAML to receive a Launchpad-based JWT.

- **CUMULUS-1394**
  - Added `Granule.generateGranuleRecord()` method to granules model to generate a granule database record from a Cumulus execution message
  - Added `Pdr.generatePdrRecord()` method to PDRs model to generate a granule database record from a Cumulus execution message
  - Added helpers to `@cumulus/common/message`:
    - `getMessageExecutionName()` - Get the execution name from a Cumulus execution message
    - `getMessageStateMachineArn()` - Get the state machine ARN from a Cumulus execution message
    - `getMessageExecutionArn()` - Get the execution ARN for a Cumulus execution message
    - `getMessageGranules()` - Get the granules from a Cumulus execution message, if any.
  - Added `@cumulus/common/cloudwatch-event/isFailedSfStatus()` to determine if a Step Function status from a Cloudwatch event is a failed status

### Changed

- **CUMULUS-1308**

  - HTTP PUT of a Collection, Provider, or Rule via the Cumulus API now
    performs full replacement of the existing object with the object supplied
    in the request payload. Previous behavior was to perform a modification
    (partial update) by merging the existing object with the (possibly partial)
    object in the payload, but this did not conform to the HTTP standard, which
    specifies PATCH as the means for modifications rather than replacements.

- **CUMULUS-1375**

  - Migrate Cumulus from deprecated Elasticsearch JS client to new, supported one in `@cumulus/api`

- **CUMULUS-1485** Update `@cumulus/cmr-client` to return error message from CMR for validation failures.

- **CUMULUS-1394**

  - Renamed `Execution.generateDocFromPayload()` to `Execution.generateRecord()` on executions model. The method generates an execution database record from a Cumulus execution message.

- **CUMULUS-1432**

  - `logs` endpoint takes the level parameter as a string and not a number
  - Elasticsearch term query generation no longer converts numbers to boolean

- **CUMULUS-1447**

  - Consolidated all remote message handling code into @common/aws
  - Update remote message code to handle updated CMA remote message flags
  - Update example SIPS workflows to utilize Parameterized CMA configuration

- **CUMULUS-1448** Refactor workflows that are mutating cumulus_meta to utilize meta field

- **CUMULUS-1451**

  - Elasticsearch cluster setting `auto_create_index` will be set to false. This had been causing issues in the bootstrap lambda on deploy.

- **CUMULUS-1456**
  - `@cumulus/api` endpoints default error handler uses `boom` package to format errors, which is consistent with other API endpoint errors.

### Fixed

- **CUMULUS-1432** `logs` endpoint filter correctly filters logs by level
- **CUMULUS-1484** `useMessageAdapter` now does not set CUMULUS_MESSAGE_ADAPTER_DIR when `true`

### Removed

- **CUMULUS-1394**
  - Removed `sfTracker` SNS topic. Replaced by three new SNS topics for granule, execution, and PDR ingest notifications.
  - Removed unused functions from `@cumulus/common/aws`:
    - `getGranuleS3Params()`
    - `setGranuleStatus()`

## [v1.14.1] - 2019-08-29

### Fixed

- **CUMULUS-1455**

  - CMR token links updated to point to CMR legacy services rather than echo

- **CUMULUS-1211**
  - Errors thrown during granule discovery are no longer swallowed and ignored.
    Rather, errors are propagated to allow for proper error-handling and
    meaningful messaging.

## [v1.14.0] - 2019-08-22

### PLEASE NOTE

- We have encountered transient lambda service errors in our integration testing. Please handle transient service errors following [these guidelines](https://docs.aws.amazon.com/step-functions/latest/dg/bp-lambda-serviceexception.html). The workflows in the `example/workflows` folder have been updated with retries configured for these errors.

- **CUMULUS-799** added additional IAM permissions to support reading CloudWatch and API Gateway, so **you will have to redeploy your IAM stack.**

- **CUMULUS-800** Several items:

  - **Delete existing API Gateway stages**: To allow enabling of API Gateway logging, Cumulus now creates and manages a Stage resource during deployment. Before upgrading Cumulus, it is necessary to delete the API Gateway stages on both the Backend API and the Distribution API. Instructions are included in the documenation under [Delete API Gateway Stages](https://nasa.github.io/cumulus/docs/additional-deployment-options/delete-api-gateway-stages).

  - **Set up account permissions for API Gateway to write to CloudWatch**: In a one time operation for your AWS account, to enable CloudWatch Logs for API Gateway, you must first grant the API Gateway permission to read and write logs to CloudWatch for your account. The `AmazonAPIGatewayPushToCloudWatchLogs` managed policy (with an ARN of `arn:aws:iam::aws:policy/service-role/AmazonAPIGatewayPushToCloudWatchLogs`) has all the required permissions. You can find a simple how to in the documentation under [Enable API Gateway Logging.](https://nasa.github.io/cumulus/docs/additional-deployment-options/enable-gateway-logging-permissions)

  - **Configure API Gateway to write logs to CloudWatch** To enable execution logging for the distribution API set `config.yaml` `apiConfigs.distribution.logApigatewayToCloudwatch` value to `true`. More information [Enable API Gateway Logs](https://nasa.github.io/cumulus/docs/additional-deployment-options/enable-api-logs)

  - **Configure CloudWatch log delivery**: It is possible to deliver CloudWatch API execution and access logs to a cross-account shared AWS::Logs::Destination. An operator does this by adding the key `logToSharedDestination` to the `config.yml` at the default level with a value of a writable log destination. More information in the documenation under [Configure CloudWatch Logs Delivery.](https://nasa.github.io/cumulus/docs/additional-deployment-options/configure-cloudwatch-logs-delivery)

  - **Additional Lambda Logging**: It is now possible to configure any lambda to deliver logs to a shared subscriptions by setting `logToSharedDestination` to the ARN of a writable location (either an AWS::Logs::Destination or a Kinesis Stream) on any lambda config. Documentation for [Lambda Log Subscriptions](https://nasa.github.io/cumulus/docs/additional-deployment-options/additional-lambda-logging)

  - **Configure S3 Server Access Logs**: If you are running Cumulus in an NGAP environment you may [configure S3 Server Access Logs](https://nasa.github.io/cumulus/docs/next/deployment/server_access_logging) to be delivered to a shared bucket where the Metrics Team will ingest the logs into their ELK stack. Contact the Metrics team for permission and location.

- **CUMULUS-1368** The Cumulus distribution API has been deprecated and is being replaced by ASF's Thin Egress App. By default, the distribution API will not deploy. Please follow [the instructions for deploying and configuring Thin Egress](https://nasa.github.io/cumulus/docs/deployment/thin_egress_app).

To instead continue to deploy and use the legacy Cumulus distribution app, add the following to your `config.yml`:

```yaml
deployDistributionApi: true
```

If you deploy with no distribution app your deployment will succeed but you may encounter errors in your workflows, particularly in the `MoveGranule` task.

- **CUMULUS-1418** Users who are packaging the CMA in their Lambdas outside of Cumulus may need to update their Lambda configuration. Please see `BREAKING CHANGES` below for details.

### Added

- **CUMULUS-642**
  - Adds Launchpad as an authentication option for the Cumulus API.
  - Updated deployment documentation and added [instructions to setup Cumulus API Launchpad authentication](https://wiki.earthdata.nasa.gov/display/CUMULUS/Cumulus+API+with+Launchpad+Authentication)
- **CUMULUS-1418**
  - Adds usage docs/testing of lambda layers (introduced in PR1125), updates Core example tasks to use the updated `cumulus-ecs-task` and a CMA layer instead of kes CMA injection.
  - Added Terraform module to publish CMA as layer to user account.
- **PR1125** - Adds `layers` config option to support deploying Lambdas with layers
- **PR1128** - Added `useXRay` config option to enable AWS X-Ray for Lambdas.
- **CUMULUS-1345**
  - Adds new variables to the app deployment under `cmr`.
  - `cmrEnvironment` values are `SIT`, `UAT`, or `OPS` with `UAT` as the default.
  - `cmrLimit` and `cmrPageSize` have been added as configurable options.
- **CUMULUS-1273**
  - Added lambda function EmsProductMetadataReport to generate EMS Product Metadata report
- **CUMULUS-1226**
  - Added API endpoint `elasticsearch/index-from-database` to index to an Elasticsearch index from the database for recovery purposes and `elasticsearch/indices-status` to check the status of Elasticsearch indices via the API.
- **CUMULUS-824**
  - Added new Collection parameter `reportToEms` to configure whether the collection is reported to EMS
- **CUMULUS-1357**
  - Added new BackendApi endpoint `ems` that generates EMS reports.
- **CUMULUS-1241**
  - Added information about queues with maximum execution limits defined to default workflow templates (`meta.queueExecutionLimits`)
- **CUMULUS-1311**
  - Added `@cumulus/common/message` with various message parsing/preparation helpers
- **CUMULUS-812**

  - Added support for limiting the number of concurrent executions started from a queue. [See the data cookbook](https://nasa.github.io/cumulus/docs/data-cookbooks/throttling-queued-executions) for more information.

- **CUMULUS-1337**

  - Adds `cumulus.stackName` value to the `instanceMetadata` endpoint.

- **CUMULUS-1368**

  - Added `cmrGranuleUrlType` to the `@cumulus/move-granules` task. This determines what kind of links go in the CMR files. The options are `distribution`, `s3`, or `none`, with the default being distribution. If there is no distribution API being used with Cumulus, you must set the value to `s3` or `none`.

- Added `packages/s3-replicator` Terraform module to allow same-region s3 replication to metrics bucket.

- **CUMULUS-1392**

  - Added `tf-modules/report-granules` Terraform module which processes granule ingest notifications received via SNS and stores granule data to a database. The module includes:
    - SNS topic for publishing granule ingest notifications
    - Lambda to process granule notifications and store data
    - IAM permissions for the Lambda
    - Subscription for the Lambda to the SNS topic

- **CUMULUS-1393**

  - Added `tf-modules/report-pdrs` Terraform module which processes PDR ingest notifications received via SNS and stores PDR data to a database. The module includes:
    - SNS topic for publishing PDR ingest notifications
    - Lambda to process PDR notifications and store data
    - IAM permissions for the Lambda
    - Subscription for the Lambda to the SNS topic
  - Added unit tests for `@cumulus/api/models/pdrs.createPdrFromSns()`

- **CUMULUS-1400**

  - Added `tf-modules/report-executions` Terraform module which processes workflow execution information received via SNS and stores it to a database. The module includes:
    - SNS topic for publishing execution data
    - Lambda to process and store execution data
    - IAM permissions for the Lambda
    - Subscription for the Lambda to the SNS topic
  - Added `@cumulus/common/sns-event` which contains helpers for SNS events:
    - `isSnsEvent()` returns true if event is from SNS
    - `getSnsEventMessage()` extracts and parses the message from an SNS event
    - `getSnsEventMessageObject()` extracts and parses message object from an SNS event
  - Added `@cumulus/common/cloudwatch-event` which contains helpers for Cloudwatch events:
    - `isSfExecutionEvent()` returns true if event is from Step Functions
    - `isTerminalSfStatus()` determines if a Step Function status from a Cloudwatch event is a terminal status
    - `getSfEventStatus()` gets the Step Function status from a Cloudwatch event
    - `getSfEventDetailValue()` extracts a Step Function event detail field from a Cloudwatch event
    - `getSfEventMessageObject()` extracts and parses Step Function detail object from a Cloudwatch event

- **CUMULUS-1429**

  - Added `tf-modules/data-persistence` Terraform module which includes resources for data persistence in Cumulus:
    - DynamoDB tables
    - Elasticsearch with optional support for VPC
    - Cloudwatch alarm for number of Elasticsearch nodes

- **CUMULUS-1379** CMR Launchpad Authentication
  - Added `launchpad` configuration to `@cumulus/deployment/app/config.yml`, and cloudformation templates, workflow message, lambda configuration, api endpoint configuration
  - Added `@cumulus/common/LaunchpadToken` and `@cumulus/common/launchpad` to provide methods to get token and validate token
  - Updated lambdas to use Launchpad token for CMR actions (ingest and delete granules)
  - Updated deployment documentation and added [instructions to setup CMR client for Launchpad authentication](https://wiki.earthdata.nasa.gov/display/CUMULUS/CMR+Launchpad+Authentication)

## Changed

- **CUMULUS-1232**

  - Added retries to update `@cumulus/cmr-client` `updateToken()`

- **CUMULUS-1245 CUMULUS-795**

  - Added additional `ems` configuration parameters for sending the ingest reports to EMS
  - Added functionality to send daily ingest reports to EMS

- **CUMULUS-1241**

  - Removed the concept of "priority levels" and added ability to define a number of maximum concurrent executions per SQS queue
  - Changed mapping of Cumulus message properties for the `sqs2sfThrottle` lambda:
    - Queue name is read from `cumulus_meta.queueName`
    - Maximum executions for the queue is read from `meta.queueExecutionLimits[queueName]`, where `queueName` is `cumulus_meta.queueName`
  - Changed `sfSemaphoreDown` lambda to only attempt decrementing semaphores when:
    - the message is for a completed/failed/aborted/timed out workflow AND
    - `cumulus_meta.queueName` exists on the Cumulus message AND
    - An entry for the queue name (`cumulus_meta.queueName`) exists in the the object `meta.queueExecutionLimits` on the Cumulus message

- **CUMULUS-1338**

  - Updated `sfSemaphoreDown` lambda to be triggered via AWS Step Function Cloudwatch events instead of subscription to `sfTracker` SNS topic

- **CUMULUS-1311**

  - Updated `@cumulus/queue-granules` to set `cumulus_meta.queueName` for queued execution messages
  - Updated `@cumulus/queue-pdrs` to set `cumulus_meta.queueName` for queued execution messages
  - Updated `sqs2sfThrottle` lambda to immediately decrement queue semaphore value if dispatching Step Function execution throws an error

- **CUMULUS-1362**

  - Granule `processingStartTime` and `processingEndTime` will be set to the execution start time and end time respectively when there is no sync granule or post to cmr task present in the workflow

- **CUMULUS-1400**
  - Deprecated `@cumulus/ingest/aws/getExecutionArn`. Use `@cumulus/common/aws/getExecutionArn` instead.

### Fixed

- **CUMULUS-1439**

  - Fix bug with rule.logEventArn deletion on Kinesis rule update and fix unit test to verify

- **CUMULUS-796**

  - Added production information (collection ShortName and Version, granuleId) to EMS distribution report
  - Added functionality to send daily distribution reports to EMS

- **CUMULUS-1319**

  - Fixed a bug where granule ingest times were not being stored to the database

- **CUMULUS-1356**

  - The `Collection` model's `delete` method now _removes_ the specified item
    from the collection config store that was inserted by the `create` method.
    Previously, this behavior was missing.

- **CUMULUS-1374**
  - Addressed audit concerns (https://www.npmjs.com/advisories/782) in api package

### BREAKING CHANGES

### Changed

- **CUMULUS-1418**
  - Adding a default `cmaDir` key to configuration will cause `CUMULUS_MESSAGE_ADAPTER_DIR` to be set by default to `/opt` for any Lambda not setting `useCma` to true, or explicitly setting the CMA environment variable. In lambdas that package the CMA independently of the Cumulus packaging. Lambdas manually packaging the CMA should have their Lambda configuration updated to set the CMA path, or alternately if not using the CMA as a Lambda layer in this deployment set `cmaDir` to `./cumulus-message-adapter`.

### Removed

- **CUMULUS-1337**

  - Removes the S3 Access Metrics package added in CUMULUS-799

- **PR1130**
  - Removed code deprecated since v1.11.1:
    - Removed `@cumulus/common/step-functions`. Use `@cumulus/common/StepFunctions` instead.
    - Removed `@cumulus/api/lib/testUtils.fakeFilesFactory`. Use `@cumulus/api/lib/testUtils.fakeFileFactory` instead.
    - Removed `@cumulus/cmrjs/cmr` functions: `searchConcept`, `ingestConcept`, `deleteConcept`. Use the functions in `@cumulus/cmr-client` instead.
    - Removed `@cumulus/ingest/aws.getExecutionHistory`. Use `@cumulus/common/StepFunctions.getExecutionHistory` instead.

## [v1.13.5] - 2019-08-29 - [BACKPORT]

### Fixed

- **CUMULUS-1455** - CMR token links updated to point to CMR legacy services rather than echo

## [v1.13.4] - 2019-07-29

- **CUMULUS-1411** - Fix deployment issue when using a template override

## [v1.13.3] - 2019-07-26

- **CUMULUS-1345** Full backport of CUMULUS-1345 features - Adds new variables to the app deployment under `cmr`.
  - `cmrEnvironment` values are `SIT`, `UAT`, or `OPS` with `UAT` as the default.
  - `cmrLimit` and `cmrPageSize` have been added as configurable options.

## [v1.13.2] - 2019-07-25

- Re-release of v1.13.1 to fix broken npm packages.

## [v1.13.1] - 2019-07-22

- **CUMULUS-1374** - Resolve audit compliance with lodash version for api package subdependency
- **CUMULUS-1412** - Resolve audit compliance with googleapi package
- **CUMULUS-1345** - Backported CMR environment setting in getUrl to address immediate user need. CMR_ENVIRONMENT can now be used to set the CMR environment to OPS/SIT

## [v1.13.0] - 2019-5-20

### PLEASE NOTE

**CUMULUS-802** added some additional IAM permissions to support ECS autoscaling, so **you will have to redeploy your IAM stack.**
As a result of the changes for **CUMULUS-1193**, **CUMULUS-1264**, and **CUMULUS-1310**, **you must delete your existing stacks (except IAM) before deploying this version of Cumulus.**
If running Cumulus within a VPC and extended downtime is acceptable, we recommend doing this at the end of the day to allow AWS backend resources and network interfaces to be cleaned up overnight.

### BREAKING CHANGES

- **CUMULUS-1228**

  - The default AMI used by ECS instances is now an NGAP-compliant AMI. This
    will be a breaking change for non-NGAP deployments. If you do not deploy to
    NGAP, you will need to find the AMI ID of the
    [most recent Amazon ECS-optimized AMI](https://docs.aws.amazon.com/AmazonECS/latest/developerguide/ecs-optimized_AMI.html),
    and set the `ecs.amiid` property in your config. Instructions for finding
    the most recent NGAP AMI can be found using
    [these instructions](https://wiki.earthdata.nasa.gov/display/ESKB/Select+an+NGAP+Created+AMI).

- **CUMULUS-1310**

  - Database resources (DynamoDB, ElasticSearch) have been moved to an independent `db` stack.
    Migrations for this version will need to be user-managed. (e.g. [elasticsearch](https://docs.aws.amazon.com/elasticsearch-service/latest/developerguide/es-version-migration.html#snapshot-based-migration) and [dynamoDB](https://docs.aws.amazon.com/datapipeline/latest/DeveloperGuide/dp-template-exports3toddb.html)).
    Order of stack deployment is `iam` -> `db` -> `app`.
  - All stacks can now be deployed using a single `config.yml` file, i.e.: `kes cf deploy --kes-folder app --template node_modules/@cumulus/deployment/[iam|db|app] [...]`
    Backwards-compatible. For development, please re-run `npm run bootstrap` to build new `kes` overrides.
    Deployment docs have been updated to show how to deploy a single-config Cumulus instance.
  - `params` have been moved: Nest `params` fields under `app`, `db` or `iam` to override all Parameters for a particular stack's cloudformation template. Backwards-compatible with multi-config setups.
  - `stackName` and `stackNameNoDash` have been retired. Use `prefix` and `prefixNoDash` instead.
  - The `iams` section in `app/config.yml` IAM roles has been deprecated as a user-facing parameter,
    _unless_ your IAM role ARNs do not match the convention shown in `@cumulus/deployment/app/config.yml`
  - The `vpc.securityGroup` will need to be set with a pre-existing security group ID to use Cumulus in a VPC. Must allow inbound HTTP(S) (Port 443).

- **CUMULUS-1212**

  - `@cumulus/post-to-cmr` will now fail if any granules being processed are missing a metadata file. You can set the new config option `skipMetaCheck` to `true` to pass post-to-cmr without a metadata file.

- **CUMULUS-1232**

  - `@cumulus/sync-granule` will no longer silently pass if no checksum data is provided. It will use input
    from the granule object to:
    - Verify checksum if `checksumType` and `checksumValue` are in the file record OR a checksum file is provided
      (throws `InvalidChecksum` on fail), else log warning that no checksum is available.
    - Then, verify synced S3 file size if `file.size` is in the file record (throws `UnexpectedFileSize` on fail),
      else log warning that no file size is available.
    - Pass the step.

- **CUMULUS-1264**

  - The Cloudformation templating and deployment configuration has been substantially refactored.
    - `CumulusApiDefault` nested stack resource has been renamed to `CumulusApiDistribution`
    - `CumulusApiV1` nested stack resource has been renamed to `CumulusApiBackend`
  - The `urs: true` config option for when defining your lambdas (e.g. in `lambdas.yml`) has been deprecated. There are two new options to replace it:
    - `urs_redirect: 'token'`: This will expose a `TOKEN_REDIRECT_ENDPOINT` environment variable to your lambda that references the `/token` endpoint on the Cumulus backend API
    - `urs_redirect: 'distribution'`: This will expose a `DISTRIBUTION_REDIRECT_ENDPOINT` environment variable to your lambda that references the `/redirect` endpoint on the Cumulus distribution API

- **CUMULUS-1193**

  - The elasticsearch instance is moved behind the VPC.
  - Your account will need an Elasticsearch Service Linked role. This is a one-time setup for the account. You can follow the instructions to use the AWS console or AWS CLI [here](https://docs.aws.amazon.com/IAM/latest/UserGuide/using-service-linked-roles.html) or use the following AWS CLI command: `aws iam create-service-linked-role --aws-service-name es.amazonaws.com`

- **CUMULUS-802**

  - ECS `maxInstances` must be greater than `minInstances`. If you use defaults, no change is required.

- **CUMULUS-1269**
  - Brought Cumulus data models in line with CNM JSON schema:
    - Renamed file object `fileType` field to `type`
    - Renamed file object `fileSize` field to `size`
    - Renamed file object `checksumValue` field to `checksum` where not already done.
    - Added `ancillary` and `linkage` type support to file objects.

### Added

- **CUMULUS-799**

  - Added an S3 Access Metrics package which will take S3 Server Access Logs and
    write access metrics to CloudWatch

- **CUMULUS-1242** - Added `sqs2sfThrottle` lambda. The lambda reads SQS messages for queued executions and uses semaphores to only start new executions if the maximum number of executions defined for the priority key (`cumulus_meta.priorityKey`) has not been reached. Any SQS messages that are read but not used to start executions remain in the queue.

- **CUMULUS-1240**

  - Added `sfSemaphoreDown` lambda. This lambda receives SNS messages and for each message it decrements the semaphore used to track the number of running executions if:
    - the message is for a completed/failed workflow AND
    - the message contains a level of priority (`cumulus_meta.priorityKey`)
  - Added `sfSemaphoreDown` lambda as a subscriber to the `sfTracker` SNS topic

- **CUMULUS-1265**

  - Added `apiConfigs` configuration option to configure API Gateway to be private
  - All internal lambdas configured to run inside the VPC by default
  - Removed references to `NoVpc` lambdas from documentation and `example` folder.

- **CUMULUS-802**
  - Adds autoscaling of ECS clusters
  - Adds autoscaling of ECS services that are handling StepFunction activities

## Changed

- Updated `@cumulus/ingest/http/httpMixin.list()` to trim trailing spaces on discovered filenames

- **CUMULUS-1310**

  - Database resources (DynamoDB, ElasticSearch) have been moved to an independent `db` stack.
    This will enable future updates to avoid affecting database resources or requiring migrations.
    Migrations for this version will need to be user-managed.
    (e.g. [elasticsearch](https://docs.aws.amazon.com/elasticsearch-service/latest/developerguide/es-version-migration.html#snapshot-based-migration) and [dynamoDB](https://docs.aws.amazon.com/datapipeline/latest/DeveloperGuide/dp-template-exports3toddb.html)).
    Order of stack deployment is `iam` -> `db` -> `app`.
  - All stacks can now be deployed using a single `config.yml` file, i.e.: `kes cf deploy --kes-folder app --template node_modules/@cumulus/deployment/[iam|db|app] [...]`
    Backwards-compatible. Please re-run `npm run bootstrap` to build new `kes` overrides.
    Deployment docs have been updated to show how to deploy a single-config Cumulus instance.
  - `params` fields should now be nested under the stack key (i.e. `app`, `db` or `iam`) to provide Parameters for a particular stack's cloudformation template,
    for use with single-config instances. Keys _must_ match the name of the deployment package folder (`app`, `db`, or `iam`).
    Backwards-compatible with multi-config setups.
  - `stackName` and `stackNameNoDash` have been retired as user-facing config parameters. Use `prefix` and `prefixNoDash` instead.
    This will be used to create stack names for all stacks in a single-config use case.
    `stackName` may still be used as an override in multi-config usage, although this is discouraged.
    Warning: overriding the `db` stack's `stackName` will require you to set `dbStackName` in your `app/config.yml`.
    This parameter is required to fetch outputs from the `db` stack to reference in the `app` stack.
  - The `iams` section in `app/config.yml` IAM roles has been retired as a user-facing parameter,
    _unless_ your IAM role ARNs do not match the convention shown in `@cumulus/deployment/app/config.yml`
    In that case, overriding `iams` in your own config is recommended.
  - `iam` and `db` `cloudformation.yml` file names will have respective prefixes (e.g `iam.cloudformation.yml`).
  - Cumulus will now only attempt to create reconciliation reports for buckets of the `private`, `public` and `protected` types.
  - Cumulus will no longer set up its own security group.
    To pass a pre-existing security group for in-VPC deployments as a parameter to the Cumulus template, populate `vpc.securityGroup` in `config.yml`.
    This security group must allow inbound HTTP(S) traffic (Port 443). SSH traffic (Port 22) must be permitted for SSH access to ECS instances.
  - Deployment docs have been updated with examples for the new deployment model.

- **CUMULUS-1236**

  - Moves access to public files behind the distribution endpoint. Authentication is not required, but direct http access has been disallowed.

- **CUMULUS-1223**

  - Adds unauthenticated access for public bucket files to the Distribution API. Public files should be requested the same way as protected files, but for public files a redirect to a self-signed S3 URL will happen without requiring authentication with Earthdata login.

- **CUMULUS-1232**

  - Unifies duplicate handling in `ingest/granule.handleDuplicateFile` for maintainability.
  - Changed `ingest/granule.ingestFile` and `move-granules/index.moveFileRequest` to use new function.
  - Moved file versioning code to `ingest/granule.moveGranuleFileWithVersioning`
  - `ingest/granule.verifyFile` now also tests `file.size` for verification if it is in the file record and throws
    `UnexpectedFileSize` error for file size not matching input.
  - `ingest/granule.verifyFile` logs warnings if checksum and/or file size are not available.

- **CUMULUS-1193**

  - Moved reindex CLI functionality to an API endpoint. See [API docs](https://nasa.github.io/cumulus-api/#elasticsearch-1)

- **CUMULUS-1207**
  - No longer disable lambda event source mappings when disabling a rule

### Fixed

- Updated Lerna publish script so that published Cumulus packages will pin their dependencies on other Cumulus packages to exact versions (e.g. `1.12.1` instead of `^1.12.1`)

- **CUMULUS-1203**

  - Fixes IAM template's use of intrinsic functions such that IAM template overrides now work with kes

- **CUMULUS-1268**
  - Deployment will not fail if there are no ES alarms or ECS services

## [v1.12.1] - 2019-4-8

## [v1.12.0] - 2019-4-4

Note: There was an issue publishing 1.12.0. Upgrade to 1.12.1.

### BREAKING CHANGES

- **CUMULUS-1139**

  - `granule.applyWorkflow` uses the new-style granule record as input to workflows.

- **CUMULUS-1171**

  - Fixed provider handling in the API to make it consistent between protocols.
    NOTE: This is a breaking change. When applying this upgrade, users will need to:
    1. Disable all workflow rules
    2. Update any `http` or `https` providers so that the host field only
       contains a valid hostname or IP address, and the port field contains the
       provider port.
    3. Perform the deployment
    4. Re-enable workflow rules

- **CUMULUS-1176**:

  - `@cumulus/move-granules` input expectations have changed. `@cumulus/files-to-granules` is a new intermediate task to perform input translation in the old style.
    See the Added and Changed sections of this release changelog for more information.

- **CUMULUS-670**

  - The behavior of ParsePDR and related code has changed in this release. PDRs with FILE_TYPEs that do not conform to the PDR ICD (+ TGZ) (https://cdn.earthdata.nasa.gov/conduit/upload/6376/ESDS-RFC-030v1.0.pdf) will fail to parse.

- **CUMULUS-1208**
  - The granule object input to `@cumulus/queue-granules` will now be added to ingest workflow messages **as is**. In practice, this means that if you are using `@cumulus/queue-granules` to trigger ingest workflows and your granule objects input have invalid properties, then your ingest workflows will fail due to schema validation errors.

### Added

- **CUMULUS-777**
  - Added new cookbook entry on configuring Cumulus to track ancillary files.
- **CUMULUS-1183**
  - Kes overrides will now abort with a warning if a workflow step is configured without a corresponding
    lambda configuration
- **CUMULUS-1223**

  - Adds convenience function `@cumulus/common/bucketsConfigJsonObject` for fetching stack's bucket configuration as an object.

- **CUMULUS-853**
  - Updated FakeProcessing example lambda to include option to generate fake browse
  - Added feature documentation for ancillary metadata export, a new cookbook entry describing a workflow with ancillary metadata generation(browse), and related task definition documentation
- **CUMULUS-805**
  - Added a CloudWatch alarm to check running ElasticSearch instances, and a CloudWatch dashboard to view the health of ElasticSearch
  - Specify `AWS_REGION` in `.env` to be used by deployment script
- **CUMULUS-803**
  - Added CloudWatch alarms to check running tasks of each ECS service, and add the alarms to CloudWatch dashboard
- **CUMULUS-670**
  - Added Ancillary Metadata Export feature (see https://nasa.github.io/cumulus/docs/features/ancillary_metadata for more information)
  - Added new Collection file parameter "fileType" that allows configuration of workflow granule file fileType
- **CUMULUS-1184** - Added kes logging output to ensure we always see the state machine reference before failures due to configuration
- **CUMULUS-1105** - Added a dashboard endpoint to serve the dashboard from an S3 bucket
- **CUMULUS-1199** - Moves `s3credentials` endpoint from the backend to the distribution API.
- **CUMULUS-666**
  - Added `@api/endpoints/s3credentials` to allow EarthData Login authorized users to retrieve temporary security credentials for same-region direct S3 access.
- **CUMULUS-671**
  - Added `@packages/integration-tests/api/distribution/getDistributionApiS3SignedUrl()` to return the S3 signed URL for a file protected by the distribution API
- **CUMULUS-672**
  - Added `cmrMetadataFormat` and `cmrConceptId` to output for individual granules from `@cumulus/post-to-cmr`. `cmrMetadataFormat` will be read from the `cmrMetadataFormat` generated for each granule in `@cumulus/cmrjs/publish2CMR()`
  - Added helpers to `@packages/integration-tests/api/distribution`:
    - `getDistributionApiFileStream()` returns a stream to download files protected by the distribution API
    - `getDistributionFileUrl()` constructs URLs for requesting files from the distribution API
- **CUMULUS-1185** `@cumulus/api/models/Granule.removeGranuleFromCmrByGranule` to replace `@cumulus/api/models/Granule.removeGranuleFromCmr` and use the Granule UR from the CMR metadata to remove the granule from CMR

- **CUMULUS-1101**

  - Added new `@cumulus/checksum` package. This package provides functions to calculate and validate checksums.
  - Added new checksumming functions to `@cumulus/common/aws`: `calculateS3ObjectChecksum` and `validateS3ObjectChecksum`, which depend on the `checksum` package.

- CUMULUS-1171

  - Added `@cumulus/common` API documentation to `packages/common/docs/API.md`
  - Added an `npm run build-docs` task to `@cumulus/common`
  - Added `@cumulus/common/string#isValidHostname()`
  - Added `@cumulus/common/string#match()`
  - Added `@cumulus/common/string#matches()`
  - Added `@cumulus/common/string#toLower()`
  - Added `@cumulus/common/string#toUpper()`
  - Added `@cumulus/common/URLUtils#buildURL()`
  - Added `@cumulus/common/util#isNil()`
  - Added `@cumulus/common/util#isNull()`
  - Added `@cumulus/common/util#isUndefined()`
  - Added `@cumulus/common/util#negate()`

- **CUMULUS-1176**

  - Added new `@cumulus/files-to-granules` task to handle converting file array output from `cumulus-process` tasks into granule objects.
    Allows simplification of `@cumulus/move-granules` and `@cumulus/post-to-cmr`, see Changed section for more details.

- CUMULUS-1151 Compare the granule holdings in CMR with Cumulus' internal data store
- CUMULUS-1152 Compare the granule file holdings in CMR with Cumulus' internal data store

### Changed

- **CUMULUS-1216** - Updated `@cumulus/ingest/granule/ingestFile` to download files to expected staging location.
- **CUMULUS-1208** - Updated `@cumulus/ingest/queue/enqueueGranuleIngestMessage()` to not transform granule object passed to it when building an ingest message
- **CUMULUS-1198** - `@cumulus/ingest` no longer enforces any expectations about whether `provider_path` contains a leading slash or not.
- **CUMULUS-1170**
  - Update scripts and docs to use `npm` instead of `yarn`
  - Use `package-lock.json` files to ensure matching versions of npm packages
  - Update CI builds to use `npm ci` instead of `npm install`
- **CUMULUS-670**
  - Updated ParsePDR task to read standard PDR types+ (+ tgz as an external customer requirement) and add a fileType to granule-files on Granule discovery
  - Updated ParsePDR to fail if unrecognized type is used
  - Updated all relevant task schemas to include granule->files->filetype as a string value
  - Updated tests/test fixtures to include the fileType in the step function/task inputs and output validations as needed
  - Updated MoveGranules task to handle incoming configuration with new "fileType" values and to add them as appropriate to the lambda output.
  - Updated DiscoverGranules step/related workflows to read new Collection file parameter fileType that will map a discovered file to a workflow fileType
  - Updated CNM parser to add the fileType to the defined granule file fileType on ingest and updated integration tests to verify/validate that behavior
  - Updated generateEcho10XMLString in cmr-utils.js to use a map/related library to ensure order as CMR requires ordering for their online resources.
  - Updated post-to-cmr task to appropriately export CNM filetypes to CMR in echo10/UMM exports
- **CUMULUS-1139** - Granules stored in the API contain a `files` property. That schema has been greatly
  simplified and now better matches the CNM format.
  - The `name` property has been renamed to `fileName`.
  - The `filepath` property has been renamed to `key`.
  - The `checksumValue` property has been renamed to `checksum`.
  - The `path` property has been removed.
  - The `url_path` property has been removed.
  - The `filename` property (which contained an `s3://` URL) has been removed, and the `bucket`
    and `key` properties should be used instead. Any requests sent to the API containing a `granule.files[].filename`
    property will be rejected, and any responses coming back from the API will not contain that
    `filename` property.
  - A `source` property has been added, which is a URL indicating the original source of the file.
  - `@cumulus/ingest/granule.moveGranuleFiles()` no longer includes a `filename` field in its
    output. The `bucket` and `key` fields should be used instead.
- **CUMULUS-672**

  - Changed `@cumulus/integration-tests/api/EarthdataLogin.getEarthdataLoginRedirectResponse` to `@cumulus/integration-tests/api/EarthdataLogin.getEarthdataAccessToken`. The new function returns an access response from Earthdata login, if successful.
  - `@cumulus/integration-tests/cmr/getOnlineResources` now accepts an object of options, including `cmrMetadataFormat`. Based on the `cmrMetadataFormat`, the function will correctly retrieve the online resources for each metadata format (ECHO10, UMM-G)

- **CUMULUS-1101**

  - Moved `@cumulus/common/file/getFileChecksumFromStream` into `@cumulus/checksum`, and renamed it to `generateChecksumFromStream`.
    This is a breaking change for users relying on `@cumulus/common/file/getFileChecksumFromStream`.
  - Refactored `@cumulus/ingest/Granule` to depend on new `common/aws` checksum functions and remove significantly present checksumming code.
    - Deprecated `@cumulus/ingest/granule.validateChecksum`. Replaced with `@cumulus/ingest/granule.verifyFile`.
    - Renamed `granule.getChecksumFromFile` to `granule.retrieveSuppliedFileChecksumInformation` to be more accurate.
  - Deprecated `@cumulus/common/aws.checksumS3Objects`. Use `@cumulus/common/aws.calculateS3ObjectChecksum` instead.

- CUMULUS-1171

  - Fixed provider handling in the API to make it consistent between protocols.
    Before this change, FTP providers were configured using the `host` and
    `port` properties. HTTP providers ignored `port` and `protocol`, and stored
    an entire URL in the `host` property. Updated the API to only accept valid
    hostnames or IP addresses in the `provider.host` field. Updated ingest code
    to properly build HTTP and HTTPS URLs from `provider.protocol`,
    `provider.host`, and `provider.port`.
  - The default provider port was being set to 21, no matter what protocol was
    being used. Removed that default.

- **CUMULUS-1176**

  - `@cumulus/move-granules` breaking change:
    Input to `move-granules` is now expected to be in the form of a granules object (i.e. `{ granules: [ { ... }, { ... } ] }`);
    For backwards compatibility with array-of-files outputs from processing steps, use the new `@cumulus/files-to-granules` task as an intermediate step.
    This task will perform the input translation. This change allows `move-granules` to be simpler and behave more predictably.
    `config.granuleIdExtraction` and `config.input_granules` are no longer needed/used by `move-granules`.
  - `@cumulus/post-to-cmr`: `config.granuleIdExtraction` is no longer needed/used by `post-to-cmr`.

- CUMULUS-1174
  - Better error message and stacktrace for S3KeyPairProvider error reporting.

### Fixed

- **CUMULUS-1218** Reconciliation report will now scan only completed granules.
- `@cumulus/api` files and granules were not getting indexed correctly because files indexing was failing in `db-indexer`
- `@cumulus/deployment` A bug in the Cloudformation template was preventing the API from being able to be launched in a VPC, updated the IAM template to give the permissions to be able to run the API in a VPC

### Deprecated

- `@cumulus/api/models/Granule.removeGranuleFromCmr`, instead use `@cumulus/api/models/Granule.removeGranuleFromCmrByGranule`
- `@cumulus/ingest/granule.validateChecksum`, instead use `@cumulus/ingest/granule.verifyFile`
- `@cumulus/common/aws.checksumS3Objects`, instead use `@cumulus/common/aws.calculateS3ObjectChecksum`
- `@cumulus/cmrjs`: `getGranuleId` and `getCmrFiles` are deprecated due to changes in input handling.

## [v1.11.3] - 2019-3-5

### Added

- **CUMULUS-1187** - Added `@cumulus/ingest/granule/duplicateHandlingType()` to determine how duplicate files should be handled in an ingest workflow

### Fixed

- **CUMULUS-1187** - workflows not respecting the duplicate handling value specified in the collection
- Removed refreshToken schema requirement for OAuth

## [v1.11.2] - 2019-2-15

### Added

- CUMULUS-1169
  - Added a `@cumulus/common/StepFunctions` module. It contains functions for querying the AWS
    StepFunctions API. These functions have the ability to retry when a ThrottlingException occurs.
  - Added `@cumulus/common/aws.retryOnThrottlingException()`, which will wrap a function in code to
    retry on ThrottlingExceptions.
  - Added `@cumulus/common/test-utils.throttleOnce()`, which will cause a function to return a
    ThrottlingException the first time it is called, then return its normal result after that.
- CUMULUS-1103 Compare the collection holdings in CMR with Cumulus' internal data store
- CUMULUS-1099 Add support for UMMG JSON metadata versions > 1.4.
  - If a version is found in the metadata object, that version is used for processing and publishing to CMR otherwise, version 1.4 is assumed.
- CUMULUS-678
  - Added support for UMMG json v1.4 metadata files.
    `reconcileCMRMetadata` added to `@cumulus/cmrjs` to update metadata record with new file locations.
    `@cumulus/common/errors` adds two new error types `CMRMetaFileNotFound` and `InvalidArgument`.
    `@cumulus/common/test-utils` adds new function `randomId` to create a random string with id to help in debugging.
    `@cumulus/common/BucketsConfig` adds a new helper class `BucketsConfig` for working with bucket stack configuration and bucket names.
    `@cumulus/common/aws` adds new function `s3PutObjectTagging` as a convenience for the aws [s3().putObjectTagging](https://docs.aws.amazon.com/AWSJavaScriptSDK/latest/AWS/S3.html#putObjectTagging-property) function.
    `@cumulus/cmrjs` Adds: - `isCMRFile` - Identify an echo10(xml) or UMMG(json) metadata file. - `metadataObjectFromCMRFile` Read and parse CMR XML file from s3. - `updateCMRMetadata` Modify a cmr metadata (xml/json) file with updated information. - `publish2CMR` Posts XML or UMMG CMR data to CMR service. - `reconcileCMRMetadata` Reconciles cmr metadata file after a file moves.
- Adds some ECS and other permissions to StepRole to enable running ECS tasks from a workflow
- Added Apache logs to cumulus api and distribution lambdas
- **CUMULUS-1119** - Added `@cumulus/integration-tests/api/EarthdataLogin.getEarthdataLoginRedirectResponse` helper for integration tests to handle login with Earthdata and to return response from redirect to Cumulus API
- **CUMULUS-673** Added `@cumulus/common/file/getFileChecksumFromStream` to get file checksum from a readable stream

### Fixed

- CUMULUS-1123
  - Cloudformation template overrides now work as expected

### Changed

- CUMULUS-1169
  - Deprecated the `@cumulus/common/step-functions` module.
  - Updated code that queries the StepFunctions API to use the retry-enabled functions from
    `@cumulus/common/StepFunctions`
- CUMULUS-1121
  - Schema validation is now strongly enforced when writing to the database.
    Additional properties are not allowed and will result in a validation error.
- CUMULUS-678
  `tasks/move-granules` simplified and refactored to use functionality from cmrjs.
  `ingest/granules.moveGranuleFiles` now just moves granule files and returns a list of the updated files. Updating metadata now handled by `@cumulus/cmrjs/reconcileCMRMetadata`.
  `move-granules.updateGranuleMetadata` refactored and bugs fixed in the case of a file matching multiple collection.files.regexps.
  `getCmrXmlFiles` simplified and now only returns an object with the cmrfilename and the granuleId.
  `@cumulus/test-processing` - test processing task updated to generate UMM-G metadata

- CUMULUS-1043

  - `@cumulus/api` now uses [express](http://expressjs.com/) as the API engine.
  - All `@cumulus/api` endpoints on ApiGateway are consolidated to a single endpoint the uses `{proxy+}` definition.
  - All files under `packages/api/endpoints` along with associated tests are updated to support express's request and response objects.
  - Replaced environment variables `internal`, `bucket` and `systemBucket` with `system_bucket`.
  - Update `@cumulus/integration-tests` to work with updated cumulus-api express endpoints

- `@cumulus/integration-tests` - `buildAndExecuteWorkflow` and `buildWorkflow` updated to take a `meta` param to allow for additional fields to be added to the workflow `meta`

- **CUMULUS-1049** Updated `Retrieve Execution Status API` in `@cumulus/api`: If the execution doesn't exist in Step Function API, Cumulus API returns the execution status information from the database.

- **CUMULUS-1119**
  - Renamed `DISTRIBUTION_URL` environment variable to `DISTRIBUTION_ENDPOINT`
  - Renamed `DEPLOYMENT_ENDPOINT` environment variable to `DISTRIBUTION_REDIRECT_ENDPOINT`
  - Renamed `API_ENDPOINT` environment variable to `TOKEN_REDIRECT_ENDPOINT`

### Removed

- Functions deprecated before 1.11.0:
  - @cumulus/api/models/base: static Manager.createTable() and static Manager.deleteTable()
  - @cumulus/ingest/aws/S3
  - @cumulus/ingest/aws/StepFunction.getExecution()
  - @cumulus/ingest/aws/StepFunction.pullEvent()
  - @cumulus/ingest/consumer.Consume
  - @cumulus/ingest/granule/Ingest.getBucket()

### Deprecated

`@cmrjs/ingestConcept`, instead use the CMR object methods. `@cmrjs/CMR.ingestGranule` or `@cmrjs/CMR.ingestCollection`
`@cmrjs/searchConcept`, instead use the CMR object methods. `@cmrjs/CMR.searchGranules` or `@cmrjs/CMR.searchCollections`
`@cmrjs/deleteConcept`, instead use the CMR object methods. `@cmrjs/CMR.deleteGranule` or `@cmrjs/CMR.deleteCollection`

## [v1.11.1] - 2018-12-18

**Please Note**

- Ensure your `app/config.yml` has a `clientId` specified in the `cmr` section. This will allow CMR to identify your requests for better support and metrics.
  - For an example, please see [the example config](https://github.com/nasa/cumulus/blob/1c7e2bf41b75da9f87004c4e40fbcf0f39f56794/example/app/config.yml#L128).

### Added

- Added a `/tokenDelete` endpoint in `@cumulus/api` to delete access token records

### Changed

- CUMULUS-678
  `@cumulus/ingest/crypto` moved and renamed to `@cumulus/common/key-pair-provider`
  `@cumulus/ingest/aws` function: `KMSDecryptionFailed` and class: `KMS` extracted and moved to `@cumulus/common` and `KMS` is exported as `KMSProvider` from `@cumulus/common/key-pair-provider`
  `@cumulus/ingest/granule` functions: `publish`, `getGranuleId`, `getXMLMetadataAsString`, `getMetadataBodyAndTags`, `parseXmlString`, `getCmrXMLFiles`, `postS3Object`, `contructOnlineAccessUrls`, `updateMetadata`, extracted and moved to `@cumulus/cmrjs`
  `getGranuleId`, `getCmrXMLFiles`, `publish`, `updateMetadata` removed from `@cumulus/ingest/granule` and added to `@cumulus/cmrjs`;
  `updateMetadata` renamed `updateCMRMetadata`.
  `@cumulus/ingest` test files renamed.
- **CUMULUS-1070**
  - Add `'Client-Id'` header to all `@cumulus/cmrjs` requests (made via `searchConcept`, `ingestConcept`, and `deleteConcept`).
  - Updated `cumulus/example/app/config.yml` entry for `cmr.clientId` to use stackName for easier CMR-side identification.

## [v1.11.0] - 2018-11-30

**Please Note**

- Redeploy IAM roles:
  - CUMULUS-817 includes a migration that requires reconfiguration/redeployment of IAM roles. Please see the [upgrade instructions](https://nasa.github.io/cumulus/docs/upgrade/1.11.0) for more information.
  - CUMULUS-977 includes a few new SNS-related permissions added to the IAM roles that will require redeployment of IAM roles.
- `cumulus-message-adapter` v1.0.13+ is required for `@cumulus/api` granule reingest API to work properly. The latest version should be downloaded automatically by kes.
- A `TOKEN_SECRET` value (preferably 256-bit for security) must be added to `.env` to securely sign JWTs used for authorization in `@cumulus/api`

### Changed

- **CUUMULUS-1000** - Distribution endpoint now persists logins, instead of
  redirecting to Earthdata Login on every request
- **CUMULUS-783 CUMULUS-790** - Updated `@cumulus/sync-granule` and `@cumulus/move-granules` tasks to always overwrite existing files for manually-triggered reingest.
- **CUMULUS-906** - Updated `@cumulus/api` granule reingest API to
  - add `reingestGranule: true` and `forceDuplicateOverwrite: true` to Cumulus message `cumulus_meta.cumulus_context` field to indicate that the workflow is a manually triggered re-ingest.
  - return warning message to operator when duplicateHandling is not `replace`
  - `cumulus-message-adapter` v1.0.13+ is required.
- **CUMULUS-793** - Updated the granule move PUT request in `@cumulus/api` to reject the move with a 409 status code if one or more of the files already exist at the destination location
- Updated `@cumulus/helloworld` to use S3 to store state for pass on retry tests
- Updated `@cumulus/ingest`:
  - [Required for MAAP] `http.js#list` will now find links with a trailing whitespace
  - Removed code from `granule.js` which looked for files in S3 using `{ Bucket: discoveredFile.bucket, Key: discoveredFile.name }`. This is obsolete since `@cumulus/ingest` uses a `file-staging` and `constructCollectionId()` directory prefixes by default.
- **CUMULUS-989**
  - Updated `@cumulus/api` to use [JWT (JSON Web Token)](https://jwt.io/introduction/) as the transport format for API authorization tokens and to use JWT verification in the request authorization
  - Updated `/token` endpoint in `@cumulus/api` to return tokens as JWTs
  - Added a `/refresh` endpoint in `@cumulus/api` to request new access tokens from the OAuth provider using the refresh token
  - Added `refreshAccessToken` to `@cumulus/api/lib/EarthdataLogin` to manage refresh token requests with the Earthdata OAuth provider

### Added

- **CUMULUS-1050**
  - Separated configuration flags for originalPayload/finalPayload cleanup such that they can be set to different retention times
- **CUMULUS-798**
  - Added daily Executions cleanup CloudWatch event that triggers cleanExecutions lambda
  - Added cleanExecutions lambda that removes finalPayload/originalPayload field entries for records older than configured timeout value (execution_payload_retention_period), with a default of 30 days
- **CUMULUS-815/816**
  - Added 'originalPayload' and 'finalPayload' fields to Executions table
  - Updated Execution model to populate originalPayload with the execution payload on record creation
  - Updated Execution model code to populate finalPayload field with the execution payload on execution completion
  - Execution API now exposes the above fields
- **CUMULUS-977**
  - Rename `kinesisConsumer` to `messageConsumer` as it handles both Kinesis streams and SNS topics as of this version.
  - Add `sns`-type rule support. These rules create a subscription between an SNS topic and the `messageConsumer`.
    When a message is received, `messageConsumer` is triggered and passes the SNS message (JSON format expected) in
    its entirety to the workflow in the `payload` field of the Cumulus message. For more information on sns-type rules,
    see the [documentation](https://nasa.github.io/cumulus/docs/data-cookbooks/setup#rules).
- **CUMULUS-975**
  - Add `KinesisInboundEventLogger` and `KinesisOutboundEventLogger` API lambdas. These lambdas
    are utilized to dump incoming and outgoing ingest workflow kinesis streams
    to cloudwatch for analytics in case of AWS/stream failure.
  - Update rules model to allow tracking of log_event ARNs related to
    Rule event logging. Kinesis rule types will now automatically log
    incoming events via a Kinesis event triggered lambda.
    CUMULUS-975-migration-4
  - Update migration code to require explicit migration names per run
  - Added migration_4 to migrate/update exisitng Kinesis rules to have a log event mapping
  - Added new IAM policy for migration lambda
- **CUMULUS-775**
  - Adds a instance metadata endpoint to the `@cumulus/api` package.
  - Adds a new convenience function `hostId` to the `@cumulus/cmrjs` to help build environment specific cmr urls.
  - Fixed `@cumulus/cmrjs.searchConcept` to search and return CMR results.
  - Modified `@cumulus/cmrjs.CMR.searchGranule` and `@cumulus/cmrjs.CMR.searchCollection` to include CMR's provider as a default parameter to searches.
- **CUMULUS-965**
  - Add `@cumulus/test-data.loadJSONTestData()`,
    `@cumulus/test-data.loadTestData()`, and
    `@cumulus/test-data.streamTestData()` to safely load test data. These
    functions should be used instead of using `require()` to load test data,
    which could lead to tests interferring with each other.
  - Add a `@cumulus/common/util/deprecate()` function to mark a piece of code as
    deprecated
- **CUMULUS-986**
  - Added `waitForTestExecutionStart` to `@cumulus/integration-tests`
- **CUMULUS-919**
  - In `@cumulus/deployment`, added support for NGAP permissions boundaries for IAM roles with `useNgapPermissionBoundary` flag in `iam/config.yml`. Defaults to false.

### Fixed

- Fixed a bug where FTP sockets were not closed after an error, keeping the Lambda function active until it timed out [CUMULUS-972]
- **CUMULUS-656**
  - The API will no longer allow the deletion of a provider if that provider is
    referenced by a rule
  - The API will no longer allow the deletion of a collection if that collection
    is referenced by a rule
- Fixed a bug where `@cumulus/sf-sns-report` was not pulling large messages from S3 correctly.

### Deprecated

- `@cumulus/ingest/aws/StepFunction.pullEvent()`. Use `@cumulus/common/aws.pullStepFunctionEvent()`.
- `@cumulus/ingest/consumer.Consume` due to unpredictable implementation. Use `@cumulus/ingest/consumer.Consumer`.
  Call `Consumer.consume()` instead of `Consume.read()`.

## [v1.10.4] - 2018-11-28

### Added

- **CUMULUS-1008**
  - New `config.yml` parameter for SQS consumers: `sqs_consumer_rate: (default 500)`, which is the maximum number of
    messages the consumer will attempt to process per execution. Currently this is only used by the sf-starter consumer,
    which runs every minute by default, making this a messages-per-minute upper bound. SQS does not guarantee the number
    of messages returned per call, so this is not a fixed rate of consumption, only attempted number of messages received.

### Deprecated

- `@cumulus/ingest/consumer.Consume` due to unpredictable implementation. Use `@cumulus/ingest/consumer.Consumer`.

### Changed

- Backported update of `packages/api` dependency `@mapbox/dyno` to `1.4.2` to mitigate `event-stream` vulnerability.

## [v1.10.3] - 2018-10-31

### Added

- **CUMULUS-817**
  - Added AWS Dead Letter Queues for lambdas that are scheduled asynchronously/such that failures show up only in cloudwatch logs.
- **CUMULUS-956**
  - Migrated developer documentation and data-cookbooks to Docusaurus
    - supports versioning of documentation
  - Added `docs/docs-how-to.md` to outline how to do things like add new docs or locally install for testing.
  - Deployment/CI scripts have been updated to work with the new format
- **CUMULUS-811**
  - Added new S3 functions to `@cumulus/common/aws`:
    - `aws.s3TagSetToQueryString`: converts S3 TagSet array to querystring (for use with upload()).
    - `aws.s3PutObject`: Returns promise of S3 `putObject`, which puts an object on S3
    - `aws.s3CopyObject`: Returns promise of S3 `copyObject`, which copies an object in S3 to a new S3 location
    - `aws.s3GetObjectTagging`: Returns promise of S3 `getObjectTagging`, which returns an object containing an S3 TagSet.
  - `@/cumulus/common/aws.s3PutObject` defaults to an explicit `ACL` of 'private' if not overridden.
  - `@/cumulus/common/aws.s3CopyObject` defaults to an explicit `TaggingDirective` of 'COPY' if not overridden.

### Deprecated

- **CUMULUS-811**
  - Deprecated `@cumulus/ingest/aws.S3`. Member functions of this class will now
    log warnings pointing to similar functionality in `@cumulus/common/aws`.

## [v1.10.2] - 2018-10-24

### Added

- **CUMULUS-965**
  - Added a `@cumulus/logger` package
- **CUMULUS-885**
  - Added 'human readable' version identifiers to Lambda Versioning lambda aliases
- **CUMULUS-705**
  - Note: Make sure to update the IAM stack when deploying this update.
  - Adds an AsyncOperations model and associated DynamoDB table to the
    `@cumulus/api` package
  - Adds an /asyncOperations endpoint to the `@cumulus/api` package, which can
    be used to fetch the status of an AsyncOperation.
  - Adds a /bulkDelete endpoint to the `@cumulus/api` package, which performs an
    asynchronous bulk-delete operation. This is a stub right now which is only
    intended to demonstration how AsyncOperations work.
  - Adds an AsyncOperation ECS task to the `@cumulus/api` package, which will
    fetch an Lambda function, run it in ECS, and then store the result to the
    AsyncOperations table in DynamoDB.
- **CUMULUS-851** - Added workflow lambda versioning feature to allow in-flight workflows to use lambda versions that were in place when a workflow was initiated

  - Updated Kes custom code to remove logic that used the CMA file key to determine template compilation logic. Instead, utilize a `customCompilation` template configuration flag to indicate a template should use Cumulus's kes customized methods instead of 'core'.
  - Added `useWorkflowLambdaVersions` configuration option to enable the lambdaVersioning feature set. **This option is set to true by default** and should be set to false to disable the feature.
  - Added uniqueIdentifier configuration key to S3 sourced lambdas to optionally support S3 lambda resource versioning within this scheme. This key must be unique for each modified version of the lambda package and must be updated in configuration each time the source changes.
  - Added a new nested stack template that will create a `LambdaVersions` stack that will take lambda parameters from the base template, generate lambda versions/aliases and return outputs with references to the most 'current' lambda alias reference, and updated 'core' template to utilize these outputs (if `useWorkflowLambdaVersions` is enabled).

- Created a `@cumulus/api/lib/OAuth2` interface, which is implemented by the
  `@cumulus/api/lib/EarthdataLogin` and `@cumulus/api/lib/GoogleOAuth2` classes.
  Endpoints that need to handle authentication will determine which class to use
  based on environment variables. This also greatly simplifies testing.
- Added `@cumulus/api/lib/assertions`, containing more complex AVA test assertions
- Added PublishGranule workflow to publish a granule to CMR without full reingest. (ingest-in-place capability)

- `@cumulus/integration-tests` new functionality:
  - `listCollections` to list collections from a provided data directory
  - `deleteCollection` to delete list of collections from a deployed stack
  - `cleanUpCollections` combines the above in one function.
  - `listProviders` to list providers from a provided data directory
  - `deleteProviders` to delete list of providers from a deployed stack
  - `cleanUpProviders` combines the above in one function.
  - `@cumulus/integrations-tests/api.js`: `deleteGranule` and `deletePdr` functions to make `DELETE` requests to Cumulus API
  - `rules` API functionality for posting and deleting a rule and listing all rules
  - `wait-for-deploy` lambda for use in the redeployment tests
- `@cumulus/ingest/granule.js`: `ingestFile` inserts new `duplicate_found: true` field in the file's record if a duplicate file already exists on S3.
- `@cumulus/api`: `/execution-status` endpoint requests and returns complete execution output if execution output is stored in S3 due to size.
- Added option to use environment variable to set CMR host in `@cumulus/cmrjs`.
- **CUMULUS-781** - Added integration tests for `@cumulus/sync-granule` when `duplicateHandling` is set to `replace` or `skip`
- **CUMULUS-791** - `@cumulus/move-granules`: `moveFileRequest` inserts new `duplicate_found: true` field in the file's record if a duplicate file already exists on S3. Updated output schema to document new `duplicate_found` field.

### Removed

- Removed `@cumulus/common/fake-earthdata-login-server`. Tests can now create a
  service stub based on `@cumulus/api/lib/OAuth2` if testing requires handling
  authentication.

### Changed

- **CUMULUS-940** - modified `@cumulus/common/aws` `receiveSQSMessages` to take a parameter object instead of positional parameters. All defaults remain the same, but now access to long polling is available through `options.waitTimeSeconds`.
- **CUMULUS-948** - Update lambda functions `CNMToCMA` and `CnmResponse` in the `cumulus-data-shared` bucket and point the default stack to them.
- **CUMULUS-782** - Updated `@cumulus/sync-granule` task and `Granule.ingestFile` in `@cumulus/ingest` to keep both old and new data when a destination file with different checksum already exists and `duplicateHandling` is `version`
- Updated the config schema in `@cumulus/move-granules` to include the `moveStagedFiles` param.
- **CUMULUS-778** - Updated config schema and documentation in `@cumulus/sync-granule` to include `duplicateHandling` parameter for specifying how duplicate filenames should be handled
- **CUMULUS-779** - Updated `@cumulus/sync-granule` to throw `DuplicateFile` error when destination files already exist and `duplicateHandling` is `error`
- **CUMULUS-780** - Updated `@cumulus/sync-granule` to use `error` as the default for `duplicateHandling` when it is not specified
- **CUMULUS-780** - Updated `@cumulus/api` to use `error` as the default value for `duplicateHandling` in the `Collection` model
- **CUMULUS-785** - Updated the config schema and documentation in `@cumulus/move-granules` to include `duplicateHandling` parameter for specifying how duplicate filenames should be handled
- **CUMULUS-786, CUMULUS-787** - Updated `@cumulus/move-granules` to throw `DuplicateFile` error when destination files already exist and `duplicateHandling` is `error` or not specified
- **CUMULUS-789** - Updated `@cumulus/move-granules` to keep both old and new data when a destination file with different checksum already exists and `duplicateHandling` is `version`

### Fixed

- `getGranuleId` in `@cumulus/ingest` bug: `getGranuleId` was constructing an error using `filename` which was undefined. The fix replaces `filename` with the `uri` argument.
- Fixes to `del` in `@cumulus/api/endpoints/granules.js` to not error/fail when not all files exist in S3 (e.g. delete granule which has only 2 of 3 files ingested).
- `@cumulus/deployment/lib/crypto.js` now checks for private key existence properly.

## [v1.10.1] - 2018-09-4

### Fixed

- Fixed cloudformation template errors in `@cumulus/deployment/`
  - Replaced references to Fn::Ref: with Ref:
  - Moved long form template references to a newline

## [v1.10.0] - 2018-08-31

### Removed

- Removed unused and broken code from `@cumulus/common`
  - Removed `@cumulus/common/test-helpers`
  - Removed `@cumulus/common/task`
  - Removed `@cumulus/common/message-source`
  - Removed the `getPossiblyRemote` function from `@cumulus/common/aws`
  - Removed the `startPromisedSfnExecution` function from `@cumulus/common/aws`
  - Removed the `getCurrentSfnTask` function from `@cumulus/common/aws`

### Changed

- **CUMULUS-839** - In `@cumulus/sync-granule`, 'collection' is now an optional config parameter

### Fixed

- **CUMULUS-859** Moved duplicate code in `@cumulus/move-granules` and `@cumulus/post-to-cmr` to `@cumulus/ingest`. Fixed imports making assumptions about directory structure.
- `@cumulus/ingest/consumer` correctly limits the number of messages being received and processed from SQS. Details:
  - **Background:** `@cumulus/api` includes a lambda `<stack-name>-sqs2sf` which processes messages from the `<stack-name>-startSF` SQS queue every minute. The `sqs2sf` lambda uses `@cumulus/ingest/consumer` to receive and process messages from SQS.
  - **Bug:** More than `messageLimit` number of messages were being consumed and processed from the `<stack-name>-startSF` SQS queue. Many step functions were being triggered simultaneously by the lambda `<stack-name>-sqs2sf` (which consumes every minute from the `startSF` queue) and resulting in step function failure with the error: `An error occurred (ThrottlingException) when calling the GetExecutionHistory`.
  - **Fix:** `@cumulus/ingest/consumer#processMessages` now processes messages until `timeLimit` has passed _OR_ once it receives up to `messageLimit` messages. `sqs2sf` is deployed with a [default `messageLimit` of 10](https://github.com/nasa/cumulus/blob/670000c8a821ff37ae162385f921c40956e293f7/packages/deployment/app/config.yml#L147).
  - **IMPORTANT NOTE:** `consumer` will actually process up to `messageLimit * 2 - 1` messages. This is because sometimes `receiveSQSMessages` will return less than `messageLimit` messages and thus the consumer will continue to make calls to `receiveSQSMessages`. For example, given a `messageLimit` of 10 and subsequent calls to `receiveSQSMessages` returns up to 9 messages, the loop will continue and a final call could return up to 10 messages.

## [v1.9.1] - 2018-08-22

**Please Note** To take advantage of the added granule tracking API functionality, updates are required for the message adapter and its libraries. You should be on the following versions:

- `cumulus-message-adapter` 1.0.9+
- `cumulus-message-adapter-js` 1.0.4+
- `cumulus-message-adapter-java` 1.2.7+
- `cumulus-message-adapter-python` 1.0.5+

### Added

- **CUMULUS-687** Added logs endpoint to search for logs from a specific workflow execution in `@cumulus/api`. Added integration test.
- **CUMULUS-836** - `@cumulus/deployment` supports a configurable docker storage driver for ECS. ECS can be configured with either `devicemapper` (the default storage driver for AWS ECS-optimized AMIs) or `overlay2` (the storage driver used by the NGAP 2.0 AMI). The storage driver can be configured in `app/config.yml` with `ecs.docker.storageDriver: overlay2 | devicemapper`. The default is `overlay2`.
  - To support this configuration, a [Handlebars](https://handlebarsjs.com/) helper `ifEquals` was added to `packages/deployment/lib/kes.js`.
- **CUMULUS-836** - `@cumulus/api` added IAM roles required by the NGAP 2.0 AMI. The NGAP 2.0 AMI runs a script `register_instances_with_ssm.py` which requires the ECS IAM role to include `ec2:DescribeInstances` and `ssm:GetParameter` permissions.

### Fixed

- **CUMULUS-836** - `@cumulus/deployment` uses `overlay2` driver by default and does not attempt to write `--storage-opt dm.basesize` to fix [this error](https://github.com/moby/moby/issues/37039).
- **CUMULUS-413** Kinesis processing now captures all errrors.
  - Added kinesis fallback mechanism when errors occur during record processing.
  - Adds FallbackTopicArn to `@cumulus/api/lambdas.yml`
  - Adds fallbackConsumer lambda to `@cumulus/api`
  - Adds fallbackqueue option to lambda definitions capture lambda failures after three retries.
  - Adds kinesisFallback SNS topic to signal incoming errors from kinesis stream.
  - Adds kinesisFailureSQS to capture fully failed events from all retries.
- **CUMULUS-855** Adds integration test for kinesis' error path.
- **CUMULUS-686** Added workflow task name and version tracking via `@cumulus/api` executions endpoint under new `tasks` property, and under `workflow_tasks` in step input/output.
  - Depends on `cumulus-message-adapter` 1.0.9+, `cumulus-message-adapter-js` 1.0.4+, `cumulus-message-adapter-java` 1.2.7+ and `cumulus-message-adapter-python` 1.0.5+
- **CUMULUS-771**
  - Updated sync-granule to stream the remote file to s3
  - Added integration test for ingesting granules from ftp provider
  - Updated http/https integration tests for ingesting granules from http/https providers
- **CUMULUS-862** Updated `@cumulus/integration-tests` to handle remote lambda output
- **CUMULUS-856** Set the rule `state` to have default value `ENABLED`

### Changed

- In `@cumulus/deployment`, changed the example app config.yml to have additional IAM roles

## [v1.9.0] - 2018-08-06

**Please note** additional information and upgrade instructions [here](https://nasa.github.io/cumulus/docs/upgrade/1.9.0)

### Added

- **CUMULUS-712** - Added integration tests verifying expected behavior in workflows
- **GITC-776-2** - Add support for versioned collections

### Fixed

- **CUMULUS-832**
  - Fixed indentation in example config.yml in `@cumulus/deployment`
  - Fixed issue with new deployment using the default distribution endpoint in `@cumulus/deployment` and `@cumulus/api`

## [v1.8.1] - 2018-08-01

**Note** IAM roles should be re-deployed with this release.

- **Cumulus-726**
  - Added function to `@cumulus/integration-tests`: `sfnStep` includes `getStepInput` which returns the input to the schedule event of a given step function step.
  - Added IAM policy `@cumulus/deployment`: Lambda processing IAM role includes `kinesis::PutRecord` so step function lambdas can write to kinesis streams.
- **Cumulus Community Edition**
  - Added Google OAuth authentication token logic to `@cumulus/api`. Refactored token endpoint to use environment variable flag `OAUTH_PROVIDER` when determining with authentication method to use.
  - Added API Lambda memory configuration variable `api_lambda_memory` to `@cumulus/api` and `@cumulus/deployment`.

### Changed

- **Cumulus-726**
  - Changed function in `@cumulus/api`: `models/rules.js#addKinesisEventSource` was modified to call to `deleteKinesisEventSource` with all required parameters (rule's name, arn and type).
  - Changed function in `@cumulus/integration-tests`: `getStepOutput` can now be used to return output of failed steps. If users of this function want the output of a failed event, they can pass a third parameter `eventType` as `'failure'`. This function will work as always for steps which completed successfully.

### Removed

- **Cumulus-726**

  - Configuration change to `@cumulus/deployment`: Removed default auto scaling configuration for Granules and Files DynamoDB tables.

- **CUMULUS-688**
  - Add integration test for ExecutionStatus
  - Function addition to `@cumulus/integration-tests`: `api` includes `getExecutionStatus` which returns the execution status from the Cumulus API

## [v1.8.0] - 2018-07-23

### Added

- **CUMULUS-718** Adds integration test for Kinesis triggering a workflow.

- **GITC-776-3** Added more flexibility for rules. You can now edit all fields on the rule's record
  We may need to update the api documentation to reflect this.

- **CUMULUS-681** - Add ingest-in-place action to granules endpoint

  - new applyWorkflow action at PUT /granules/{granuleid} Applying a workflow starts an execution of the provided workflow and passes the granule record as payload.
    Parameter(s):
    - workflow - the workflow name

- **CUMULUS-685** - Add parent exeuction arn to the execution which is triggered from a parent step function

### Changed

- **CUMULUS-768** - Integration tests get S3 provider data from shared data folder

### Fixed

- **CUMULUS-746** - Move granule API correctly updates record in dynamo DB and cmr xml file
- **CUMULUS-766** - Populate database fileSize field from S3 if value not present in Ingest payload

## [v1.7.1] - 2018-07-27 - [BACKPORT]

### Fixed

- **CUMULUS-766** - Backport from 1.8.0 - Populate database fileSize field from S3 if value not present in Ingest payload

## [v1.7.0] - 2018-07-02

### Please note: [Upgrade Instructions](https://nasa.github.io/cumulus/docs/upgrade/1.7.0)

### Added

- **GITC-776-2** - Add support for versioned collectons
- **CUMULUS-491** - Add granule reconciliation API endpoints.
- **CUMULUS-480** Add suport for backup and recovery:
  - Add DynamoDB tables for granules, executions and pdrs
  - Add ability to write all records to S3
  - Add ability to download all DynamoDB records in form json files
  - Add ability to upload records to DynamoDB
  - Add migration scripts for copying granule, pdr and execution records from ElasticSearch to DynamoDB
  - Add IAM support for batchWrite on dynamoDB
-
- **CUMULUS-508** - `@cumulus/deployment` cloudformation template allows for lambdas and ECS clusters to have multiple AZ availability.
  - `@cumulus/deployment` also ensures docker uses `devicemapper` storage driver.
- **CUMULUS-755** - `@cumulus/deployment` Add DynamoDB autoscaling support.
  - Application developers can add autoscaling and override default values in their deployment's `app/config.yml` file using a `{TableName}Table:` key.

### Fixed

- **CUMULUS-747** - Delete granule API doesn't delete granule files in s3 and granule in elasticsearch
  - update the StreamSpecification DynamoDB tables to have StreamViewType: "NEW_AND_OLD_IMAGES"
  - delete granule files in s3
- **CUMULUS-398** - Fix not able to filter executions by workflow
- **CUMULUS-748** - Fix invalid lambda .zip files being validated/uploaded to AWS
- **CUMULUS-544** - Post to CMR task has UAT URL hard-coded
  - Made configurable: PostToCmr now requires CMR_ENVIRONMENT env to be set to 'SIT' or 'OPS' for those CMR environments. Default is UAT.

### Changed

- **GITC-776-4** - Changed Discover-pdrs to not rely on collection but use provider_path in config. It also has an optional filterPdrs regex configuration parameter

- **CUMULUS-710** - In the integration test suite, `getStepOutput` returns the output of the first successful step execution or last failed, if none exists

## [v1.6.0] - 2018-06-06

### Please note: [Upgrade Instructions](https://nasa.github.io/cumulus/docs/upgrade/1.6.0)

### Fixed

- **CUMULUS-602** - Format all logs sent to Elastic Search.
  - Extract cumulus log message and index it to Elastic Search.

### Added

- **CUMULUS-556** - add a mechanism for creating and running migration scripts on deployment.
- **CUMULUS-461** Support use of metadata date and other components in `url_path` property

### Changed

- **CUMULUS-477** Update bucket configuration to support multiple buckets of the same type:
  - Change the structure of the buckets to allow for more than one bucket of each type. The bucket structure is now:
    bucket-key:
    name: <bucket-name>
    type: <type> i.e. internal, public, etc.
  - Change IAM and app deployment configuration to support new bucket structure
  - Update tasks and workflows to support new bucket structure
  - Replace instances where buckets.internal is relied upon to either use the system bucket or a configured bucket
  - Move IAM template to the deployment package. NOTE: You now have to specify '--template node_modules/@cumulus/deployment/iam' in your IAM deployment
  - Add IAM cloudformation template support to filter buckets by type

## [v1.5.5] - 2018-05-30

### Added

- **CUMULUS-530** - PDR tracking through Queue-granules
  - Add optional `pdr` property to the sync-granule task's input config and output payload.
- **CUMULUS-548** - Create a Lambda task that generates EMS distribution reports
  - In order to supply EMS Distribution Reports, you must enable S3 Server
    Access Logging on any S3 buckets used for distribution. See [How Do I Enable Server Access Logging for an S3 Bucket?](https://docs.aws.amazon.com/AmazonS3/latest/user-guide/server-access-logging.html)
    The "Target bucket" setting should point at the Cumulus internal bucket.
    The "Target prefix" should be
    "<STACK_NAME>/ems-distribution/s3-server-access-logs/", where "STACK_NAME"
    is replaced with the name of your Cumulus stack.

### Fixed

- **CUMULUS-546 - Kinesis Consumer should catch and log invalid JSON**
  - Kinesis Consumer lambda catches and logs errors so that consumer doesn't get stuck in a loop re-processing bad json records.
- EMS report filenames are now based on their start time instead of the time
  instead of the time that the report was generated
- **CUMULUS-552 - Cumulus API returns different results for the same collection depending on query**
  - The collection, provider and rule records in elasticsearch are now replaced with records from dynamo db when the dynamo db records are updated.

### Added

- `@cumulus/deployment`'s default cloudformation template now configures storage for Docker to match the configured ECS Volume. The template defines Docker's devicemapper basesize (`dm.basesize`) using `ecs.volumeSize`. This addresses ECS default of limiting Docker containers to 10GB of storage ([Read more](https://aws.amazon.com/premiumsupport/knowledge-center/increase-default-ecs-docker-limit/)).

## [v1.5.4] - 2018-05-21

### Added

- **CUMULUS-535** - EMS Ingest, Archive, Archive Delete reports
  - Add lambda EmsReport to create daily EMS Ingest, Archive, Archive Delete reports
  - ems.provider property added to `@cumulus/deployment/app/config.yml`.
    To change the provider name, please add `ems: provider` property to `app/config.yml`.
- **CUMULUS-480** Use DynamoDB to store granules, pdrs and execution records
  - Activate PointInTime feature on DynamoDB tables
  - Increase test coverage on api package
  - Add ability to restore metadata records from json files to DynamoDB
- **CUMULUS-459** provide API endpoint for moving granules from one location on s3 to another

## [v1.5.3] - 2018-05-18

### Fixed

- **CUMULUS-557 - "Add dataType to DiscoverGranules output"**
  - Granules discovered by the DiscoverGranules task now include dataType
  - dataType is now a required property for granules used as input to the
    QueueGranules task
- **CUMULUS-550** Update deployment app/config.yml to force elasticsearch updates for deleted granules

## [v1.5.2] - 2018-05-15

### Fixed

- **CUMULUS-514 - "Unable to Delete the Granules"**
  - updated cmrjs.deleteConcept to return success if the record is not found
    in CMR.

### Added

- **CUMULUS-547** - The distribution API now includes an
  "earthdataLoginUsername" query parameter when it returns a signed S3 URL
- **CUMULUS-527 - "parse-pdr queues up all granules and ignores regex"**
  - Add an optional config property to the ParsePdr task called
    "granuleIdFilter". This property is a regular expression that is applied
    against the filename of the first file of each granule contained in the
    PDR. If the regular expression matches, then the granule is included in
    the output. Defaults to '.', which will match all granules in the PDR.
- File checksums in PDRs now support MD5
- Deployment support to subscribe to an SNS topic that already exists
- **CUMULUS-470, CUMULUS-471** In-region S3 Policy lambda added to API to update bucket policy for in-region access.
- **CUMULUS-533** Added fields to granule indexer to support EMS ingest and archive record creation
- **CUMULUS-534** Track deleted granules
  - added `deletedgranule` type to `cumulus` index.
  - **Important Note:** Force custom bootstrap to re-run by adding this to
    app/config.yml `es: elasticSearchMapping: 7`
- You can now deploy cumulus without ElasticSearch. Just add `es: null` to your `app/config.yml` file. This is only useful for debugging purposes. Cumulus still requires ElasticSearch to properly operate.
- `@cumulus/integration-tests` includes and exports the `addRules` function, which seeds rules into the DynamoDB table.
- Added capability to support EFS in cloud formation template. Also added
  optional capability to ssh to your instance and privileged lambda functions.
- Added support to force discovery of PDRs that have already been processed
  and filtering of selected data types
- `@cumulus/cmrjs` uses an environment variable `USER_IP_ADDRESS` or fallback
  IP address of `10.0.0.0` when a public IP address is not available. This
  supports lambda functions deployed into a VPC's private subnet, where no
  public IP address is available.

### Changed

- **CUMULUS-550** Custom bootstrap automatically adds new types to index on
  deployment

## [v1.5.1] - 2018-04-23

### Fixed

- add the missing dist folder to the hello-world task
- disable uglifyjs on the built version of the pdr-status-check (read: https://github.com/webpack-contrib/uglifyjs-webpack-plugin/issues/264)

## [v1.5.0] - 2018-04-23

### Changed

- Removed babel from all tasks and packages and increased minimum node requirements to version 8.10
- Lambda functions created by @cumulus/deployment will use node8.10 by default
- Moved [cumulus-integration-tests](https://github.com/nasa/cumulus-integration-tests) to the `example` folder CUMULUS-512
- Streamlined all packages dependencies (e.g. remove redundant dependencies and make sure versions are the same across packages)
- **CUMULUS-352:** Update Cumulus Elasticsearch indices to use [index aliases](https://www.elastic.co/guide/en/elasticsearch/reference/current/indices-aliases.html).
- **CUMULUS-519:** ECS tasks are no longer restarted after each CF deployment unless `ecs.restartTasksOnDeploy` is set to true
- **CUMULUS-298:** Updated log filterPattern to include all CloudWatch logs in ElasticSearch
- **CUMULUS-518:** Updates to the SyncGranule config schema
  - `granuleIdExtraction` is no longer a property
  - `process` is now an optional property
  - `provider_path` is no longer a property

### Fixed

- **CUMULUS-455 "Kes deployments using only an updated message adapter do not get automatically deployed"**
  - prepended the hash value of cumulus-message-adapter.zip file to the zip file name of lambda which uses message adapter.
  - the lambda function will be redeployed when message adapter or lambda function are updated
- Fixed a bug in the bootstrap lambda function where it stuck during update process
- Fixed a bug where the sf-sns-report task did not return the payload of the incoming message as the output of the task [CUMULUS-441]

### Added

- **CUMULUS-352:** Add reindex CLI to the API package.
- **CUMULUS-465:** Added mock http/ftp/sftp servers to the integration tests
- Added a `delete` method to the `@common/CollectionConfigStore` class
- **CUMULUS-467 "@cumulus/integration-tests or cumulus-integration-tests should seed provider and collection in deployed DynamoDB"**
  - `example` integration-tests populates providers and collections to database
  - `example` workflow messages are populated from workflow templates in s3, provider and collection information in database, and input payloads. Input templates are removed.
  - added `https` protocol to provider schema

## [v1.4.1] - 2018-04-11

### Fixed

- Sync-granule install

## [v1.4.0] - 2018-04-09

### Fixed

- **CUMULUS-392 "queue-granules not returning the sfn-execution-arns queued"**
  - updated queue-granules to return the sfn-execution-arns queued and pdr if exists.
  - added pdr to ingest message meta.pdr instead of payload, so the pdr information doesn't get lost in the ingest workflow, and ingested granule in elasticsearch has pdr name.
  - fixed sf-sns-report schema, remove the invalid part
  - fixed pdr-status-check schema, the failed execution contains arn and reason
- **CUMULUS-206** make sure homepage and repository urls exist in package.json files of tasks and packages

### Added

- Example folder with a cumulus deployment example

### Changed

- [CUMULUS-450](https://bugs.earthdata.nasa.gov/browse/CUMULUS-450) - Updated
  the config schema of the **queue-granules** task
  - The config no longer takes a "collection" property
  - The config now takes an "internalBucket" property
  - The config now takes a "stackName" property
- [CUMULUS-450](https://bugs.earthdata.nasa.gov/browse/CUMULUS-450) - Updated
  the config schema of the **parse-pdr** task
  - The config no longer takes a "collection" property
  - The "stack", "provider", and "bucket" config properties are now
    required
- **CUMULUS-469** Added a lambda to the API package to prototype creating an S3 bucket policy for direct, in-region S3 access for the prototype bucket

### Removed

- Removed the `findTmpTestDataDirectory()` function from
  `@cumulus/common/test-utils`

### Fixed

- [CUMULUS-450](https://bugs.earthdata.nasa.gov/browse/CUMULUS-450)
  - The **queue-granules** task now enqueues a **sync-granule** task with the
    correct collection config for that granule based on the granule's
    data-type. It had previously been using the collection config from the
    config of the **queue-granules** task, which was a problem if the granules
    being queued belonged to different data-types.
  - The **parse-pdr** task now handles the case where a PDR contains granules
    with different data types, and uses the correct granuleIdExtraction for
    each granule.

### Added

- **CUMULUS-448** Add code coverage checking using [nyc](https://github.com/istanbuljs/nyc).

## [v1.3.0] - 2018-03-29

### Deprecated

- discover-s3-granules is deprecated. The functionality is provided by the discover-granules task

### Fixed

- **CUMULUS-331:** Fix aws.downloadS3File to handle non-existent key
- Using test ftp provider for discover-granules testing [CUMULUS-427]
- **CUMULUS-304: "Add AWS API throttling to pdr-status-check task"** Added concurrency limit on SFN API calls. The default concurrency is 10 and is configurable through Lambda environment variable CONCURRENCY.
- **CUMULUS-414: "Schema validation not being performed on many tasks"** revised npm build scripts of tasks that use cumulus-message-adapter to place schema directories into dist directories.
- **CUMULUS-301:** Update all tests to use test-data package for testing data.
- **CUMULUS-271: "Empty response body from rules PUT endpoint"** Added the updated rule to response body.
- Increased memory allotment for `CustomBootstrap` lambda function. Resolves failed deployments where `CustomBootstrap` lambda function was failing with error `Process exited before completing request`. This was causing deployments to stall, fail to update and fail to rollback. This error is thrown when the lambda function tries to use more memory than it is allotted.
- Cumulus repository folders structure updated:
  - removed the `cumulus` folder altogether
  - moved `cumulus/tasks` to `tasks` folder at the root level
  - moved the tasks that are not converted to use CMA to `tasks/.not_CMA_compliant`
  - updated paths where necessary

### Added

- `@cumulus/integration-tests` - Added support for testing the output of an ECS activity as well as a Lambda function.

## [v1.2.0] - 2018-03-20

### Fixed

- Update vulnerable npm packages [CUMULUS-425]
- `@cumulus/api`: `kinesis-consumer.js` uses `sf-scheduler.js#schedule` instead of placing a message directly on the `startSF` SQS queue. This is a fix for [CUMULUS-359](https://bugs.earthdata.nasa.gov/browse/CUMULUS-359) because `sf-scheduler.js#schedule` looks up the provider and collection data in DynamoDB and adds it to the `meta` object of the enqueued message payload.
- `@cumulus/api`: `kinesis-consumer.js` catches and logs errors instead of doing an error callback. Before this change, `kinesis-consumer` was failing to process new records when an existing record caused an error because it would call back with an error and stop processing additional records. It keeps trying to process the record causing the error because it's "position" in the stream is unchanged. Catching and logging the errors is part 1 of the fix. Proposed part 2 is to enqueue the error and the message on a "dead-letter" queue so it can be processed later ([CUMULUS-413](https://bugs.earthdata.nasa.gov/browse/CUMULUS-413)).
- **CUMULUS-260: "PDR page on dashboard only shows zeros."** The PDR stats in LPDAAC are all 0s, even if the dashboard has been fixed to retrieve the correct fields. The current version of pdr-status-check has a few issues.
  - pdr is not included in the input/output schema. It's available from the input event. So the pdr status and stats are not updated when the ParsePdr workflow is complete. Adding the pdr to the input/output of the task will fix this.
  - pdr-status-check doesn't update pdr stats which prevent the real time pdr progress from showing up in the dashboard. To solve this, added lambda function sf-sns-report which is copied from @cumulus/api/lambdas/sf-sns-broadcast with modification, sf-sns-report can be used to report step function status anywhere inside a step function. So add step sf-sns-report after each pdr-status-check, we will get the PDR status progress at real time.
  - It's possible an execution is still in the queue and doesn't exist in sfn yet. Added code to handle 'ExecutionDoesNotExist' error when checking the execution status.
- Fixed `aws.cloudwatchevents()` typo in `packages/ingest/aws.js`. This typo was the root cause of the error: `Error: Could not process scheduled_ingest, Error: : aws.cloudwatchevents is not a constructor` seen when trying to update a rule.

### Removed

- `@cumulus/ingest/aws`: Remove queueWorkflowMessage which is no longer being used by `@cumulus/api`'s `kinesis-consumer.js`.

## [v1.1.4] - 2018-03-15

### Added

- added flag `useList` to parse-pdr [CUMULUS-404]

### Fixed

- Pass encrypted password to the ApiGranule Lambda function [CUMULUS-424]

## [v1.1.3] - 2018-03-14

### Fixed

- Changed @cumulus/deployment package install behavior. The build process will happen after installation

## [v1.1.2] - 2018-03-14

### Added

- added tools to @cumulus/integration-tests for local integration testing
- added end to end testing for discovering and parsing of PDRs
- `yarn e2e` command is available for end to end testing

### Fixed

- **CUMULUS-326: "Occasionally encounter "Too Many Requests" on deployment"** The api gateway calls will handle throttling errors
- **CUMULUS-175: "Dashboard providers not in sync with AWS providers."** The root cause of this bug - DynamoDB operations not showing up in Elasticsearch - was shared by collections and rules. The fix was to update providers', collections' and rules; POST, PUT and DELETE endpoints to operate on DynamoDB and using DynamoDB streams to update Elasticsearch. The following packages were made:
  - `@cumulus/deployment` deploys DynamoDB streams for the Collections, Providers and Rules tables as well as a new lambda function called `dbIndexer`. The `dbIndexer` lambda has an event source mapping which listens to each of the DynamoDB streams. The dbIndexer lambda receives events referencing operations on the DynamoDB table and updates the elasticsearch cluster accordingly.
  - The `@cumulus/api` endpoints for collections, providers and rules _only_ query DynamoDB, with the exception of LIST endpoints and the collections' GET endpoint.

### Updated

- Broke up `kes.override.js` of @cumulus/deployment to multiple modules and moved to a new location
- Expanded @cumulus/deployment test coverage
- all tasks were updated to use cumulus-message-adapter-js 1.0.1
- added build process to integration-tests package to babelify it before publication
- Update @cumulus/integration-tests lambda.js `getLambdaOutput` to return the entire lambda output. Previously `getLambdaOutput` returned only the payload.

## [v1.1.1] - 2018-03-08

### Removed

- Unused queue lambda in api/lambdas [CUMULUS-359]

### Fixed

- Kinesis message content is passed to the triggered workflow [CUMULUS-359]
- Kinesis message queues a workflow message and does not write to rules table [CUMULUS-359]

## [v1.1.0] - 2018-03-05

### Added

- Added a `jlog` function to `common/test-utils` to aid in test debugging
- Integration test package with command line tool [CUMULUS-200] by @laurenfrederick
- Test for FTP `useList` flag [CUMULUS-334] by @kkelly51

### Updated

- The `queue-pdrs` task now uses the [cumulus-message-adapter-js](https://github.com/nasa/cumulus-message-adapter-js)
  library
- Updated the `queue-pdrs` JSON schemas
- The test-utils schema validation functions now throw an error if validation
  fails
- The `queue-granules` task now uses the [cumulus-message-adapter-js](https://github.com/nasa/cumulus-message-adapter-js)
  library
- Updated the `queue-granules` JSON schemas

### Removed

- Removed the `getSfnExecutionByName` function from `common/aws`
- Removed the `getGranuleStatus` function from `common/aws`

## [v1.0.1] - 2018-02-27

### Added

- More tests for discover-pdrs, dicover-granules by @yjpa7145
- Schema validation utility for tests by @yjpa7145

### Changed

- Fix an FTP listing bug for servers that do not support STAT [CUMULUS-334] by @kkelly51

## [v1.0.0] - 2018-02-23

[unreleased]: https://github.com/nasa/cumulus/compare/v1.23.2...HEAD
[v1.23.2]: https://github.com/nasa/cumulus/compare/v1.22.1...v1.23.2
[v1.22.1]: https://github.com/nasa/cumulus/compare/v1.21.0...v1.22.1
[v1.21.0]: https://github.com/nasa/cumulus/compare/v1.20.0...v1.21.0
[v1.20.0]: https://github.com/nasa/cumulus/compare/v1.19.0...v1.20.0
[v1.19.0]: https://github.com/nasa/cumulus/compare/v1.18.0...v1.19.0
[v1.18.0]: https://github.com/nasa/cumulus/compare/v1.17.0...v1.18.0
[v1.17.0]: https://github.com/nasa/cumulus/compare/v1.16.1...v1.17.0
[v1.16.1]: https://github.com/nasa/cumulus/compare/v1.16.0...v1.16.1
[v1.16.0]: https://github.com/nasa/cumulus/compare/v1.15.0...v1.16.0
[v1.15.0]: https://github.com/nasa/cumulus/compare/v1.14.5...v1.15.0
[v1.14.5]: https://github.com/nasa/cumulus/compare/v1.14.4...v1.14.5
[v1.14.4]: https://github.com/nasa/cumulus/compare/v1.14.3...v1.14.4
[v1.14.3]: https://github.com/nasa/cumulus/compare/v1.14.2...v1.14.3
[v1.14.2]: https://github.com/nasa/cumulus/compare/v1.14.1...v1.14.2
[v1.14.1]: https://github.com/nasa/cumulus/compare/v1.14.0...v1.14.1
[v1.14.0]: https://github.com/nasa/cumulus/compare/v1.13.5...v1.14.0
[v1.13.5]: https://github.com/nasa/cumulus/compare/v1.13.4...v1.13.5
[v1.13.4]: https://github.com/nasa/cumulus/compare/v1.13.3...v1.13.4
[v1.13.3]: https://github.com/nasa/cumulus/compare/v1.13.2...v1.13.3
[v1.13.2]: https://github.com/nasa/cumulus/compare/v1.13.1...v1.13.2
[v1.13.1]: https://github.com/nasa/cumulus/compare/v1.13.0...v1.13.1
[v1.13.0]: https://github.com/nasa/cumulus/compare/v1.12.1...v1.13.0
[v1.12.1]: https://github.com/nasa/cumulus/compare/v1.12.0...v1.12.1
[v1.12.0]: https://github.com/nasa/cumulus/compare/v1.11.3...v1.12.0
[v1.11.3]: https://github.com/nasa/cumulus/compare/v1.11.2...v1.11.3
[v1.11.2]: https://github.com/nasa/cumulus/compare/v1.11.1...v1.11.2
[v1.11.1]: https://github.com/nasa/cumulus/compare/v1.11.0...v1.11.1
[v1.11.0]: https://github.com/nasa/cumulus/compare/v1.10.4...v1.11.0
[v1.10.4]: https://github.com/nasa/cumulus/compare/v1.10.3...v1.10.4
[v1.10.3]: https://github.com/nasa/cumulus/compare/v1.10.2...v1.10.3
[v1.10.2]: https://github.com/nasa/cumulus/compare/v1.10.1...v1.10.2
[v1.10.1]: https://github.com/nasa/cumulus/compare/v1.10.0...v1.10.1
[v1.10.0]: https://github.com/nasa/cumulus/compare/v1.9.1...v1.10.0
[v1.9.1]: https://github.com/nasa/cumulus/compare/v1.9.0...v1.9.1
[v1.9.0]: https://github.com/nasa/cumulus/compare/v1.8.1...v1.9.0
[v1.8.1]: https://github.com/nasa/cumulus/compare/v1.8.0...v1.8.1
[v1.8.0]: https://github.com/nasa/cumulus/compare/v1.7.0...v1.8.0
[v1.7.0]: https://github.com/nasa/cumulus/compare/v1.6.0...v1.7.0
[v1.6.0]: https://github.com/nasa/cumulus/compare/v1.5.5...v1.6.0
[v1.5.5]: https://github.com/nasa/cumulus/compare/v1.5.4...v1.5.5
[v1.5.4]: https://github.com/nasa/cumulus/compare/v1.5.3...v1.5.4
[v1.5.3]: https://github.com/nasa/cumulus/compare/v1.5.2...v1.5.3
[v1.5.2]: https://github.com/nasa/cumulus/compare/v1.5.1...v1.5.2
[v1.5.1]: https://github.com/nasa/cumulus/compare/v1.5.0...v1.5.1
[v1.5.0]: https://github.com/nasa/cumulus/compare/v1.4.1...v1.5.0
[v1.4.1]: https://github.com/nasa/cumulus/compare/v1.4.0...v1.4.1
[v1.4.0]: https://github.com/nasa/cumulus/compare/v1.3.0...v1.4.0
[v1.3.0]: https://github.com/nasa/cumulus/compare/v1.2.0...v1.3.0
[v1.2.0]: https://github.com/nasa/cumulus/compare/v1.1.4...v1.2.0
[v1.1.4]: https://github.com/nasa/cumulus/compare/v1.1.3...v1.1.4
[v1.1.3]: https://github.com/nasa/cumulus/compare/v1.1.2...v1.1.3
[v1.1.2]: https://github.com/nasa/cumulus/compare/v1.1.1...v1.1.2
[v1.1.1]: https://github.com/nasa/cumulus/compare/v1.0.1...v1.1.1
[v1.1.0]: https://github.com/nasa/cumulus/compare/v1.0.1...v1.1.0
[v1.0.1]: https://github.com/nasa/cumulus/compare/v1.0.0...v1.0.1
[v1.0.0]: https://github.com/nasa/cumulus/compare/pre-v1-release...v1.0.0<|MERGE_RESOLUTION|>--- conflicted
+++ resolved
@@ -102,13 +102,10 @@
 
 ### Deprecated
 
-<<<<<<< HEAD
 - **CUMULUS-1930**
   - `@cumulus/common/log.convertLogLevel()`
-=======
 - `@cumulus/collection-config-store`
 - `@cumulus/common/util.sleep()`
->>>>>>> 5a3a3fe0
 
 ### Removed
 
