--- conflicted
+++ resolved
@@ -35,13 +35,10 @@
 - **CUMULUS-2345**
   - Deploy ORCA with Cumulus, see `example/cumulus-tf/orca.tf` and `example/cumulus-tf/terraform.tfvars.example`
   - Add `CopyToGlacier` step to [example IngestAndPublishGranule workflow](https://github.com/nasa/cumulus/blob/master/example/cumulus-tf/ingest_and_publish_granule_workflow.asl.json)
-<<<<<<< HEAD
+- **CUMULUS-2376**
+  - Added `cmrRevisionId` as an optional parameter to `post-to-cmr` that will be used when publishing metadata to CMR.
 - **CUMULUS-2412**
   - Adds function `getCollectionsByShortNameAndVersion` to @cumulus/cmrjs that performs a compound query to CMR to retrieve collection information on a list of collections. This replaces a series of calls to the CMR for each collection with a single call on the `/collections` endpoint and should improve performance when CMR return times are increased.
-=======
-- **CUMULUS-2376**
-  - Added `cmrRevisionId` as an optional parameter to `post-to-cmr` that will be used when publishing metadata to CMR.
->>>>>>> b16642a5
 
 ### Changed
 
