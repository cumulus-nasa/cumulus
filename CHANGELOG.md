# Changelog

All notable changes to this project will be documented in this file.

The format is based on [Keep a Changelog](http://keepachangelog.com/en/1.0.0/).

## [Unreleased]

### BREAKING CHANGES

- `@cumulus/api-client/granules.getGranule` now returns the granule record from the GET `/granules/<granuleId>` endpoint, not the raw endpoint response

### Fixed

- **CUMULUS-2520**
  - Fixed error that prevented `/elasticsearch/index-from-database` from starting.
- **CUMULUS-2532**
  - Fixed integration tests to have granule deletion occur before provider and
    collection deletion in test cleanup.
- **CUMULUS-2558**
  - Fixed issue where executions original_payload would not be retained on successful execution

### Added

- `@cumulus/api-client/granules.getGranuleResponse` to return the raw endpoint response from the GET `/granules/<granuleId>` endpoint
- **CUMULUS-2311** - RDS Migration Epic Phase 2
  - **CUMULUS-2306**
    - Updated API execution GET endpoint to read individual execution records
      from PostgreSQL database instead of DynamoDB
    - Updated API execution-status endpoint to read execution records from
      PostgreSQL database instead of DynamoDB

### Changed

- **CUMULUS-2311** - RDS Migration Epic Phase 2
  - **CUMULUS-2208**
    - Moved all `@cumulus/api/es/*` code to new `@cumulus/es-client` package
    - Updated logic for collections API POST/PUT/DELETE to create/update/delete records directly in Elasticsearch in parallel with updates to DynamoDb/PostgreSQL
    - Updated logic for rules API POST/PUT/DELETE to create/update/delete records directly in Elasticsearch in parallel with updates to DynamoDb/PostgreSQL
    - Updated logic for providers API POST/PUT/DELETE to create/update/delete records directly in Elasticsearch in parallel with updates to DynamoDb/PostgreSQL
    - Updated logic for PDRs API DELETE to delete records directly in Elasticsearch in parallel with deletes to DynamoDB/PostgreSQL
  - **CUMULUS-2306**
    - Updated API local serve (`api/bin/serve.js`) setup code to add cleanup/executions
    related records
    - Updated @cumulus/db/models/granules-executions to add a delete method in
      support of local cleanup
    - Add spec/helpers/apiUtils/waitForApiStatus integration helper to retry API
      record retrievals on status in lieu of using `waitForModelStatus`
- **CUMULUS-2532**
  - Changed integration tests to use `api-client/granules` functions as opposed
    to `granulesApi` from `@cumulus/integration-tests`.

### Removed

- **CUMULUS-2311** - RDS Migration Epic Phase 2
  - **CUMULUS-2208**
    - Removed trigger for `dbIndexer` Lambda for DynamoDB tables:
      - `<prefix>-CollectionsTable`
      - `<prefix>-PdrsTable`
      - `<prefix>-ProvidersTable`
      - `<prefix>-RulesTable`

## [v9.1.0] 2021-06-03

### BREAKING CHANGES

- **CUMULUS-2434**
  - To use the updated `update-granules-cmr-metadata-file-links` task, the
    granule  UMM-G metadata should have version 1.6.2 or later, since CMR s3
    link type 'GET DATA VIA DIRECT ACCESS' is not valid until UMM-G version
    [1.6.2](https://cdn.earthdata.nasa.gov/umm/granule/v1.6.2/umm-g-json-schema.json)
- **CUMULUS-2488**
  - Removed all EMS reporting including lambdas, endpoints, params, etc as all
    reporting is now handled through Cloud Metrics
- **CUMULUS-2472**
  - Moved existing `EarthdataLoginClient` to
    `@cumulus/oauth-client/EarthdataLoginClient` and updated all references in
    Cumulus Core.
  - Rename `EarthdataLoginClient` property from `earthdataLoginUrl` to
    `loginUrl for consistency with new OAuth clients. See example in
    [oauth-client
    README](https://github.com/nasa/cumulus/blob/master/packages/oauth-client/README.md)

### Added

<<<<<<< HEAD
- **CUMULUS-2311** - RDS Migration Epic Phase 2
  - **CUMULUS-2208**
    - Added `@cumulus/message/utils.parseException` to parse exception objects
    - Added helpers to `@cumulus/message/Granules`:
      - `getGranuleProductVolume`
      - `getGranuleTimeToPreprocess`
      - `getGranuleTimeToArchive`
      - `generateGranuleApiRecord`
  - **CUMULUS-2306**
    - Updated API execution GET endpoint to read individual execution records
      from PostgreSQL database instead of DynamoDB
    - Updated API execution-status endpoint to read execution records from
      PostgreSQL database instead of DynamoDB
=======
>>>>>>> ebe0cd5a
- **HYRAX-439** - Corrected README.md according to a new Hyrax URL format.
- **CUMULUS-2354**
  - Adds configuration options to allow `/s3credentials` endpoint to distribute
    same-region read-only tokens based on a user's CMR ACLs.
  - Configures the example deployment to enable this feature.
- **CUMULUS-2442**
  - Adds option to generate cloudfront URL to lzards-backup task. This will
    require a few new task config options that have been documented in the
    [task
    README](https://github.com/nasa/cumulus/blob/master/tasks/lzards-backup/README.md).
- **CUMULUS-2471**
  - Add `/s3credentialsREADME` endpoint to distribution API
- **CUMULUS-2473**
  - Updated `tf-modules/cumulus_distribution` module to take earthdata or cognito credentials
  - Configured `example/cumulus-tf/cumulus_distribution.tf` to use CSDAP credentials
- **CUMULUS-2474**
  - Add `S3ObjectStore` to `aws-client`. This class allows for interaction with the S3 object store.
  - Add `object-store` package which contains abstracted object store functions
    for working with various  cloud providers
- **CUMULUS-2470**
  - Added `/s3credentials` endpoint for distribution API
- **CUMULUS-2477**
  - Added `/`, `/login` and `/logout` endpoints to cumulus distribution api
- **CUMULUS-2479**
  - Adds /version endpoint to distribution API
- **CUMULUS-2497**
  - Created `isISOFile()` to check if a CMR file is a CMR ISO file.
- **CUMULUS-2371**
  - Added helpers to `@cumulus/ingest/sqs`:
    - `archiveSqsMessageToS3` - archives an incoming SQS message to S3
    - `deleteArchivedMessageFromS3` - deletes a processed SQS message from S3
  - Added call to `archiveSqsMessageToS3` to `sqs-message-consumer` which
    archives all incoming SQS messages to S3.
  - Added call to `deleteArchivedMessageFrom` to `sqs-message-remover` which
    deletes archived SQS message from S3 once it has been processed.

### Changed

<<<<<<< HEAD
- **CUMULUS-2311** - RDS Migration Epic Phase 2
  - **CUMULUS-2208**
    - Moved all `@cumulus/api/es/*` code to new `@cumulus/es-client` package
    - Updated logic for collections API POST/PUT/DELETE to create/update/delete records directly in Elasticsearch in parallel with updates to DynamoDb/PostgreSQL
    - Updated logic for rules API POST/PUT/DELETE to create/update/delete records directly in Elasticsearch in parallel with updates to DynamoDb/PostgreSQL
    - Updated logic for providers API POST/PUT/DELETE to create/update/delete records directly in Elasticsearch in parallel with updates to DynamoDb/PostgreSQL
    - Updated logic for PDRs API DELETE to delete records directly in Elasticsearch in parallel with deletes to DynamoDB/PostgreSQL
    - `sfEventSqsToDbRecords` Lambda now writes following data directly to Elasticsearch in parallel with writes to DynamoDB/PostgreSQL:
      - granules
    - Moved:
      - `packages/api/lib/granules.getGranuleProductVolume` ->
      `@cumulus/message/Granules.getGranuleProductVolume`
      - `packages/api/lib/granules.getGranuleTimeToPreprocess`
      -> `@cumulus/message/Granules.getGranuleTimeToPreprocess`
      - `packages/api/lib/granules.getGranuleTimeToArchive` ->
      `@cumulus/message/Granules.getGranuleTimeToArchive`
      - `packages/api/models/Granule.generateGranuleRecord`
      -> `@cumulus/message/Granules.generateGranuleApiRecord`
  - **CUMULUS-2306**
    - Updated API local serve (`api/bin/serve.js`) setup code to add cleanup/executions
    related records
    - Updated @cumulus/db/models/granules-executions to add a delete method in
      support of local cleanup
    - Add spec/helpers/apiUtils/waitForApiStatus integration helper to retry API
      record retrievals on status in lieu of using `waitForModelStatus`
=======
>>>>>>> ebe0cd5a
- **[PR2224](https://github.com/nasa/cumulus/pull/2244)**
  - Changed timeout on `sfEventSqsToDbRecords` Lambda to 60 seconds to match
    timeout for Knex library to acquire dataase connections
- **CUMULUS-2517**
  - Updated postgres-migration-count-tool default concurrency to '1'
- **CUMULUS-2489**
  - Updated docs for Terraform references in FAQs, glossary, and in Deployment sections
- **CUMULUS-2434**
  - Updated `@cumulus/cmrjs` `updateCMRMetadata` and related functions to add
    both HTTPS URLS and S3 URIs to CMR metadata.
  - Updated `update-granules-cmr-metadata-file-links` task to add both HTTPS
    URLs and S3 URIs to the OnlineAccessURLs field of CMR metadata. The task
    configuration parameter `cmrGranuleUrlType` now has default value `both`.
  - To use the updated `update-granules-cmr-metadata-file-links` task, the
    granule UMM-G metadata should have version 1.6.2 or later, since CMR s3 link
    type 'GET DATA VIA DIRECT ACCESS' is not valid until UMM-G version
    [1.6.2](https://cdn.earthdata.nasa.gov/umm/granule/v1.6.2/umm-g-json-schema.json)
- **CUMULUS-2472**
  - Renamed `@cumulus/earthdata-login-client` to more generic
    `@cumulus/oauth-client` as a parnt  class for new OAuth clients.
  - Added `@cumulus/oauth-client/CognitoClient` to interface with AWS cognito login service.
- **CUMULUS-2497**
  - Changed the `@cumulus/cmrjs` package:
    - Updated `@cumulus/cmrjs/cmr-utils.getGranuleTemporalInfo()` so it now
      returns temporal info for CMR ISO 19115 SMAP XML files.
    - Updated `@cumulus/cmrjs/cmr-utils.isCmrFilename()` to include
      `isISOFile()`.

### Fixed

- **CUMULUS-2519**
  - Update @cumulus/integration-tests.buildWorkflow to fail if provider/collection API response is not successful
- **CUMULUS-2518**
  - Update sf-event-sqs-to-db-records to not throw if a collection is not
    defined on a payload that has no granules/an empty granule payload object
- **CUMULUS-2512**
  - Updated ingest package S3 provider client to take additional parameter
    `remoteAltBucket` on `download` method to allow for per-file override of
    provider bucket for checksum
  - Updated @cumulus/ingest.fetchTextFile's signature to be parameterized and
    added `remoteAltBucket`to allow for an override of the passed in provider
    bucket for the source file
  - Update "eslint-plugin-import" to be pinned to 2.22.1
- **CUMULUS-2520**
  - Fixed error that prevented `/elasticsearch/index-from-database` from starting.
- **[2231](https://github.com/nasa/cumulus/issues/2231)**
  - Fixes broken relative path links in `docs/README.md`

### Removed

<<<<<<< HEAD
- **CUMULUS-2311** - RDS Migration Epic Phase 2
  - **CUMULUS-2208**
    - Removed trigger for `dbIndexer` Lambda for DynamoDB tables:
      - `<prefix>-CollectionsTable`
      - `<prefix>-GranulesTable`
      - `<prefix>-PdrsTable`
      - `<prefix>-ProvidersTable`
      - `<prefix>-RulesTable`
=======
>>>>>>> ebe0cd5a
- **CUMULUS-2502**
  - Removed outdated documenation regarding Kibana index patterns for metrics.

## [v9.0.1] 2021-05-07

### Migration Steps

Please review the migration steps for 9.0.0 as this release is only a patch to
correct a failure in our build script and push out corrected release artifacts. The previous migration steps still apply.

### Changed

- Corrected `@cumulus/db` configuration to correctly build package.

## [v9.0.0] 2021-05-03

### Migration steps

- This release of Cumulus enables integration with a PostgreSQL database for archiving Cumulus data. There are several upgrade steps involved, **some of which need to be done before redeploying Cumulus**. See the [documentation on upgrading to the RDS release](https://nasa.github.io/cumulus/docs/upgrade-notes/upgrade-rds).

### BREAKING CHANGES

- **CUMULUS-2185** - RDS Migration Epic
  - **CUMULUS-2191**
    - Removed the following from the `@cumulus/api/models.asyncOperation` class in
      favor of the added `@cumulus/async-operations` module:
      - `start`
      - `startAsyncOperations`
  - **CUMULUS-2187**
    - The `async-operations` endpoint will now omit `output` instead of
      returning `none` when the operation did not return output.
  - **CUMULUS-2309**
    - Removed `@cumulus/api/models/granule.unpublishAndDeleteGranule` in favor
      of `@cumulus/api/lib/granule-remove-from-cmr.unpublishGranule` and
      `@cumulus/api/lib/granule-delete.deleteGranuleAndFiles`.
  - **CUMULUS-2385**
    - Updated `sf-event-sqs-to-db-records` to write a granule's files to
      PostgreSQL only after the workflow has exited the `Running` status.
      Please note that any workflow that uses `sf_sqs_report_task` for
      mid-workflow updates will be impacted.
    - Changed PostgreSQL `file` schema and TypeScript type definition to require
      `bucket` and `key` fields.
    - Updated granule/file write logic to mark a granule's status as "failed"
  - **CUMULUS-2455**
    - API `move granule` endpoint now moves granule files on a per-file basis
    - API `move granule` endpoint on granule file move failure will retain the
      file at it's original location, but continue to move any other granule
      files.
    - Removed the `move` method from the `@cumulus/api/models.granule` class.
      logic is now handled in `@cumulus/api/endpoints/granules` and is
      accessible via the Core API.

### Added

- **CUMULUS-2185** - RDS Migration Epic
  - **CUMULUS-2130**
    - Added postgres-migration-count-tool lambda/ECS task to allow for
      evaluation of database state
    - Added /migrationCounts api endpoint that allows running of the
      postgres-migration-count-tool as an asyncOperation
  - **CUMULUS-2394**
    - Updated PDR and Granule writes to check the step function
      workflow_start_time against the createdAt field for each record to ensure
      old records do not overwrite newer ones for legacy Dynamo and PostgreSQL
      writes
  - **CUMULUS-2188**
    - Added `data-migration2` Lambda to be run after `data-migration1`
    - Added logic to `data-migration2` Lambda for migrating execution records
      from DynamoDB to PostgreSQL
  - **CUMULUS-2191**
    - Added `@cumulus/async-operations` to core packages, exposing
      `startAsyncOperation` which will handle starting an async operation and
      adding an entry to both PostgreSQL and DynamoDb
  - **CUMULUS-2127**
    - Add schema migration for `collections` table
  - **CUMULUS-2129**
    - Added logic to `data-migration1` Lambda for migrating collection records
      from Dynamo to PostgreSQL
  - **CUMULUS-2157**
    - Add schema migration for `providers` table
    - Added logic to `data-migration1` Lambda for migrating provider records
      from Dynamo to PostgreSQL
  - **CUMULUS-2187**
    - Added logic to `data-migration1` Lambda for migrating async operation
      records from Dynamo to PostgreSQL
  - **CUMULUS-2198**
    - Added logic to `data-migration1` Lambda for migrating rule records from
      DynamoDB to PostgreSQL
  - **CUMULUS-2182**
    - Add schema migration for PDRs table
  - **CUMULUS-2230**
    - Add schema migration for `rules` table
  - **CUMULUS-2183**
    - Add schema migration for `asyncOperations` table
  - **CUMULUS-2184**
    - Add schema migration for `executions` table
  - **CUMULUS-2257**
    - Updated PostgreSQL table and column names to snake_case
    - Added `translateApiAsyncOperationToPostgresAsyncOperation` function to `@cumulus/db`
  - **CUMULUS-2186**
    - Added logic to `data-migration2` Lambda for migrating PDR records from
      DynamoDB to PostgreSQL
  - **CUMULUS-2235**
    - Added initial ingest load spec test/utility
  - **CUMULUS-2167**
    - Added logic to `data-migration2` Lambda for migrating Granule records from
      DynamoDB to PostgreSQL and parse Granule records to store File records in
      RDS.
  - **CUMULUS-2367**
    - Added `granules_executions` table to PostgreSQL schema to allow for a
      many-to-many relationship between granules and executions
      - The table refers to granule and execution records using foreign keys
        defined with ON CASCADE DELETE, which means that any time a granule or
        execution record is deleted, all of the records in the
        `granules_executions` table referring to that record will also be
        deleted.
    - Added `upsertGranuleWithExecutionJoinRecord` helper to `@cumulus/db` to
      allow for upserting a granule record and its corresponding
      `granules_execution` record
  - **CUMULUS-2128**
    - Added helper functions:
      - `@cumulus/db/translate/file/translateApiFiletoPostgresFile`
      - `@cumulus/db/translate/file/translateApiGranuletoPostgresGranule`
      - `@cumulus/message/Providers/getMessageProvider`
  - **CUMULUS-2190**
    - Added helper functions:
      - `@cumulus/message/Executions/getMessageExecutionOriginalPayload`
      - `@cumulus/message/Executions/getMessageExecutionFinalPayload`
      - `@cumulus/message/workflows/getMessageWorkflowTasks`
      - `@cumulus/message/workflows/getMessageWorkflowStartTime`
      - `@cumulus/message/workflows/getMessageWorkflowStopTime`
      - `@cumulus/message/workflows/getMessageWorkflowName`
  - **CUMULUS-2192**
    - Added helper functions:
      - `@cumulus/message/PDRs/getMessagePdrRunningExecutions`
      - `@cumulus/message/PDRs/getMessagePdrCompletedExecutions`
      - `@cumulus/message/PDRs/getMessagePdrFailedExecutions`
      - `@cumulus/message/PDRs/getMessagePdrStats`
      - `@cumulus/message/PDRs/getPdrPercentCompletion`
      - `@cumulus/message/workflows/getWorkflowDuration`
  - **CUMULUS-2199**
    - Added `translateApiRuleToPostgresRule` to `@cumulus/db` to translate API
      Rule to conform to Postgres Rule definition.
  - **CUMUlUS-2128**
    - Added "upsert" logic to the `sfEventSqsToDbRecords` Lambda for granule and
      file writes to the core PostgreSQL database
  - **CUMULUS-2199**
    - Updated Rules endpoint to write rules to core PostgreSQL database in
      addition to DynamoDB and to delete rules from the PostgreSQL database in
      addition to DynamoDB.
    - Updated `create` in Rules Model to take in optional `createdAt` parameter
      which sets the value of createdAt if not specified during function call.
  - **CUMULUS-2189**
    - Updated Provider endpoint logic to write providers in parallel to Core
      PostgreSQL database
    - Update integration tests to utilize API calls instead of direct
      api/model/Provider calls
  - **CUMULUS-2191**
    - Updated cumuluss/async-operation task to write async-operations to the
      PostgreSQL database.
  - **CUMULUS-2228**
    - Added logic to the `sfEventSqsToDbRecords` Lambda to write execution, PDR,
      and granule records to the core PostgreSQL database in parallel with
      writes to DynamoDB
  - **CUMUlUS-2190**
    - Added "upsert" logic to the `sfEventSqsToDbRecords` Lambda for PDR writes
      to the core PostgreSQL database
  - **CUMUlUS-2192**
    - Added "upsert" logic to the `sfEventSqsToDbRecords` Lambda for execution
      writes to the core PostgreSQL database
  - **CUMULUS-2187**
    - The `async-operations` endpoint will now omit `output` instead of
      returning `none` when the operation did not return output.
  - **CUMULUS-2167**
    - Change PostgreSQL schema definition for `files` to remove `filename` and
      `name` and only support `file_name`.
    - Change PostgreSQL schema definition for `files` to remove `size` to only
      support `file_size`.
    - Change `PostgresFile` to remove duplicate fields `filename` and `name` and
      rename `size` to `file_size`.
  - **CUMULUS-2266**
    - Change `sf-event-sqs-to-db-records` behavior to discard and not throw an
      error on an out-of-order/delayed message so as not to have it be sent to
      the DLQ.
  - **CUMULUS-2305**
    - Changed `DELETE /pdrs/{pdrname}` API behavior to also delete record from
      PostgreSQL database.
  - **CUMULUS-2309**
    - Changed `DELETE /granules/{granuleName}` API behavior to also delete
      record from PostgreSQL database.
    - Changed `Bulk operation BULK_GRANULE_DELETE` API behavior to also delete
      records from PostgreSQL database.
  - **CUMULUS-2367**
    - Updated `granule_cumulus_id` foreign key to granule in PostgreSQL `files`
      table to use a CASCADE delete, so records in the files table are
      automatically deleted by the database when the corresponding granule is
      deleted.
  - **CUMULUS-2407**
    - Updated data-migration1 and data-migration2 Lambdas to use UPSERT instead
      of UPDATE when migrating dynamoDB records to PostgreSQL.
    - Changed data-migration1 and data-migration2 logic to only update already
      migrated records if the incoming record update has a newer timestamp
  - **CUMULUS-2329**
    - Add `write-db-dlq-records-to-s3` lambda.
    - Add terraform config to automatically write db records DLQ messages to an
      s3 archive on the system bucket.
    - Add unit tests and a component spec test for the above.
  - **CUMULUS-2380**
    - Add `process-dead-letter-archive` lambda to pick up and process dead letters in the S3 system bucket dead letter archive.
    - Add `/deadLetterArchive/recoverCumulusMessages` endpoint to trigger an async operation to leverage this capability on demand.
    - Add unit tests and integration test for all of the above.
  - **CUMULUS-2406**
    - Updated parallel write logic to ensure that updatedAt/updated_at
      timestamps are the same in Dynamo/PG on record write for the following
      data types:
      - async operations
      - granules
      - executions
      - PDRs
  - **CUMULUS-2446**
    - Remove schema validation check against DynamoDB table for collections when
      migrating records from DynamoDB to core PostgreSQL database.
  - **CUMULUS-2447**
    - Changed `translateApiAsyncOperationToPostgresAsyncOperation` to call
      `JSON.stringify` and then `JSON.parse` on output.
  - **CUMULUS-2313**
    - Added `postgres-migration-async-operation` lambda to start an ECS task to
      run a the `data-migration2` lambda.
    - Updated `async_operations` table to include `Data Migration 2` as a new
      `operation_type`.
    - Updated `cumulus-tf/variables.tf` to include `optional_dynamo_tables` that
      will be merged with `dynamo_tables`.
  - **CUMULUS-2451**
    - Added summary type file `packages/db/src/types/summary.ts` with
      `MigrationSummary` and `DataMigration1` and `DataMigration2` types.
    - Updated `data-migration1` and `data-migration2` lambdas to return
      `MigrationSummary` objects.
    - Added logging for every batch of 100 records processed for executions,
      granules and files, and PDRs.
    - Removed `RecordAlreadyMigrated` logs in `data-migration1` and
      `data-migration2`
  - **CUMULUS-2452**
    - Added support for only migrating certain granules by specifying the
      `granuleSearchParams.granuleId` or `granuleSearchParams.collectionId`
      properties in the payload for the
      `<prefix>-postgres-migration-async-operation` Lambda
    - Added support for only running certain migrations for data-migration2 by
      specifying the `migrationsList` property in the payload for the
      `<prefix>-postgres-migration-async-operation` Lambda
  - **CUMULUS-2453**
    - Created `storeErrors` function which stores errors in system bucket.
    - Updated `executions` and `granulesAndFiles` data migrations to call `storeErrors` to store migration errors.
    - Added `system_bucket` variable to `data-migration2`.
  - **CUMULUS-2455**
    - Move granules API endpoint records move updates for migrated granule files
      if writing any of the granule files fails.
  - **CUMULUS-2468**
    - Added support for doing [DynamoDB parallel scanning](https://docs.aws.amazon.com/amazondynamodb/latest/developerguide/Scan.html#Scan.ParallelScan) for `executions` and `granules` migrations to improve performance. The behavior of the parallel scanning and writes can be controlled via the following properties on the event input to the `<prefix>-postgres-migration-async-operation` Lambda:
      - `granuleMigrationParams.parallelScanSegments`: How many segments to divide your granules DynamoDB table into for parallel scanning
      - `granuleMigrationParams.parallelScanLimit`: The maximum number of granule records to evaluate for each parallel scanning segment of the DynamoDB table
      - `granuleMigrationParams.writeConcurrency`: The maximum number of concurrent granule/file writes to perform to the PostgreSQL database across all DynamoDB segments
      - `executionMigrationParams.parallelScanSegments`: How many segments to divide your executions DynamoDB table into for parallel scanning
      - `executionMigrationParams.parallelScanLimit`: The maximum number of execution records to evaluate for each parallel scanning segment of the DynamoDB table
      - `executionMigrationParams.writeConcurrency`: The maximum number of concurrent execution writes to perform to the PostgreSQL database across all DynamoDB segments
  - **CUMULUS-2468** - Added `@cumulus/aws-client/DynamoDb.parallelScan` helper to perform [parallel scanning on DynamoDb tables](https://docs.aws.amazon.com/amazondynamodb/latest/developerguide/Scan.html#Scan.ParallelScan)
  - **CUMULUS-2507**
    - Updated granule record write logic to set granule status to `failed` in both Postgres and DynamoDB if any/all of its files fail to write to the database.

### Deprecated

- **CUMULUS-2185** - RDS Migration Epic
  - **CUMULUS-2455**
    - `@cumulus/ingest/moveGranuleFiles`

## [v8.1.0] 2021-04-29

### Added

- **CUMULUS-2348**
  - The `@cumulus/api` `/granules` and `/granules/{granuleId}` endpoints now take `getRecoveryStatus` parameter
  to include recoveryStatus in result granule(s)
  - The `@cumulus/api-client.granules.getGranule` function takes a `query` parameter which can be used to
  request additional granule information.
  - Published `@cumulus/api@7.2.1-alpha.0` for dashboard testing
- **CUMULUS-2469**
  - Added `tf-modules/cumulus_distribution` module to standup a skeleton
    distribution api

## [v8.0.0] 2021-04-08

### BREAKING CHANGES

- **CUMULUS-2428**
  - Changed `/granules/bulk` to use `queueUrl` property instead of a `queueName` property for setting the queue to use for scheduling bulk granule workflows

### Notable changes

- Bulk granule operations endpoint now supports setting a custom queue for scheduling workflows via the `queueUrl` property in the request body. If provided, this value should be the full URL for an SQS queue.

### Added

- **CUMULUS-2374**
  - Add cookbok entry for queueing PostToCmr step
  - Add example workflow to go with cookbook
- **CUMULUS-2421**
  - Added **experimental** `ecs_include_docker_cleanup_cronjob` boolean variable to the Cumulus module to enable cron job to clean up docker root storage blocks in ECS cluster template for non-`device-mapper` storage drivers. Default value is `false`. This fulfills a specific user support request. This feature is otherwise untested and will remain so until we can iterate with a better, more general-purpose solution. Use of this feature is **NOT** recommended unless you are certain you need it.

- **CUMULUS-1808**
  - Add additional error messaging in `deleteSnsTrigger` to give users more context about where to look to resolve ResourceNotFound error when disabling or deleting a rule.

### Fixed

- **CUMULUS-2281**
  - Changed discover-granules task to write discovered granules directly to
    logger, instead of via environment variable. This fixes a problem where a
    large number of found granules prevents this lambda from running as an
    activity with an E2BIG error.

## [v7.2.0] 2021-03-23

### Added

- **CUMULUS-2346**
  - Added orca API endpoint to `@cumulus/api` to get recovery status
  - Add `CopyToGlacier` step to [example IngestAndPublishGranuleWithOrca workflow](https://github.com/nasa/cumulus/blob/master/example/cumulus-tf/ingest_and_publish_granule_with_orca_workflow.tf)

### Changed

- **HYRAX-357**
  - Format of NGAP OPeNDAP URL changed and by default now is referring to concept id and optionally can include short name and version of collection.
  - `addShortnameAndVersionIdToConceptId` field has been added to the config inputs of the `hyrax-metadata-updates` task

## [v7.1.0] 2021-03-12

### Notable changes

- `sync-granule` task will now properly handle syncing 0 byte files to S3
- SQS/Kinesis rules now support scheduling workflows to a custom queue via the `rule.queueUrl` property. If provided, this value should be the full URL for an SQS queue.

### Added

- `tf-modules/cumulus` module now supports a `cmr_custom_host` variable that can
  be used to set to an arbitray  host for making CMR requests (e.g.
  `https://custom-cmr-host.com`).
- Added `buckets` variable to `tf-modules/archive`
- **CUMULUS-2345**
  - Deploy ORCA with Cumulus, see `example/cumulus-tf/orca.tf` and `example/cumulus-tf/terraform.tfvars.example`
  - Add `CopyToGlacier` step to [example IngestAndPublishGranule workflow](https://github.com/nasa/cumulus/blob/master/example/cumulus-tf/ingest_and_publish_granule_workflow.asl.json)
- **CUMULUS-2424**
  - Added `childWorkflowMeta` to `queue-pdrs` config. An object passed to this config value will be merged into a child workflow message's `meta` object. For an example of how this can be used, see `example/cumulus-tf/discover_and_queue_pdrs_with_child_workflow_meta_workflow.asl.json`.
- **CUMULUS-2427**
  - Added support for using a custom queue with SQS and Kinesis rules. Whatever queue URL is set on the `rule.queueUrl` property will be used to schedule workflows for that rule. This change allows SQS/Kinesis rules to use [any throttled queues defined for a deployment](https://nasa.github.io/cumulus/docs/data-cookbooks/throttling-queued-executions).

### Fixed

- **CUMULUS-2394**
  - Updated PDR and Granule writes to check the step function `workflow_start_time` against
      the `createdAt` field  for each record to ensure old records do not
      overwrite newer ones

### Changed

- `<prefix>-lambda-api-gateway` IAM role used by API Gateway Lambda now
  supports accessing all buckets defined in your `buckets` variable except
  "internal" buckets
- Updated the default scroll duration used in ESScrollSearch and part of the
  reconcilation report functions as a result of testing and seeing timeouts
  at its current value of 2min.
- **CUMULUS-2355**
  - Added logic to disable `/s3Credentials` endpoint based upon value for
    environment variable `DISABLE_S3_CREDENTIALS`. If set to "true", the
    endpoint will not dispense S3 credentials and instead return a message
    indicating that the endpoint has been disabled.
- **CUMULUS-2397**
  - Updated `/elasticsearch` endpoint's `reindex` function to prevent
    reindexing when source and destination indices are the same.
- **CUMULUS-2420**
  - Updated test function `waitForAsyncOperationStatus` to take a retryObject
    and use exponential backoff.  Increased the total test duration for both
    AsycOperation specs and the ReconciliationReports tests.
  - Updated the default scroll duration used in ESScrollSearch and part of the
    reconcilation report functions as a result of testing and seeing timeouts
    at its current value of 2min.
- **CUMULUS-2427**
  - Removed `queueUrl` from the parameters object for `@cumulus/message/Build.buildQueueMessageFromTemplate`
  - Removed `queueUrl` from the parameters object for `@cumulus/message/Build.buildCumulusMeta`

### Fixed

- Fixed issue in `@cumulus/ingest/S3ProviderClient.sync()` preventing 0 byte files from being synced to S3.

### Removed

- Removed variables from `tf-modules/archive`:
  - `private_buckets`
  - `protected_buckets`
  - `public_buckets`

## [v7.0.0] 2021-02-22

### BREAKING CHANGES

- **CUMULUS-2362** - Endpoints for the logs (/logs) will now throw an error unless Metrics is set up

### Added

- **CUMULUS-2345**
  - Deploy ORCA with Cumulus, see `example/cumulus-tf/orca.tf` and `example/cumulus-tf/terraform.tfvars.example`
  - Add `CopyToGlacier` step to [example IngestAndPublishGranule workflow](https://github.com/nasa/cumulus/blob/master/example/cumulus-tf/ingest_and_publish_granule_workflow.asl.json)
- **CUMULUS-2376**
  - Added `cmrRevisionId` as an optional parameter to `post-to-cmr` that will be used when publishing metadata to CMR.
- **CUMULUS-2412**
  - Adds function `getCollectionsByShortNameAndVersion` to @cumulus/cmrjs that performs a compound query to CMR to retrieve collection information on a list of collections. This replaces a series of calls to the CMR for each collection with a single call on the `/collections` endpoint and should improve performance when CMR return times are increased.

### Changed

- **CUMULUS-2362**
  - Logs endpoints only work with Metrics set up
- **CUMULUS-2376**
  - Updated `publishUMMGJSON2CMR` to take in an optional `revisionId` parameter.
  - Updated `publishUMMGJSON2CMR` to throw an error if optional `revisionId` does not match resulting revision ID.
  - Updated `publishECHO10XML2CMR` to take in an optional `revisionId` parameter.
  - Updated `publishECHO10XML2CMR` to throw an error if optional `revisionId` does not match resulting revision ID.
  - Updated `publish2CMR` to take in optional `cmrRevisionId`.
  - Updated `getWriteHeaders` to take in an optional CMR Revision ID.
  - Updated `ingestGranule` to take in an optional CMR Revision ID to pass to `getWriteHeaders`.
  - Updated `ingestUMMGranule` to take in an optional CMR Revision ID to pass to `getWriteHeaders`.
- **CUMULUS-2350**
  - Updates the examples on the `/s3credentialsREADME`, to include Python and
    JavaScript code demonstrating how to refrsh  the s3credential for
    programatic access.
- **CUMULUS-2383**
  - PostToCMR task will return CMRInternalError when a `500` status is returned from CMR

## [v6.0.0] 2021-02-16

### MIGRATION NOTES

- **CUMULUS-2255** - Cumulus has upgraded its supported version of Terraform
  from **0.12.12** to **0.13.6**. Please see the [instructions to upgrade your
  deployments](https://github.com/nasa/cumulus/blob/master/docs/upgrade-notes/upgrading-tf-version-0.13.6.md).

- **CUMULUS-2350**
  - If the  `/s3credentialsREADME`, does not appear to be working after
    deploymnt, [manual redeployment](https://docs.aws.amazon.com/apigateway/latest/developerguide/how-to-deploy-api-with-console.html)
    of the API-gateway stage may be necessary to finish the deployment.

### BREAKING CHANGES

- **CUMULUS-2255** - Cumulus has upgraded its supported version of Terraform from **0.12.12** to **0.13.6**.

### Added

- **CUMULUS-2291**
  - Add provider filter to Granule Inventory Report
- **CUMULUS-2300**
  - Added `childWorkflowMeta` to `queue-granules` config. Object passed to this
    value will be merged into a child workflow message's  `meta` object. For an
    example of how this can be used, see
    `example/cumulus-tf/discover_granules_workflow.asl.json`.
- **CUMULUS-2350**
  - Adds an unprotected endpoint, `/s3credentialsREADME`, to the
    s3-credentials-endpoint that displays  information on how to use the
    `/s3credentials` endpoint
- **CUMULUS-2368**
  - Add QueueWorkflow task
- **CUMULUS-2391**
  - Add reportToEms to collections.files file schema
- **CUMULUS-2395**
  - Add Core module parameter `ecs_custom_sg_ids` to Cumulus module to allow for
    custom security group mappings
- **CUMULUS-2402**
  - Officially expose `sftp()` for use in `@cumulus/sftp-client`

### Changed

- **CUMULUS-2323**
  - The sync granules task when used with the s3 provider now uses the
    `source_bucket` key in `granule.files` objects.  If incoming payloads using
    this task have a `source_bucket` value for a file using the s3 provider, the
    task will attempt to sync from the bucket defined in the file's
    `source_bucket` key instead of the `provider`.
    - Updated `S3ProviderClient.sync` to allow for an optional bucket parameter
      in support of the changed behavior.
  - Removed `addBucketToFile` and related code from sync-granules task

- **CUMULUS-2255**
  - Updated Terraform deployment code syntax for compatibility with version 0.13.6
- **CUMULUS-2321**
  - Updated API endpoint GET `/reconciliationReports/{name}` to return the
    pre-signe s3 URL in addition to report data

### Fixed

- Updated `hyrax-metadata-updates` task so the opendap url has Type 'USE SERVICE API'

- **CUMULUS-2310**
  - Use valid filename for reconciliation report
- **CUMULUS-2351**
  - Inventory report no longer includes the File/Granule relation object in the
    okCountByGranules key of a report.  The information is only included when a
    'Granule Not Found' report is run.

### Removed

- **CUMULUS-2364**
  - Remove the internal Cumulus logging lambda (log2elasticsearch)

## [v5.0.1] 2021-01-27

### Changed

- **CUMULUS-2344**
  - Elasticsearch API now allows you to reindex to an index that already exists
  - If using the Change Index operation and the new index doesn't exist, it will be created
  - Regarding instructions for CUMULUS-2020, you can now do a change index
    operation before a reindex operation. This will
    ensure that new data will end up in the new index while Elasticsearch is reindexing.

- **CUMULUS-2351**
  - Inventory report no longer includes the File/Granule relation object in the okCountByGranules key of a report. The information is only included when a 'Granule Not Found' report is run.

### Removed

- **CUMULUS-2367**
  - Removed `execution_cumulus_id` column from granules RDS schema and data type

## [v5.0.0] 2021-01-12

### BREAKING CHANGES

- **CUMULUS-2020**
  - Elasticsearch data mappings have been updated to improve search and the API
    has been update to reflect those changes. See Migration notes on how to
    update the Elasticsearch mappings.

### Migration notes

- **CUMULUS-2020**
  - Elasticsearch data mappings have been updated to improve search. For
    example, case insensitive searching will now work (e.g. 'MOD' and 'mod' will
    return the same granule results). To use the improved Elasticsearch queries,
    [reindex](https://nasa.github.io/cumulus-api/#reindex) to create a new index
    with the correct types. Then perform a [change
    index](https://nasa.github.io/cumulus-api/#change-index) operation to use
    the new index.
- **CUMULUS-2258**
  - Because the `egress_lambda_log_group` and
    `egress_lambda_log_subscription_filter` resource were removed from the
    `cumulus` module, new definitions for these resources must be added to
    `cumulus-tf/main.tf`. For reference on how to define these resources, see
    [`example/cumulus-tf/thin_egress_app.tf`](https://github.com/nasa/cumulus/blob/master/example/cumulus-tf/thin_egress_app.tf).
  - The `tea_stack_name` variable being passed into the `cumulus` module should be removed
- **CUMULUS-2344**
  - Regarding instructions for CUMULUS-2020, you can now do a change index operation before a reindex operation. This will
    ensure that new data will end up in the new index while Elasticsearch is reindexing.

### BREAKING CHANGES

- **CUMULUS-2020**
  - Elasticsearch data mappings have been updated to improve search and the API has been updated to reflect those changes. See Migration notes on how to update the Elasticsearch mappings.

### Added

- **CUMULUS-2318**
  - Added`async_operation_image` as `cumulus` module variable to allow for override of the async_operation container image.  Users can optionally specify a non-default docker image for use with Core async operations.
- **CUMULUS-2219**
  - Added `lzards-backup` Core task to facilitate making LZARDS backup requests in Cumulus ingest workflows
- **CUMULUS-2092**
  - Add documentation for Granule Not Found Reports
- **HYRAX-320**
  - `@cumulus/hyrax-metadata-updates`Add component URI encoding for entry title id and granule ur to allow for values with special characters in them. For example, EntryTitleId 'Sentinel-6A MF/Jason-CS L2 Advanced Microwave Radiometer (AMR-C) NRT Geophysical Parameters' Now, URLs generated from such values will be encoded correctly and parsable by HyraxInTheCloud
- **CUMULUS-1370**
  - Add documentation for Getting Started section including FAQs
- **CUMULUS-2092**
  - Add documentation for Granule Not Found Reports
- **CUMULUS-2219**
  - Added `lzards-backup` Core task to facilitate making LZARDS backup requests in Cumulus ingest workflows
- **CUMULUS-2280**
  - In local api, retry to create tables if they fail to ensure localstack has had time to start fully.
- **CUMULUS-2290**
  - Add `queryFields` to granule schema, and this allows workflow tasks to add queryable data to granule record. For reference on how to add data to `queryFields` field, see [`example/cumulus-tf/kinesis_trigger_test_workflow.tf`](https://github.com/nasa/cumulus/blob/master/example/cumulus-tf/kinesis_trigger_test_workflow.tf).
- **CUMULUS-2318**
  - Added`async_operation_image` as `cumulus` module variable to allow for override of the async_operation container image.  Users can optionally specify a non-default docker image for use with Core async operations.

### Changed

- **CUMULUS-2020**
  - Updated Elasticsearch mappings to support case-insensitive search
- **CUMULUS-2124**
  - cumulus-rds-tf terraform module now takes engine_version as an input variable.
- **CUMULUS-2279**
  - Changed the formatting of granule CMR links: instead of a link to the `/search/granules.json` endpoint, now it is a direct link to `/search/concepts/conceptid.format`
- **CUMULUS-2296**
  - Improved PDR spec compliance of `parse-pdr` by updating `@cumulus/pvl` to parse fields in a manner more consistent with the PDR ICD, with respect to numbers and dates. Anything not matching the ICD expectations, or incompatible with Javascript parsing, will be parsed as a string instead.
- **CUMULUS-2344**
  - Elasticsearch API now allows you to reindex to an index that already exists
  - If using the Change Index operation and the new index doesn't exist, it will be created

### Removed

- **CUMULUS-2258**
  - Removed `tea_stack_name` variable from `tf-modules/distribution/variables.tf` and `tf-modules/cumulus/variables.tf`
  - Removed `egress_lambda_log_group` and `egress_lambda_log_subscription_filter` resources from `tf-modules/distribution/main.tf`

## [v4.0.0] 2020-11-20

### Migration notes

- Update the name of your `cumulus_message_adapter_lambda_layer_arn` variable for the `cumulus` module to `cumulus_message_adapter_lambda_layer_version_arn`. The value of the variable should remain the same (a layer version ARN of a Lambda layer for the [`cumulus-message-adapter`](https://github.com/nasa/cumulus-message-adapter/).
- **CUMULUS-2138** - Update all workflows using the `MoveGranules` step to add `UpdateGranulesCmrMetadataFileLinksStep`that runs after it. See the example [`IngestAndPublishWorkflow`](https://github.com/nasa/cumulus/blob/master/example/cumulus-tf/ingest_and_publish_granule_workflow.asl.json) for reference.
- **CUMULUS-2251**
  - Because it has been removed from the `cumulus` module, a new resource definition for `egress_api_gateway_log_subscription_filter` must be added to `cumulus-tf/main.tf`. For reference on how to define this resource, see [`example/cumulus-tf/main.tf`](https://github.com/nasa/cumulus/blob/master/example/cumulus-tf/main.tf).

### Added

- **CUMULUS-2248**
  - Updates Integration Tests README to point to new fake provider template.
- **CUMULUS-2239**
  - Add resource declaration to create a VPC endpoint in tea-map-cache module if `deploy_to_ngap` is false.
- **CUMULUS-2063**
  - Adds a new, optional query parameter to the `/collections[&getMMT=true]` and `/collections/active[&getMMT=true]` endpoints. When a user provides a value of `true` for `getMMT` in the query parameters, the endpoint will search CMR and update each collection's results with new key `MMTLink` containing a link to the MMT (Metadata Management Tool) if a CMR collection id is found.
- **CUMULUS-2170**
  - Adds ability to filter granule inventory reports
- **CUMULUS-2211**
  - Adds `granules/bulkReingest` endpoint to `@cumulus/api`
- **CUMULUS-2251**
  - Adds `log_api_gateway_to_cloudwatch` variable to `example/cumulus-tf/variables.tf`.
  - Adds `log_api_gateway_to_cloudwatch` variable to `thin_egress_app` module definition.

### Changed

- **CUMULUS-2216**
  - `/collection` and `/collection/active` endpoints now return collections without granule aggregate statistics by default. The original behavior is preserved and can be found by including a query param of `includeStats=true` on the request to the endpoint.
  - The `es/collections` Collection class takes a new parameter includeStats. It no longer appends granule aggregate statistics to the returned results by default. One must set the new parameter to any non-false value.
- **CUMULUS-2201**
  - Update `dbIndexer` lambda to process requests in serial
  - Fixes ingestPdrWithNodeNameSpec parsePdr provider error
- **CUMULUS-2251**
  - Moves Egress Api Gateway Log Group Filter from `tf-modules/distribution/main.tf` to `example/cumulus-tf/main.tf`

### Fixed

- **CUMULUS-2251**
  - This fixes a deployment error caused by depending on the `thin_egress_app` module output for a resource count.

### Removed

- **CUMULUS-2251**
  - Removes `tea_api_egress_log_group` variable from `tf-modules/distribution/variables.tf` and `tf-modules/cumulus/variables.tf`.

### BREAKING CHANGES

- **CUMULUS-2138** - CMR metadata update behavior has been removed from the `move-granules` task into a
new `update-granules-cmr-metadata-file-links` task.
- **CUMULUS-2216**
  - `/collection` and `/collection/active` endpoints now return collections without granule aggregate statistics by default. The original behavior is preserved and can be found by including a query param of `includeStats=true` on the request to the endpoint.  This is likely to affect the dashboard only but included here for the change of behavior.
- **[1956](https://github.com/nasa/cumulus/issues/1956)**
  - Update the name of the `cumulus_message_adapter_lambda_layer_arn` output from the `cumulus-message-adapter` module to `cumulus_message_adapter_lambda_layer_version_arn`. The output value has changed from being the ARN of the Lambda layer **without a version** to the ARN of the Lambda layer **with a version**.
  - Update the variable name in the `cumulus` and `ingest` modules from `cumulus_message_adapter_lambda_layer_arn` to `cumulus_message_adapter_lambda_layer_version_arn`

## [v3.0.1] 2020-10-21

- **CUMULUS-2203**
  - Update Core tasks to use
    [cumulus-message-adapter-js](https://github.com/nasa/cumulus-message-adapter-js)
    v2.0.0 to resolve memory leak/lambda ENOMEM constant failure issue.   This
    issue caused lambdas to slowly use all memory in the run environment and
    prevented AWS from halting/restarting warmed instances when task code was
    throwing consistent errors under load.

- **CUMULUS-2232**
  - Updated versions for `ajv`, `lodash`, `googleapis`, `archiver`, and
    `@cumulus/aws-client` to remediate vulnerabilities found in SNYK scan.

### Fixed

- **CUMULUS-2233**
  - Fixes /s3credentials bug where the expiration time on the cookie was set to a time that is always expired, so authentication was never being recognized as complete by the API. Consequently, the user would end up in a redirect loop and requests to /s3credentials would never complete successfully. The bug was caused by the fact that the code setting the expiration time for the cookie was expecting a time value in milliseconds, but was receiving the expirationTime from the EarthdataLoginClient in seconds. This bug has been fixed by converting seconds into milliseconds. Unit tests were added to test that the expiration time has been converted to milliseconds and checking that the cookie's expiration time is greater than the current time.

## [v3.0.0] 2020-10-7

### MIGRATION STEPS

- **CUMULUS-2099**
  - All references to `meta.queues` in workflow configuration must be replaced with references to queue URLs from Terraform resources. See the updated [data cookbooks](https://nasa.github.io/cumulus/docs/data-cookbooks/about-cookbooks) or example [Discover Granules workflow configuration](https://github.com/nasa/cumulus/blob/master/example/cumulus-tf/discover_granules_workflow.asl.json).
  - The steps for configuring queued execution throttling have changed. See the [updated documentation](https://nasa.github.io/cumulus/docs/data-cookbooks/throttling-queued-executions).
  - In addition to the configuration for execution throttling, the internal mechanism for tracking executions by queue has changed. As a result, you should **disable any rules or workflows scheduling executions via a throttled queue** before upgrading. Otherwise, you may be at risk of having **twice as many executions** as are configured for the queue while the updated tracking is deployed. You can re-enable these rules/workflows once the upgrade is complete.

- **CUMULUS-2111**
  - **Before you re-deploy your `cumulus-tf` module**, note that the [`thin-egress-app`][thin-egress-app] is no longer deployed by default as part of the `cumulus` module, so you must add the TEA module to your deployment and manually modify your Terraform state **to avoid losing your API gateway and impacting any Cloudfront endpoints pointing to those gateways**. If you don't care about losing your API gateway and impacting Cloudfront endpoints, you can ignore the instructions for manually modifying state.

    1. Add the [`thin-egress-app`][thin-egress-app] module to your `cumulus-tf` deployment as shown in the [Cumulus example deployment](https://github.com/nasa/cumulus/tree/master/example/cumulus-tf/main.tf).

         - Note that the values for `tea_stack_name` variable to the `cumulus` module and the `stack_name` variable to the `thin_egress_app` module **must match**
         - Also, if you are specifying the `stage_name` variable to the `thin_egress_app` module, **the value of the `tea_api_gateway_stage` variable to the `cumulus` module must match it**

    2. **If you want to preserve your existing `thin-egress-app` API gateway and avoid having to update your Cloudfront endpoint for distribution, then you must follow these instructions**: <https://nasa.github.io/cumulus/docs/upgrade-notes/migrate_tea_standalone>. Otherwise, you can re-deploy as usual.

  - If you provide your own custom bucket map to TEA as a standalone module, **you must ensure that your custom bucket map includes mappings for the `protected` and `public` buckets specified in your `cumulus-tf/terraform.tfvars`, otherwise Cumulus may not be able to determine the correct distribution URL for ingested files and you may encounter errors**

- **CUMULUS-2197**
  - EMS resources are now optional, and `ems_deploy` is set to `false` by default, which will delete your EMS resources.
  - If you would like to keep any deployed EMS resources, add the `ems_deploy` variable set to `true` in your `cumulus-tf/terraform.tfvars`

### BREAKING CHANGES

- **CUMULUS-2200**
  - Changes return from 303 redirect to 200 success for `Granule Inventory`'s
    `/reconciliationReport` returns.  The user (dashboard) must read the value
    of `url` from the return to get the s3SignedURL and then download the report.
- **CUMULUS-2099**
  - `meta.queues` has been removed from Cumulus core workflow messages.
  - `@cumulus/sf-sqs-report` workflow task no longer reads the reporting queue URL from `input.meta.queues.reporting` on the incoming event. Instead, it requires that the queue URL be set as the `reporting_queue_url` environment variable on the deployed Lambda.
- **CUMULUS-2111**
  - The deployment of the `thin-egress-app` module has be removed from `tf-modules/distribution`, which is a part of the `tf-modules/cumulus` module. Thus, the `thin-egress-app` module is no longer deployed for you by default. See the migration steps for details about how to add deployment for the `thin-egress-app`.
- **CUMULUS-2141**
  - The `parse-pdr` task has been updated to respect the `NODE_NAME` property in
    a PDR's `FILE_GROUP`. If a `NODE_NAME` is present, the task will query the
    Cumulus API for a provider with that host. If a provider is found, the
    output granule from the task will contain a `provider` property containing
    that provider. If `NODE_NAME` is set but a provider with that host cannot be
    found in the API, or if multiple providers are found with that same host,
    the task will fail.
  - The `queue-granules` task has been updated to expect an optional
    `granule.provider` property on each granule. If present, the granule will be
    enqueued using that provider. If not present, the task's `config.provider`
    will be used instead.
- **CUMULUS-2197**
  - EMS resources are now optional and will not be deployed by default. See migration steps for information
    about how to deploy EMS resources.

#### CODE CHANGES

- The `@cumulus/api-client.providers.getProviders` function now takes a
  `queryStringParameters` parameter which can be used to filter the providers
  which are returned
- The `@cumulus/aws-client/S3.getS3ObjectReadStreamAsync` function has been
  removed. It read the entire S3 object into memory before returning a read
  stream, which could cause Lambdas to run out of memory. Use
  `@cumulus/aws-client/S3.getObjectReadStream` instead.
- The `@cumulus/ingest/util.lookupMimeType` function now returns `undefined`
  rather than `null` if the mime type could not be found.
- The `@cumulus/ingest/lock.removeLock` function now returns `undefined`
- The `@cumulus/ingest/granule.generateMoveFileParams` function now returns
  `source: undefined` and `target :undefined` on the response object if either could not be
  determined. Previously, `null` had been returned.
- The `@cumulus/ingest/recursion.recursion` function must now be imported using
  `const { recursion } = require('@cumulus/ingest/recursion');`
- The `@cumulus/ingest/granule.getRenamedS3File` function has been renamed to
  `listVersionedObjects`
- `@cumulus/common.http` has been removed
- `@cumulus/common/http.download` has been removed

### Added

- **CUMULUS-1855**
  - Fixed SyncGranule task to return an empty granules list when given an empty
    (or absent) granules list on input, rather than throwing an exception
- **CUMULUS-1955**
  - Added `@cumulus/aws-client/S3.getObject` to get an AWS S3 object
  - Added `@cumulus/aws-client/S3.waitForObject` to get an AWS S3 object,
    retrying, if necessary
- **CUMULUS-1961**
  - Adds `startTimestamp` and `endTimestamp` parameters to endpoint
    `reconcilationReports`.  Setting these values will filter the returned
    report to cumulus data that falls within the timestamps. It also causes the
    report to be one directional, meaning cumulus is only reconciled with CMR,
    but not the other direction. The Granules will be filtered by their
    `updatedAt` values. Collections are filtered by the updatedAt time of their
    granules, i.e. Collections with granules that are updatedAt a time between
    the time parameters will be returned in the reconciliation reports.
  - Adds `startTimestamp` and `endTimestamp` parameters to create-reconciliation-reports
    lambda function. If either of these params is passed in with a value that can be
    converted to a date object, the inter-platform comparison between Cumulus and CMR will
    be one way.  That is, collections, granules, and files will be filtered by time for
    those found in Cumulus and only those compared to the CMR holdings. For the moment
    there is not enough information to change the internal consistency check, and S3 vs
    Cumulus comparisons are unchanged by the timestamps.
- **CUMULUS-1962**
  - Adds `location` as parameter to `/reconciliationReports` endpoint. Options are `S3`
    resulting in a S3 vs. Cumulus database search or `CMR` resulting in CMR vs. Cumulus database search.
- **CUMULUS-1963**
  - Adds `granuleId` as input parameter to `/reconcilationReports`
    endpoint. Limits inputs parameters to either `collectionId` or `granuleId`
    and will fail to create the report if both are provided.  Adding granuleId
    will find collections in Cumulus by granuleId and compare those one way
    with those in CMR.
  - `/reconciliationReports` now validates any input json before starting the
    async operation and the lambda handler no longer validates input
    parameters.
- **CUMULUS-1964**
  - Reports can now be filtered on provider
- **CUMULUS-1965**
  - Adds `collectionId` parameter to the `/reconcilationReports`
    endpoint. Setting this value will limit the scope of the reconcilation
    report to only the input collectionId when comparing Cumulus and
    CMR. `collectionId` is provided an array of strings e.g. `[shortname___version, shortname2___version2]`
- **CUMULUS-2107**
  - Added a new task, `update-cmr-access-constraints`, that will set access constraints in CMR Metadata.
    Currently supports UMMG-JSON and Echo10XML, where it will configure `AccessConstraints` and
    `RestrictionFlag/RestrictionComment`, respectively.
  - Added an operator doc on how to configure and run the access constraint update workflow, which will update the metadata using the new task, and then publish the updated metadata to CMR.
  - Added an operator doc on bulk operations.
- **CUMULUS-2111**
  - Added variables to `cumulus` module:
    - `tea_api_egress_log_group`
    - `tea_external_api_endpoint`
    - `tea_internal_api_endpoint`
    - `tea_rest_api_id`
    - `tea_rest_api_root_resource_id`
    - `tea_stack_name`
  - Added variables to `distribution` module:
    - `tea_api_egress_log_group`
    - `tea_external_api_endpoint`
    - `tea_internal_api_endpoint`
    - `tea_rest_api_id`
    - `tea_rest_api_root_resource_id`
    - `tea_stack_name`
- **CUMULUS-2112**
  - Added `@cumulus/api/lambdas/internal-reconciliation-report`, so create-reconciliation-report
    lambda can create `Internal` reconciliation report
- **CUMULUS-2116**
  - Added `@cumulus/api/models/granule.unpublishAndDeleteGranule` which
  unpublishes a granule from CMR and deletes it from Cumulus, but does not
  update the record to `published: false` before deletion
- **CUMULUS-2113**
  - Added Granule not found report to reports endpoint
  - Update reports to return breakdown by Granule of files both in DynamoDB and S3
- **CUMULUS-2123**
  - Added `cumulus-rds-tf` DB cluster module to `tf-modules` that adds a
    severless RDS Aurora/ PostgreSQL  database cluster to meet the PostgreSQL
    requirements for future releases.
  - Updated the default Cumulus module to take the following new required variables:
    - rds_user_access_secret_arn:
      AWS Secrets Manager secret ARN containing a JSON string of DB credentials
      (containing at least host, password, port as keys)
    - rds_security_group:
      RDS Security Group that provides connection access to the RDS cluster
  - Updated API lambdas and default ECS cluster to add them to the
    `rds_security_group` for database access
- **CUMULUS-2126**
  - The collections endpoint now writes to the RDS database
- **CUMULUS-2127**
  - Added migration to create collections relation for RDS database
- **CUMULUS-2129**
  - Added `data-migration1` Terraform module and Lambda to migrate data from Dynamo to RDS
    - Added support to Lambda for migrating collections data from Dynamo to RDS
- **CUMULUS-2155**
  - Added `rds_connection_heartbeat` to `cumulus` and `data-migration` tf
    modules.  If set to true, this diagnostic variable instructs Core's database
    code to fire off a connection 'heartbeat' query and log the timing/results
    for diagnostic purposes, and retry certain connection timeouts once.
    This option is disabled by default
- **CUMULUS-2156**
  - Support array inputs parameters for `Internal` reconciliation report
- **CUMULUS-2157**
  - Added support to `data-migration1` Lambda for migrating providers data from Dynamo to RDS
    - The migration process for providers will convert any credentials that are stored unencrypted or encrypted with an S3 keypair provider to be encrypted with a KMS key instead
- **CUMULUS-2161**
  - Rules now support an `executionNamePrefix` property. If set, any executions
    triggered as a result of that rule will use that prefix in the name of the
    execution.
  - The `QueueGranules` task now supports an `executionNamePrefix` property. Any
    executions queued by that task will use that prefix in the name of the
    execution. See the
    [example workflow](./example/cumulus-tf/discover_granules_with_execution_name_prefix_workflow.asl.json)
    for usage.
  - The `QueuePdrs` task now supports an `executionNamePrefix` config property.
    Any executions queued by that task will use that prefix in the name of the
    execution. See the
    [example workflow](./example/cumulus-tf/discover_and_queue_pdrs_with_execution_name_prefix_workflow.asl.json)
    for usage.
- **CUMULUS-2162**
  - Adds new report type to `/reconciliationReport` endpoint.  The new report
    is `Granule Inventory`. This report is a CSV file of all the granules in
    the Cumulus DB. This report will eventually replace the existing
    `granules-csv` endpoint which has been deprecated.
- **CUMULUS-2197**
  - Added `ems_deploy` variable to the `cumulus` module. This is set to false by default, except
    for our example deployment, where it is needed for integration tests.

### Changed

- Upgraded version of [TEA](https://github.com/asfadmin/thin-egress-app/) deployed with Cumulus to build 88.
- **CUMULUS-2107**
  - Updated the `applyWorkflow` functionality on the granules endpoint to take a `meta` property to pass into the workflow message.
  - Updated the `BULK_GRANULE` functionality on the granules endpoint to support the above `applyWorkflow` change.
- **CUMULUS-2111**
  - Changed `distribution_api_gateway_stage` variable for `cumulus` module to `tea_api_gateway_stage`
  - Changed `api_gateway_stage` variable for `distribution` module to `tea_api_gateway_stage`
- **CUMULUS-2224**
  - Updated `/reconciliationReport`'s file reconciliation to include `"EXTENDED METADATA"` as a valid CMR relatedUrls Type.

### Fixed

- **CUMULUS-2168**
  - Fixed issue where large number of documents (generally logs) in the
    `cumulus` elasticsearch index results in the collection granule stats
    queries failing for the collections list api endpoint
- **CUMULUS-1955**
  - Due to AWS's eventual consistency model, it was possible for PostToCMR to
    publish an earlier version of a CMR metadata file, rather than the latest
    version created in a workflow.  This fix guarantees that the latest version
    is published, as expected.
- **CUMULUS-1961**
  - Fixed `activeCollections` query only returning 10 results
- **CUMULUS-2201**
  - Fix Reconciliation Report integration test failures by waiting for collections appear
    in es list and ingesting a fake granule xml file to CMR
- **CUMULUS-2015**
  - Reduced concurrency of `QueueGranules` task. That task now has a
    `config.concurrency` option that defaults to `3`.
- **CUMULUS-2116**
  - Fixed a race condition with bulk granule delete causing deleted granules to still appear in Elasticsearch. Granules removed via bulk delete should now be removed from Elasticsearch.
- **CUMULUS-2163**
  - Remove the `public-read` ACL from the `move-granules` task
- **CUMULUS-2164**
  - Fix issue where `cumulus` index is recreated and attached to an alias if it has been previously deleted
- **CUMULUS-2195**
  - Fixed issue with redirect from `/token` not working when using a Cloudfront endpoint to access the Cumulus API with Launchpad authentication enabled. The redirect should now work properly whether you are using a plain API gateway URL or a Cloudfront endpoint pointing at an API gateway URL.
- **CUMULUS-2200**
  - Fixed issue where __in and __not queries were stripping spaces from values

### Deprecated

- **CUMULUS-1955**
  - `@cumulus/aws-client/S3.getS3Object()`
  - `@cumulus/message/Queue.getQueueNameByUrl()`
  - `@cumulus/message/Queue.getQueueName()`
- **CUMULUS-2162**
  - `@cumulus/api/endpoints/granules-csv/list()`

### Removed

- **CUMULUS-2111**
  - Removed `distribution_url` and `distribution_redirect_uri` outputs from the `cumulus` module
  - Removed variables from the `cumulus` module:
    - `distribution_url`
    - `log_api_gateway_to_cloudwatch`
    - `thin_egress_cookie_domain`
    - `thin_egress_domain_cert_arn`
    - `thin_egress_download_role_in_region_arn`
    - `thin_egress_jwt_algo`
    - `thin_egress_jwt_secret_name`
    - `thin_egress_lambda_code_dependency_archive_key`
    - `thin_egress_stack_name`
  - Removed outputs from the `distribution` module:
    - `distribution_url`
    - `internal_tea_api`
    - `rest_api_id`
    - `thin_egress_app_redirect_uri`
  - Removed variables from the `distribution` module:
    - `bucket_map_key`
    - `distribution_url`
    - `log_api_gateway_to_cloudwatch`
    - `thin_egress_cookie_domain`
    - `thin_egress_domain_cert_arn`
    - `thin_egress_download_role_in_region_arn`
    - `thin_egress_jwt_algo`
    - `thin_egress_jwt_secret_name`
    - `thin_egress_lambda_code_dependency_archive_key`
- **CUMULUS-2157**
  - Removed `providerSecretsMigration` and `verifyProviderSecretsMigration` lambdas
- Removed deprecated `@cumulus/sf-sns-report` task
- Removed code:
  - `@cumulus/aws-client/S3.calculateS3ObjectChecksum`
  - `@cumulus/aws-client/S3.getS3ObjectReadStream`
  - `@cumulus/cmrjs.getFullMetadata`
  - `@cumulus/cmrjs.getMetadata`
  - `@cumulus/common/util.isNil`
  - `@cumulus/common/util.isNull`
  - `@cumulus/common/util.isUndefined`
  - `@cumulus/common/util.lookupMimeType`
  - `@cumulus/common/util.mkdtempSync`
  - `@cumulus/common/util.negate`
  - `@cumulus/common/util.noop`
  - `@cumulus/common/util.omit`
  - `@cumulus/common/util.renameProperty`
  - `@cumulus/common/util.sleep`
  - `@cumulus/common/util.thread`
  - `@cumulus/ingest/granule.copyGranuleFile`
  - `@cumulus/ingest/granule.moveGranuleFile`
  - `@cumulus/integration-tests/api/rules.deleteRule`
  - `@cumulus/integration-tests/api/rules.getRule`
  - `@cumulus/integration-tests/api/rules.listRules`
  - `@cumulus/integration-tests/api/rules.postRule`
  - `@cumulus/integration-tests/api/rules.rerunRule`
  - `@cumulus/integration-tests/api/rules.updateRule`
  - `@cumulus/integration-tests/sfnStep.parseStepMessage`
  - `@cumulus/message/Queue.getQueueName`
  - `@cumulus/message/Queue.getQueueNameByUrl`

## v2.0.2+ Backport releases

Release v2.0.1 was the last release on the 2.0.x release series.

Changes after this version on the 2.0.x release series are limited
security/requested feature patches and will not be ported forward to future
releases unless there is a corresponding CHANGELOG entry.

For up-to-date CHANGELOG for the maintenance release branch see
[CHANGELOG.md](https://github.com/nasa/cumulus/blob/release-2.0.x/CHANGELOG.md)
from the 2.0.x branch.

For the most recent release information for the maintenance branch please see
the [release page](https://github.com/nasa/cumulus/releases)

## [v2.0.7] 2020-10-1 - [BACKPORT]

### Fixed

- CVE-2020-7720
  - Updated common `node-forge` dependency to 0.10.0 to address CVE finding

### [v2.0.6] 2020-09-25 - [BACKPORT]

### Fixed

- **CUMULUS-2168**
  - Fixed issue where large number of documents (generally logs) in the
    `cumulus` elasticsearch index results in the collection granule stats
    queries failing for the collections list api endpoint

### [v2.0.5] 2020-09-15 - [BACKPORT]

#### Added

- Added `thin_egress_stack_name` variable to `cumulus` and `distribution` Terraform modules to allow overriding the default Cloudformation stack name used for the `thin-egress-app`. **Please note that if you change/set this value for an existing deployment, it will destroy and re-create your API gateway for the `thin-egress-app`.**

#### Fixed

- Fix collection list queries. Removed fixes to collection stats, which break queries for a large number of granules.

### [v2.0.4] 2020-09-08 - [BACKPORT]

#### Changed

- Upgraded version of [TEA](https://github.com/asfadmin/thin-egress-app/) deployed with Cumulus to build 88.

### [v2.0.3] 2020-09-02 - [BACKPORT]

#### Fixed

- **CUMULUS-1961**
  - Fixed `activeCollections` query only returning 10 results

- **CUMULUS-2039**
  - Fix issue causing SyncGranules task to run out of memory on large granules

#### CODE CHANGES

- The `@cumulus/aws-client/S3.getS3ObjectReadStreamAsync` function has been
  removed. It read the entire S3 object into memory before returning a read
  stream, which could cause Lambdas to run out of memory. Use
  `@cumulus/aws-client/S3.getObjectReadStream` instead.

### [v2.0.2] 2020-08-17 - [BACKPORT]

#### CODE CHANGES

- The `@cumulus/ingest/util.lookupMimeType` function now returns `undefined`
  rather than `null` if the mime type could not be found.
- The `@cumulus/ingest/lock.removeLock` function now returns `undefined`

#### Added

- **CUMULUS-2116**
  - Added `@cumulus/api/models/granule.unpublishAndDeleteGranule` which
  unpublishes a granule from CMR and deletes it from Cumulus, but does not
  update the record to `published: false` before deletion

### Fixed

- **CUMULUS-2116**
  - Fixed a race condition with bulk granule delete causing deleted granules to still appear in Elasticsearch. Granules removed via bulk delete should now be removed from Elasticsearch.

## [v2.0.1] 2020-07-28

### Added

- **CUMULUS-1886**
  - Added `multiple sort keys` support to `@cumulus/api`
- **CUMULUS-2099**
  - `@cumulus/message/Queue.getQueueUrl` to get the queue URL specified in a Cumulus workflow message, if any.

### Fixed

- **[PR 1790](https://github.com/nasa/cumulus/pull/1790)**
  - Fixed bug with request headers in `@cumulus/launchpad-auth` causing Launchpad token requests to fail

## [v2.0.0] 2020-07-23

### BREAKING CHANGES

- Changes to the `@cumulus/api-client` package
  - The `CumulusApiClientError` class must now be imported using
    `const { CumulusApiClientError } = require('@cumulus/api-client/CumulusApiClientError')`
- The `@cumulus/sftp-client/SftpClient` class must now be imported using
  `const { SftpClient } = require('@cumulus/sftp-client');`
- Instances of `@cumulus/ingest/SftpProviderClient` no longer implicitly connect
  when `download`, `list`, or `sync` are called. You must call `connect` on the
  provider client before issuing one of those calls. Failure to do so will
  result in a "Client not connected" exception being thrown.
- Instances of `@cumulus/ingest/SftpProviderClient` no longer implicitly
  disconnect from the SFTP server when `list` is called.
- Instances of `@cumulus/sftp-client/SftpClient` must now be expclicitly closed
  by calling `.end()`
- Instances of `@cumulus/sftp-client/SftpClient` no longer implicitly connect to
  the server when `download`, `unlink`, `syncToS3`, `syncFromS3`, and `list` are
  called. You must explicitly call `connect` before calling one of those
  methods.
- Changes to the `@cumulus/common` package
  - `cloudwatch-event.getSfEventMessageObject()` now returns `undefined` if the
    message could not be found or could not be parsed. It previously returned
    `null`.
  - `S3KeyPairProvider.decrypt()` now throws an exception if the bucket
    containing the key cannot be determined.
  - `S3KeyPairProvider.decrypt()` now throws an exception if the stack cannot be
    determined.
  - `S3KeyPairProvider.encrypt()` now throws an exception if the bucket
    containing the key cannot be determined.
  - `S3KeyPairProvider.encrypt()` now throws an exception if the stack cannot be
    determined.
  - `sns-event.getSnsEventMessageObject()` now returns `undefined` if it could
    not be parsed. It previously returned `null`.
  - The `aws` module has been removed.
  - The `BucketsConfig.buckets` property is now read-only and private
  - The `test-utils.validateConfig()` function now resolves to `undefined`
    rather than `true`.
  - The `test-utils.validateInput()` function now resolves to `undefined` rather
    than `true`.
  - The `test-utils.validateOutput()` function now resolves to `undefined`
    rather than `true`.
  - The static `S3KeyPairProvider.retrieveKey()` function has been removed.
- Changes to the `@cumulus/cmrjs` package
  - `@cumulus/cmrjs.constructOnlineAccessUrl()` and
    `@cumulus/cmrjs/cmr-utils.constructOnlineAccessUrl()` previously took a
    `buckets` parameter, which was an instance of
    `@cumulus/common/BucketsConfig`. They now take a `bucketTypes` parameter,
    which is a simple object mapping bucket names to bucket types. Example:
    `{ 'private-1': 'private', 'public-1': 'public' }`
  - `@cumulus/cmrjs.reconcileCMRMetadata()` and
    `@cumulus/cmrjs/cmr-utils.reconcileCMRMetadata()` now take a **required**
    `bucketTypes` parameter, which is a simple object mapping bucket names to
    bucket types. Example: `{ 'private-1': 'private', 'public-1': 'public' }`
  - `@cumulus/cmrjs.updateCMRMetadata()` and
    `@cumulus/cmrjs/cmr-utils.updateCMRMetadata()` previously took an optional
    `inBuckets` parameter, which was an instance of
    `@cumulus/common/BucketsConfig`. They now take a **required** `bucketTypes`
    parameter, which is a simple object mapping bucket names to bucket types.
    Example: `{ 'private-1': 'private', 'public-1': 'public' }`
- The minimum supported version of all published Cumulus packages is now Node
  12.18.0
  - Tasks using the `cumuluss/cumulus-ecs-task` Docker image must be updated to
    `cumuluss/cumulus-ecs-task:1.7.0`. This can be done by updating the `image`
    property of any tasks defined using the `cumulus_ecs_service` Terraform
    module.
- Changes to `@cumulus/aws-client/S3`
  - The signature of the `getObjectSize` function has changed. It now takes a
    params object with three properties:
    - **s3**: an instance of an AWS.S3 object
    - **bucket**
    - **key**
  - The `getObjectSize` function will no longer retry if the object does not
    exist
- **CUMULUS-1861**
  - `@cumulus/message/Collections.getCollectionIdFromMessage` now throws a
    `CumulusMessageError` if `collectionName` and `collectionVersion` are missing
    from `meta.collection`.   Previously this method would return
    `'undefined___undefined'` instead
  - `@cumulus/integration-tests/addCollections` now returns an array of collections that
    were added rather than the count of added collections
- **CUMULUS-1930**
  - The `@cumulus/common/util.uuid()` function has been removed
- **CUMULUS-1955**
  - `@cumulus/aws-client/S3.multipartCopyObject` now returns an object with the
    AWS `etag` of the destination object
  - `@cumulus/ingest/S3ProviderClient.list` now sets a file object's `path`
    property to `undefined` instead of `null` when the file is at the top level
    of its bucket
  - The `sync` methods of the following classes in the `@cumulus/ingest` package
    now return an object with the AWS `s3uri` and `etag` of the destination file
    (they previously returned only a string representing the S3 URI)
    - `FtpProviderClient`
    - `HttpProviderClient`
    - `S3ProviderClient`
    - `SftpProviderClient`
- **CUMULUS-1958**
  - The following methods exported from `@cumulus/cmr-js/cmr-utils` were made
    async, and added distributionBucketMap as a parameter:
    - constructOnlineAccessUrl
    - generateFileUrl
    - reconcileCMRMetadata
    - updateCMRMetadata
- **CUMULUS-1969**
  - The `DiscoverPdrs` task now expects `provider_path` to be provided at
    `event.config.provider_path`, not `event.config.collection.provider_path`
  - `event.config.provider_path` is now a required parameter of the
    `DiscoverPdrs` task
  - `event.config.collection` is no longer a parameter to the `DiscoverPdrs`
    task
  - Collections no longer support the `provider_path` property. The tasks that
    relied on that property are now referencing `config.meta.provider_path`.
    Workflows should be updated accordingly.
- **CUMULUS-1977**
  - Moved bulk granule deletion endpoint from `/bulkDelete` to
    `/granules/bulkDelete`
- **CUMULUS-1991**
  - Updated CMR metadata generation to use "Download file.hdf" (where `file.hdf` is the filename of the given resource) as the resource description instead of "File to download"
  - CMR metadata updates now respect changes to resource descriptions (previously only changes to resource URLs were respected)

### MIGRATION STEPS

- Due to an issue with the AWS API Gateway and how the Thin Egress App Cloudformation template applies updates, you may need to redeploy your
  `thin-egress-app-EgressGateway` manually as a one time migration step.    If your deployment fails with an
  error similar to:

  ```bash
  Error: Lambda function (<stack>-tf-TeaCache) returned error: ({"errorType":"HTTPError","errorMessage":"Response code 404 (Not Found)"})
  ```

  Then follow the [AWS
  instructions](https://docs.aws.amazon.com/apigateway/latest/developerguide/how-to-deploy-api-with-console.html)
  to `Redeploy a REST API to a stage` for your egress API and re-run `terraform
  apply`.

### Added

- **CUMULUS-2081**
  - Add Integrator Guide section for onboarding
  - Add helpful tips documentation

- **CUMULUS-1902**
  - Add Common Use Cases section under Operator Docs

- **CUMULUS-2058**
  - Added `lambda_processing_role_name` as an output from the `cumulus` module
    to provide the processing role name
- **CUMULUS-1417**
  - Added a `checksumFor` property to collection `files` config. Set this
    property on a checksum file's definition matching the `regex` of the target
    file. More details in the ['Data Cookbooks
    Setup'](https://nasa.github.io/cumulus/docs/next/data-cookbooks/setup)
    documentation.
  - Added `checksumFor` validation to collections model.
- **CUMULUS-1956**
  - Added `@cumulus/earthata-login-client` package
  - The `/s3credentials` endpoint that is deployed as part of distribution now
    supports authentication using tokens created by a different application. If
    a request contains the `EDL-ClientId` and `EDL-Token` headers,
    authentication will be handled using that token rather than attempting to
    use OAuth.
  - `@cumulus/earthata-login-client.getTokenUsername()` now accepts an
    `xRequestId` argument, which will be included as the `X-Request-Id` header
    when calling Earthdata Login.
  - If the `s3Credentials` endpoint is invoked with an EDL token and an
    `X-Request-Id` header, that `X-Request-Id` header will be forwarded to
    Earthata Login.
- **CUMULUS-1957**
  - If EDL token authentication is being used, and the `EDL-Client-Name` header
    is set, `@the-client-name` will be appended to the end of the Earthdata
    Login username that is used as the `RoleSessionName` of the temporary IAM
    credentials. This value will show up in the AWS S3 server access logs.
- **CUMULUS-1958**
  - Add the ability for users to specify a `bucket_map_key` to the `cumulus`
    terraform module as an override for the default .yaml values that are passed
    to TEA by Core.    Using this option *requires* that each configured
    Cumulus 'distribution' bucket (e.g. public/protected buckets) have a single
    TEA mapping.  Multiple maps per bucket are not supported.
  - Updated Generating a distribution URL, the MoveGranules task and all CMR
    reconciliation functionality to utilize the TEA bucket map override.
  - Updated deploy process to utilize a bootstrap 'tea-map-cache' lambda that
    will, after deployment of Cumulus Core's TEA instance, query TEA for all
    protected/public buckets and generate a mapping configuration used
    internally by Core.  This object is also exposed as an output of the Cumulus
    module as `distribution_bucket_map`.
- **CUMULUS-1961**
  - Replaces DynamoDB for Elasticsearch for reconciliationReportForCumulusCMR
    comparisons between Cumulus and CMR.
- **CUMULUS-1970**
  - Created the `add-missing-file-checksums` workflow task
  - Added `@cumulus/aws-client/S3.calculateObjectHash()` function
  - Added `@cumulus/aws-client/S3.getObjectReadStream()` function
- **CUMULUS-1887**
  - Add additional fields to the granule CSV download file
- **CUMULUS-2019**
  - Add `infix` search to es query builder `@cumulus/api/es/es/queries` to
    support partial matching of the keywords

### Changed

- **CUMULUS-2032**
  - Updated @cumulus/ingest/HttpProviderClient to utilize a configuration key
    `httpListTimeout` to set the default timeout for discovery HTTP/HTTPS
    requests, and updates the default for the provider to 5 minutes (300 seconds).
  - Updated the DiscoverGranules and DiscoverPDRs tasks to utilize the updated
    configuration value if set via workflow config, and updates the default for
    these tasks to 5 minutes (300 seconds).

- **CUMULUS-176**
  - The API will now respond with a 400 status code when a request body contains
    invalid JSON. It had previously returned a 500 status code.
- **CUMULUS-1861**
  - Updates Rule objects to no longer require a collection.
  - Changes the DLQ behavior for `sfEventSqsToDbRecords` and
    `sfEventSqsToDbRecordsInputQueue`. Previously failure to write a database
    record would result in lambda success, and an error log in the CloudWatch
    logs.   The lambda has been updated to manually add a record to
    the `sfEventSqsToDbRecordsDeadLetterQueue` if the granule, execution, *or*
    pdr record fails to write, in addition to the previous error logging.
- **CUMULUS-1956**
  - The `/s3credentials` endpoint that is deployed as part of distribution now
    supports authentication using tokens created by a different application. If
    a request contains the `EDL-ClientId` and `EDL-Token` headers,
    authentication will be handled using that token rather than attempting to
    use OAuth.
- **CUMULUS-1977**
  - API endpoint POST `/granules/bulk` now returns a 202 status on a successful
    response instead of a 200 response
  - API endpoint DELETE `/granules/<granule-id>` now returns a 404 status if the
    granule record was already deleted
  - `@cumulus/api/models/Granule.update()` now returns the updated granule
    record
  - Implemented POST `/granules/bulkDelete` API endpoint to support deleting
    granules specified by ID or returned by the provided query in the request
    body. If the request is successful, the endpoint returns the async operation
    ID that has been started to remove the granules.
    - To use a query in the request body, your deployment must be
      [configured to access the Elasticsearch host for ESDIS metrics](https://nasa.github.io/cumulus/docs/additional-deployment-options/cloudwatch-logs-delivery#esdis-metrics)
      in your environment
  - Added `@cumulus/api/models/Granule.getRecord()` method to return raw record
    from DynamoDB
  - Added `@cumulus/api/models/Granule.delete()` method which handles deleting
    the granule record from DynamoDB and the granule files from S3
- **CUMULUS-1982**
  - The `globalConnectionLimit` property of providers is now optional and
    defaults to "unlimited"
- **CUMULUS-1997**
  - Added optional `launchpad` configuration to `@cumulus/hyrax-metadata-updates` task config schema.
- **CUMULUS-1991**
  - `@cumulus/cmrjs/src/cmr-utils/constructOnlineAccessUrls()` now throws an error if `cmrGranuleUrlType = "distribution"` and no distribution endpoint argument is provided
- **CUMULUS-2011**
  - Reconciliation reports are now generated within an AsyncOperation
- **CUMULUS-2016**
  - Upgrade TEA to version 79

### Fixed

- **CUMULUS-1991**
  - Added missing `DISTRIBUTION_ENDPOINT` environment variable for API lambdas. This environment variable is required for API requests to move granules.

- **CUMULUS-1961**
  - Fixed granules and executions query params not getting sent to API in granule list operation in `@cumulus/api-client`

### Deprecated

- `@cumulus/aws-client/S3.calculateS3ObjectChecksum()`
- `@cumulus/aws-client/S3.getS3ObjectReadStream()`
- `@cumulus/common/log.convertLogLevel()`
- `@cumulus/collection-config-store`
- `@cumulus/common/util.sleep()`

- **CUMULUS-1930**
  - `@cumulus/common/log.convertLogLevel()`
  - `@cumulus/common/util.isNull()`
  - `@cumulus/common/util.isUndefined()`
  - `@cumulus/common/util.negate()`
  - `@cumulus/common/util.noop()`
  - `@cumulus/common/util.isNil()`
  - `@cumulus/common/util.renameProperty()`
  - `@cumulus/common/util.lookupMimeType()`
  - `@cumulus/common/util.thread()`
  - `@cumulus/common/util.mkdtempSync()`

### Removed

- The deprecated `@cumulus/common.bucketsConfigJsonObject` function has been
  removed
- The deprecated `@cumulus/common.CollectionConfigStore` class has been removed
- The deprecated `@cumulus/common.concurrency` module has been removed
- The deprecated `@cumulus/common.constructCollectionId` function has been
  removed
- The deprecated `@cumulus/common.launchpad` module has been removed
- The deprecated `@cumulus/common.LaunchpadToken` class has been removed
- The deprecated `@cumulus/common.Semaphore` class has been removed
- The deprecated `@cumulus/common.stringUtils` module has been removed
- The deprecated `@cumulus/common/aws.cloudwatchlogs` function has been removed
- The deprecated `@cumulus/common/aws.deleteS3Files` function has been removed
- The deprecated `@cumulus/common/aws.deleteS3Object` function has been removed
- The deprecated `@cumulus/common/aws.dynamodb` function has been removed
- The deprecated `@cumulus/common/aws.dynamodbDocClient` function has been
  removed
- The deprecated `@cumulus/common/aws.getExecutionArn` function has been removed
- The deprecated `@cumulus/common/aws.headObject` function has been removed
- The deprecated `@cumulus/common/aws.listS3ObjectsV2` function has been removed
- The deprecated `@cumulus/common/aws.parseS3Uri` function has been removed
- The deprecated `@cumulus/common/aws.promiseS3Upload` function has been removed
- The deprecated `@cumulus/common/aws.recursivelyDeleteS3Bucket` function has
  been removed
- The deprecated `@cumulus/common/aws.s3CopyObject` function has been removed
- The deprecated `@cumulus/common/aws.s3ObjectExists` function has been removed
- The deprecated `@cumulus/common/aws.s3PutObject` function has been removed
- The deprecated `@cumulus/common/bucketsConfigJsonObject` function has been
  removed
- The deprecated `@cumulus/common/CloudWatchLogger` class has been removed
- The deprecated `@cumulus/common/collection-config-store.CollectionConfigStore`
  class has been removed
- The deprecated `@cumulus/common/collection-config-store.constructCollectionId`
  function has been removed
- The deprecated `@cumulus/common/concurrency.limit` function has been removed
- The deprecated `@cumulus/common/concurrency.mapTolerant` function has been
  removed
- The deprecated `@cumulus/common/concurrency.promiseUrl` function has been
  removed
- The deprecated `@cumulus/common/concurrency.toPromise` function has been
  removed
- The deprecated `@cumulus/common/concurrency.unless` function has been removed
- The deprecated `@cumulus/common/config.parseConfig` function has been removed
- The deprecated `@cumulus/common/config.resolveResource` function has been
  removed
- The deprecated `@cumulus/common/DynamoDb.get` function has been removed
- The deprecated `@cumulus/common/DynamoDb.scan` function has been removed
- The deprecated `@cumulus/common/FieldPattern` class has been removed
- The deprecated `@cumulus/common/launchpad.getLaunchpadToken` function has been
  removed
- The deprecated `@cumulus/common/launchpad.validateLaunchpadToken` function has
  been removed
- The deprecated `@cumulus/common/LaunchpadToken` class has been removed
- The deprecated `@cumulus/common/message.buildCumulusMeta` function has been
  removed
- The deprecated `@cumulus/common/message.buildQueueMessageFromTemplate`
  function has been removed
- The deprecated `@cumulus/common/message.getCollectionIdFromMessage` function
  has been removed
- The deprecated `@cumulus/common/message.getMaximumExecutions` function has
  been removed
- The deprecated `@cumulus/common/message.getMessageExecutionArn` function has
  been removed
- The deprecated `@cumulus/common/message.getMessageExecutionName` function has
  been removed
- The deprecated `@cumulus/common/message.getMessageFromTemplate` function has
  been removed
- The deprecated `@cumulus/common/message.getMessageGranules` function has been
  removed
- The deprecated `@cumulus/common/message.getMessageStateMachineArn` function
  has been removed
- The deprecated `@cumulus/common/message.getQueueName` function has been
  removed
- The deprecated `@cumulus/common/message.getQueueNameByUrl` function has been
  removed
- The deprecated `@cumulus/common/message.hasQueueAndExecutionLimit` function
  has been removed
- The deprecated `@cumulus/common/Semaphore` class has been removed
- The deprecated `@cumulus/common/string.globalReplace` functon has been removed
- The deprecated `@cumulus/common/string.isNonEmptyString` functon has been
  removed
- The deprecated `@cumulus/common/string.isValidHostname` functon has been
  removed
- The deprecated `@cumulus/common/string.match` functon has been removed
- The deprecated `@cumulus/common/string.matches` functon has been removed
- The deprecated `@cumulus/common/string.replace` functon has been removed
- The deprecated `@cumulus/common/string.toLower` functon has been removed
- The deprecated `@cumulus/common/string.toUpper` functon has been removed
- The deprecated `@cumulus/common/testUtils.getLocalstackEndpoint` function has been removed
- The deprecated `@cumulus/common/util.setErrorStack` function has been removed
- The `@cumulus/common/util.uuid` function has been removed
- The deprecated `@cumulus/common/workflows.getWorkflowArn` function has been
  removed
- The deprecated `@cumulus/common/workflows.getWorkflowFile` function has been
  removed
- The deprecated `@cumulus/common/workflows.getWorkflowList` function has been
  removed
- The deprecated `@cumulus/common/workflows.getWorkflowTemplate` function has
  been removed
- `@cumulus/aws-client/StepFunctions.toSfnExecutionName()`
- `@cumulus/aws-client/StepFunctions.fromSfnExecutionName()`
- `@cumulus/aws-client/StepFunctions.getExecutionArn()`
- `@cumulus/aws-client/StepFunctions.getExecutionUrl()`
- `@cumulus/aws-client/StepFunctions.getStateMachineArn()`
- `@cumulus/aws-client/StepFunctions.pullStepFunctionEvent()`
- `@cumulus/common/test-utils/throttleOnce()`
- `@cumulus/integration-tests/api/distribution.invokeApiDistributionLambda()`
- `@cumulus/integration-tests/api/distribution.getDistributionApiRedirect()`
- `@cumulus/integration-tests/api/distribution.getDistributionApiFileStream()`

## [v1.24.0] 2020-06-03

### BREAKING CHANGES

- **CUMULUS-1969**
  - The `DiscoverPdrs` task now expects `provider_path` to be provided at
    `event.config.provider_path`, not `event.config.collection.provider_path`
  - `event.config.provider_path` is now a required parameter of the
    `DiscoverPdrs` task
  - `event.config.collection` is no longer a parameter to the `DiscoverPdrs`
    task
  - Collections no longer support the `provider_path` property. The tasks that
    relied on that property are now referencing `config.meta.provider_path`.
    Workflows should be updated accordingly.

- **CUMULUS-1997**
  - `@cumulus/cmr-client/CMRSearchConceptQueue` parameters have been changed to take a `cmrSettings` object containing clientId, provider, and auth information. This can be generated using `@cumulus/cmrjs/cmr-utils/getCmrSettings`. The `cmrEnvironment` variable has been removed.

### Added

- **CUMULUS-1800**
  - Added task configuration setting named `syncChecksumFiles` to the
    SyncGranule task. This setting is `false` by default, but when set to
    `true`, all checksum files associated with data files that are downloaded
    will be downloaded as well.
- **CUMULUS-1952**
  - Updated HTTP(S) provider client to accept username/password for Basic authorization. This change adds support for Basic Authorization such as Earthdata login redirects to ingest (i.e. as implemented in SyncGranule), but not to discovery (i.e. as implemented in DiscoverGranules). Discovery still expects the provider's file system to be publicly accessible, but not the individual files and their contents.
  - **NOTE**: Using this in combination with the HTTP protocol may expose usernames and passwords to intermediary network entities. HTTPS is highly recommended.
- **CUMULUS-1997**
  - Added optional `launchpad` configuration to `@cumulus/hyrax-metadata-updates` task config schema.

### Fixed

- **CUMULUS-1997**
  - Updated all CMR operations to use configured authentication scheme
- **CUMULUS-2010**
  - Updated `@cumulus/api/launchpadSaml` to support multiple userGroup attributes from the SAML response

## [v1.23.2] 2020-05-22

### BREAKING CHANGES

- Updates to the Cumulus archive API:
  - All endpoints now return a `401` response instead of a `403` for any request where the JWT passed as a Bearer token is invalid.
  - POST `/refresh` and DELETE `/token/<token>` endpoints now return a `401` response for requests with expired tokens

- **CUMULUS-1894**
  - `@cumulus/ingest/granule.handleDuplicateFile()`
    - The `copyOptions` parameter has been removed
    - An `ACL` parameter has been added
  - `@cumulus/ingest/granule.renameS3FileWithTimestamp()`
    - Now returns `undefined`

- **CUMULUS-1896**
  Updated all Cumulus core lambdas to utilize the new message adapter streaming interface via [cumulus-message-adapter-js v1.2.0](https://github.com/nasa/cumulus-message-adapter-js/releases/tag/v1.2.0).   Users of this version of Cumulus (or later) must utilize version 1.3.0 or greater of the [cumulus-message-adapter](https://github.com/nasa/cumulus-message-adapter) to support core lambdas.

- **CUMULUS-1912**
  - `@cumulus/api` reconciliationReports list endpoint returns a list of reconciliationReport records instead of S3Uri.

- **CUMULUS-1969**
  - The `DiscoverGranules` task now expects `provider_path` to be provided at
    `event.config.provider_path`, not `event.config.collection.provider_path`
  - `config.provider_path` is now a required parameter of the `DiscoverGranules`
    task

### MIGRATION STEPS

- To take advantage of the new TTL-based access token expiration implemented in CUMULUS-1777 (see notes below) and clear out existing records in your access tokens table, do the following:
  1. Log out of any active dashboard sessions
  2. Use the AWS console or CLI to delete your `<prefix>-AccessTokensTable` DynamoDB table
  3. [Re-deploy your `data-persistence` module](https://nasa.github.io/cumulus/docs/deployment/upgrade-readme#update-data-persistence-resources), which should re-create the `<prefix>-AccessTokensTable` DynamoDB table
  4. Return to using the Cumulus API/dashboard as normal
- This release requires the Cumulus Message Adapter layer deployed with Cumulus Core to be at least 1.3.0, as the core lambdas have updated to [cumulus-message-adapter-js v1.2.0](https://github.com/nasa/cumulus-message-adapter-js/releases/tag/v1.2.0) and the new CMA interface.  As a result, users should:
  1. Follow the [Cumulus Message Adapter (CMA) deployment instructions](https://nasa.github.io/cumulus/docs/deployment/deployment-readme#deploy-the-cumulus-message-adapter-layer) and install a CMA layer version >=1.3.0
  2. If you are using any custom Node.js Lambdas in your workflows **and** the Cumulus CMA layer/`cumulus-message-adapter-js`, you must update your lambda to use [cumulus-message-adapter-js v1.2.0](https://github.com/nasa/cumulus-message-adapter-js/releases/tag/v1.2.0) and follow the migration instructions in the release notes. Prior versions of `cumulus-message-adapter-js` are not compatible with CMA >= 1.3.0.
- Migrate existing s3 reconciliation report records to database (CUMULUS-1911):
  - After update your `data persistence` module and Cumulus resources, run the command:

  ```bash
  ./node_modules/.bin/cumulus-api migrate --stack `<your-terraform-deployment-prefix>` --migrationVersion migration5
  ```

### Added

- Added a limit for concurrent Elasticsearch requests when doing an index from database operation
- Added the `es_request_concurrency` parameter to the archive and cumulus Terraform modules

- **CUMULUS-1995**
  - Added the `es_index_shards` parameter to the archive and cumulus Terraform modules to configure the number of shards for the ES index
    - If you have an existing ES index, you will need to [reindex](https://nasa.github.io/cumulus-api/#reindex) and then [change index](https://nasa.github.io/cumulus-api/#change-index) to take advantage of shard updates

- **CUMULUS-1894**
  - Added `@cumulus/aws-client/S3.moveObject()`

- **CUMULUS-1911**
  - Added ReconciliationReports table
  - Updated CreateReconciliationReport lambda to save Reconciliation Report records to database
  - Updated dbIndexer and IndexFromDatabase lambdas to index Reconciliation Report records to Elasticsearch
  - Added migration_5 to migrate existing s3 reconciliation report records to database and Elasticsearch
  - Updated `@cumulus/api` package, `tf-modules/archive` and `tf-modules/data-persistence` Terraform modules

- **CUMULUS-1916**
  - Added util function for seeding reconciliation reports when running API locally in dashboard

### Changed

- **CUMULUS-1777**
  - The `expirationTime` property is now a **required field** of the access tokens model.
  - Updated the `AccessTokens` table to set a [TTL](https://docs.aws.amazon.com/amazondynamodb/latest/developerguide/howitworks-ttl.html) on the `expirationTime` field in `tf-modules/data-persistence/dynamo.tf`. As a result, access token records in this table whose `expirationTime` has passed should be **automatically deleted by DynamoDB**.
  - Updated all code creating access token records in the Dynamo `AccessTokens` table to set the `expirationTime` field value in seconds from the epoch.
- **CUMULUS-1912**
  - Updated reconciliationReports endpoints to query against Elasticsearch, delete report from both database and s3
  - Added `@cumulus/api-client/reconciliationReports`
- **CUMULUS-1999**
  - Updated `@cumulus/common/util.deprecate()` so that only a single deprecation notice is printed for each name/version combination

### Fixed

- **CUMULUS-1894**
  - The `SyncGranule` task can now handle files larger than 5 GB
- **CUMULUS-1987**
  - `Remove granule from CMR` operation in `@cumulus/api` now passes token to CMR when fetching granule metadata, allowing removal of private granules
- **CUMULUS-1993**
  - For a given queue, the `sqs-message-consumer` Lambda will now only schedule workflows for rules matching the queue **and the collection information in each queue message (if any)**
    - The consumer also now only reads each queue message **once per Lambda invocation**, whereas previously each message was read **once per queue rule per Lambda invocation**
  - Fixed bug preventing the deletion of multiple SNS rules that share the same SNS topic

### Deprecated

- **CUMULUS-1894**
  - `@cumulus/ingest/granule.copyGranuleFile()`
  - `@cumulus/ingest/granule.moveGranuleFile()`

- **CUMULUS-1987** - Deprecated the following functions:
  - `@cumulus/cmrjs/getMetadata(cmrLink)` -> `@cumulus/cmr-client/CMR.getGranuleMetadata(cmrLink)`
  - `@cumulus/cmrjs/getFullMetadata(cmrLink)`

## [v1.22.1] 2020-05-04

**Note**: v1.22.0 was not released as a package due to npm/release concerns.  Users upgrading to 1.22.x should start with 1.22.1

### Added

- **CUMULUS-1894**
  - Added `@cumulus/aws-client/S3.multipartCopyObject()`
- **CUMULUS-408**
  - Added `certificateUri` field to provider schema. This optional field allows operators to specify an S3 uri to a CA bundle to use for HTTPS requests.
- **CUMULUS-1787**
  - Added `collections/active` endpoint for returning collections with active granules in `@cumulus/api`
- **CUMULUS-1799**
  - Added `@cumulus/common/stack.getBucketsConfigKey()` to return the S3 key for the buckets config object
  - Added `@cumulus/common/workflows.getWorkflowFileKey()` to return the S3 key for a workflow definition object
  - Added `@cumulus/common/workflows.getWorkflowsListKeyPrefix()` to return the S3 key prefix for objects containing workflow definitions
  - Added `@cumulus/message` package containing utilities for building and parsing Cumulus messages
- **CUMULUS-1850**
  - Added `@cumulus/aws-client/Kinesis.describeStream()` to get a Kinesis stream description
- **CUMULUS-1853**
  - Added `@cumulus/integration-tests/collections.createCollection()`
  - Added `@cumulus/integration-tests/executions.findExecutionArn()`
  - Added `@cumulus/integration-tests/executions.getExecutionWithStatus()`
  - Added `@cumulus/integration-tests/granules.getGranuleWithStatus()`
  - Added `@cumulus/integration-tests/providers.createProvider()`
  - Added `@cumulus/integration-tests/rules.createOneTimeRule()`

### Changed

- **CUMULUS-1682**
  - Moved all `@cumulus/ingest/parse-pdr` code into the `parse-pdr` task as it had become tightly coupled with that task's handler and was not used anywhere else. Unit tests also restored.
- **CUMULUS-1820**
  - Updated the Thin Egress App module used in `tf-modules/distribution/main.tf` to build 74. [See the release notes](https://github.com/asfadmin/thin-egress-app/releases/tag/tea-build.74).
- **CUMULUS-1852**
  - Updated POST endpoints for `/collections`, `/providers`, and `/rules` to log errors when returning a 500 response
  - Updated POST endpoint for `/collections`:
    - Return a 400 response when the `name` or `version` fields are missing
    - Return a 409 response if the collection already exists
    - Improved error messages to be more explicit
  - Updated POST endpoint for `/providers`:
    - Return a 400 response if the `host` field value is invalid
    - Return a 409 response if the provider already exists
  - Updated POST endpoint for `/rules`:
    - Return a 400 response if rule `name` is invalid
    - Return a 400 response if rule `type` is invalid
- **CUMULUS-1891**
  - Updated the following endpoints using async operations to return a 503 error if the ECS task  cannot be started and a 500 response for a non-specific error:
    - POST `/replays`
    - POST `/bulkDelete`
    - POST `/elasticsearch/index-from-database`
    - POST `/granules/bulk`

### Fixed

- **CUMULUS-408**
  - Fixed HTTPS discovery and ingest.

- **CUMULUS-1850**
  - Fixed a bug in Kinesis event processing where the message consumer would not properly filter available rules based on the collection information in the event and the Kinesis stream ARN

- **CUMULUS-1853**
  - Fixed a bug where attempting to create a rule containing a payload property
    would fail schema validation.

- **CUMULUS-1854**
  - Rule schema is validated before starting workflows or creating event source mappings

- **CUMULUS-1974**
  - Fixed @cumulus/api webpack config for missing underscore object due to underscore update

- **CUMULUS-2210**
  - Fixed `cmr_oauth_provider` variable not being propogated to reconciliation reports

### Deprecated

- **CUMULUS-1799** - Deprecated the following code. For cases where the code was moved into another package, the new code location is noted:
  - `@cumulus/aws-client/StepFunctions.fromSfnExecutionName()`
  - `@cumulus/aws-client/StepFunctions.toSfnExecutionName()`
  - `@cumulus/aws-client/StepFunctions.getExecutionArn()` -> `@cumulus/message/Executions.buildExecutionArn()`
  - `@cumulus/aws-client/StepFunctions.getExecutionUrl()` -> `@cumulus/message/Executions.getExecutionUrlFromArn()`
  - `@cumulus/aws-client/StepFunctions.getStateMachineArn()` -> `@cumulus/message/Executions.getStateMachineArnFromExecutionArn()`
  - `@cumulus/aws-client/StepFunctions.pullStepFunctionEvent()` -> `@cumulus/message/StepFunctions.pullStepFunctionEvent()`
  - `@cumulus/common/bucketsConfigJsonObject()`
  - `@cumulus/common/CloudWatchLogger`
  - `@cumulus/common/collection-config-store/CollectionConfigStore` -> `@cumulus/collection-config-store`
  - `@cumulus/common/collection-config-store.constructCollectionId()` -> `@cumulus/message/Collections.constructCollectionId`
  - `@cumulus/common/concurrency.limit()`
  - `@cumulus/common/concurrency.mapTolerant()`
  - `@cumulus/common/concurrency.promiseUrl()`
  - `@cumulus/common/concurrency.toPromise()`
  - `@cumulus/common/concurrency.unless()`
  - `@cumulus/common/config.buildSchema()`
  - `@cumulus/common/config.parseConfig()`
  - `@cumulus/common/config.resolveResource()`
  - `@cumulus/common/config.resourceToArn()`
  - `@cumulus/common/FieldPattern`
  - `@cumulus/common/launchpad.getLaunchpadToken()` -> `@cumulus/launchpad-auth/index.getLaunchpadToken()`
  - `@cumulus/common/LaunchpadToken` -> `@cumulus/launchpad-auth/LaunchpadToken`
  - `@cumulus/common/launchpad.validateLaunchpadToken()` -> `@cumulus/launchpad-auth/index.validateLaunchpadToken()`
  - `@cumulus/common/message.buildCumulusMeta()` -> `@cumulus/message/Build.buildCumulusMeta()`
  - `@cumulus/common/message.buildQueueMessageFromTemplate()` -> `@cumulus/message/Build.buildQueueMessageFromTemplate()`
  - `@cumulus/common/message.getCollectionIdFromMessage()` -> `@cumulus/message/Collections.getCollectionIdFromMessage()`
  - `@cumulus/common/message.getMessageExecutionArn()` -> `@cumulus/message/Executions.getMessageExecutionArn()`
  - `@cumulus/common/message.getMessageExecutionName()` -> `@cumulus/message/Executions.getMessageExecutionName()`
  - `@cumulus/common/message.getMaximumExecutions()` -> `@cumulus/message/Queue.getMaximumExecutions()`
  - `@cumulus/common/message.getMessageFromTemplate()`
  - `@cumulus/common/message.getMessageStateMachineArn()` -> `@cumulus/message/Executions.getMessageStateMachineArn()`)
  - `@cumulus/common/message.getMessageGranules()` -> `@cumulus/message/Granules.getMessageGranules()`
  - `@cumulus/common/message.getQueueNameByUrl()` -> `@cumulus/message/Queue.getQueueNameByUrl()`
  - `@cumulus/common/message.getQueueName()` -> `@cumulus/message/Queue.getQueueName()`)
  - `@cumulus/common/message.hasQueueAndExecutionLimit()` -> `@cumulus/message/Queue.hasQueueAndExecutionLimit()`
  - `@cumulus/common/Semaphore`
  - `@cumulus/common/test-utils.throttleOnce()`
  - `@cumulus/common/workflows.getWorkflowArn()`
  - `@cumulus/common/workflows.getWorkflowFile()`
  - `@cumulus/common/workflows.getWorkflowList()`
  - `@cumulus/common/workflows.getWorkflowTemplate()`
  - `@cumulus/integration-tests/sfnStep/SfnStep.parseStepMessage()` -> `@cumulus/message/StepFunctions.parseStepMessage()`
- **CUMULUS-1858** - Deprecated the following functions.
  - `@cumulus/common/string.globalReplace()`
  - `@cumulus/common/string.isNonEmptyString()`
  - `@cumulus/common/string.isValidHostname()`
  - `@cumulus/common/string.match()`
  - `@cumulus/common/string.matches()`
  - `@cumulus/common/string.replace()`
  - `@cumulus/common/string.toLower()`
  - `@cumulus/common/string.toUpper()`

### Removed

- **CUMULUS-1799**: Deprecated code removals:
  - Removed from `@cumulus/common/aws`:
    - `pullStepFunctionEvent()`
  - Removed `@cumulus/common/sfnStep`
  - Removed `@cumulus/common/StepFunctions`

## [v1.21.0] 2020-03-30

### PLEASE NOTE

- **CUMULUS-1762**: the `messageConsumer` for `sns` and `kinesis`-type rules now fetches
  the collection information from the message. You should ensure that your rule's collection
  name and version match what is in the message for these ingest messages to be processed.
  If no matching rule is found, an error will be thrown and logged in the
  `messageConsumer` Lambda function's log group.

### Added

- **CUMULUS-1629**`
  - Updates discover-granules task to respect/utilize duplicateHandling configuration such that
    - skip:               Duplicates will be filtered from the granule list
    - error:              Duplicates encountered will result in step failure
    - replace, version:   Duplicates will be ignored and handled as normal.
  - Adds a new copy of the API lambda `PrivateApiLambda()` which is configured to not require authentication. This Lambda is not connected to an API gateway
  - Adds `@cumulus/api-client` with functions for use by workflow lambdas to call the API when needed

- **CUMULUS-1732**
  - Added Python task/activity workflow and integration test (`PythonReferenceSpec`) to test `cumulus-message-adapter-python`and `cumulus-process-py` integration.
- **CUMULUS-1795**
  - Added an IAM policy on the Cumulus EC2 creation to enable SSM when the `deploy_to_ngap` flag is true

### Changed

- **CUMULUS-1762**
  - the `messageConsumer` for `sns` and `kinesis`-type rules now fetches the collection
    information from the message.

### Deprecated

- **CUMULUS-1629**
  - Deprecate `granulesApi`, `rulesApi`, `emsApi`, `executionsAPI` from `@cumulus/integration-test/api` in favor of code moved to `@cumulus/api-client`

### Removed

- **CUMULUS-1799**: Deprecated code removals
  - Removed deprecated method `@cumulus/api/models/Granule.createGranulesFromSns()`
  - Removed deprecated method `@cumulus/api/models/Granule.removeGranuleFromCmr()`
  - Removed from `@cumulus/common/aws`:
    - `apigateway()`
    - `buildS3Uri()`
    - `calculateS3ObjectChecksum()`
    - `cf()`
    - `cloudwatch()`
    - `cloudwatchevents()`
    - `cloudwatchlogs()`
    - `createAndWaitForDynamoDbTable()`
    - `createQueue()`
    - `deleteSQSMessage()`
    - `describeCfStackResources()`
    - `downloadS3File()`
    - `downloadS3Files()`
    - `DynamoDbSearchQueue` class
    - `dynamodbstreams()`
    - `ec2()`
    - `ecs()`
    - `fileExists()`
    - `findResourceArn()`
    - `fromSfnExecutionName()`
    - `getFileBucketAndKey()`
    - `getJsonS3Object()`
    - `getQueueUrl()`
    - `getObjectSize()`
    - `getS3ObjectReadStream()`
    - `getSecretString()`
    - `getStateMachineArn()`
    - `headObject()`
    - `isThrottlingException()`
    - `kinesis()`
    - `lambda()`
    - `listS3Objects()`
    - `promiseS3Upload()`
    - `publishSnsMessage()`
    - `putJsonS3Object()`
    - `receiveSQSMessages()`
    - `s3CopyObject()`
    - `s3GetObjectTagging()`
    - `s3Join()`
    - `S3ListObjectsV2Queue` class
    - `s3TagSetToQueryString()`
    - `s3PutObjectTagging()`
    - `secretsManager()`
    - `sendSQSMessage()`
    - `sfn()`
    - `sns()`
    - `sqs()`
    - `sqsQueueExists()`
    - `toSfnExecutionName()`
    - `uploadS3FileStream()`
    - `uploadS3Files()`
    - `validateS3ObjectChecksum()`
  - Removed `@cumulus/common/CloudFormationGateway` class
  - Removed `@cumulus/common/concurrency/Mutex` class
  - Removed `@cumulus/common/errors`
  - Removed `@cumulus/common/sftp`
  - Removed `@cumulus/common/string.unicodeEscape`
  - Removed `@cumulus/cmrjs/cmr-utils.getGranuleId()`
  - Removed `@cumulus/cmrjs/cmr-utils.getCmrFiles()`
  - Removed `@cumulus/cmrjs/cmr/CMR` class
  - Removed `@cumulus/cmrjs/cmr/CMRSearchConceptQueue` class
  - Removed `@cumulus/cmrjs/utils.getHost()`
  - Removed `@cumulus/cmrjs/utils.getIp()`
  - Removed `@cumulus/cmrjs/utils.hostId()`
  - Removed `@cumulus/cmrjs/utils/ummVersion()`
  - Removed `@cumulus/cmrjs/utils.updateToken()`
  - Removed `@cumulus/cmrjs/utils.validateUMMG()`
  - Removed `@cumulus/ingest/aws.getEndpoint()`
  - Removed `@cumulus/ingest/aws.getExecutionUrl()`
  - Removed `@cumulus/ingest/aws/invoke()`
  - Removed `@cumulus/ingest/aws/CloudWatch` class
  - Removed `@cumulus/ingest/aws/ECS` class
  - Removed `@cumulus/ingest/aws/Events` class
  - Removed `@cumulus/ingest/aws/SQS` class
  - Removed `@cumulus/ingest/aws/StepFunction` class
  - Removed `@cumulus/ingest/util.normalizeProviderPath()`
  - Removed `@cumulus/integration-tests/index.listCollections()`
  - Removed `@cumulus/integration-tests/index.listProviders()`
  - Removed `@cumulus/integration-tests/index.rulesList()`
  - Removed `@cumulus/integration-tests/api/api.addCollectionApi()`

## [v1.20.0] 2020-03-12

### BREAKING CHANGES

- **CUMULUS-1714**
  - Changed the format of the message sent to the granule SNS Topic. Message includes the granule record under `record` and the type of event under `event`. Messages with `deleted` events will have the record that was deleted with a `deletedAt` timestamp. Options for `event` are `Create | Update | Delete`
- **CUMULUS-1769** - `deploy_to_ngap` is now a **required** variable for the `tf-modules/cumulus` module. **For those deploying to NGAP environments, this variable should always be set to `true`.**

### Notable changes

- **CUMULUS-1739** - You can now exclude Elasticsearch from your `tf-modules/data-persistence` deployment (via `include_elasticsearch = false`) and your `tf-modules/cumulus` module will still deploy successfully.

- **CUMULUS-1769** - If you set `deploy_to_ngap = true` for the `tf-modules/archive` Terraform module, **you can only deploy your archive API gateway as `PRIVATE`**, not `EDGE`.

### Added

- Added `@cumulus/aws-client/S3.getS3ObjectReadStreamAsync()` to deal with S3 eventual consistency issues by checking for the existence an S3 object with retries before getting a readable stream for that object.
- **CUMULUS-1769**
  - Added `deploy_to_ngap` boolean variable for the `tf-modules/cumulus` and `tf-modules/archive` Terraform modules. This variable is required. **For those deploying to NGAP environments, this variable should always be set to `true`.**
- **HYRAX-70**
  - Add the hyrax-metadata-update task

### Changed

- [`AccessToken.get()`](https://github.com/nasa/cumulus/blob/master/packages/api/models/access-tokens.js) now enforces [strongly consistent reads from DynamoDB](https://docs.aws.amazon.com/amazondynamodb/latest/developerguide/HowItWorks.ReadConsistency.html)
- **CUMULUS-1739**
  - Updated `tf-modules/data-persistence` to make Elasticsearch alarm resources and outputs conditional on the `include_elasticsearch` variable
  - Updated `@cumulus/aws-client/S3.getObjectSize` to include automatic retries for any failures from `S3.headObject`
- **CUMULUS-1784**
  - Updated `@cumulus/api/lib/DistributionEvent.remoteIP()` to parse the IP address in an S3 access log from the `A-sourceip` query parameter if present, otherwise fallback to the original parsing behavior.
- **CUMULUS-1768**
  - The `stats/summary` endpoint reports the distinct collections for the number of granules reported

### Fixed

- **CUMULUS-1739** - Fixed the `tf-modules/cumulus` and `tf-modules/archive` modules to make these Elasticsearch variables truly optional:
  - `elasticsearch_domain_arn`
  - `elasticsearch_hostname`
  - `elasticsearch_security_group_id`

- **CUMULUS-1768**
  - Fixed the `stats/` endpoint so that data is correctly filtered by timestamp and `processingTime` is calculated correctly.

- **CUMULUS-1769**
  - In the `tf-modules/archive` Terraform module, the `lifecycle` block ignoring changes to the `policy` of the archive API gateway is now only enforced if `deploy_to_ngap = true`. This fixes a bug where users deploying outside of NGAP could not update their API gateway's resource policy when going from `PRIVATE` to `EDGE`, preventing their API from being accessed publicly.

- **CUMULUS-1775**
  - Fix/update api endpoint to use updated google auth endpoints such that it will work with new accounts

### Removed

- **CUMULUS-1768**
  - Removed API endpoints `stats/histogram` and `stats/average`. All advanced stats needs should be acquired from Cloud Metrics or similarly configured ELK stack.

## [v1.19.0] 2020-02-28

### BREAKING CHANGES

- **CUMULUS-1736**
  - The `@cumulus/discover-granules` task now sets the `dataType` of discovered
    granules based on the `name` of the configured collection, not the
    `dataType`.
  - The config schema of the `@cumulus/discover-granules` task now requires that
    collections contain a `version`.
  - The `@cumulus/sync-granule` task will set the `dataType` and `version` of a
    granule based on the configured collection if those fields are not already
    set on the granule. Previously it was using the `dataType` field of the
    configured collection, then falling back to the `name` field of the
    collection. This update will just use the `name` field of the collection to
    set the `dataType` field of the granule.

- **CUMULUS-1446**
  - Update the `@cumulus/integration-tests/api/executions.getExecution()`
    function to parse the response and return the execution, rather than return
    the full API response.

- **CUMULUS-1672**
  - The `cumulus` Terraform module in previous releases set a
    `Deployment = var.prefix` tag on all resources that it managed. In this
    release, a `tags` input variable has been added to the `cumulus` Terraform
    module to allow resource tagging to be customized. No default tags will be
    applied to Cumulus-managed resources. To replicate the previous behavior,
    set `tags = { Deployment: var.prefix }` as an input variable for the
    `cumulus` Terraform module.

- **CUMULUS-1684 Migration Instructions**
  - In previous releases, a provider's username and password were encrypted
    using a custom encryption library. That has now been updated to use KMS.
    This release includes a Lambda function named
    `<prefix>-ProviderSecretsMigration`, which will re-encrypt existing
    provider credentials to use KMS. After this release has been deployed, you
    will need to manually invoke that Lambda function using either the AWS CLI
    or AWS Console. It should only need to be successfully run once.
  - Future releases of Cumulus will invoke a
    `<prefix>-VerifyProviderSecretsMigration` Lambda function as part of the
    deployment, which will cause the deployment to fail if the migration
    Lambda has not been run.

- **CUMULUS-1718**
  - The `@cumulus/sf-sns-report` task for reporting mid-workflow updates has been retired.
  This task was used as the `PdrStatusReport` task in our ParsePdr example workflow.
  If you have a ParsePdr or other workflow using this task, use `@cumulus/sf-sqs-report` instead.
  Trying to deploy the old task will result in an error as the cumulus module no longer exports `sf_sns_report_task`.
  - Migration instruction: In your workflow definition, for each step using the old task change:
  `"Resource": "${module.cumulus.sf_sns_report_task.task_arn}"`
  to
  `"Resource": "${module.cumulus.sf_sqs_report_task.task_arn}"`

- **CUMULUS-1755**
  - The `thin_egress_jwt_secret_name` variable for the `tf-modules/cumulus` Terraform module is now **required**. This variable is passed on to the Thin Egress App in `tf-modules/distribution/main.tf`, which uses the keys stored in the secret to sign JWTs. See the [Thin Egress App documentation on how to create a value for this secret](https://github.com/asfadmin/thin-egress-app#setting-up-the-jwt-cookie-secrets).

### Added

- **CUMULUS-1446**
  - Add `@cumulus/common/FileUtils.readJsonFile()` function
  - Add `@cumulus/common/FileUtils.readTextFile()` function
  - Add `@cumulus/integration-tests/api/collections.createCollection()` function
  - Add `@cumulus/integration-tests/api/collections.deleteCollection()` function
  - Add `@cumulus/integration-tests/api/collections.getCollection()` function
  - Add `@cumulus/integration-tests/api/providers.getProvider()` function
  - Add `@cumulus/integration-tests/index.getExecutionOutput()` function
  - Add `@cumulus/integration-tests/index.loadCollection()` function
  - Add `@cumulus/integration-tests/index.loadProvider()` function
  - Add `@cumulus/integration-tests/index.readJsonFilesFromDir()` function

- **CUMULUS-1672**
  - Add a `tags` input variable to the `archive` Terraform module
  - Add a `tags` input variable to the `cumulus` Terraform module
  - Add a `tags` input variable to the `cumulus_ecs_service` Terraform module
  - Add a `tags` input variable to the `data-persistence` Terraform module
  - Add a `tags` input variable to the `distribution` Terraform module
  - Add a `tags` input variable to the `ingest` Terraform module
  - Add a `tags` input variable to the `s3-replicator` Terraform module

- **CUMULUS-1707**
  - Enable logrotate on ECS cluster

- **CUMULUS-1684**
  - Add a `@cumulus/aws-client/KMS` library of KMS-related functions
  - Add `@cumulus/aws-client/S3.getTextObject()`
  - Add `@cumulus/sftp-client` package
  - Create `ProviderSecretsMigration` Lambda function
  - Create `VerifyProviderSecretsMigration` Lambda function

- **CUMULUS-1548**
  - Add ability to put default Cumulus logs in Metrics' ELK stack
  - Add ability to add custom logs to Metrics' ELK Stack

- **CUMULUS-1702**
  - When logs are sent to Metrics' ELK stack, the logs endpoints will return results from there

- **CUMULUS-1459**
  - Async Operations are indexed in Elasticsearch
  - To index any existing async operations you'll need to perform an index from
    database function.

- **CUMULUS-1717**
  - Add `@cumulus/aws-client/deleteAndWaitForDynamoDbTableNotExists`, which
    deletes a DynamoDB table and waits to ensure the table no longer exists
  - Added `publishGranules` Lambda to handle publishing granule messages to SNS when granule records are written to DynamoDB
  - Added `@cumulus/api/models/Granule.storeGranulesFromCumulusMessage` to store granules from a Cumulus message to DynamoDB

- **CUMULUS-1718**
  - Added `@cumulus/sf-sqs-report` task to allow mid-workflow reporting updates.
  - Added `stepfunction_event_reporter_queue_url` and `sf_sqs_report_task` outputs to the `cumulus` module.
  - Added `publishPdrs` Lambda to handle publishing PDR messages to SNS when PDR records are written to DynamoDB.
  - Added `@cumulus/api/models/Pdr.storePdrFromCumulusMessage` to store PDRs from a Cumulus message to DynamoDB.
  - Added `@cumulus/aws-client/parseSQSMessageBody` to parse an SQS message body string into an object.

- **Ability to set custom backend API url in the archive module**
  - Add `api_url` definition in `tf-modules/cumulus/archive.tf`
  - Add `archive_api_url` variable in `tf-modules/cumulus/variables.tf`

- **CUMULUS-1741**
  - Added an optional `elasticsearch_security_group_ids` variable to the
    `data-persistence` Terraform module to allow additional security groups to
    be assigned to the Elasticsearch Domain.

- **CUMULUS-1752**
  - Added `@cumulus/integration-tests/api/distribution.invokeTEADistributionLambda` to simulate a request to the [Thin Egress App](https://github.com/asfadmin/thin-egress-app) by invoking the Lambda and getting a response payload.
  - Added `@cumulus/integration-tests/api/distribution.getTEARequestHeaders` to generate necessary request headers for a request to the Thin Egress App
  - Added `@cumulus/integration-tests/api/distribution.getTEADistributionApiFileStream` to get a response stream for a file served by Thin Egress App
  - Added `@cumulus/integration-tests/api/distribution.getTEADistributionApiRedirect` to get a redirect response from the Thin Egress App

- **CUMULUS-1755**
  - Added `@cumulus/aws-client/CloudFormation.describeCfStack()` to describe a Cloudformation stack
  - Added `@cumulus/aws-client/CloudFormation.getCfStackParameterValues()` to get multiple parameter values for a Cloudformation stack

### Changed

- **CUMULUS-1725**
  - Moved the logic that updates the granule files cache Dynamo table into its
    own Lambda function called `granuleFilesCacheUpdater`.

- **CUMULUS-1736**
  - The `collections` model in the API package now determines the name of a
    collection based on the `name` property, rather than using `dataType` and
    then falling back to `name`.
  - The `@cumulus/integration-tests.loadCollection()` function no longer appends
    the postfix to the end of the collection's `dataType`.
  - The `@cumulus/integration-tests.addCollections()` function no longer appends
    the postfix to the end of the collection's `dataType`.

- **CUMULUS-1672**
  - Add a `retryOptions` parameter to the `@cumulus/aws-client/S3.headObject`
     function, which will retry if the object being queried does not exist.

- **CUMULUS-1446**
  - Mark the `@cumulus/integration-tests/api.addCollectionApi()` function as
    deprecated
  - Mark the `@cumulus/integration-tests/index.listCollections()` function as
    deprecated
  - Mark the `@cumulus/integration-tests/index.listProviders()` function as
    deprecated
  - Mark the `@cumulus/integration-tests/index.rulesList()` function as
    deprecated

- **CUMULUS-1672**
  - Previously, the `cumulus` module defaulted to setting a
    `Deployment = var.prefix` tag on all resources that it managed. In this
    release, the `cumulus` module will now accept a `tags` input variable that
    defines the tags to be assigned to all resources that it manages.
  - Previously, the `data-persistence` module defaulted to setting a
    `Deployment = var.prefix` tag on all resources that it managed. In this
    release, the `data-persistence` module will now accept a `tags` input
    variable that defines the tags to be assigned to all resources that it
    manages.
  - Previously, the `distribution` module defaulted to setting a
    `Deployment = var.prefix` tag on all resources that it managed. In this
    release, the `distribution` module will now accept a `tags` input variable
    that defines the tags to be assigned to all resources that it manages.
  - Previously, the `ingest` module defaulted to setting a
    `Deployment = var.prefix` tag on all resources that it managed. In this
    release, the `ingest` module will now accept a `tags` input variable that
    defines the tags to be assigned to all resources that it manages.
  - Previously, the `s3-replicator` module defaulted to setting a
    `Deployment = var.prefix` tag on all resources that it managed. In this
    release, the `s3-replicator` module will now accept a `tags` input variable
    that defines the tags to be assigned to all resources that it manages.

- **CUMULUS-1684**
  - Update the API package to encrypt provider credentials using KMS instead of
    using RSA keys stored in S3

- **CUMULUS-1717**
  - Changed name of `cwSfExecutionEventToDb` Lambda to `cwSfEventToDbRecords`
  - Updated `cwSfEventToDbRecords` to write granule records to DynamoDB from the incoming Cumulus message

- **CUMULUS-1718**
  - Renamed `cwSfEventToDbRecords` to `sfEventSqsToDbRecords` due to architecture change to being a consumer of an SQS queue of Step Function Cloudwatch events.
  - Updated `sfEventSqsToDbRecords` to write PDR records to DynamoDB from the incoming Cumulus message
  - Moved `data-cookbooks/sns.md` to `data-cookbooks/ingest-notifications.md` and updated it to reflect recent changes.

- **CUMULUS-1748**
  - (S)FTP discovery tasks now use the provider-path as-is instead of forcing it to a relative path.
  - Improved error handling to catch permission denied FTP errors better and log them properly. Workflows will still fail encountering this error and we intend to consider that approach in a future ticket.

- **CUMULUS-1752**
  - Moved class for parsing distribution events to its own file: `@cumulus/api/lib/DistributionEvent.js`
    - Updated `DistributionEvent` to properly parse S3 access logs generated by requests from the [Thin Egress App](https://github.com/asfadmin/thin-egress-app)

- **CUMULUS-1753** - Changes to `@cumulus/ingest/HttpProviderClient.js`:
  - Removed regex filter in `HttpProviderClient.list()` that was used to return only files with an extension between 1 and 4 characters long. `HttpProviderClient.list()` will now return all files linked from the HTTP provider host.

- **CUMULUS-1755**
  - Updated the Thin Egress App module used in `tf-modules/distribution/main.tf` to build 61. [See the release notes](https://github.com/asfadmin/thin-egress-app/releases/tag/tea-build.61).

- **CUMULUS-1757**
  - Update @cumulus/cmr-client CMRSearchConceptQueue to take optional cmrEnvironment parameter

### Deprecated

- **CUMULUS-1684**
  - Deprecate `@cumulus/common/key-pair-provider/S3KeyPairProvider`
  - Deprecate `@cumulus/common/key-pair-provider/S3KeyPairProvider.encrypt()`
  - Deprecate `@cumulus/common/key-pair-provider/S3KeyPairProvider.decrypt()`
  - Deprecate `@cumulus/common/kms/KMS`
  - Deprecate `@cumulus/common/kms/KMS.encrypt()`
  - Deprecate `@cumulus/common/kms/KMS.decrypt()`
  - Deprecate `@cumulus/common/sftp.Sftp`

- **CUMULUS-1717**
  - Deprecate `@cumulus/api/models/Granule.createGranulesFromSns`

- **CUMULUS-1718**
  - Deprecate `@cumulus/sf-sns-report`.
    - This task has been updated to always throw an error directing the user to use `@cumulus/sf-sqs-report` instead. This was done because there is no longer an SNS topic to which to publish, and no consumers to listen to it.

- **CUMULUS-1748**
  - Deprecate `@cumulus/ingest/util.normalizeProviderPath`

- **CUMULUS-1752**
  - Deprecate `@cumulus/integration-tests/api/distribution.getDistributionApiFileStream`
  - Deprecate `@cumulus/integration-tests/api/distribution.getDistributionApiRedirect`
  - Deprecate `@cumulus/integration-tests/api/distribution.invokeApiDistributionLambda`

### Removed

- **CUMULUS-1684**
  - Remove the deployment script that creates encryption keys and stores them to
    S3

- **CUMULUS-1768**
  - Removed API endpoints `stats/histogram` and `stats/average`. All advanced stats needs should be acquired from Cloud Metrics or similarly configured ELK stack.

### Fixed

- **Fix default values for urs_url in variables.tf files**
  - Remove trailing `/` from default `urs_url` values.

- **CUMULUS-1610** - Add the Elasticsearch security group to the EC2 security groups

- **CUMULUS-1740** - `cumulus_meta.workflow_start_time` is now set in Cumulus
  messages

- **CUMULUS-1753** - Fixed `@cumulus/ingest/HttpProviderClient.js` to properly handle HTTP providers with:
  - Multiple link tags (e.g. `<a>`) per line of source code
  - Link tags in uppercase or lowercase (e.g. `<A>`)
  - Links with filepaths in the link target (e.g. `<a href="/path/to/file.txt">`). These files will be returned from HTTP file discovery **as the file name only** (e.g. `file.txt`).

- **CUMULUS-1768**
  - Fix an issue in the stats endpoints in `@cumulus/api` to send back stats for the correct type

## [v1.18.0] 2020-02-03

### BREAKING CHANGES

- **CUMULUS-1686**

  - `ecs_cluster_instance_image_id` is now a _required_ variable of the `cumulus` module, instead of optional.

- **CUMULUS-1698**

  - Change variable `saml_launchpad_metadata_path` to `saml_launchpad_metadata_url` in the `tf-modules/cumulus` Terraform module.

- **CUMULUS-1703**
  - Remove the unused `forceDownload` option from the `sync-granule` tasks's config
  - Remove the `@cumulus/ingest/granule.Discover` class
  - Remove the `@cumulus/ingest/granule.Granule` class
  - Remove the `@cumulus/ingest/pdr.Discover` class
  - Remove the `@cumulus/ingest/pdr.Granule` class
  - Remove the `@cumulus/ingest/parse-pdr.parsePdr` function

### Added

- **CUMULUS-1040**

  - Added `@cumulus/aws-client` package to provide utilities for working with AWS services and the Node.js AWS SDK
  - Added `@cumulus/errors` package which exports error classes for use in Cumulus workflow code
  - Added `@cumulus/integration-tests/sfnStep` to provide utilities for parsing step function execution histories

- **CUMULUS-1102**

  - Adds functionality to the @cumulus/api package for better local testing.
    - Adds data seeding for @cumulus/api's localAPI.
      - seed functions allow adding collections, executions, granules, pdrs, providers, and rules to a Localstack Elasticsearch and DynamoDB via `addCollections`, `addExecutions`, `addGranules`, `addPdrs`, `addProviders`, and `addRules`.
    - Adds `eraseDataStack` function to local API server code allowing resetting of local datastack for testing (ES and DynamoDB).
    - Adds optional parameters to the @cumulus/api bin serve to allow for launching the api without destroying the current data.

- **CUMULUS-1697**

  - Added the `@cumulus/tf-inventory` package that provides command line utilities for managing Terraform resources in your AWS account

- **CUMULUS-1703**

  - Add `@cumulus/aws-client/S3.createBucket` function
  - Add `@cumulus/aws-client/S3.putFile` function
  - Add `@cumulus/common/string.isNonEmptyString` function
  - Add `@cumulus/ingest/FtpProviderClient` class
  - Add `@cumulus/ingest/HttpProviderClient` class
  - Add `@cumulus/ingest/S3ProviderClient` class
  - Add `@cumulus/ingest/SftpProviderClient` class
  - Add `@cumulus/ingest/providerClientUtils.buildProviderClient` function
  - Add `@cumulus/ingest/providerClientUtils.fetchTextFile` function

- **CUMULUS-1731**

  - Add new optional input variables to the Cumulus Terraform module to support TEA upgrade:
    - `thin_egress_cookie_domain` - Valid domain for Thin Egress App cookie
    - `thin_egress_domain_cert_arn` - Certificate Manager SSL Cert ARN for Thin
      Egress App if deployed outside NGAP/CloudFront
    - `thin_egress_download_role_in_region_arn` - ARN for reading of Thin Egress
      App data buckets for in-region requests
    - `thin_egress_jwt_algo` - Algorithm with which to encode the Thin Egress
      App JWT cookie
    - `thin_egress_jwt_secret_name` - Name of AWS secret where keys for the Thin
      Egress App JWT encode/decode are stored
    - `thin_egress_lambda_code_dependency_archive_key` - Thin Egress App - S3
      Key of packaged python modules for lambda dependency layer

- **CUMULUS-1733**
  - Add `discovery-filtering` operator doc to document previously undocumented functionality.

- **CUMULUS-1737**
  - Added the `cumulus-test-cleanup` module to run a nightly cleanup on resources left over from the integration tests run from the `example/spec` directory.

### Changed

- **CUMULUS-1102**

  - Updates `@cumulus/api/auth/testAuth` to use JWT instead of random tokens.
  - Updates the default AMI for the ecs_cluster_instance_image_id.

- **CUMULUS-1622**

  - Mutex class has been deprecated in `@cumulus/common/concurrency` and will be removed in a future release.

- **CUMULUS-1686**

  - Changed `ecs_cluster_instance_image_id` to be a required variable of the `cumulus` module and removed the default value.
    The default was not available across accounts and regions, nor outside of NGAP and therefore not particularly useful.

- **CUMULUS-1688**

  - Updated `@cumulus/aws.receiveSQSMessages` not to replace `message.Body` with a parsed object. This behavior was undocumented and confusing as received messages appeared to contradict AWS docs that state `message.Body` is always a string.
  - Replaced `sf_watcher` CloudWatch rule from `cloudwatch-events.tf` with an EventSourceMapping on `sqs2sf` mapped to the `start_sf` SQS queue (in `event-sources.tf`).
  - Updated `sqs2sf` with an EventSourceMapping handler and unit test.

- **CUMULUS-1698**

  - Change variable `saml_launchpad_metadata_path` to `saml_launchpad_metadata_url` in the `tf-modules/cumulus` Terraform module.
  - Updated `@cumulus/api/launchpadSaml` to download launchpad IDP metadata from configured location when the metadata in s3 is not valid, and to work with updated IDP metadata and SAML response.

- **CUMULUS-1731**
  - Upgrade the version of the Thin Egress App deployed by Cumulus to v48
    - Note: New variables available, see the 'Added' section of this changelog.

### Fixed

- **CUMULUS-1664**

  - Updated `dbIndexer` Lambda to remove hardcoded references to DynamoDB table names.

- **CUMULUS-1733**
  - Fixed granule discovery recursion algorithm used in S/FTP protocols.

### Removed

- **CUMULUS-1481**
  - removed `process` config and output from PostToCmr as it was not required by the task nor downstream steps, and should still be in the output message's `meta` regardless.

### Deprecated

- **CUMULUS-1040**
  - Deprecated the following code. For cases where the code was moved into another package, the new code location is noted:
    - `@cumulus/common/CloudFormationGateway` -> `@cumulus/aws-client/CloudFormationGateway`
    - `@cumulus/common/DynamoDb` -> `@cumulus/aws-client/DynamoDb`
    - `@cumulus/common/errors` -> `@cumulus/errors`
    - `@cumulus/common/StepFunctions` -> `@cumulus/aws-client/StepFunctions`
    - All of the exported functions in `@cumulus/commmon/aws` (moved into `@cumulus/aws-client`), except:
      - `@cumulus/common/aws/isThrottlingException` -> `@cumulus/errors/isThrottlingException`
      - `@cumulus/common/aws/improveStackTrace` (not deprecated)
      - `@cumulus/common/aws/retryOnThrottlingException` (not deprecated)
    - `@cumulus/common/sfnStep/SfnStep.parseStepMessage` -> `@cumulus/integration-tests/sfnStep/SfnStep.parseStepMessage`
    - `@cumulus/common/sfnStep/ActivityStep` -> `@cumulus/integration-tests/sfnStep/ActivityStep`
    - `@cumulus/common/sfnStep/LambdaStep` -> `@cumulus/integration-tests/sfnStep/LambdaStep`
    - `@cumulus/common/string/unicodeEscape` -> `@cumulus/aws-client/StepFunctions.unicodeEscape`
    - `@cumulus/common/util/setErrorStack` -> `@cumulus/aws-client/util/setErrorStack`
    - `@cumulus/ingest/aws/invoke` -> `@cumulus/aws-client/Lambda/invoke`
    - `@cumulus/ingest/aws/CloudWatch.bucketSize`
    - `@cumulus/ingest/aws/CloudWatch.cw`
    - `@cumulus/ingest/aws/ECS.ecs`
    - `@cumulus/ingest/aws/ECS`
    - `@cumulus/ingest/aws/Events.putEvent` -> `@cumulus/aws-client/CloudwatchEvents.putEvent`
    - `@cumulus/ingest/aws/Events.deleteEvent` -> `@cumulus/aws-client/CloudwatchEvents.deleteEvent`
    - `@cumulus/ingest/aws/Events.deleteTarget` -> `@cumulus/aws-client/CloudwatchEvents.deleteTarget`
    - `@cumulus/ingest/aws/Events.putTarget` -> `@cumulus/aws-client/CloudwatchEvents.putTarget`
    - `@cumulus/ingest/aws/SQS.attributes` -> `@cumulus/aws-client/SQS.getQueueAttributes`
    - `@cumulus/ingest/aws/SQS.deleteMessage` -> `@cumulus/aws-client/SQS.deleteSQSMessage`
    - `@cumulus/ingest/aws/SQS.deleteQueue` -> `@cumulus/aws-client/SQS.deleteQueue`
    - `@cumulus/ingest/aws/SQS.getUrl` -> `@cumulus/aws-client/SQS.getQueueUrlByName`
    - `@cumulus/ingest/aws/SQS.receiveMessage` -> `@cumulus/aws-client/SQS.receiveSQSMessages`
    - `@cumulus/ingest/aws/SQS.sendMessage` -> `@cumulus/aws-client/SQS.sendSQSMessage`
    - `@cumulus/ingest/aws/StepFunction.getExecutionStatus` -> `@cumulus/aws-client/StepFunction.getExecutionStatus`
    - `@cumulus/ingest/aws/StepFunction.getExecutionUrl` -> `@cumulus/aws-client/StepFunction.getExecutionUrl`

## [v1.17.0] - 2019-12-31

### BREAKING CHANGES

- **CUMULUS-1498**
  - The `@cumulus/cmrjs.publish2CMR` function expects that the value of its
    `creds.password` parameter is a plaintext password.
  - Rather than using an encrypted password from the `cmr_password` environment
    variable, the `@cumulus/cmrjs.updateCMRMetadata` function now looks for an
    environment variable called `cmr_password_secret_name` and fetches the CMR
    password from that secret in AWS Secrets Manager.
  - The `@cumulus/post-to-cmr` task now expects a
    `config.cmr.passwordSecretName` value, rather than `config.cmr.password`.
    The CMR password will be fetched from that secret in AWS Secrets Manager.

### Added

- **CUMULUS-630**

  - Added support for replaying Kinesis records on a stream into the Cumulus Kinesis workflow triggering mechanism: either all the records, or some time slice delimited by start and end timestamps.
  - Added `/replays` endpoint to the operator API for triggering replays.
  - Added `Replay Kinesis Messages` documentation to Operator Docs.
  - Added `manualConsumer` lambda function to consume a Kinesis stream. Used by the replay AsyncOperation.

- **CUMULUS-1687**
  - Added new API endpoint for listing async operations at `/asyncOperations`
  - All asyncOperations now include the fields `description` and `operationType`. `operationType` can be one of the following. [`Bulk Delete`, `Bulk Granules`, `ES Index`, `Kinesis Replay`]

### Changed

- **CUMULUS-1626**

  - Updates Cumulus to use node10/CMA 1.1.2 for all of its internal lambdas in prep for AWS node 8 EOL

- **CUMULUS-1498**
  - Remove the DynamoDB Users table. The list of OAuth users who are allowed to
    use the API is now stored in S3.
  - The CMR password and Launchpad passphrase are now stored in Secrets Manager

## [v1.16.1] - 2019-12-6

**Please note**:

- The `region` argument to the `cumulus` Terraform module has been removed. You may see a warning or error if you have that variable populated.
- Your workflow tasks should use the following versions of the CMA libraries to utilize new granule, parentArn, asyncOperationId, and stackName fields on the logs:
  - `cumulus-message-adapter-js` version 1.0.10+
  - `cumulus-message-adapter-python` version 1.1.1+
  - `cumulus-message-adapter-java` version 1.2.11+
- The `data-persistence` module no longer manages the creation of an Elasticsearch service-linked role for deploying Elasticsearch to a VPC. Follow the [deployment instructions on preparing your VPC](https://nasa.github.io/cumulus/docs/deployment/deployment-readme#vpc-subnets-and-security-group) for guidance on how to create the Elasticsearch service-linked role manually.
- There is now a `distribution_api_gateway_stage` variable for the `tf-modules/cumulus` Terraform module that will be used as the API gateway stage name used for the distribution API (Thin Egress App)
- Default value for the `urs_url` variable is now `https://uat.urs.earthdata.nasa.gov/` in the `tf-modules/cumulus` and `tf-modules/archive` Terraform modules. So deploying the `cumulus` module without a `urs_url` variable set will integrate your Cumulus deployment with the UAT URS environment.

### Added

- **CUMULUS-1563**

  - Added `custom_domain_name` variable to `tf-modules/data-persistence` module

- **CUMULUS-1654**
  - Added new helpers to `@cumulus/common/execution-history`:
    - `getStepExitedEvent()` returns the `TaskStateExited` event in a workflow execution history after the given step completion/failure event
    - `getTaskExitedEventOutput()` returns the output message for a `TaskStateExited` event in a workflow execution history

### Changed

- **CUMULUS-1578**

  - Updates SAML launchpad configuration to authorize via configured userGroup.
    [See the NASA specific documentation (protected)](https://wiki.earthdata.nasa.gov/display/CUMULUS/Cumulus+SAML+Launchpad+Integration)

- **CUMULUS-1579**

  - Elasticsearch list queries use `match` instead of `term`. `term` had been analyzing the terms and not supporting `-` in the field values.

- **CUMULUS-1619**

  - Adds 4 new keys to `@cumulus/logger` to display granules, parentArn, asyncOperationId, and stackName.
  - Depends on `cumulus-message-adapter-js` version 1.0.10+. Cumulus tasks updated to use this version.

- **CUMULUS-1654**

  - Changed `@cumulus/common/SfnStep.parseStepMessage()` to a static class method

- **CUMULUS-1641**
  - Added `meta.retries` and `meta.visibilityTimeout` properties to sqs-type rule. To create sqs-type rule, you're required to configure a dead-letter queue on your queue.
  - Added `sqsMessageRemover` lambda which removes the message from SQS queue upon successful workflow execution.
  - Updated `sqsMessageConsumer` lambda to not delete message from SQS queue, and to retry the SQS message for configured number of times.

### Removed

- Removed `create_service_linked_role` variable from `tf-modules/data-persistence` module.

- **CUMULUS-1321**
  - The `region` argument to the `cumulus` Terraform module has been removed

### Fixed

- **CUMULUS-1668** - Fixed a race condition where executions may not have been
  added to the database correctly
- **CUMULUS-1654** - Fixed issue with `publishReports` Lambda not including workflow execution error information for failed workflows with a single step
- Fixed `tf-modules/cumulus` module so that the `urs_url` variable is passed on to its invocation of the `tf-modules/archive` module

## [v1.16.0] - 2019-11-15

### Added

- **CUMULUS-1321**

  - A `deploy_distribution_s3_credentials_endpoint` variable has been added to
    the `cumulus` Terraform module. If true, the NGAP-backed S3 credentials
    endpoint will be added to the Thin Egress App's API. Default: true

- **CUMULUS-1544**

  - Updated the `/granules/bulk` endpoint to correctly query Elasticsearch when
    granule ids are not provided.

- **CUMULUS-1580**
  - Added `/granules/bulk` endpoint to `@cumulus/api` to perform bulk actions on granules given either a list of granule ids or an Elasticsearch query and the workflow to perform.

### Changed

- **CUMULUS-1561**

  - Fix the way that we are handling Terraform provider version requirements
  - Pass provider configs into child modules using the method that the
    [Terraform documentation](https://www.terraform.io/docs/configuration/modules.html#providers-within-modules)
    suggests
  - Remove the `region` input variable from the `s3_access_test` Terraform module
  - Remove the `aws_profile` and `aws_region` input variables from the
    `s3-replicator` Terraform module

- **CUMULUS-1639**
  - Because of
    [S3's Data Consistency Model](https://docs.aws.amazon.com/AmazonS3/latest/dev/Introduction.html#BasicsObjects),
    there may be situations where a GET operation for an object can temporarily
    return a `NoSuchKey` response even if that object _has_ been created. The
    `@cumulus/common/aws.getS3Object()` function has been updated to support
    retries if a `NoSuchKey` response is returned by S3. This behavior can be
    enabled by passing a `retryOptions` object to that function. Supported
    values for that object can be found here:
    <https://github.com/tim-kos/node-retry#retryoperationoptions>

### Removed

- **CUMULUS-1559**
  - `logToSharedDestination` has been migrated to the Terraform deployment as `log_api_gateway_to_cloudwatch` and will ONLY apply to egress lambdas.
    Due to the differences in the Terraform deployment model, we cannot support a global log subscription toggle for a configurable subset of lambdas.
    However, setting up your own log forwarding for a Lambda with Terraform is fairly simple, as you will only need to add SubscriptionFilters to your Terraform configuration, one per log group.
    See [the Terraform documentation](https://www.terraform.io/docs/providers/aws/r/cloudwatch_log_subscription_filter.html) for details on how to do this.
    An empty FilterPattern ("") will capture all logs in a group.

## [v1.15.0] - 2019-11-04

### BREAKING CHANGES

- **CUMULUS-1644** - When a workflow execution begins or ends, the workflow
  payload is parsed and any new or updated PDRs or granules referenced in that
  workflow are stored to the Cumulus archive. The defined interface says that a
  PDR in `payload.pdr` will be added to the archive, and any granules in
  `payload.granules` will also be added to the archive. In previous releases,
  PDRs found in `meta.pdr` and granules found in `meta.input_granules` were also
  added to the archive. This caused unexpected behavior and has been removed.
  Only PDRs from `payload.pdr` and granules from `payload.granules` will now be
  added to the Cumulus archive.

- **CUMULUS-1449** - Cumulus now uses a universal workflow template when
  starting a workflow that contains general information specific to the
  deployment, but not specific to the workflow. Workflow task configs must be
  defined using AWS step function parameters. As part of this change,
  `CumulusConfig` has been retired and task configs must now be defined under
  the `cma.task_config` key in the Parameters section of a step function
  definition.

  **Migration instructions**:

  NOTE: These instructions require the use of Cumulus Message Adapter v1.1.x+.
  Please ensure you are using a compatible version before attempting to migrate
  workflow configurations. When defining workflow steps, remove any
  `CumulusConfig` section, as shown below:

  ```yaml
  ParsePdr:
    CumulusConfig:
      provider: "{$.meta.provider}"
      bucket: "{$.meta.buckets.internal.name}"
      stack: "{$.meta.stack}"
  ```

  Instead, use AWS Parameters to pass `task_config` for the task directly into
  the Cumulus Message Adapter:

  ```yaml
  ParsePdr:
    Parameters:
      cma:
        event.$: "$"
        task_config:
          provider: "{$.meta.provider}"
          bucket: "{$.meta.buckets.internal.name}"
          stack: "{$.meta.stack}"
  ```

  In this example, the `cma` key is used to pass parameters to the message
  adapter. Using `task_config` in combination with `event.$: '$'` allows the
  message adapter to process `task_config` as the `config` passed to the Cumulus
  task. See `example/workflows/sips.yml` in the core repository for further
  examples of how to set the Parameters.

  Additionally, workflow configurations for the `QueueGranules` and `QueuePdrs`
  tasks need to be updated:

  - `queue-pdrs` config changes:
    - `parsePdrMessageTemplateUri` replaced with `parsePdrWorkflow`, which is
      the workflow name (i.e. top-level name in `config.yml`, e.g. 'ParsePdr').
    - `internalBucket` and `stackName` configs now required to look up
      configuration from the deployment. Brings the task config in line with
      that of `queue-granules`.
  - `queue-granules` config change: `ingestGranuleMessageTemplateUri` replaced
    with `ingestGranuleWorkflow`, which is the workflow name (e.g.
    'IngestGranule').

- **CUMULUS-1396** - **Workflow steps at the beginning and end of a workflow
  using the `SfSnsReport` Lambda have now been deprecated (e.g. `StartStatus`,
  `StopStatus`) and should be removed from your workflow definitions**. These
  steps were used for publishing ingest notifications and have been replaced by
  an implementation using Cloudwatch events for Step Functions to trigger a
  Lambda that publishes ingest notifications. For further detail on how ingest
  notifications are published, see the notes below on **CUMULUS-1394**. For
  examples of how to update your workflow definitions, see our
  [example workflow definitions](https://github.com/nasa/cumulus/blob/master/example/workflows/).

- **CUMULUS-1470**
  - Remove Cumulus-defined ECS service autoscaling, allowing integrators to
    better customize autoscaling to meet their needs. In order to use
    autoscaling with ECS services, appropriate
    `AWS::ApplicationAutoScaling::ScalableTarget`,
    `AWS::ApplicationAutoScaling::ScalingPolicy`, and `AWS::CloudWatch::Alarm`
    resources should be defined in a kes overrides file. See
    [this example](https://github.com/nasa/cumulus/blob/release-1.15.x/example/overrides/app/cloudformation.template.yml)
    for an example.
  - The following config parameters are no longer used:
    - ecs.services.\<NAME\>.minTasks
    - ecs.services.\<NAME\>.maxTasks
    - ecs.services.\<NAME\>.scaleInActivityScheduleTime
    - ecs.services.\<NAME\>.scaleInAdjustmentPercent
    - ecs.services.\<NAME\>.scaleOutActivityScheduleTime
    - ecs.services.\<NAME\>.scaleOutAdjustmentPercent
    - ecs.services.\<NAME\>.activityName

### Added

- **CUMULUS-1100**

  - Added 30-day retention properties to all log groups that were missing those policies.

- **CUMULUS-1396**

  - Added `@cumulus/common/sfnStep`:
    - `LambdaStep` - A class for retrieving and parsing input and output to Lambda steps in AWS Step Functions
    - `ActivityStep` - A class for retrieving and parsing input and output to ECS activity steps in AWS Step Functions

- **CUMULUS-1574**

  - Added `GET /token` endpoint for SAML authorization when cumulus is protected by Launchpad.
    This lets a user retieve a token by hand that can be presented to the API.

- **CUMULUS-1625**

  - Added `sf_start_rate` variable to the `ingest` Terraform module, equivalent to `sqs_consumer_rate` in the old model, but will not be automatically applied to custom queues as that was.

- **CUMULUS-1513**
  - Added `sqs`-type rule support in the Cumulus API `@cumulus/api`
  - Added `sqsMessageConsumer` lambda which processes messages from the SQS queues configured in the `sqs` rules.

### Changed

- **CUMULUS-1639**

  - Because of
    [S3's Data Consistency Model](https://docs.aws.amazon.com/AmazonS3/latest/dev/Introduction.html#BasicsObjects),
    there may be situations where a GET operation for an object can temporarily
    return a `NoSuchKey` response even if that object _has_ been created. The
    `@cumulus/common/aws.getS3Object()` function will now retry up to 10 times
    if a `NoSuchKey` response is returned by S3. This can behavior can be
    overridden by passing `{ retries: 0 }` as the `retryOptions` argument.

- **CUMULUS-1449**

  - `queue-pdrs` & `queue-granules` config changes. Details in breaking changes section.
  - Cumulus now uses a universal workflow template when starting workflow that contains general information specific to the deployment, but not specific to the workflow.
  - Changed the way workflow configs are defined, from `CumulusConfig` to a `task_config` AWS Parameter.

- **CUMULUS-1452**

  - Changed the default ECS docker storage drive to `devicemapper`

- **CUMULUS-1453**
  - Removed config schema for `@cumulus/sf-sns-report` task
  - Updated `@cumulus/sf-sns-report` to always assume that it is running as an intermediate step in a workflow, not as the first or last step

### Removed

- **CUMULUS-1449**
  - Retired `CumulusConfig` as part of step function definitions, as this is an artifact of the way Kes parses workflow definitions that was not possible to migrate to Terraform. Use AWS Parameters and the `task_config` key instead. See change note above.
  - Removed individual workflow templates.

### Fixed

- **CUMULUS-1620** - Fixed bug where `message_adapter_version` does not correctly inject the CMA

- **CUMULUS-1396** - Updated `@cumulus/common/StepFunctions.getExecutionHistory()` to recursively fetch execution history when `nextToken` is returned in response

- **CUMULUS-1571** - Updated `@cumulus/common/DynamoDb.get()` to throw any errors encountered when trying to get a record and the record does exist

- **CUMULUS-1452**
  - Updated the EC2 initialization scripts to use full volume size for docker storage
  - Changed the default ECS docker storage drive to `devicemapper`

## [v1.14.5] - 2019-12-30 - [BACKPORT]

### Updated

- **CUMULUS-1626**
  - Updates Cumulus to use node10/CMA 1.1.2 for all of its internal lambdas in prep for AWS node 8 EOL

## [v1.14.4] - 2019-10-28

### Fixed

- **CUMULUS-1632** - Pinned `aws-elasticsearch-connector` package in `@cumulus/api` to version `8.1.3`, since `8.2.0` includes breaking changes

## [v1.14.3] - 2019-10-18

### Fixed

- **CUMULUS-1620** - Fixed bug where `message_adapter_version` does not correctly inject the CMA

- **CUMULUS-1572** - A granule is now included in discovery results even when
  none of its files has a matching file type in the associated collection
  configuration. Previously, if all files for a granule were unmatched by a file
  type configuration, the granule was excluded from the discovery results.
  Further, added support for a `boolean` property
  `ignoreFilesConfigForDiscovery`, which controls how a granule's files are
  filtered at discovery time.

## [v1.14.2] - 2019-10-08

### BREAKING CHANGES

Your Cumulus Message Adapter version should be pinned to `v1.0.13` or lower in your `app/config.yml` using `message_adapter_version: v1.0.13` OR you should use the workflow migration steps below to work with CMA v1.1.1+.

- **CUMULUS-1394** - The implementation of the `SfSnsReport` Lambda requires additional environment variables for integration with the new ingest notification SNS topics. Therefore, **you must update the definition of `SfSnsReport` in your `lambdas.yml` like so**:

```yaml
SfSnsReport:
  handler: index.handler
  timeout: 300
  source: node_modules/@cumulus/sf-sns-report/dist
  tables:
    - ExecutionsTable
  envs:
    execution_sns_topic_arn:
      function: Ref
      value: reportExecutionsSns
    granule_sns_topic_arn:
      function: Ref
      value: reportGranulesSns
    pdr_sns_topic_arn:
      function: Ref
      value: reportPdrsSns
```

- **CUMULUS-1447** -
  The newest release of the Cumulus Message Adapter (v1.1.1) requires that parameterized configuration be used for remote message functionality. Once released, Kes will automatically bring in CMA v1.1.1 without additional configuration.

  **Migration instructions**
  Oversized messages are no longer written to S3 automatically. In order to utilize remote messaging functionality, configure a `ReplaceConfig` AWS Step Function parameter on your CMA task:

  ```yaml
  ParsePdr:
    Parameters:
      cma:
        event.$: "$"
        ReplaceConfig:
          FullMessage: true
  ```

  Accepted fields in `ReplaceConfig` include `MaxSize`, `FullMessage`, `Path` and `TargetPath`.
  See https://github.com/nasa/cumulus-message-adapter/blob/master/CONTRACT.md#remote-message-configuration for full details.

  As this change is backward compatible in Cumulus Core, users wishing to utilize the previous version of the CMA may opt to transition to using a CMA lambda layer, or set `message_adapter_version` in their configuration to a version prior to v1.1.0.

### PLEASE NOTE

- **CUMULUS-1394** - Ingest notifications are now provided via 3 separate SNS topics for executions, granules, and PDRs, instead of a single `sftracker` SNS topic. Whereas the `sftracker` SNS topic received a full Cumulus execution message, the new topics all receive generated records for the given object. The new topics are only published to if the given object exists for the current execution. For a given execution/granule/PDR, **two messages will be received by each topic**: one message indicating that ingest is running and another message indicating that ingest has completed or failed. The new SNS topics are:

  - `reportExecutions` - Receives 1 message per execution
  - `reportGranules` - Receives 1 message per granule in an execution
  - `reportPdrs` - Receives 1 message per PDR

### Added

- **CUMULUS-639**

  - Adds SAML JWT and launchpad token authentication to Cumulus API (configurable)
    - **NOTE** to authenticate with Launchpad ensure your launchpad user_id is in the `<prefix>-UsersTable`
    - when Cumulus configured to protect API via Launchpad:
      - New endpoints
        - `GET /saml/login` - starting point for SAML SSO creates the login request url and redirects to the SAML Identity Provider Service (IDP)
        - `POST /saml/auth` - SAML Assertion Consumer Service. POST receiver from SAML IDP. Validates response, logs the user in, and returnes a SAML-based JWT.
    - Disabled endpoints
      - `POST /refresh`
      - Changes authorization worklow:
      - `ensureAuthorized` now presumes the bearer token is a JWT and tries to validate. If the token is malformed, it attempts to validate the token against Launchpad. This allows users to bring their own token as described here https://wiki.earthdata.nasa.gov/display/CUMULUS/Cumulus+API+with+Launchpad+Authentication. But it also allows dashboard users to manually authenticate via Launchpad SAML to receive a Launchpad-based JWT.

- **CUMULUS-1394**
  - Added `Granule.generateGranuleRecord()` method to granules model to generate a granule database record from a Cumulus execution message
  - Added `Pdr.generatePdrRecord()` method to PDRs model to generate a granule database record from a Cumulus execution message
  - Added helpers to `@cumulus/common/message`:
    - `getMessageExecutionName()` - Get the execution name from a Cumulus execution message
    - `getMessageStateMachineArn()` - Get the state machine ARN from a Cumulus execution message
    - `getMessageExecutionArn()` - Get the execution ARN for a Cumulus execution message
    - `getMessageGranules()` - Get the granules from a Cumulus execution message, if any.
  - Added `@cumulus/common/cloudwatch-event/isFailedSfStatus()` to determine if a Step Function status from a Cloudwatch event is a failed status

### Changed

- **CUMULUS-1308**

  - HTTP PUT of a Collection, Provider, or Rule via the Cumulus API now
    performs full replacement of the existing object with the object supplied
    in the request payload. Previous behavior was to perform a modification
    (partial update) by merging the existing object with the (possibly partial)
    object in the payload, but this did not conform to the HTTP standard, which
    specifies PATCH as the means for modifications rather than replacements.

- **CUMULUS-1375**

  - Migrate Cumulus from deprecated Elasticsearch JS client to new, supported one in `@cumulus/api`

- **CUMULUS-1485** Update `@cumulus/cmr-client` to return error message from CMR for validation failures.

- **CUMULUS-1394**

  - Renamed `Execution.generateDocFromPayload()` to `Execution.generateRecord()` on executions model. The method generates an execution database record from a Cumulus execution message.

- **CUMULUS-1432**

  - `logs` endpoint takes the level parameter as a string and not a number
  - Elasticsearch term query generation no longer converts numbers to boolean

- **CUMULUS-1447**

  - Consolidated all remote message handling code into @common/aws
  - Update remote message code to handle updated CMA remote message flags
  - Update example SIPS workflows to utilize Parameterized CMA configuration

- **CUMULUS-1448** Refactor workflows that are mutating cumulus_meta to utilize meta field

- **CUMULUS-1451**

  - Elasticsearch cluster setting `auto_create_index` will be set to false. This had been causing issues in the bootstrap lambda on deploy.

- **CUMULUS-1456**
  - `@cumulus/api` endpoints default error handler uses `boom` package to format errors, which is consistent with other API endpoint errors.

### Fixed

- **CUMULUS-1432** `logs` endpoint filter correctly filters logs by level
- **CUMULUS-1484** `useMessageAdapter` now does not set CUMULUS_MESSAGE_ADAPTER_DIR when `true`

### Removed

- **CUMULUS-1394**
  - Removed `sfTracker` SNS topic. Replaced by three new SNS topics for granule, execution, and PDR ingest notifications.
  - Removed unused functions from `@cumulus/common/aws`:
    - `getGranuleS3Params()`
    - `setGranuleStatus()`

## [v1.14.1] - 2019-08-29

### Fixed

- **CUMULUS-1455**

  - CMR token links updated to point to CMR legacy services rather than echo

- **CUMULUS-1211**
  - Errors thrown during granule discovery are no longer swallowed and ignored.
    Rather, errors are propagated to allow for proper error-handling and
    meaningful messaging.

## [v1.14.0] - 2019-08-22

### PLEASE NOTE

- We have encountered transient lambda service errors in our integration testing. Please handle transient service errors following [these guidelines](https://docs.aws.amazon.com/step-functions/latest/dg/bp-lambda-serviceexception.html). The workflows in the `example/workflows` folder have been updated with retries configured for these errors.

- **CUMULUS-799** added additional IAM permissions to support reading CloudWatch and API Gateway, so **you will have to redeploy your IAM stack.**

- **CUMULUS-800** Several items:

  - **Delete existing API Gateway stages**: To allow enabling of API Gateway logging, Cumulus now creates and manages a Stage resource during deployment. Before upgrading Cumulus, it is necessary to delete the API Gateway stages on both the Backend API and the Distribution API. Instructions are included in the documenation under [Delete API Gateway Stages](https://nasa.github.io/cumulus/docs/additional-deployment-options/delete-api-gateway-stages).

  - **Set up account permissions for API Gateway to write to CloudWatch**: In a one time operation for your AWS account, to enable CloudWatch Logs for API Gateway, you must first grant the API Gateway permission to read and write logs to CloudWatch for your account. The `AmazonAPIGatewayPushToCloudWatchLogs` managed policy (with an ARN of `arn:aws:iam::aws:policy/service-role/AmazonAPIGatewayPushToCloudWatchLogs`) has all the required permissions. You can find a simple how to in the documentation under [Enable API Gateway Logging.](https://nasa.github.io/cumulus/docs/additional-deployment-options/enable-gateway-logging-permissions)

  - **Configure API Gateway to write logs to CloudWatch** To enable execution logging for the distribution API set `config.yaml` `apiConfigs.distribution.logApigatewayToCloudwatch` value to `true`. More information [Enable API Gateway Logs](https://nasa.github.io/cumulus/docs/additional-deployment-options/enable-api-logs)

  - **Configure CloudWatch log delivery**: It is possible to deliver CloudWatch API execution and access logs to a cross-account shared AWS::Logs::Destination. An operator does this by adding the key `logToSharedDestination` to the `config.yml` at the default level with a value of a writable log destination. More information in the documenation under [Configure CloudWatch Logs Delivery.](https://nasa.github.io/cumulus/docs/additional-deployment-options/configure-cloudwatch-logs-delivery)

  - **Additional Lambda Logging**: It is now possible to configure any lambda to deliver logs to a shared subscriptions by setting `logToSharedDestination` to the ARN of a writable location (either an AWS::Logs::Destination or a Kinesis Stream) on any lambda config. Documentation for [Lambda Log Subscriptions](https://nasa.github.io/cumulus/docs/additional-deployment-options/additional-lambda-logging)

  - **Configure S3 Server Access Logs**: If you are running Cumulus in an NGAP environment you may [configure S3 Server Access Logs](https://nasa.github.io/cumulus/docs/next/deployment/server_access_logging) to be delivered to a shared bucket where the Metrics Team will ingest the logs into their ELK stack. Contact the Metrics team for permission and location.

- **CUMULUS-1368** The Cumulus distribution API has been deprecated and is being replaced by ASF's Thin Egress App. By default, the distribution API will not deploy. Please follow [the instructions for deploying and configuring Thin Egress](https://nasa.github.io/cumulus/docs/deployment/thin_egress_app).

To instead continue to deploy and use the legacy Cumulus distribution app, add the following to your `config.yml`:

```yaml
deployDistributionApi: true
```

If you deploy with no distribution app your deployment will succeed but you may encounter errors in your workflows, particularly in the `MoveGranule` task.

- **CUMULUS-1418** Users who are packaging the CMA in their Lambdas outside of Cumulus may need to update their Lambda configuration. Please see `BREAKING CHANGES` below for details.

### Added

- **CUMULUS-642**
  - Adds Launchpad as an authentication option for the Cumulus API.
  - Updated deployment documentation and added [instructions to setup Cumulus API Launchpad authentication](https://wiki.earthdata.nasa.gov/display/CUMULUS/Cumulus+API+with+Launchpad+Authentication)
- **CUMULUS-1418**
  - Adds usage docs/testing of lambda layers (introduced in PR1125), updates Core example tasks to use the updated `cumulus-ecs-task` and a CMA layer instead of kes CMA injection.
  - Added Terraform module to publish CMA as layer to user account.
- **PR1125** - Adds `layers` config option to support deploying Lambdas with layers
- **PR1128** - Added `useXRay` config option to enable AWS X-Ray for Lambdas.
- **CUMULUS-1345**
  - Adds new variables to the app deployment under `cmr`.
  - `cmrEnvironment` values are `SIT`, `UAT`, or `OPS` with `UAT` as the default.
  - `cmrLimit` and `cmrPageSize` have been added as configurable options.
- **CUMULUS-1273**
  - Added lambda function EmsProductMetadataReport to generate EMS Product Metadata report
- **CUMULUS-1226**
  - Added API endpoint `elasticsearch/index-from-database` to index to an Elasticsearch index from the database for recovery purposes and `elasticsearch/indices-status` to check the status of Elasticsearch indices via the API.
- **CUMULUS-824**
  - Added new Collection parameter `reportToEms` to configure whether the collection is reported to EMS
- **CUMULUS-1357**
  - Added new BackendApi endpoint `ems` that generates EMS reports.
- **CUMULUS-1241**
  - Added information about queues with maximum execution limits defined to default workflow templates (`meta.queueExecutionLimits`)
- **CUMULUS-1311**
  - Added `@cumulus/common/message` with various message parsing/preparation helpers
- **CUMULUS-812**

  - Added support for limiting the number of concurrent executions started from a queue. [See the data cookbook](https://nasa.github.io/cumulus/docs/data-cookbooks/throttling-queued-executions) for more information.

- **CUMULUS-1337**

  - Adds `cumulus.stackName` value to the `instanceMetadata` endpoint.

- **CUMULUS-1368**

  - Added `cmrGranuleUrlType` to the `@cumulus/move-granules` task. This determines what kind of links go in the CMR files. The options are `distribution`, `s3`, or `none`, with the default being distribution. If there is no distribution API being used with Cumulus, you must set the value to `s3` or `none`.

- Added `packages/s3-replicator` Terraform module to allow same-region s3 replication to metrics bucket.

- **CUMULUS-1392**

  - Added `tf-modules/report-granules` Terraform module which processes granule ingest notifications received via SNS and stores granule data to a database. The module includes:
    - SNS topic for publishing granule ingest notifications
    - Lambda to process granule notifications and store data
    - IAM permissions for the Lambda
    - Subscription for the Lambda to the SNS topic

- **CUMULUS-1393**

  - Added `tf-modules/report-pdrs` Terraform module which processes PDR ingest notifications received via SNS and stores PDR data to a database. The module includes:
    - SNS topic for publishing PDR ingest notifications
    - Lambda to process PDR notifications and store data
    - IAM permissions for the Lambda
    - Subscription for the Lambda to the SNS topic
  - Added unit tests for `@cumulus/api/models/pdrs.createPdrFromSns()`

- **CUMULUS-1400**

  - Added `tf-modules/report-executions` Terraform module which processes workflow execution information received via SNS and stores it to a database. The module includes:
    - SNS topic for publishing execution data
    - Lambda to process and store execution data
    - IAM permissions for the Lambda
    - Subscription for the Lambda to the SNS topic
  - Added `@cumulus/common/sns-event` which contains helpers for SNS events:
    - `isSnsEvent()` returns true if event is from SNS
    - `getSnsEventMessage()` extracts and parses the message from an SNS event
    - `getSnsEventMessageObject()` extracts and parses message object from an SNS event
  - Added `@cumulus/common/cloudwatch-event` which contains helpers for Cloudwatch events:
    - `isSfExecutionEvent()` returns true if event is from Step Functions
    - `isTerminalSfStatus()` determines if a Step Function status from a Cloudwatch event is a terminal status
    - `getSfEventStatus()` gets the Step Function status from a Cloudwatch event
    - `getSfEventDetailValue()` extracts a Step Function event detail field from a Cloudwatch event
    - `getSfEventMessageObject()` extracts and parses Step Function detail object from a Cloudwatch event

- **CUMULUS-1429**

  - Added `tf-modules/data-persistence` Terraform module which includes resources for data persistence in Cumulus:
    - DynamoDB tables
    - Elasticsearch with optional support for VPC
    - Cloudwatch alarm for number of Elasticsearch nodes

- **CUMULUS-1379** CMR Launchpad Authentication
  - Added `launchpad` configuration to `@cumulus/deployment/app/config.yml`, and cloudformation templates, workflow message, lambda configuration, api endpoint configuration
  - Added `@cumulus/common/LaunchpadToken` and `@cumulus/common/launchpad` to provide methods to get token and validate token
  - Updated lambdas to use Launchpad token for CMR actions (ingest and delete granules)
  - Updated deployment documentation and added [instructions to setup CMR client for Launchpad authentication](https://wiki.earthdata.nasa.gov/display/CUMULUS/CMR+Launchpad+Authentication)

## Changed

- **CUMULUS-1232**

  - Added retries to update `@cumulus/cmr-client` `updateToken()`

- **CUMULUS-1245 CUMULUS-795**

  - Added additional `ems` configuration parameters for sending the ingest reports to EMS
  - Added functionality to send daily ingest reports to EMS

- **CUMULUS-1241**

  - Removed the concept of "priority levels" and added ability to define a number of maximum concurrent executions per SQS queue
  - Changed mapping of Cumulus message properties for the `sqs2sfThrottle` lambda:
    - Queue name is read from `cumulus_meta.queueName`
    - Maximum executions for the queue is read from `meta.queueExecutionLimits[queueName]`, where `queueName` is `cumulus_meta.queueName`
  - Changed `sfSemaphoreDown` lambda to only attempt decrementing semaphores when:
    - the message is for a completed/failed/aborted/timed out workflow AND
    - `cumulus_meta.queueName` exists on the Cumulus message AND
    - An entry for the queue name (`cumulus_meta.queueName`) exists in the the object `meta.queueExecutionLimits` on the Cumulus message

- **CUMULUS-1338**

  - Updated `sfSemaphoreDown` lambda to be triggered via AWS Step Function Cloudwatch events instead of subscription to `sfTracker` SNS topic

- **CUMULUS-1311**

  - Updated `@cumulus/queue-granules` to set `cumulus_meta.queueName` for queued execution messages
  - Updated `@cumulus/queue-pdrs` to set `cumulus_meta.queueName` for queued execution messages
  - Updated `sqs2sfThrottle` lambda to immediately decrement queue semaphore value if dispatching Step Function execution throws an error

- **CUMULUS-1362**

  - Granule `processingStartTime` and `processingEndTime` will be set to the execution start time and end time respectively when there is no sync granule or post to cmr task present in the workflow

- **CUMULUS-1400**
  - Deprecated `@cumulus/ingest/aws/getExecutionArn`. Use `@cumulus/common/aws/getExecutionArn` instead.

### Fixed

- **CUMULUS-1439**

  - Fix bug with rule.logEventArn deletion on Kinesis rule update and fix unit test to verify

- **CUMULUS-796**

  - Added production information (collection ShortName and Version, granuleId) to EMS distribution report
  - Added functionality to send daily distribution reports to EMS

- **CUMULUS-1319**

  - Fixed a bug where granule ingest times were not being stored to the database

- **CUMULUS-1356**

  - The `Collection` model's `delete` method now _removes_ the specified item
    from the collection config store that was inserted by the `create` method.
    Previously, this behavior was missing.

- **CUMULUS-1374**
  - Addressed audit concerns (https://www.npmjs.com/advisories/782) in api package

### BREAKING CHANGES

### Changed

- **CUMULUS-1418**
  - Adding a default `cmaDir` key to configuration will cause `CUMULUS_MESSAGE_ADAPTER_DIR` to be set by default to `/opt` for any Lambda not setting `useCma` to true, or explicitly setting the CMA environment variable. In lambdas that package the CMA independently of the Cumulus packaging. Lambdas manually packaging the CMA should have their Lambda configuration updated to set the CMA path, or alternately if not using the CMA as a Lambda layer in this deployment set `cmaDir` to `./cumulus-message-adapter`.

### Removed

- **CUMULUS-1337**

  - Removes the S3 Access Metrics package added in CUMULUS-799

- **PR1130**
  - Removed code deprecated since v1.11.1:
    - Removed `@cumulus/common/step-functions`. Use `@cumulus/common/StepFunctions` instead.
    - Removed `@cumulus/api/lib/testUtils.fakeFilesFactory`. Use `@cumulus/api/lib/testUtils.fakeFileFactory` instead.
    - Removed `@cumulus/cmrjs/cmr` functions: `searchConcept`, `ingestConcept`, `deleteConcept`. Use the functions in `@cumulus/cmr-client` instead.
    - Removed `@cumulus/ingest/aws.getExecutionHistory`. Use `@cumulus/common/StepFunctions.getExecutionHistory` instead.

## [v1.13.5] - 2019-08-29 - [BACKPORT]

### Fixed

- **CUMULUS-1455** - CMR token links updated to point to CMR legacy services rather than echo

## [v1.13.4] - 2019-07-29

- **CUMULUS-1411** - Fix deployment issue when using a template override

## [v1.13.3] - 2019-07-26

- **CUMULUS-1345** Full backport of CUMULUS-1345 features - Adds new variables to the app deployment under `cmr`.
  - `cmrEnvironment` values are `SIT`, `UAT`, or `OPS` with `UAT` as the default.
  - `cmrLimit` and `cmrPageSize` have been added as configurable options.

## [v1.13.2] - 2019-07-25

- Re-release of v1.13.1 to fix broken npm packages.

## [v1.13.1] - 2019-07-22

- **CUMULUS-1374** - Resolve audit compliance with lodash version for api package subdependency
- **CUMULUS-1412** - Resolve audit compliance with googleapi package
- **CUMULUS-1345** - Backported CMR environment setting in getUrl to address immediate user need. CMR_ENVIRONMENT can now be used to set the CMR environment to OPS/SIT

## [v1.13.0] - 2019-5-20

### PLEASE NOTE

**CUMULUS-802** added some additional IAM permissions to support ECS autoscaling, so **you will have to redeploy your IAM stack.**
As a result of the changes for **CUMULUS-1193**, **CUMULUS-1264**, and **CUMULUS-1310**, **you must delete your existing stacks (except IAM) before deploying this version of Cumulus.**
If running Cumulus within a VPC and extended downtime is acceptable, we recommend doing this at the end of the day to allow AWS backend resources and network interfaces to be cleaned up overnight.

### BREAKING CHANGES

- **CUMULUS-1228**

  - The default AMI used by ECS instances is now an NGAP-compliant AMI. This
    will be a breaking change for non-NGAP deployments. If you do not deploy to
    NGAP, you will need to find the AMI ID of the
    [most recent Amazon ECS-optimized AMI](https://docs.aws.amazon.com/AmazonECS/latest/developerguide/ecs-optimized_AMI.html),
    and set the `ecs.amiid` property in your config. Instructions for finding
    the most recent NGAP AMI can be found using
    [these instructions](https://wiki.earthdata.nasa.gov/display/ESKB/Select+an+NGAP+Created+AMI).

- **CUMULUS-1310**

  - Database resources (DynamoDB, ElasticSearch) have been moved to an independent `db` stack.
    Migrations for this version will need to be user-managed. (e.g. [elasticsearch](https://docs.aws.amazon.com/elasticsearch-service/latest/developerguide/es-version-migration.html#snapshot-based-migration) and [dynamoDB](https://docs.aws.amazon.com/datapipeline/latest/DeveloperGuide/dp-template-exports3toddb.html)).
    Order of stack deployment is `iam` -> `db` -> `app`.
  - All stacks can now be deployed using a single `config.yml` file, i.e.: `kes cf deploy --kes-folder app --template node_modules/@cumulus/deployment/[iam|db|app] [...]`
    Backwards-compatible. For development, please re-run `npm run bootstrap` to build new `kes` overrides.
    Deployment docs have been updated to show how to deploy a single-config Cumulus instance.
  - `params` have been moved: Nest `params` fields under `app`, `db` or `iam` to override all Parameters for a particular stack's cloudformation template. Backwards-compatible with multi-config setups.
  - `stackName` and `stackNameNoDash` have been retired. Use `prefix` and `prefixNoDash` instead.
  - The `iams` section in `app/config.yml` IAM roles has been deprecated as a user-facing parameter,
    _unless_ your IAM role ARNs do not match the convention shown in `@cumulus/deployment/app/config.yml`
  - The `vpc.securityGroup` will need to be set with a pre-existing security group ID to use Cumulus in a VPC. Must allow inbound HTTP(S) (Port 443).

- **CUMULUS-1212**

  - `@cumulus/post-to-cmr` will now fail if any granules being processed are missing a metadata file. You can set the new config option `skipMetaCheck` to `true` to pass post-to-cmr without a metadata file.

- **CUMULUS-1232**

  - `@cumulus/sync-granule` will no longer silently pass if no checksum data is provided. It will use input
    from the granule object to:
    - Verify checksum if `checksumType` and `checksumValue` are in the file record OR a checksum file is provided
      (throws `InvalidChecksum` on fail), else log warning that no checksum is available.
    - Then, verify synced S3 file size if `file.size` is in the file record (throws `UnexpectedFileSize` on fail),
      else log warning that no file size is available.
    - Pass the step.

- **CUMULUS-1264**

  - The Cloudformation templating and deployment configuration has been substantially refactored.
    - `CumulusApiDefault` nested stack resource has been renamed to `CumulusApiDistribution`
    - `CumulusApiV1` nested stack resource has been renamed to `CumulusApiBackend`
  - The `urs: true` config option for when defining your lambdas (e.g. in `lambdas.yml`) has been deprecated. There are two new options to replace it:
    - `urs_redirect: 'token'`: This will expose a `TOKEN_REDIRECT_ENDPOINT` environment variable to your lambda that references the `/token` endpoint on the Cumulus backend API
    - `urs_redirect: 'distribution'`: This will expose a `DISTRIBUTION_REDIRECT_ENDPOINT` environment variable to your lambda that references the `/redirect` endpoint on the Cumulus distribution API

- **CUMULUS-1193**

  - The elasticsearch instance is moved behind the VPC.
  - Your account will need an Elasticsearch Service Linked role. This is a one-time setup for the account. You can follow the instructions to use the AWS console or AWS CLI [here](https://docs.aws.amazon.com/IAM/latest/UserGuide/using-service-linked-roles.html) or use the following AWS CLI command: `aws iam create-service-linked-role --aws-service-name es.amazonaws.com`

- **CUMULUS-802**

  - ECS `maxInstances` must be greater than `minInstances`. If you use defaults, no change is required.

- **CUMULUS-1269**
  - Brought Cumulus data models in line with CNM JSON schema:
    - Renamed file object `fileType` field to `type`
    - Renamed file object `fileSize` field to `size`
    - Renamed file object `checksumValue` field to `checksum` where not already done.
    - Added `ancillary` and `linkage` type support to file objects.

### Added

- **CUMULUS-799**

  - Added an S3 Access Metrics package which will take S3 Server Access Logs and
    write access metrics to CloudWatch

- **CUMULUS-1242** - Added `sqs2sfThrottle` lambda. The lambda reads SQS messages for queued executions and uses semaphores to only start new executions if the maximum number of executions defined for the priority key (`cumulus_meta.priorityKey`) has not been reached. Any SQS messages that are read but not used to start executions remain in the queue.

- **CUMULUS-1240**

  - Added `sfSemaphoreDown` lambda. This lambda receives SNS messages and for each message it decrements the semaphore used to track the number of running executions if:
    - the message is for a completed/failed workflow AND
    - the message contains a level of priority (`cumulus_meta.priorityKey`)
  - Added `sfSemaphoreDown` lambda as a subscriber to the `sfTracker` SNS topic

- **CUMULUS-1265**

  - Added `apiConfigs` configuration option to configure API Gateway to be private
  - All internal lambdas configured to run inside the VPC by default
  - Removed references to `NoVpc` lambdas from documentation and `example` folder.

- **CUMULUS-802**
  - Adds autoscaling of ECS clusters
  - Adds autoscaling of ECS services that are handling StepFunction activities

## Changed

- Updated `@cumulus/ingest/http/httpMixin.list()` to trim trailing spaces on discovered filenames

- **CUMULUS-1310**

  - Database resources (DynamoDB, ElasticSearch) have been moved to an independent `db` stack.
    This will enable future updates to avoid affecting database resources or requiring migrations.
    Migrations for this version will need to be user-managed.
    (e.g. [elasticsearch](https://docs.aws.amazon.com/elasticsearch-service/latest/developerguide/es-version-migration.html#snapshot-based-migration) and [dynamoDB](https://docs.aws.amazon.com/datapipeline/latest/DeveloperGuide/dp-template-exports3toddb.html)).
    Order of stack deployment is `iam` -> `db` -> `app`.
  - All stacks can now be deployed using a single `config.yml` file, i.e.: `kes cf deploy --kes-folder app --template node_modules/@cumulus/deployment/[iam|db|app] [...]`
    Backwards-compatible. Please re-run `npm run bootstrap` to build new `kes` overrides.
    Deployment docs have been updated to show how to deploy a single-config Cumulus instance.
  - `params` fields should now be nested under the stack key (i.e. `app`, `db` or `iam`) to provide Parameters for a particular stack's cloudformation template,
    for use with single-config instances. Keys _must_ match the name of the deployment package folder (`app`, `db`, or `iam`).
    Backwards-compatible with multi-config setups.
  - `stackName` and `stackNameNoDash` have been retired as user-facing config parameters. Use `prefix` and `prefixNoDash` instead.
    This will be used to create stack names for all stacks in a single-config use case.
    `stackName` may still be used as an override in multi-config usage, although this is discouraged.
    Warning: overriding the `db` stack's `stackName` will require you to set `dbStackName` in your `app/config.yml`.
    This parameter is required to fetch outputs from the `db` stack to reference in the `app` stack.
  - The `iams` section in `app/config.yml` IAM roles has been retired as a user-facing parameter,
    _unless_ your IAM role ARNs do not match the convention shown in `@cumulus/deployment/app/config.yml`
    In that case, overriding `iams` in your own config is recommended.
  - `iam` and `db` `cloudformation.yml` file names will have respective prefixes (e.g `iam.cloudformation.yml`).
  - Cumulus will now only attempt to create reconciliation reports for buckets of the `private`, `public` and `protected` types.
  - Cumulus will no longer set up its own security group.
    To pass a pre-existing security group for in-VPC deployments as a parameter to the Cumulus template, populate `vpc.securityGroup` in `config.yml`.
    This security group must allow inbound HTTP(S) traffic (Port 443). SSH traffic (Port 22) must be permitted for SSH access to ECS instances.
  - Deployment docs have been updated with examples for the new deployment model.

- **CUMULUS-1236**

  - Moves access to public files behind the distribution endpoint. Authentication is not required, but direct http access has been disallowed.

- **CUMULUS-1223**

  - Adds unauthenticated access for public bucket files to the Distribution API. Public files should be requested the same way as protected files, but for public files a redirect to a self-signed S3 URL will happen without requiring authentication with Earthdata login.

- **CUMULUS-1232**

  - Unifies duplicate handling in `ingest/granule.handleDuplicateFile` for maintainability.
  - Changed `ingest/granule.ingestFile` and `move-granules/index.moveFileRequest` to use new function.
  - Moved file versioning code to `ingest/granule.moveGranuleFileWithVersioning`
  - `ingest/granule.verifyFile` now also tests `file.size` for verification if it is in the file record and throws
    `UnexpectedFileSize` error for file size not matching input.
  - `ingest/granule.verifyFile` logs warnings if checksum and/or file size are not available.

- **CUMULUS-1193**

  - Moved reindex CLI functionality to an API endpoint. See [API docs](https://nasa.github.io/cumulus-api/#elasticsearch-1)

- **CUMULUS-1207**
  - No longer disable lambda event source mappings when disabling a rule

### Fixed

- Updated Lerna publish script so that published Cumulus packages will pin their dependencies on other Cumulus packages to exact versions (e.g. `1.12.1` instead of `^1.12.1`)

- **CUMULUS-1203**

  - Fixes IAM template's use of intrinsic functions such that IAM template overrides now work with kes

- **CUMULUS-1268**
  - Deployment will not fail if there are no ES alarms or ECS services

## [v1.12.1] - 2019-4-8

## [v1.12.0] - 2019-4-4

Note: There was an issue publishing 1.12.0. Upgrade to 1.12.1.

### BREAKING CHANGES

- **CUMULUS-1139**

  - `granule.applyWorkflow` uses the new-style granule record as input to workflows.

- **CUMULUS-1171**

  - Fixed provider handling in the API to make it consistent between protocols.
    NOTE: This is a breaking change. When applying this upgrade, users will need to:
    1. Disable all workflow rules
    2. Update any `http` or `https` providers so that the host field only
       contains a valid hostname or IP address, and the port field contains the
       provider port.
    3. Perform the deployment
    4. Re-enable workflow rules

- **CUMULUS-1176**:

  - `@cumulus/move-granules` input expectations have changed. `@cumulus/files-to-granules` is a new intermediate task to perform input translation in the old style.
    See the Added and Changed sections of this release changelog for more information.

- **CUMULUS-670**

  - The behavior of ParsePDR and related code has changed in this release. PDRs with FILE_TYPEs that do not conform to the PDR ICD (+ TGZ) (https://cdn.earthdata.nasa.gov/conduit/upload/6376/ESDS-RFC-030v1.0.pdf) will fail to parse.

- **CUMULUS-1208**
  - The granule object input to `@cumulus/queue-granules` will now be added to ingest workflow messages **as is**. In practice, this means that if you are using `@cumulus/queue-granules` to trigger ingest workflows and your granule objects input have invalid properties, then your ingest workflows will fail due to schema validation errors.

### Added

- **CUMULUS-777**
  - Added new cookbook entry on configuring Cumulus to track ancillary files.
- **CUMULUS-1183**
  - Kes overrides will now abort with a warning if a workflow step is configured without a corresponding
    lambda configuration
- **CUMULUS-1223**

  - Adds convenience function `@cumulus/common/bucketsConfigJsonObject` for fetching stack's bucket configuration as an object.

- **CUMULUS-853**
  - Updated FakeProcessing example lambda to include option to generate fake browse
  - Added feature documentation for ancillary metadata export, a new cookbook entry describing a workflow with ancillary metadata generation(browse), and related task definition documentation
- **CUMULUS-805**
  - Added a CloudWatch alarm to check running ElasticSearch instances, and a CloudWatch dashboard to view the health of ElasticSearch
  - Specify `AWS_REGION` in `.env` to be used by deployment script
- **CUMULUS-803**
  - Added CloudWatch alarms to check running tasks of each ECS service, and add the alarms to CloudWatch dashboard
- **CUMULUS-670**
  - Added Ancillary Metadata Export feature (see https://nasa.github.io/cumulus/docs/features/ancillary_metadata for more information)
  - Added new Collection file parameter "fileType" that allows configuration of workflow granule file fileType
- **CUMULUS-1184** - Added kes logging output to ensure we always see the state machine reference before failures due to configuration
- **CUMULUS-1105** - Added a dashboard endpoint to serve the dashboard from an S3 bucket
- **CUMULUS-1199** - Moves `s3credentials` endpoint from the backend to the distribution API.
- **CUMULUS-666**
  - Added `@api/endpoints/s3credentials` to allow EarthData Login authorized users to retrieve temporary security credentials for same-region direct S3 access.
- **CUMULUS-671**
  - Added `@packages/integration-tests/api/distribution/getDistributionApiS3SignedUrl()` to return the S3 signed URL for a file protected by the distribution API
- **CUMULUS-672**
  - Added `cmrMetadataFormat` and `cmrConceptId` to output for individual granules from `@cumulus/post-to-cmr`. `cmrMetadataFormat` will be read from the `cmrMetadataFormat` generated for each granule in `@cumulus/cmrjs/publish2CMR()`
  - Added helpers to `@packages/integration-tests/api/distribution`:
    - `getDistributionApiFileStream()` returns a stream to download files protected by the distribution API
    - `getDistributionFileUrl()` constructs URLs for requesting files from the distribution API
- **CUMULUS-1185** `@cumulus/api/models/Granule.removeGranuleFromCmrByGranule` to replace `@cumulus/api/models/Granule.removeGranuleFromCmr` and use the Granule UR from the CMR metadata to remove the granule from CMR

- **CUMULUS-1101**

  - Added new `@cumulus/checksum` package. This package provides functions to calculate and validate checksums.
  - Added new checksumming functions to `@cumulus/common/aws`: `calculateS3ObjectChecksum` and `validateS3ObjectChecksum`, which depend on the `checksum` package.

- CUMULUS-1171

  - Added `@cumulus/common` API documentation to `packages/common/docs/API.md`
  - Added an `npm run build-docs` task to `@cumulus/common`
  - Added `@cumulus/common/string#isValidHostname()`
  - Added `@cumulus/common/string#match()`
  - Added `@cumulus/common/string#matches()`
  - Added `@cumulus/common/string#toLower()`
  - Added `@cumulus/common/string#toUpper()`
  - Added `@cumulus/common/URLUtils#buildURL()`
  - Added `@cumulus/common/util#isNil()`
  - Added `@cumulus/common/util#isNull()`
  - Added `@cumulus/common/util#isUndefined()`
  - Added `@cumulus/common/util#negate()`

- **CUMULUS-1176**

  - Added new `@cumulus/files-to-granules` task to handle converting file array output from `cumulus-process` tasks into granule objects.
    Allows simplification of `@cumulus/move-granules` and `@cumulus/post-to-cmr`, see Changed section for more details.

- CUMULUS-1151 Compare the granule holdings in CMR with Cumulus' internal data store
- CUMULUS-1152 Compare the granule file holdings in CMR with Cumulus' internal data store

### Changed

- **CUMULUS-1216** - Updated `@cumulus/ingest/granule/ingestFile` to download files to expected staging location.
- **CUMULUS-1208** - Updated `@cumulus/ingest/queue/enqueueGranuleIngestMessage()` to not transform granule object passed to it when building an ingest message
- **CUMULUS-1198** - `@cumulus/ingest` no longer enforces any expectations about whether `provider_path` contains a leading slash or not.
- **CUMULUS-1170**
  - Update scripts and docs to use `npm` instead of `yarn`
  - Use `package-lock.json` files to ensure matching versions of npm packages
  - Update CI builds to use `npm ci` instead of `npm install`
- **CUMULUS-670**
  - Updated ParsePDR task to read standard PDR types+ (+ tgz as an external customer requirement) and add a fileType to granule-files on Granule discovery
  - Updated ParsePDR to fail if unrecognized type is used
  - Updated all relevant task schemas to include granule->files->filetype as a string value
  - Updated tests/test fixtures to include the fileType in the step function/task inputs and output validations as needed
  - Updated MoveGranules task to handle incoming configuration with new "fileType" values and to add them as appropriate to the lambda output.
  - Updated DiscoverGranules step/related workflows to read new Collection file parameter fileType that will map a discovered file to a workflow fileType
  - Updated CNM parser to add the fileType to the defined granule file fileType on ingest and updated integration tests to verify/validate that behavior
  - Updated generateEcho10XMLString in cmr-utils.js to use a map/related library to ensure order as CMR requires ordering for their online resources.
  - Updated post-to-cmr task to appropriately export CNM filetypes to CMR in echo10/UMM exports
- **CUMULUS-1139** - Granules stored in the API contain a `files` property. That schema has been greatly
  simplified and now better matches the CNM format.
  - The `name` property has been renamed to `fileName`.
  - The `filepath` property has been renamed to `key`.
  - The `checksumValue` property has been renamed to `checksum`.
  - The `path` property has been removed.
  - The `url_path` property has been removed.
  - The `filename` property (which contained an `s3://` URL) has been removed, and the `bucket`
    and `key` properties should be used instead. Any requests sent to the API containing a `granule.files[].filename`
    property will be rejected, and any responses coming back from the API will not contain that
    `filename` property.
  - A `source` property has been added, which is a URL indicating the original source of the file.
  - `@cumulus/ingest/granule.moveGranuleFiles()` no longer includes a `filename` field in its
    output. The `bucket` and `key` fields should be used instead.
- **CUMULUS-672**

  - Changed `@cumulus/integration-tests/api/EarthdataLogin.getEarthdataLoginRedirectResponse` to `@cumulus/integration-tests/api/EarthdataLogin.getEarthdataAccessToken`. The new function returns an access response from Earthdata login, if successful.
  - `@cumulus/integration-tests/cmr/getOnlineResources` now accepts an object of options, including `cmrMetadataFormat`. Based on the `cmrMetadataFormat`, the function will correctly retrieve the online resources for each metadata format (ECHO10, UMM-G)

- **CUMULUS-1101**

  - Moved `@cumulus/common/file/getFileChecksumFromStream` into `@cumulus/checksum`, and renamed it to `generateChecksumFromStream`.
    This is a breaking change for users relying on `@cumulus/common/file/getFileChecksumFromStream`.
  - Refactored `@cumulus/ingest/Granule` to depend on new `common/aws` checksum functions and remove significantly present checksumming code.
    - Deprecated `@cumulus/ingest/granule.validateChecksum`. Replaced with `@cumulus/ingest/granule.verifyFile`.
    - Renamed `granule.getChecksumFromFile` to `granule.retrieveSuppliedFileChecksumInformation` to be more accurate.
  - Deprecated `@cumulus/common/aws.checksumS3Objects`. Use `@cumulus/common/aws.calculateS3ObjectChecksum` instead.

- CUMULUS-1171

  - Fixed provider handling in the API to make it consistent between protocols.
    Before this change, FTP providers were configured using the `host` and
    `port` properties. HTTP providers ignored `port` and `protocol`, and stored
    an entire URL in the `host` property. Updated the API to only accept valid
    hostnames or IP addresses in the `provider.host` field. Updated ingest code
    to properly build HTTP and HTTPS URLs from `provider.protocol`,
    `provider.host`, and `provider.port`.
  - The default provider port was being set to 21, no matter what protocol was
    being used. Removed that default.

- **CUMULUS-1176**

  - `@cumulus/move-granules` breaking change:
    Input to `move-granules` is now expected to be in the form of a granules object (i.e. `{ granules: [ { ... }, { ... } ] }`);
    For backwards compatibility with array-of-files outputs from processing steps, use the new `@cumulus/files-to-granules` task as an intermediate step.
    This task will perform the input translation. This change allows `move-granules` to be simpler and behave more predictably.
    `config.granuleIdExtraction` and `config.input_granules` are no longer needed/used by `move-granules`.
  - `@cumulus/post-to-cmr`: `config.granuleIdExtraction` is no longer needed/used by `post-to-cmr`.

- CUMULUS-1174
  - Better error message and stacktrace for S3KeyPairProvider error reporting.

### Fixed

- **CUMULUS-1218** Reconciliation report will now scan only completed granules.
- `@cumulus/api` files and granules were not getting indexed correctly because files indexing was failing in `db-indexer`
- `@cumulus/deployment` A bug in the Cloudformation template was preventing the API from being able to be launched in a VPC, updated the IAM template to give the permissions to be able to run the API in a VPC

### Deprecated

- `@cumulus/api/models/Granule.removeGranuleFromCmr`, instead use `@cumulus/api/models/Granule.removeGranuleFromCmrByGranule`
- `@cumulus/ingest/granule.validateChecksum`, instead use `@cumulus/ingest/granule.verifyFile`
- `@cumulus/common/aws.checksumS3Objects`, instead use `@cumulus/common/aws.calculateS3ObjectChecksum`
- `@cumulus/cmrjs`: `getGranuleId` and `getCmrFiles` are deprecated due to changes in input handling.

## [v1.11.3] - 2019-3-5

### Added

- **CUMULUS-1187** - Added `@cumulus/ingest/granule/duplicateHandlingType()` to determine how duplicate files should be handled in an ingest workflow

### Fixed

- **CUMULUS-1187** - workflows not respecting the duplicate handling value specified in the collection
- Removed refreshToken schema requirement for OAuth

## [v1.11.2] - 2019-2-15

### Added

- CUMULUS-1169
  - Added a `@cumulus/common/StepFunctions` module. It contains functions for querying the AWS
    StepFunctions API. These functions have the ability to retry when a ThrottlingException occurs.
  - Added `@cumulus/common/aws.retryOnThrottlingException()`, which will wrap a function in code to
    retry on ThrottlingExceptions.
  - Added `@cumulus/common/test-utils.throttleOnce()`, which will cause a function to return a
    ThrottlingException the first time it is called, then return its normal result after that.
- CUMULUS-1103 Compare the collection holdings in CMR with Cumulus' internal data store
- CUMULUS-1099 Add support for UMMG JSON metadata versions > 1.4.
  - If a version is found in the metadata object, that version is used for processing and publishing to CMR otherwise, version 1.4 is assumed.
- CUMULUS-678
  - Added support for UMMG json v1.4 metadata files.
    `reconcileCMRMetadata` added to `@cumulus/cmrjs` to update metadata record with new file locations.
    `@cumulus/common/errors` adds two new error types `CMRMetaFileNotFound` and `InvalidArgument`.
    `@cumulus/common/test-utils` adds new function `randomId` to create a random string with id to help in debugging.
    `@cumulus/common/BucketsConfig` adds a new helper class `BucketsConfig` for working with bucket stack configuration and bucket names.
    `@cumulus/common/aws` adds new function `s3PutObjectTagging` as a convenience for the aws [s3().putObjectTagging](https://docs.aws.amazon.com/AWSJavaScriptSDK/latest/AWS/S3.html#putObjectTagging-property) function.
    `@cumulus/cmrjs` Adds: - `isCMRFile` - Identify an echo10(xml) or UMMG(json) metadata file. - `metadataObjectFromCMRFile` Read and parse CMR XML file from s3. - `updateCMRMetadata` Modify a cmr metadata (xml/json) file with updated information. - `publish2CMR` Posts XML or UMMG CMR data to CMR service. - `reconcileCMRMetadata` Reconciles cmr metadata file after a file moves.
- Adds some ECS and other permissions to StepRole to enable running ECS tasks from a workflow
- Added Apache logs to cumulus api and distribution lambdas
- **CUMULUS-1119** - Added `@cumulus/integration-tests/api/EarthdataLogin.getEarthdataLoginRedirectResponse` helper for integration tests to handle login with Earthdata and to return response from redirect to Cumulus API
- **CUMULUS-673** Added `@cumulus/common/file/getFileChecksumFromStream` to get file checksum from a readable stream

### Fixed

- CUMULUS-1123
  - Cloudformation template overrides now work as expected

### Changed

- CUMULUS-1169
  - Deprecated the `@cumulus/common/step-functions` module.
  - Updated code that queries the StepFunctions API to use the retry-enabled functions from
    `@cumulus/common/StepFunctions`
- CUMULUS-1121
  - Schema validation is now strongly enforced when writing to the database.
    Additional properties are not allowed and will result in a validation error.
- CUMULUS-678
  `tasks/move-granules` simplified and refactored to use functionality from cmrjs.
  `ingest/granules.moveGranuleFiles` now just moves granule files and returns a list of the updated files. Updating metadata now handled by `@cumulus/cmrjs/reconcileCMRMetadata`.
  `move-granules.updateGranuleMetadata` refactored and bugs fixed in the case of a file matching multiple collection.files.regexps.
  `getCmrXmlFiles` simplified and now only returns an object with the cmrfilename and the granuleId.
  `@cumulus/test-processing` - test processing task updated to generate UMM-G metadata

- CUMULUS-1043

  - `@cumulus/api` now uses [express](http://expressjs.com/) as the API engine.
  - All `@cumulus/api` endpoints on ApiGateway are consolidated to a single endpoint the uses `{proxy+}` definition.
  - All files under `packages/api/endpoints` along with associated tests are updated to support express's request and response objects.
  - Replaced environment variables `internal`, `bucket` and `systemBucket` with `system_bucket`.
  - Update `@cumulus/integration-tests` to work with updated cumulus-api express endpoints

- `@cumulus/integration-tests` - `buildAndExecuteWorkflow` and `buildWorkflow` updated to take a `meta` param to allow for additional fields to be added to the workflow `meta`

- **CUMULUS-1049** Updated `Retrieve Execution Status API` in `@cumulus/api`: If the execution doesn't exist in Step Function API, Cumulus API returns the execution status information from the database.

- **CUMULUS-1119**
  - Renamed `DISTRIBUTION_URL` environment variable to `DISTRIBUTION_ENDPOINT`
  - Renamed `DEPLOYMENT_ENDPOINT` environment variable to `DISTRIBUTION_REDIRECT_ENDPOINT`
  - Renamed `API_ENDPOINT` environment variable to `TOKEN_REDIRECT_ENDPOINT`

### Removed

- Functions deprecated before 1.11.0:
  - @cumulus/api/models/base: static Manager.createTable() and static Manager.deleteTable()
  - @cumulus/ingest/aws/S3
  - @cumulus/ingest/aws/StepFunction.getExecution()
  - @cumulus/ingest/aws/StepFunction.pullEvent()
  - @cumulus/ingest/consumer.Consume
  - @cumulus/ingest/granule/Ingest.getBucket()

### Deprecated

`@cmrjs/ingestConcept`, instead use the CMR object methods. `@cmrjs/CMR.ingestGranule` or `@cmrjs/CMR.ingestCollection`
`@cmrjs/searchConcept`, instead use the CMR object methods. `@cmrjs/CMR.searchGranules` or `@cmrjs/CMR.searchCollections`
`@cmrjs/deleteConcept`, instead use the CMR object methods. `@cmrjs/CMR.deleteGranule` or `@cmrjs/CMR.deleteCollection`

## [v1.11.1] - 2018-12-18

**Please Note**

- Ensure your `app/config.yml` has a `clientId` specified in the `cmr` section. This will allow CMR to identify your requests for better support and metrics.
  - For an example, please see [the example config](https://github.com/nasa/cumulus/blob/1c7e2bf41b75da9f87004c4e40fbcf0f39f56794/example/app/config.yml#L128).

### Added

- Added a `/tokenDelete` endpoint in `@cumulus/api` to delete access token records

### Changed

- CUMULUS-678
  `@cumulus/ingest/crypto` moved and renamed to `@cumulus/common/key-pair-provider`
  `@cumulus/ingest/aws` function: `KMSDecryptionFailed` and class: `KMS` extracted and moved to `@cumulus/common` and `KMS` is exported as `KMSProvider` from `@cumulus/common/key-pair-provider`
  `@cumulus/ingest/granule` functions: `publish`, `getGranuleId`, `getXMLMetadataAsString`, `getMetadataBodyAndTags`, `parseXmlString`, `getCmrXMLFiles`, `postS3Object`, `contructOnlineAccessUrls`, `updateMetadata`, extracted and moved to `@cumulus/cmrjs`
  `getGranuleId`, `getCmrXMLFiles`, `publish`, `updateMetadata` removed from `@cumulus/ingest/granule` and added to `@cumulus/cmrjs`;
  `updateMetadata` renamed `updateCMRMetadata`.
  `@cumulus/ingest` test files renamed.
- **CUMULUS-1070**
  - Add `'Client-Id'` header to all `@cumulus/cmrjs` requests (made via `searchConcept`, `ingestConcept`, and `deleteConcept`).
  - Updated `cumulus/example/app/config.yml` entry for `cmr.clientId` to use stackName for easier CMR-side identification.

## [v1.11.0] - 2018-11-30

**Please Note**

- Redeploy IAM roles:
  - CUMULUS-817 includes a migration that requires reconfiguration/redeployment of IAM roles. Please see the [upgrade instructions](https://nasa.github.io/cumulus/docs/upgrade/1.11.0) for more information.
  - CUMULUS-977 includes a few new SNS-related permissions added to the IAM roles that will require redeployment of IAM roles.
- `cumulus-message-adapter` v1.0.13+ is required for `@cumulus/api` granule reingest API to work properly. The latest version should be downloaded automatically by kes.
- A `TOKEN_SECRET` value (preferably 256-bit for security) must be added to `.env` to securely sign JWTs used for authorization in `@cumulus/api`

### Changed

- **CUUMULUS-1000** - Distribution endpoint now persists logins, instead of
  redirecting to Earthdata Login on every request
- **CUMULUS-783 CUMULUS-790** - Updated `@cumulus/sync-granule` and `@cumulus/move-granules` tasks to always overwrite existing files for manually-triggered reingest.
- **CUMULUS-906** - Updated `@cumulus/api` granule reingest API to
  - add `reingestGranule: true` and `forceDuplicateOverwrite: true` to Cumulus message `cumulus_meta.cumulus_context` field to indicate that the workflow is a manually triggered re-ingest.
  - return warning message to operator when duplicateHandling is not `replace`
  - `cumulus-message-adapter` v1.0.13+ is required.
- **CUMULUS-793** - Updated the granule move PUT request in `@cumulus/api` to reject the move with a 409 status code if one or more of the files already exist at the destination location
- Updated `@cumulus/helloworld` to use S3 to store state for pass on retry tests
- Updated `@cumulus/ingest`:
  - [Required for MAAP] `http.js#list` will now find links with a trailing whitespace
  - Removed code from `granule.js` which looked for files in S3 using `{ Bucket: discoveredFile.bucket, Key: discoveredFile.name }`. This is obsolete since `@cumulus/ingest` uses a `file-staging` and `constructCollectionId()` directory prefixes by default.
- **CUMULUS-989**
  - Updated `@cumulus/api` to use [JWT (JSON Web Token)](https://jwt.io/introduction/) as the transport format for API authorization tokens and to use JWT verification in the request authorization
  - Updated `/token` endpoint in `@cumulus/api` to return tokens as JWTs
  - Added a `/refresh` endpoint in `@cumulus/api` to request new access tokens from the OAuth provider using the refresh token
  - Added `refreshAccessToken` to `@cumulus/api/lib/EarthdataLogin` to manage refresh token requests with the Earthdata OAuth provider

### Added

- **CUMULUS-1050**
  - Separated configuration flags for originalPayload/finalPayload cleanup such that they can be set to different retention times
- **CUMULUS-798**
  - Added daily Executions cleanup CloudWatch event that triggers cleanExecutions lambda
  - Added cleanExecutions lambda that removes finalPayload/originalPayload field entries for records older than configured timeout value (execution_payload_retention_period), with a default of 30 days
- **CUMULUS-815/816**
  - Added 'originalPayload' and 'finalPayload' fields to Executions table
  - Updated Execution model to populate originalPayload with the execution payload on record creation
  - Updated Execution model code to populate finalPayload field with the execution payload on execution completion
  - Execution API now exposes the above fields
- **CUMULUS-977**
  - Rename `kinesisConsumer` to `messageConsumer` as it handles both Kinesis streams and SNS topics as of this version.
  - Add `sns`-type rule support. These rules create a subscription between an SNS topic and the `messageConsumer`.
    When a message is received, `messageConsumer` is triggered and passes the SNS message (JSON format expected) in
    its entirety to the workflow in the `payload` field of the Cumulus message. For more information on sns-type rules,
    see the [documentation](https://nasa.github.io/cumulus/docs/data-cookbooks/setup#rules).
- **CUMULUS-975**
  - Add `KinesisInboundEventLogger` and `KinesisOutboundEventLogger` API lambdas. These lambdas
    are utilized to dump incoming and outgoing ingest workflow kinesis streams
    to cloudwatch for analytics in case of AWS/stream failure.
  - Update rules model to allow tracking of log_event ARNs related to
    Rule event logging. Kinesis rule types will now automatically log
    incoming events via a Kinesis event triggered lambda.
    CUMULUS-975-migration-4
  - Update migration code to require explicit migration names per run
  - Added migration_4 to migrate/update exisitng Kinesis rules to have a log event mapping
  - Added new IAM policy for migration lambda
- **CUMULUS-775**
  - Adds a instance metadata endpoint to the `@cumulus/api` package.
  - Adds a new convenience function `hostId` to the `@cumulus/cmrjs` to help build environment specific cmr urls.
  - Fixed `@cumulus/cmrjs.searchConcept` to search and return CMR results.
  - Modified `@cumulus/cmrjs.CMR.searchGranule` and `@cumulus/cmrjs.CMR.searchCollection` to include CMR's provider as a default parameter to searches.
- **CUMULUS-965**
  - Add `@cumulus/test-data.loadJSONTestData()`,
    `@cumulus/test-data.loadTestData()`, and
    `@cumulus/test-data.streamTestData()` to safely load test data. These
    functions should be used instead of using `require()` to load test data,
    which could lead to tests interferring with each other.
  - Add a `@cumulus/common/util/deprecate()` function to mark a piece of code as
    deprecated
- **CUMULUS-986**
  - Added `waitForTestExecutionStart` to `@cumulus/integration-tests`
- **CUMULUS-919**
  - In `@cumulus/deployment`, added support for NGAP permissions boundaries for IAM roles with `useNgapPermissionBoundary` flag in `iam/config.yml`. Defaults to false.

### Fixed

- Fixed a bug where FTP sockets were not closed after an error, keeping the Lambda function active until it timed out [CUMULUS-972]
- **CUMULUS-656**
  - The API will no longer allow the deletion of a provider if that provider is
    referenced by a rule
  - The API will no longer allow the deletion of a collection if that collection
    is referenced by a rule
- Fixed a bug where `@cumulus/sf-sns-report` was not pulling large messages from S3 correctly.

### Deprecated

- `@cumulus/ingest/aws/StepFunction.pullEvent()`. Use `@cumulus/common/aws.pullStepFunctionEvent()`.
- `@cumulus/ingest/consumer.Consume` due to unpredictable implementation. Use `@cumulus/ingest/consumer.Consumer`.
  Call `Consumer.consume()` instead of `Consume.read()`.

## [v1.10.4] - 2018-11-28

### Added

- **CUMULUS-1008**
  - New `config.yml` parameter for SQS consumers: `sqs_consumer_rate: (default 500)`, which is the maximum number of
    messages the consumer will attempt to process per execution. Currently this is only used by the sf-starter consumer,
    which runs every minute by default, making this a messages-per-minute upper bound. SQS does not guarantee the number
    of messages returned per call, so this is not a fixed rate of consumption, only attempted number of messages received.

### Deprecated

- `@cumulus/ingest/consumer.Consume` due to unpredictable implementation. Use `@cumulus/ingest/consumer.Consumer`.

### Changed

- Backported update of `packages/api` dependency `@mapbox/dyno` to `1.4.2` to mitigate `event-stream` vulnerability.

## [v1.10.3] - 2018-10-31

### Added

- **CUMULUS-817**
  - Added AWS Dead Letter Queues for lambdas that are scheduled asynchronously/such that failures show up only in cloudwatch logs.
- **CUMULUS-956**
  - Migrated developer documentation and data-cookbooks to Docusaurus
    - supports versioning of documentation
  - Added `docs/docs-how-to.md` to outline how to do things like add new docs or locally install for testing.
  - Deployment/CI scripts have been updated to work with the new format
- **CUMULUS-811**
  - Added new S3 functions to `@cumulus/common/aws`:
    - `aws.s3TagSetToQueryString`: converts S3 TagSet array to querystring (for use with upload()).
    - `aws.s3PutObject`: Returns promise of S3 `putObject`, which puts an object on S3
    - `aws.s3CopyObject`: Returns promise of S3 `copyObject`, which copies an object in S3 to a new S3 location
    - `aws.s3GetObjectTagging`: Returns promise of S3 `getObjectTagging`, which returns an object containing an S3 TagSet.
  - `@/cumulus/common/aws.s3PutObject` defaults to an explicit `ACL` of 'private' if not overridden.
  - `@/cumulus/common/aws.s3CopyObject` defaults to an explicit `TaggingDirective` of 'COPY' if not overridden.

### Deprecated

- **CUMULUS-811**
  - Deprecated `@cumulus/ingest/aws.S3`. Member functions of this class will now
    log warnings pointing to similar functionality in `@cumulus/common/aws`.

## [v1.10.2] - 2018-10-24

### Added

- **CUMULUS-965**
  - Added a `@cumulus/logger` package
- **CUMULUS-885**
  - Added 'human readable' version identifiers to Lambda Versioning lambda aliases
- **CUMULUS-705**
  - Note: Make sure to update the IAM stack when deploying this update.
  - Adds an AsyncOperations model and associated DynamoDB table to the
    `@cumulus/api` package
  - Adds an /asyncOperations endpoint to the `@cumulus/api` package, which can
    be used to fetch the status of an AsyncOperation.
  - Adds a /bulkDelete endpoint to the `@cumulus/api` package, which performs an
    asynchronous bulk-delete operation. This is a stub right now which is only
    intended to demonstration how AsyncOperations work.
  - Adds an AsyncOperation ECS task to the `@cumulus/api` package, which will
    fetch an Lambda function, run it in ECS, and then store the result to the
    AsyncOperations table in DynamoDB.
- **CUMULUS-851** - Added workflow lambda versioning feature to allow in-flight workflows to use lambda versions that were in place when a workflow was initiated

  - Updated Kes custom code to remove logic that used the CMA file key to determine template compilation logic. Instead, utilize a `customCompilation` template configuration flag to indicate a template should use Cumulus's kes customized methods instead of 'core'.
  - Added `useWorkflowLambdaVersions` configuration option to enable the lambdaVersioning feature set. **This option is set to true by default** and should be set to false to disable the feature.
  - Added uniqueIdentifier configuration key to S3 sourced lambdas to optionally support S3 lambda resource versioning within this scheme. This key must be unique for each modified version of the lambda package and must be updated in configuration each time the source changes.
  - Added a new nested stack template that will create a `LambdaVersions` stack that will take lambda parameters from the base template, generate lambda versions/aliases and return outputs with references to the most 'current' lambda alias reference, and updated 'core' template to utilize these outputs (if `useWorkflowLambdaVersions` is enabled).

- Created a `@cumulus/api/lib/OAuth2` interface, which is implemented by the
  `@cumulus/api/lib/EarthdataLogin` and `@cumulus/api/lib/GoogleOAuth2` classes.
  Endpoints that need to handle authentication will determine which class to use
  based on environment variables. This also greatly simplifies testing.
- Added `@cumulus/api/lib/assertions`, containing more complex AVA test assertions
- Added PublishGranule workflow to publish a granule to CMR without full reingest. (ingest-in-place capability)

- `@cumulus/integration-tests` new functionality:
  - `listCollections` to list collections from a provided data directory
  - `deleteCollection` to delete list of collections from a deployed stack
  - `cleanUpCollections` combines the above in one function.
  - `listProviders` to list providers from a provided data directory
  - `deleteProviders` to delete list of providers from a deployed stack
  - `cleanUpProviders` combines the above in one function.
  - `@cumulus/integrations-tests/api.js`: `deleteGranule` and `deletePdr` functions to make `DELETE` requests to Cumulus API
  - `rules` API functionality for posting and deleting a rule and listing all rules
  - `wait-for-deploy` lambda for use in the redeployment tests
- `@cumulus/ingest/granule.js`: `ingestFile` inserts new `duplicate_found: true` field in the file's record if a duplicate file already exists on S3.
- `@cumulus/api`: `/execution-status` endpoint requests and returns complete execution output if execution output is stored in S3 due to size.
- Added option to use environment variable to set CMR host in `@cumulus/cmrjs`.
- **CUMULUS-781** - Added integration tests for `@cumulus/sync-granule` when `duplicateHandling` is set to `replace` or `skip`
- **CUMULUS-791** - `@cumulus/move-granules`: `moveFileRequest` inserts new `duplicate_found: true` field in the file's record if a duplicate file already exists on S3. Updated output schema to document new `duplicate_found` field.

### Removed

- Removed `@cumulus/common/fake-earthdata-login-server`. Tests can now create a
  service stub based on `@cumulus/api/lib/OAuth2` if testing requires handling
  authentication.

### Changed

- **CUMULUS-940** - modified `@cumulus/common/aws` `receiveSQSMessages` to take a parameter object instead of positional parameters. All defaults remain the same, but now access to long polling is available through `options.waitTimeSeconds`.
- **CUMULUS-948** - Update lambda functions `CNMToCMA` and `CnmResponse` in the `cumulus-data-shared` bucket and point the default stack to them.
- **CUMULUS-782** - Updated `@cumulus/sync-granule` task and `Granule.ingestFile` in `@cumulus/ingest` to keep both old and new data when a destination file with different checksum already exists and `duplicateHandling` is `version`
- Updated the config schema in `@cumulus/move-granules` to include the `moveStagedFiles` param.
- **CUMULUS-778** - Updated config schema and documentation in `@cumulus/sync-granule` to include `duplicateHandling` parameter for specifying how duplicate filenames should be handled
- **CUMULUS-779** - Updated `@cumulus/sync-granule` to throw `DuplicateFile` error when destination files already exist and `duplicateHandling` is `error`
- **CUMULUS-780** - Updated `@cumulus/sync-granule` to use `error` as the default for `duplicateHandling` when it is not specified
- **CUMULUS-780** - Updated `@cumulus/api` to use `error` as the default value for `duplicateHandling` in the `Collection` model
- **CUMULUS-785** - Updated the config schema and documentation in `@cumulus/move-granules` to include `duplicateHandling` parameter for specifying how duplicate filenames should be handled
- **CUMULUS-786, CUMULUS-787** - Updated `@cumulus/move-granules` to throw `DuplicateFile` error when destination files already exist and `duplicateHandling` is `error` or not specified
- **CUMULUS-789** - Updated `@cumulus/move-granules` to keep both old and new data when a destination file with different checksum already exists and `duplicateHandling` is `version`

### Fixed

- `getGranuleId` in `@cumulus/ingest` bug: `getGranuleId` was constructing an error using `filename` which was undefined. The fix replaces `filename` with the `uri` argument.
- Fixes to `del` in `@cumulus/api/endpoints/granules.js` to not error/fail when not all files exist in S3 (e.g. delete granule which has only 2 of 3 files ingested).
- `@cumulus/deployment/lib/crypto.js` now checks for private key existence properly.

## [v1.10.1] - 2018-09-4

### Fixed

- Fixed cloudformation template errors in `@cumulus/deployment/`
  - Replaced references to Fn::Ref: with Ref:
  - Moved long form template references to a newline

## [v1.10.0] - 2018-08-31

### Removed

- Removed unused and broken code from `@cumulus/common`
  - Removed `@cumulus/common/test-helpers`
  - Removed `@cumulus/common/task`
  - Removed `@cumulus/common/message-source`
  - Removed the `getPossiblyRemote` function from `@cumulus/common/aws`
  - Removed the `startPromisedSfnExecution` function from `@cumulus/common/aws`
  - Removed the `getCurrentSfnTask` function from `@cumulus/common/aws`

### Changed

- **CUMULUS-839** - In `@cumulus/sync-granule`, 'collection' is now an optional config parameter

### Fixed

- **CUMULUS-859** Moved duplicate code in `@cumulus/move-granules` and `@cumulus/post-to-cmr` to `@cumulus/ingest`. Fixed imports making assumptions about directory structure.
- `@cumulus/ingest/consumer` correctly limits the number of messages being received and processed from SQS. Details:
  - **Background:** `@cumulus/api` includes a lambda `<stack-name>-sqs2sf` which processes messages from the `<stack-name>-startSF` SQS queue every minute. The `sqs2sf` lambda uses `@cumulus/ingest/consumer` to receive and process messages from SQS.
  - **Bug:** More than `messageLimit` number of messages were being consumed and processed from the `<stack-name>-startSF` SQS queue. Many step functions were being triggered simultaneously by the lambda `<stack-name>-sqs2sf` (which consumes every minute from the `startSF` queue) and resulting in step function failure with the error: `An error occurred (ThrottlingException) when calling the GetExecutionHistory`.
  - **Fix:** `@cumulus/ingest/consumer#processMessages` now processes messages until `timeLimit` has passed _OR_ once it receives up to `messageLimit` messages. `sqs2sf` is deployed with a [default `messageLimit` of 10](https://github.com/nasa/cumulus/blob/670000c8a821ff37ae162385f921c40956e293f7/packages/deployment/app/config.yml#L147).
  - **IMPORTANT NOTE:** `consumer` will actually process up to `messageLimit * 2 - 1` messages. This is because sometimes `receiveSQSMessages` will return less than `messageLimit` messages and thus the consumer will continue to make calls to `receiveSQSMessages`. For example, given a `messageLimit` of 10 and subsequent calls to `receiveSQSMessages` returns up to 9 messages, the loop will continue and a final call could return up to 10 messages.

## [v1.9.1] - 2018-08-22

**Please Note** To take advantage of the added granule tracking API functionality, updates are required for the message adapter and its libraries. You should be on the following versions:

- `cumulus-message-adapter` 1.0.9+
- `cumulus-message-adapter-js` 1.0.4+
- `cumulus-message-adapter-java` 1.2.7+
- `cumulus-message-adapter-python` 1.0.5+

### Added

- **CUMULUS-687** Added logs endpoint to search for logs from a specific workflow execution in `@cumulus/api`. Added integration test.
- **CUMULUS-836** - `@cumulus/deployment` supports a configurable docker storage driver for ECS. ECS can be configured with either `devicemapper` (the default storage driver for AWS ECS-optimized AMIs) or `overlay2` (the storage driver used by the NGAP 2.0 AMI). The storage driver can be configured in `app/config.yml` with `ecs.docker.storageDriver: overlay2 | devicemapper`. The default is `overlay2`.
  - To support this configuration, a [Handlebars](https://handlebarsjs.com/) helper `ifEquals` was added to `packages/deployment/lib/kes.js`.
- **CUMULUS-836** - `@cumulus/api` added IAM roles required by the NGAP 2.0 AMI. The NGAP 2.0 AMI runs a script `register_instances_with_ssm.py` which requires the ECS IAM role to include `ec2:DescribeInstances` and `ssm:GetParameter` permissions.

### Fixed

- **CUMULUS-836** - `@cumulus/deployment` uses `overlay2` driver by default and does not attempt to write `--storage-opt dm.basesize` to fix [this error](https://github.com/moby/moby/issues/37039).
- **CUMULUS-413** Kinesis processing now captures all errrors.
  - Added kinesis fallback mechanism when errors occur during record processing.
  - Adds FallbackTopicArn to `@cumulus/api/lambdas.yml`
  - Adds fallbackConsumer lambda to `@cumulus/api`
  - Adds fallbackqueue option to lambda definitions capture lambda failures after three retries.
  - Adds kinesisFallback SNS topic to signal incoming errors from kinesis stream.
  - Adds kinesisFailureSQS to capture fully failed events from all retries.
- **CUMULUS-855** Adds integration test for kinesis' error path.
- **CUMULUS-686** Added workflow task name and version tracking via `@cumulus/api` executions endpoint under new `tasks` property, and under `workflow_tasks` in step input/output.
  - Depends on `cumulus-message-adapter` 1.0.9+, `cumulus-message-adapter-js` 1.0.4+, `cumulus-message-adapter-java` 1.2.7+ and `cumulus-message-adapter-python` 1.0.5+
- **CUMULUS-771**
  - Updated sync-granule to stream the remote file to s3
  - Added integration test for ingesting granules from ftp provider
  - Updated http/https integration tests for ingesting granules from http/https providers
- **CUMULUS-862** Updated `@cumulus/integration-tests` to handle remote lambda output
- **CUMULUS-856** Set the rule `state` to have default value `ENABLED`

### Changed

- In `@cumulus/deployment`, changed the example app config.yml to have additional IAM roles

## [v1.9.0] - 2018-08-06

**Please note** additional information and upgrade instructions [here](https://nasa.github.io/cumulus/docs/upgrade/1.9.0)

### Added

- **CUMULUS-712** - Added integration tests verifying expected behavior in workflows
- **GITC-776-2** - Add support for versioned collections

### Fixed

- **CUMULUS-832**
  - Fixed indentation in example config.yml in `@cumulus/deployment`
  - Fixed issue with new deployment using the default distribution endpoint in `@cumulus/deployment` and `@cumulus/api`

## [v1.8.1] - 2018-08-01

**Note** IAM roles should be re-deployed with this release.

- **Cumulus-726**
  - Added function to `@cumulus/integration-tests`: `sfnStep` includes `getStepInput` which returns the input to the schedule event of a given step function step.
  - Added IAM policy `@cumulus/deployment`: Lambda processing IAM role includes `kinesis::PutRecord` so step function lambdas can write to kinesis streams.
- **Cumulus Community Edition**
  - Added Google OAuth authentication token logic to `@cumulus/api`. Refactored token endpoint to use environment variable flag `OAUTH_PROVIDER` when determining with authentication method to use.
  - Added API Lambda memory configuration variable `api_lambda_memory` to `@cumulus/api` and `@cumulus/deployment`.

### Changed

- **Cumulus-726**
  - Changed function in `@cumulus/api`: `models/rules.js#addKinesisEventSource` was modified to call to `deleteKinesisEventSource` with all required parameters (rule's name, arn and type).
  - Changed function in `@cumulus/integration-tests`: `getStepOutput` can now be used to return output of failed steps. If users of this function want the output of a failed event, they can pass a third parameter `eventType` as `'failure'`. This function will work as always for steps which completed successfully.

### Removed

- **Cumulus-726**

  - Configuration change to `@cumulus/deployment`: Removed default auto scaling configuration for Granules and Files DynamoDB tables.

- **CUMULUS-688**
  - Add integration test for ExecutionStatus
  - Function addition to `@cumulus/integration-tests`: `api` includes `getExecutionStatus` which returns the execution status from the Cumulus API

## [v1.8.0] - 2018-07-23

### Added

- **CUMULUS-718** Adds integration test for Kinesis triggering a workflow.

- **GITC-776-3** Added more flexibility for rules. You can now edit all fields on the rule's record
  We may need to update the api documentation to reflect this.

- **CUMULUS-681** - Add ingest-in-place action to granules endpoint

  - new applyWorkflow action at PUT /granules/{granuleid} Applying a workflow starts an execution of the provided workflow and passes the granule record as payload.
    Parameter(s):
    - workflow - the workflow name

- **CUMULUS-685** - Add parent exeuction arn to the execution which is triggered from a parent step function

### Changed

- **CUMULUS-768** - Integration tests get S3 provider data from shared data folder

### Fixed

- **CUMULUS-746** - Move granule API correctly updates record in dynamo DB and cmr xml file
- **CUMULUS-766** - Populate database fileSize field from S3 if value not present in Ingest payload

## [v1.7.1] - 2018-07-27 - [BACKPORT]

### Fixed

- **CUMULUS-766** - Backport from 1.8.0 - Populate database fileSize field from S3 if value not present in Ingest payload

## [v1.7.0] - 2018-07-02

### Please note: [Upgrade Instructions](https://nasa.github.io/cumulus/docs/upgrade/1.7.0)

### Added

- **GITC-776-2** - Add support for versioned collectons
- **CUMULUS-491** - Add granule reconciliation API endpoints.
- **CUMULUS-480** Add suport for backup and recovery:
  - Add DynamoDB tables for granules, executions and pdrs
  - Add ability to write all records to S3
  - Add ability to download all DynamoDB records in form json files
  - Add ability to upload records to DynamoDB
  - Add migration scripts for copying granule, pdr and execution records from ElasticSearch to DynamoDB
  - Add IAM support for batchWrite on dynamoDB
-
- **CUMULUS-508** - `@cumulus/deployment` cloudformation template allows for lambdas and ECS clusters to have multiple AZ availability.
  - `@cumulus/deployment` also ensures docker uses `devicemapper` storage driver.
- **CUMULUS-755** - `@cumulus/deployment` Add DynamoDB autoscaling support.
  - Application developers can add autoscaling and override default values in their deployment's `app/config.yml` file using a `{TableName}Table:` key.

### Fixed

- **CUMULUS-747** - Delete granule API doesn't delete granule files in s3 and granule in elasticsearch
  - update the StreamSpecification DynamoDB tables to have StreamViewType: "NEW_AND_OLD_IMAGES"
  - delete granule files in s3
- **CUMULUS-398** - Fix not able to filter executions by workflow
- **CUMULUS-748** - Fix invalid lambda .zip files being validated/uploaded to AWS
- **CUMULUS-544** - Post to CMR task has UAT URL hard-coded
  - Made configurable: PostToCmr now requires CMR_ENVIRONMENT env to be set to 'SIT' or 'OPS' for those CMR environments. Default is UAT.

### Changed

- **GITC-776-4** - Changed Discover-pdrs to not rely on collection but use provider_path in config. It also has an optional filterPdrs regex configuration parameter

- **CUMULUS-710** - In the integration test suite, `getStepOutput` returns the output of the first successful step execution or last failed, if none exists

## [v1.6.0] - 2018-06-06

### Please note: [Upgrade Instructions](https://nasa.github.io/cumulus/docs/upgrade/1.6.0)

### Fixed

- **CUMULUS-602** - Format all logs sent to Elastic Search.
  - Extract cumulus log message and index it to Elastic Search.

### Added

- **CUMULUS-556** - add a mechanism for creating and running migration scripts on deployment.
- **CUMULUS-461** Support use of metadata date and other components in `url_path` property

### Changed

- **CUMULUS-477** Update bucket configuration to support multiple buckets of the same type:
  - Change the structure of the buckets to allow for more than one bucket of each type. The bucket structure is now:
    bucket-key:
    name: <bucket-name>
    type: <type> i.e. internal, public, etc.
  - Change IAM and app deployment configuration to support new bucket structure
  - Update tasks and workflows to support new bucket structure
  - Replace instances where buckets.internal is relied upon to either use the system bucket or a configured bucket
  - Move IAM template to the deployment package. NOTE: You now have to specify '--template node_modules/@cumulus/deployment/iam' in your IAM deployment
  - Add IAM cloudformation template support to filter buckets by type

## [v1.5.5] - 2018-05-30

### Added

- **CUMULUS-530** - PDR tracking through Queue-granules
  - Add optional `pdr` property to the sync-granule task's input config and output payload.
- **CUMULUS-548** - Create a Lambda task that generates EMS distribution reports
  - In order to supply EMS Distribution Reports, you must enable S3 Server
    Access Logging on any S3 buckets used for distribution. See [How Do I Enable Server Access Logging for an S3 Bucket?](https://docs.aws.amazon.com/AmazonS3/latest/user-guide/server-access-logging.html)
    The "Target bucket" setting should point at the Cumulus internal bucket.
    The "Target prefix" should be
    "<STACK_NAME>/ems-distribution/s3-server-access-logs/", where "STACK_NAME"
    is replaced with the name of your Cumulus stack.

### Fixed

- **CUMULUS-546 - Kinesis Consumer should catch and log invalid JSON**
  - Kinesis Consumer lambda catches and logs errors so that consumer doesn't get stuck in a loop re-processing bad json records.
- EMS report filenames are now based on their start time instead of the time
  instead of the time that the report was generated
- **CUMULUS-552 - Cumulus API returns different results for the same collection depending on query**
  - The collection, provider and rule records in elasticsearch are now replaced with records from dynamo db when the dynamo db records are updated.

### Added

- `@cumulus/deployment`'s default cloudformation template now configures storage for Docker to match the configured ECS Volume. The template defines Docker's devicemapper basesize (`dm.basesize`) using `ecs.volumeSize`. This addresses ECS default of limiting Docker containers to 10GB of storage ([Read more](https://aws.amazon.com/premiumsupport/knowledge-center/increase-default-ecs-docker-limit/)).

## [v1.5.4] - 2018-05-21

### Added

- **CUMULUS-535** - EMS Ingest, Archive, Archive Delete reports
  - Add lambda EmsReport to create daily EMS Ingest, Archive, Archive Delete reports
  - ems.provider property added to `@cumulus/deployment/app/config.yml`.
    To change the provider name, please add `ems: provider` property to `app/config.yml`.
- **CUMULUS-480** Use DynamoDB to store granules, pdrs and execution records
  - Activate PointInTime feature on DynamoDB tables
  - Increase test coverage on api package
  - Add ability to restore metadata records from json files to DynamoDB
- **CUMULUS-459** provide API endpoint for moving granules from one location on s3 to another

## [v1.5.3] - 2018-05-18

### Fixed

- **CUMULUS-557 - "Add dataType to DiscoverGranules output"**
  - Granules discovered by the DiscoverGranules task now include dataType
  - dataType is now a required property for granules used as input to the
    QueueGranules task
- **CUMULUS-550** Update deployment app/config.yml to force elasticsearch updates for deleted granules

## [v1.5.2] - 2018-05-15

### Fixed

- **CUMULUS-514 - "Unable to Delete the Granules"**
  - updated cmrjs.deleteConcept to return success if the record is not found
    in CMR.

### Added

- **CUMULUS-547** - The distribution API now includes an
  "earthdataLoginUsername" query parameter when it returns a signed S3 URL
- **CUMULUS-527 - "parse-pdr queues up all granules and ignores regex"**
  - Add an optional config property to the ParsePdr task called
    "granuleIdFilter". This property is a regular expression that is applied
    against the filename of the first file of each granule contained in the
    PDR. If the regular expression matches, then the granule is included in
    the output. Defaults to '.', which will match all granules in the PDR.
- File checksums in PDRs now support MD5
- Deployment support to subscribe to an SNS topic that already exists
- **CUMULUS-470, CUMULUS-471** In-region S3 Policy lambda added to API to update bucket policy for in-region access.
- **CUMULUS-533** Added fields to granule indexer to support EMS ingest and archive record creation
- **CUMULUS-534** Track deleted granules
  - added `deletedgranule` type to `cumulus` index.
  - **Important Note:** Force custom bootstrap to re-run by adding this to
    app/config.yml `es: elasticSearchMapping: 7`
- You can now deploy cumulus without ElasticSearch. Just add `es: null` to your `app/config.yml` file. This is only useful for debugging purposes. Cumulus still requires ElasticSearch to properly operate.
- `@cumulus/integration-tests` includes and exports the `addRules` function, which seeds rules into the DynamoDB table.
- Added capability to support EFS in cloud formation template. Also added
  optional capability to ssh to your instance and privileged lambda functions.
- Added support to force discovery of PDRs that have already been processed
  and filtering of selected data types
- `@cumulus/cmrjs` uses an environment variable `USER_IP_ADDRESS` or fallback
  IP address of `10.0.0.0` when a public IP address is not available. This
  supports lambda functions deployed into a VPC's private subnet, where no
  public IP address is available.

### Changed

- **CUMULUS-550** Custom bootstrap automatically adds new types to index on
  deployment

## [v1.5.1] - 2018-04-23

### Fixed

- add the missing dist folder to the hello-world task
- disable uglifyjs on the built version of the pdr-status-check (read: https://github.com/webpack-contrib/uglifyjs-webpack-plugin/issues/264)

## [v1.5.0] - 2018-04-23

### Changed

- Removed babel from all tasks and packages and increased minimum node requirements to version 8.10
- Lambda functions created by @cumulus/deployment will use node8.10 by default
- Moved [cumulus-integration-tests](https://github.com/nasa/cumulus-integration-tests) to the `example` folder CUMULUS-512
- Streamlined all packages dependencies (e.g. remove redundant dependencies and make sure versions are the same across packages)
- **CUMULUS-352:** Update Cumulus Elasticsearch indices to use [index aliases](https://www.elastic.co/guide/en/elasticsearch/reference/current/indices-aliases.html).
- **CUMULUS-519:** ECS tasks are no longer restarted after each CF deployment unless `ecs.restartTasksOnDeploy` is set to true
- **CUMULUS-298:** Updated log filterPattern to include all CloudWatch logs in ElasticSearch
- **CUMULUS-518:** Updates to the SyncGranule config schema
  - `granuleIdExtraction` is no longer a property
  - `process` is now an optional property
  - `provider_path` is no longer a property

### Fixed

- **CUMULUS-455 "Kes deployments using only an updated message adapter do not get automatically deployed"**
  - prepended the hash value of cumulus-message-adapter.zip file to the zip file name of lambda which uses message adapter.
  - the lambda function will be redeployed when message adapter or lambda function are updated
- Fixed a bug in the bootstrap lambda function where it stuck during update process
- Fixed a bug where the sf-sns-report task did not return the payload of the incoming message as the output of the task [CUMULUS-441]

### Added

- **CUMULUS-352:** Add reindex CLI to the API package.
- **CUMULUS-465:** Added mock http/ftp/sftp servers to the integration tests
- Added a `delete` method to the `@common/CollectionConfigStore` class
- **CUMULUS-467 "@cumulus/integration-tests or cumulus-integration-tests should seed provider and collection in deployed DynamoDB"**
  - `example` integration-tests populates providers and collections to database
  - `example` workflow messages are populated from workflow templates in s3, provider and collection information in database, and input payloads. Input templates are removed.
  - added `https` protocol to provider schema

## [v1.4.1] - 2018-04-11

### Fixed

- Sync-granule install

## [v1.4.0] - 2018-04-09

### Fixed

- **CUMULUS-392 "queue-granules not returning the sfn-execution-arns queued"**
  - updated queue-granules to return the sfn-execution-arns queued and pdr if exists.
  - added pdr to ingest message meta.pdr instead of payload, so the pdr information doesn't get lost in the ingest workflow, and ingested granule in elasticsearch has pdr name.
  - fixed sf-sns-report schema, remove the invalid part
  - fixed pdr-status-check schema, the failed execution contains arn and reason
- **CUMULUS-206** make sure homepage and repository urls exist in package.json files of tasks and packages

### Added

- Example folder with a cumulus deployment example

### Changed

- [CUMULUS-450](https://bugs.earthdata.nasa.gov/browse/CUMULUS-450) - Updated
  the config schema of the **queue-granules** task
  - The config no longer takes a "collection" property
  - The config now takes an "internalBucket" property
  - The config now takes a "stackName" property
- [CUMULUS-450](https://bugs.earthdata.nasa.gov/browse/CUMULUS-450) - Updated
  the config schema of the **parse-pdr** task
  - The config no longer takes a "collection" property
  - The "stack", "provider", and "bucket" config properties are now
    required
- **CUMULUS-469** Added a lambda to the API package to prototype creating an S3 bucket policy for direct, in-region S3 access for the prototype bucket

### Removed

- Removed the `findTmpTestDataDirectory()` function from
  `@cumulus/common/test-utils`

### Fixed

- [CUMULUS-450](https://bugs.earthdata.nasa.gov/browse/CUMULUS-450)
  - The **queue-granules** task now enqueues a **sync-granule** task with the
    correct collection config for that granule based on the granule's
    data-type. It had previously been using the collection config from the
    config of the **queue-granules** task, which was a problem if the granules
    being queued belonged to different data-types.
  - The **parse-pdr** task now handles the case where a PDR contains granules
    with different data types, and uses the correct granuleIdExtraction for
    each granule.

### Added

- **CUMULUS-448** Add code coverage checking using [nyc](https://github.com/istanbuljs/nyc).

## [v1.3.0] - 2018-03-29

### Deprecated

- discover-s3-granules is deprecated. The functionality is provided by the discover-granules task

### Fixed

- **CUMULUS-331:** Fix aws.downloadS3File to handle non-existent key
- Using test ftp provider for discover-granules testing [CUMULUS-427]
- **CUMULUS-304: "Add AWS API throttling to pdr-status-check task"** Added concurrency limit on SFN API calls. The default concurrency is 10 and is configurable through Lambda environment variable CONCURRENCY.
- **CUMULUS-414: "Schema validation not being performed on many tasks"** revised npm build scripts of tasks that use cumulus-message-adapter to place schema directories into dist directories.
- **CUMULUS-301:** Update all tests to use test-data package for testing data.
- **CUMULUS-271: "Empty response body from rules PUT endpoint"** Added the updated rule to response body.
- Increased memory allotment for `CustomBootstrap` lambda function. Resolves failed deployments where `CustomBootstrap` lambda function was failing with error `Process exited before completing request`. This was causing deployments to stall, fail to update and fail to rollback. This error is thrown when the lambda function tries to use more memory than it is allotted.
- Cumulus repository folders structure updated:
  - removed the `cumulus` folder altogether
  - moved `cumulus/tasks` to `tasks` folder at the root level
  - moved the tasks that are not converted to use CMA to `tasks/.not_CMA_compliant`
  - updated paths where necessary

### Added

- `@cumulus/integration-tests` - Added support for testing the output of an ECS activity as well as a Lambda function.

## [v1.2.0] - 2018-03-20

### Fixed

- Update vulnerable npm packages [CUMULUS-425]
- `@cumulus/api`: `kinesis-consumer.js` uses `sf-scheduler.js#schedule` instead of placing a message directly on the `startSF` SQS queue. This is a fix for [CUMULUS-359](https://bugs.earthdata.nasa.gov/browse/CUMULUS-359) because `sf-scheduler.js#schedule` looks up the provider and collection data in DynamoDB and adds it to the `meta` object of the enqueued message payload.
- `@cumulus/api`: `kinesis-consumer.js` catches and logs errors instead of doing an error callback. Before this change, `kinesis-consumer` was failing to process new records when an existing record caused an error because it would call back with an error and stop processing additional records. It keeps trying to process the record causing the error because it's "position" in the stream is unchanged. Catching and logging the errors is part 1 of the fix. Proposed part 2 is to enqueue the error and the message on a "dead-letter" queue so it can be processed later ([CUMULUS-413](https://bugs.earthdata.nasa.gov/browse/CUMULUS-413)).
- **CUMULUS-260: "PDR page on dashboard only shows zeros."** The PDR stats in LPDAAC are all 0s, even if the dashboard has been fixed to retrieve the correct fields. The current version of pdr-status-check has a few issues.
  - pdr is not included in the input/output schema. It's available from the input event. So the pdr status and stats are not updated when the ParsePdr workflow is complete. Adding the pdr to the input/output of the task will fix this.
  - pdr-status-check doesn't update pdr stats which prevent the real time pdr progress from showing up in the dashboard. To solve this, added lambda function sf-sns-report which is copied from @cumulus/api/lambdas/sf-sns-broadcast with modification, sf-sns-report can be used to report step function status anywhere inside a step function. So add step sf-sns-report after each pdr-status-check, we will get the PDR status progress at real time.
  - It's possible an execution is still in the queue and doesn't exist in sfn yet. Added code to handle 'ExecutionDoesNotExist' error when checking the execution status.
- Fixed `aws.cloudwatchevents()` typo in `packages/ingest/aws.js`. This typo was the root cause of the error: `Error: Could not process scheduled_ingest, Error: : aws.cloudwatchevents is not a constructor` seen when trying to update a rule.

### Removed

- `@cumulus/ingest/aws`: Remove queueWorkflowMessage which is no longer being used by `@cumulus/api`'s `kinesis-consumer.js`.

## [v1.1.4] - 2018-03-15

### Added

- added flag `useList` to parse-pdr [CUMULUS-404]

### Fixed

- Pass encrypted password to the ApiGranule Lambda function [CUMULUS-424]

## [v1.1.3] - 2018-03-14

### Fixed

- Changed @cumulus/deployment package install behavior. The build process will happen after installation

## [v1.1.2] - 2018-03-14

### Added

- added tools to @cumulus/integration-tests for local integration testing
- added end to end testing for discovering and parsing of PDRs
- `yarn e2e` command is available for end to end testing

### Fixed

- **CUMULUS-326: "Occasionally encounter "Too Many Requests" on deployment"** The api gateway calls will handle throttling errors
- **CUMULUS-175: "Dashboard providers not in sync with AWS providers."** The root cause of this bug - DynamoDB operations not showing up in Elasticsearch - was shared by collections and rules. The fix was to update providers', collections' and rules; POST, PUT and DELETE endpoints to operate on DynamoDB and using DynamoDB streams to update Elasticsearch. The following packages were made:
  - `@cumulus/deployment` deploys DynamoDB streams for the Collections, Providers and Rules tables as well as a new lambda function called `dbIndexer`. The `dbIndexer` lambda has an event source mapping which listens to each of the DynamoDB streams. The dbIndexer lambda receives events referencing operations on the DynamoDB table and updates the elasticsearch cluster accordingly.
  - The `@cumulus/api` endpoints for collections, providers and rules _only_ query DynamoDB, with the exception of LIST endpoints and the collections' GET endpoint.

### Updated

- Broke up `kes.override.js` of @cumulus/deployment to multiple modules and moved to a new location
- Expanded @cumulus/deployment test coverage
- all tasks were updated to use cumulus-message-adapter-js 1.0.1
- added build process to integration-tests package to babelify it before publication
- Update @cumulus/integration-tests lambda.js `getLambdaOutput` to return the entire lambda output. Previously `getLambdaOutput` returned only the payload.

## [v1.1.1] - 2018-03-08

### Removed

- Unused queue lambda in api/lambdas [CUMULUS-359]

### Fixed

- Kinesis message content is passed to the triggered workflow [CUMULUS-359]
- Kinesis message queues a workflow message and does not write to rules table [CUMULUS-359]

## [v1.1.0] - 2018-03-05

### Added

- Added a `jlog` function to `common/test-utils` to aid in test debugging
- Integration test package with command line tool [CUMULUS-200] by @laurenfrederick
- Test for FTP `useList` flag [CUMULUS-334] by @kkelly51

### Updated

- The `queue-pdrs` task now uses the [cumulus-message-adapter-js](https://github.com/nasa/cumulus-message-adapter-js)
  library
- Updated the `queue-pdrs` JSON schemas
- The test-utils schema validation functions now throw an error if validation
  fails
- The `queue-granules` task now uses the [cumulus-message-adapter-js](https://github.com/nasa/cumulus-message-adapter-js)
  library
- Updated the `queue-granules` JSON schemas

### Removed

- Removed the `getSfnExecutionByName` function from `common/aws`
- Removed the `getGranuleStatus` function from `common/aws`

## [v1.0.1] - 2018-02-27

### Added

- More tests for discover-pdrs, dicover-granules by @yjpa7145
- Schema validation utility for tests by @yjpa7145

### Changed

- Fix an FTP listing bug for servers that do not support STAT [CUMULUS-334] by @kkelly51

## [v1.0.0] - 2018-02-23

[unreleased]: https://github.com/nasa/cumulus/compare/v9.1.0...HEAD
[v9.1.0]: https://github.com/nasa/cumulus/compare/v9.0.1...v9.1.0
[v9.0.1]: https://github.com/nasa/cumulus/compare/v9.0.0...v9.0.1
[v9.0.0]: https://github.com/nasa/cumulus/compare/v8.1.0...v9.0.0
[v8.1.0]: https://github.com/nasa/cumulus/compare/v8.0.0...v8.1.0
[v8.0.0]: https://github.com/nasa/cumulus/compare/v7.2.0...v8.0.0
[v7.2.0]: https://github.com/nasa/cumulus/compare/v7.1.0...v7.2.0
[v7.1.0]: https://github.com/nasa/cumulus/compare/v7.0.0...v7.1.0
[v7.0.0]: https://github.com/nasa/cumulus/compare/v6.0.0...v7.0.0
[v6.0.0]: https://github.com/nasa/cumulus/compare/v5.0.1...v6.0.0
[v5.0.1]: https://github.com/nasa/cumulus/compare/v5.0.0...v5.0.1
[v5.0.0]: https://github.com/nasa/cumulus/compare/v4.0.0...v5.0.0
[v4.0.0]: https://github.com/nasa/cumulus/compare/v3.0.1...v4.0.0
[v3.0.1]: https://github.com/nasa/cumulus/compare/v3.0.0...v3.0.1
[v3.0.0]: https://github.com/nasa/cumulus/compare/v2.0.1...v3.0.0
[v2.0.7]: https://github.com/nasa/cumulus/compare/v2.0.6...v2.0.7
[v2.0.6]: https://github.com/nasa/cumulus/compare/v2.0.5...v2.0.6
[v2.0.5]: https://github.com/nasa/cumulus/compare/v2.0.4...v2.0.5
[v2.0.4]: https://github.com/nasa/cumulus/compare/v2.0.3...v2.0.4
[v2.0.3]: https://github.com/nasa/cumulus/compare/v2.0.2...v2.0.3
[v2.0.2]: https://github.com/nasa/cumulus/compare/v2.0.1...v2.0.2
[v2.0.1]: https://github.com/nasa/cumulus/compare/v1.24.0...v2.0.1
[v2.0.0]: https://github.com/nasa/cumulus/compare/v1.24.0...v2.0.0
[v1.24.0]: https://github.com/nasa/cumulus/compare/v1.23.2...v1.24.0
[v1.23.2]: https://github.com/nasa/cumulus/compare/v1.22.1...v1.23.2
[v1.22.1]: https://github.com/nasa/cumulus/compare/v1.21.0...v1.22.1
[v1.21.0]: https://github.com/nasa/cumulus/compare/v1.20.0...v1.21.0
[v1.20.0]: https://github.com/nasa/cumulus/compare/v1.19.0...v1.20.0
[v1.19.0]: https://github.com/nasa/cumulus/compare/v1.18.0...v1.19.0
[v1.18.0]: https://github.com/nasa/cumulus/compare/v1.17.0...v1.18.0
[v1.17.0]: https://github.com/nasa/cumulus/compare/v1.16.1...v1.17.0
[v1.16.1]: https://github.com/nasa/cumulus/compare/v1.16.0...v1.16.1
[v1.16.0]: https://github.com/nasa/cumulus/compare/v1.15.0...v1.16.0
[v1.15.0]: https://github.com/nasa/cumulus/compare/v1.14.5...v1.15.0
[v1.14.5]: https://github.com/nasa/cumulus/compare/v1.14.4...v1.14.5
[v1.14.4]: https://github.com/nasa/cumulus/compare/v1.14.3...v1.14.4
[v1.14.3]: https://github.com/nasa/cumulus/compare/v1.14.2...v1.14.3
[v1.14.2]: https://github.com/nasa/cumulus/compare/v1.14.1...v1.14.2
[v1.14.1]: https://github.com/nasa/cumulus/compare/v1.14.0...v1.14.1
[v1.14.0]: https://github.com/nasa/cumulus/compare/v1.13.5...v1.14.0
[v1.13.5]: https://github.com/nasa/cumulus/compare/v1.13.4...v1.13.5
[v1.13.4]: https://github.com/nasa/cumulus/compare/v1.13.3...v1.13.4
[v1.13.3]: https://github.com/nasa/cumulus/compare/v1.13.2...v1.13.3
[v1.13.2]: https://github.com/nasa/cumulus/compare/v1.13.1...v1.13.2
[v1.13.1]: https://github.com/nasa/cumulus/compare/v1.13.0...v1.13.1
[v1.13.0]: https://github.com/nasa/cumulus/compare/v1.12.1...v1.13.0
[v1.12.1]: https://github.com/nasa/cumulus/compare/v1.12.0...v1.12.1
[v1.12.0]: https://github.com/nasa/cumulus/compare/v1.11.3...v1.12.0
[v1.11.3]: https://github.com/nasa/cumulus/compare/v1.11.2...v1.11.3
[v1.11.2]: https://github.com/nasa/cumulus/compare/v1.11.1...v1.11.2
[v1.11.1]: https://github.com/nasa/cumulus/compare/v1.11.0...v1.11.1
[v1.11.0]: https://github.com/nasa/cumulus/compare/v1.10.4...v1.11.0
[v1.10.4]: https://github.com/nasa/cumulus/compare/v1.10.3...v1.10.4
[v1.10.3]: https://github.com/nasa/cumulus/compare/v1.10.2...v1.10.3
[v1.10.2]: https://github.com/nasa/cumulus/compare/v1.10.1...v1.10.2
[v1.10.1]: https://github.com/nasa/cumulus/compare/v1.10.0...v1.10.1
[v1.10.0]: https://github.com/nasa/cumulus/compare/v1.9.1...v1.10.0
[v1.9.1]: https://github.com/nasa/cumulus/compare/v1.9.0...v1.9.1
[v1.9.0]: https://github.com/nasa/cumulus/compare/v1.8.1...v1.9.0
[v1.8.1]: https://github.com/nasa/cumulus/compare/v1.8.0...v1.8.1
[v1.8.0]: https://github.com/nasa/cumulus/compare/v1.7.0...v1.8.0
[v1.7.0]: https://github.com/nasa/cumulus/compare/v1.6.0...v1.7.0
[v1.6.0]: https://github.com/nasa/cumulus/compare/v1.5.5...v1.6.0
[v1.5.5]: https://github.com/nasa/cumulus/compare/v1.5.4...v1.5.5
[v1.5.4]: https://github.com/nasa/cumulus/compare/v1.5.3...v1.5.4
[v1.5.3]: https://github.com/nasa/cumulus/compare/v1.5.2...v1.5.3
[v1.5.2]: https://github.com/nasa/cumulus/compare/v1.5.1...v1.5.2
[v1.5.1]: https://github.com/nasa/cumulus/compare/v1.5.0...v1.5.1
[v1.5.0]: https://github.com/nasa/cumulus/compare/v1.4.1...v1.5.0
[v1.4.1]: https://github.com/nasa/cumulus/compare/v1.4.0...v1.4.1
[v1.4.0]: https://github.com/nasa/cumulus/compare/v1.3.0...v1.4.0
[v1.3.0]: https://github.com/nasa/cumulus/compare/v1.2.0...v1.3.0
[v1.2.0]: https://github.com/nasa/cumulus/compare/v1.1.4...v1.2.0
[v1.1.4]: https://github.com/nasa/cumulus/compare/v1.1.3...v1.1.4
[v1.1.3]: https://github.com/nasa/cumulus/compare/v1.1.2...v1.1.3
[v1.1.2]: https://github.com/nasa/cumulus/compare/v1.1.1...v1.1.2
[v1.1.1]: https://github.com/nasa/cumulus/compare/v1.0.1...v1.1.1
[v1.1.0]: https://github.com/nasa/cumulus/compare/v1.0.1...v1.1.0
[v1.0.1]: https://github.com/nasa/cumulus/compare/v1.0.0...v1.0.1
[v1.0.0]: https://github.com/nasa/cumulus/compare/pre-v1-release...v1.0.0

[thin-egress-app]: <https://github.com/asfadmin/thin-egress-app> "Thin Egress App"<|MERGE_RESOLUTION|>--- conflicted
+++ resolved
@@ -24,6 +24,13 @@
 
 - `@cumulus/api-client/granules.getGranuleResponse` to return the raw endpoint response from the GET `/granules/<granuleId>` endpoint
 - **CUMULUS-2311** - RDS Migration Epic Phase 2
+  - **CUMULUS-2208**
+    - Added `@cumulus/message/utils.parseException` to parse exception objects
+    - Added helpers to `@cumulus/message/Granules`:
+      - `getGranuleProductVolume`
+      - `getGranuleTimeToPreprocess`
+      - `getGranuleTimeToArchive`
+      - `generateGranuleApiRecord`
   - **CUMULUS-2306**
     - Updated API execution GET endpoint to read individual execution records
       from PostgreSQL database instead of DynamoDB
@@ -39,6 +46,17 @@
     - Updated logic for rules API POST/PUT/DELETE to create/update/delete records directly in Elasticsearch in parallel with updates to DynamoDb/PostgreSQL
     - Updated logic for providers API POST/PUT/DELETE to create/update/delete records directly in Elasticsearch in parallel with updates to DynamoDb/PostgreSQL
     - Updated logic for PDRs API DELETE to delete records directly in Elasticsearch in parallel with deletes to DynamoDB/PostgreSQL
+    - `sfEventSqsToDbRecords` Lambda now writes following data directly to Elasticsearch in parallel with writes to DynamoDB/PostgreSQL:
+      - granules
+    - Moved:
+      - `packages/api/lib/granules.getGranuleProductVolume` ->
+      `@cumulus/message/Granules.getGranuleProductVolume`
+      - `packages/api/lib/granules.getGranuleTimeToPreprocess`
+      -> `@cumulus/message/Granules.getGranuleTimeToPreprocess`
+      - `packages/api/lib/granules.getGranuleTimeToArchive` ->
+      `@cumulus/message/Granules.getGranuleTimeToArchive`
+      - `packages/api/models/Granule.generateGranuleRecord`
+      -> `@cumulus/message/Granules.generateGranuleApiRecord`
   - **CUMULUS-2306**
     - Updated API local serve (`api/bin/serve.js`) setup code to add cleanup/executions
     related records
@@ -56,6 +74,7 @@
   - **CUMULUS-2208**
     - Removed trigger for `dbIndexer` Lambda for DynamoDB tables:
       - `<prefix>-CollectionsTable`
+      - `<prefix>-GranulesTable`
       - `<prefix>-PdrsTable`
       - `<prefix>-ProvidersTable`
       - `<prefix>-RulesTable`
@@ -83,22 +102,6 @@
 
 ### Added
 
-<<<<<<< HEAD
-- **CUMULUS-2311** - RDS Migration Epic Phase 2
-  - **CUMULUS-2208**
-    - Added `@cumulus/message/utils.parseException` to parse exception objects
-    - Added helpers to `@cumulus/message/Granules`:
-      - `getGranuleProductVolume`
-      - `getGranuleTimeToPreprocess`
-      - `getGranuleTimeToArchive`
-      - `generateGranuleApiRecord`
-  - **CUMULUS-2306**
-    - Updated API execution GET endpoint to read individual execution records
-      from PostgreSQL database instead of DynamoDB
-    - Updated API execution-status endpoint to read execution records from
-      PostgreSQL database instead of DynamoDB
-=======
->>>>>>> ebe0cd5a
 - **HYRAX-439** - Corrected README.md according to a new Hyrax URL format.
 - **CUMULUS-2354**
   - Adds configuration options to allow `/s3credentials` endpoint to distribute
@@ -137,34 +140,6 @@
 
 ### Changed
 
-<<<<<<< HEAD
-- **CUMULUS-2311** - RDS Migration Epic Phase 2
-  - **CUMULUS-2208**
-    - Moved all `@cumulus/api/es/*` code to new `@cumulus/es-client` package
-    - Updated logic for collections API POST/PUT/DELETE to create/update/delete records directly in Elasticsearch in parallel with updates to DynamoDb/PostgreSQL
-    - Updated logic for rules API POST/PUT/DELETE to create/update/delete records directly in Elasticsearch in parallel with updates to DynamoDb/PostgreSQL
-    - Updated logic for providers API POST/PUT/DELETE to create/update/delete records directly in Elasticsearch in parallel with updates to DynamoDb/PostgreSQL
-    - Updated logic for PDRs API DELETE to delete records directly in Elasticsearch in parallel with deletes to DynamoDB/PostgreSQL
-    - `sfEventSqsToDbRecords` Lambda now writes following data directly to Elasticsearch in parallel with writes to DynamoDB/PostgreSQL:
-      - granules
-    - Moved:
-      - `packages/api/lib/granules.getGranuleProductVolume` ->
-      `@cumulus/message/Granules.getGranuleProductVolume`
-      - `packages/api/lib/granules.getGranuleTimeToPreprocess`
-      -> `@cumulus/message/Granules.getGranuleTimeToPreprocess`
-      - `packages/api/lib/granules.getGranuleTimeToArchive` ->
-      `@cumulus/message/Granules.getGranuleTimeToArchive`
-      - `packages/api/models/Granule.generateGranuleRecord`
-      -> `@cumulus/message/Granules.generateGranuleApiRecord`
-  - **CUMULUS-2306**
-    - Updated API local serve (`api/bin/serve.js`) setup code to add cleanup/executions
-    related records
-    - Updated @cumulus/db/models/granules-executions to add a delete method in
-      support of local cleanup
-    - Add spec/helpers/apiUtils/waitForApiStatus integration helper to retry API
-      record retrievals on status in lieu of using `waitForModelStatus`
-=======
->>>>>>> ebe0cd5a
 - **[PR2224](https://github.com/nasa/cumulus/pull/2244)**
   - Changed timeout on `sfEventSqsToDbRecords` Lambda to 60 seconds to match
     timeout for Knex library to acquire dataase connections
@@ -215,17 +190,6 @@
 
 ### Removed
 
-<<<<<<< HEAD
-- **CUMULUS-2311** - RDS Migration Epic Phase 2
-  - **CUMULUS-2208**
-    - Removed trigger for `dbIndexer` Lambda for DynamoDB tables:
-      - `<prefix>-CollectionsTable`
-      - `<prefix>-GranulesTable`
-      - `<prefix>-PdrsTable`
-      - `<prefix>-ProvidersTable`
-      - `<prefix>-RulesTable`
-=======
->>>>>>> ebe0cd5a
 - **CUMULUS-2502**
   - Removed outdated documenation regarding Kibana index patterns for metrics.
 
