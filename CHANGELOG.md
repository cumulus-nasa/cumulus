--- conflicted
+++ resolved
@@ -64,16 +64,14 @@
 
 ### Added
 
-<<<<<<< HEAD
 - **CUMULUS-1321**
   - A `deploy_distribution_s3_credentials_endpoint` variable has been added to
     the `cumulus` Terraform module. If true, the NGAP-backed S3 credentials
     endpoint will be added to the Thin Egress App's API. Default: true
-=======
+
 - **CUMULUS-1544**
   - Updated the `/granules/bulk` endpoint to correctly query Elasticsearch when
   granule ids are not provided.
->>>>>>> ff4357e3
 
 - **CUMULUS-1580**
   - Added `/granules/bulk` endpoint to `@cumulus/api` to perform bulk actions on granules given either a list of granule ids or an Elasticsearch query and the workflow to perform.
