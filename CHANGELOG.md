--- conflicted
+++ resolved
@@ -9,15 +9,12 @@
 ### Added
 
 - Added PublishGranule workflow to publish a granule to CMR without full reingest. (ingest-in-place capability)
-<<<<<<< HEAD
 - `@cumulus/api` `/execution-status` endpoint requests and returns complete execution output if  execution output is stored in S3 due to size.
-=======
 - Added option to use environment variable to set CMR host in `@cumulus/cmrjs`.
 
 ### Fixed
 
 - `getGranuleId` in `@cumulus/ingest` bug: `getGranuleId` was constructing an error using `filename` which was undefined. The fix replaces `filename` with the `uri` argument.
->>>>>>> 585034c5
 
 ## [v1.10.1] - 2018-09-4
 
