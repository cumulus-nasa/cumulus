--- conflicted
+++ resolved
@@ -22,10 +22,7 @@
 
 ### Added
 
-<<<<<<< HEAD
-=======
 - **HYRAX-439** - Corrected README.md according to a new Hyrax URL format.
->>>>>>> 4b29ec01
 - **CUMULUS-2354**
   - Adds configuration options to allow `/s3credentials` endpoint to distribute
     same-region read-only tokens based on a user's CMR ACLs.
@@ -51,16 +48,11 @@
 
 ### Changed
 
-<<<<<<< HEAD
-- **CUMULUS-2208**
-  - Moved all `@cumulus/api/es/*` code to new `@cumulus/es-client` package
-=======
 - **[PR2224](https://github.com/nasa/cumulus/pull/2244)**
   - Changed timeout on `sfEventSqsToDbRecords` Lambda to 60 seconds to match timeout for Knex library to acquire database connections
 - **CUMULUS-2208**
   - Moved all `@cumulus/api/es/*` code to new `@cumulus/es-client` package
 - Changed timeout on `sfEventSqsToDbRecords` Lambda to 60 seconds to match timeout for Knex library to acquire database connections
->>>>>>> 4b29ec01
 - **CUMULUS-2517**
   - Updated postgres-migration-count-tool default concurrency to '1'
 
