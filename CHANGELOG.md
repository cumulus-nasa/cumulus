--- conflicted
+++ resolved
@@ -152,7 +152,6 @@
     `rds_security_group` for database access
 - **CUMULUS-2126**
   - The collections endpoint now writes to the RDS database
-<<<<<<< HEAD
 - **CUMULUS-2127**
   - Added migration to create collections relation for RDS database
 - **CUMULUS-2129**
@@ -164,13 +163,11 @@
     code to fire off a connection 'heartbeat' query and log the timing/results
     for diagnostic purposes, and retry certain connection timeouts once.
     This option is disabled by default
+- **CUMULUS-2156**
+  - Support array inputs parameters for `Internal` reconciliation report
 - **CUMULUS-2157**
   - Added support to `data-migration1` Lambda for migrating providers data from Dynamo to RDS
     - The migration process for providers will convert any credentials that are stored unencrypted or encrypted with an S3 keypair provider to be encrypted with a KMS key instead
-=======
-- **CUMULUS-2156**
-  - Support array inputs parameters for `Internal` reconciliation report
->>>>>>> 71c90b4f
 
 ### Changed
 
