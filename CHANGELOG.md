--- conflicted
+++ resolved
@@ -258,11 +258,7 @@
   - Added missing `DISTRIBUTION_ENDPOINT` environment variable for API lambdas. This environment variable is required for API requests to move granules.
 
 - **CUMULUS-1961**
-<<<<<<< HEAD
-  - Fixed granules query params not getting sent to API in granule list operation in `@cumulus/api-client`
-=======
   - Fixed granules and executions query params not getting sent to API in granule list operation in `@cumulus/api-client`
->>>>>>> 2fe579e0
 
 ### Deprecated
 
