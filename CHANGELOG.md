# Changelog

All notable changes to this project will be documented in this file.

The format is based on [Keep a Changelog](http://keepachangelog.com/en/1.0.0/)
and this project adheres to [Semantic Versioning](http://semver.org/spec/v2.0.0.html).

## [Unreleased]

**Please note**:
- Your workflow tasks should use `cumulus-message-adapter-js` version 1.0.10+ to utilize new granule, parentArn, asyncOperationId, and stackName fields on the logs.

### Added

- **CUMULUS-1580**
  - Added `/granules/bulk` endpoint to `@cumulus/api` to perform bulk actions on granules given either a list of granule ids or an Elasticsearch query and the workflow to perform.

### Changed

- **CUMULUS-1561**
  - Fix the way that we are handling Terraform provider version requirements
  - Pass provider configs into child modules using the method that the
    [Terraform documentation](https://www.terraform.io/docs/configuration/modules.html#providers-within-modules)
    suggests
  - Remove the `region` input variable from the `s3_access_test` Terraform module
  - Remove the `aws_profile` and `aws_region` input variables from the
    `s3-replicator` Terraform module

- **CUMULUS-1639**
  - Because of
    [S3's Data Consistency Model](https://docs.aws.amazon.com/AmazonS3/latest/dev/Introduction.html#BasicsObjects),
    there may be situations where a GET operation for an object can temporarily
    return a `NoSuchKey` response even if that object _has_ been created. The
    `@cumulus/common/aws.getS3Object()` function has been updated to support
    retries if a `NoSuchKey` response is returned by S3. This behavior can be
    enabled by passing a `retryOptions` object to that function. Supported
    values for that object can be found here:
    <https://github.com/tim-kos/node-retry#retryoperationoptions>

<<<<<<< HEAD
- **CUMULUS-1579**
  - Elasticsearch list queries use `match` instead of `term`. `term` had been analyzing the terms and not supporting `-` in the field values.
=======
- **CUMULUS-1619**
  - Adds 4 new keys to `@cumulus/logger` to display granules, parentArn, asyncOperationId, and stackName.
  - Depends on `cumulus-message-adapter-js` version 1.0.10+. Cumulus tasks updated to use this version.
>>>>>>> 8c4d8961

### Removed

- **CUMULUS-1559**
  - `logToSharedDestination` has been migrated to the Terraform deployment as `log_api_gateway_to_cloudwatch` and will ONLY apply to egress lambdas.
  Due to the differences in the Terraform deployment model, we cannot support a global log subscription toggle for a configurable subset of lambdas.
  However, setting up your own log forwarding for a Lambda with Terraform is fairly simple, as you will only need to add SubscriptionFilters to your Terraform configuration, one per log group.
  See [the Terraform documentation](https://www.terraform.io/docs/providers/aws/r/cloudwatch_log_subscription_filter.html) for details on how to do this.
  An empty FilterPattern ("") will capture all logs in a group.

## [v1.15.0] - 2019-11-04

### BREAKING CHANGES

- **CUMULUS-1644** - When a workflow execution begins or ends, the workflow
  payload is parsed and any new or updated PDRs or granules referenced in that
  workflow are stored to the Cumulus archive. The defined interface says that a
  PDR in `payload.pdr` will be added to the archive, and any granules in
  `payload.granules` will also be added to the archive. In previous releases,
  PDRs found in `meta.pdr` and granules found in `meta.input_granules` were also
  added to the archive. This caused unexpected behavior and has been removed.
  Only PDRs from `payload.pdr` and granules from `payload.granules` will now be
  added to the Cumulus archive.

- **CUMULUS-1449** - Cumulus now uses a universal workflow template when
  starting a workflow that contains general information specific to the
  deployment, but not specific to the workflow. Workflow task configs must be
  defined using AWS step function parameters. As part of this change,
  `CumulusConfig` has been retired and task configs must now be defined under
  the `cma.task_config` key in the Parameters section of a step function
  definition.

  **Migration instructions**:

  NOTE: These instructions require the use of Cumulus Message Adapter v1.1.x+.
  Please ensure you are using a compatible version before attempting to migrate
  workflow configurations. When defining workflow steps, remove any
  `CumulusConfig` section, as shown below:

  ```yaml
  ParsePdr:
    CumulusConfig:
      provider: '{$.meta.provider}'
      bucket: '{$.meta.buckets.internal.name}'
      stack: '{$.meta.stack}'
  ```

  Instead, use AWS Parameters to pass `task_config` for the task directly into
  the Cumulus Message Adapter:

  ```yaml
  ParsePdr:
    Parameters:
      cma:
        event.$: '$'
        task_config:
          provider: '{$.meta.provider}'
          bucket: '{$.meta.buckets.internal.name}'
          stack: '{$.meta.stack}'
  ```

  In this example, the `cma` key is used to pass parameters to the message
  adapter. Using `task_config` in combination with `event.$: '$'` allows the
  message adapter to process `task_config` as the `config` passed to the Cumulus
  task. See `example/workflows/sips.yml` in the core repository for further
  examples of how to set the Parameters.

  Additionally, workflow configurations for the `QueueGranules` and `QueuePdrs`
  tasks need to be updated:
  - `queue-pdrs` config changes:
    - `parsePdrMessageTemplateUri` replaced with `parsePdrWorkflow`, which is
      the workflow name (i.e. top-level name in `config.yml`, e.g. 'ParsePdr').
    - `internalBucket` and `stackName` configs now required to look up
      configuration from the deployment. Brings the task config in line with
      that of `queue-granules`.
  - `queue-granules` config change: `ingestGranuleMessageTemplateUri` replaced
    with `ingestGranuleWorkflow`, which is the workflow name (e.g.
    'IngestGranule').

- **CUMULUS-1396** - **Workflow steps at the beginning and end of a workflow
  using the `SfSnsReport` Lambda have now been deprecated (e.g. `StartStatus`,
  `StopStatus`) and should be removed from your workflow definitions**. These
  steps were used for publishing ingest notifications and have been replaced by
  an implementation using Cloudwatch events for Step Functions to trigger a
  Lambda that publishes ingest notifications. For further detail on how ingest
  notifications are published, see the notes below on **CUMULUS-1394**. For
  examples of how to update your workflow definitions, see our
  [example workflow definitions](https://github.com/nasa/cumulus/blob/master/example/workflows/).

- **CUMULUS-1470**
  - Remove Cumulus-defined ECS service autoscaling, allowing integrators to
    better customize autoscaling to meet their needs. In order to use
    autoscaling with ECS services, appropriate
    `AWS::ApplicationAutoScaling::ScalableTarget`,
    `AWS::ApplicationAutoScaling::ScalingPolicy`, and `AWS::CloudWatch::Alarm`
    resources should be defined in a kes overrides file. See
    [this example](https://github.com/nasa/cumulus/blob/release-1.15.x/example/overrides/app/cloudformation.template.yml)
    for an example.
  - The following config parameters are no longer used:
    - ecs.services.\<NAME\>.minTasks
    - ecs.services.\<NAME\>.maxTasks
    - ecs.services.\<NAME\>.scaleInActivityScheduleTime
    - ecs.services.\<NAME\>.scaleInAdjustmentPercent
    - ecs.services.\<NAME\>.scaleOutActivityScheduleTime
    - ecs.services.\<NAME\>.scaleOutAdjustmentPercent
    - ecs.services.\<NAME\>.activityName

### Added

- **CUMULUS-1100**
  - Added 30-day retention properties to all log groups that were missing those policies.

- **CUMULUS-1396**
  - Added `@cumulus/common/sfnStep`:
    - `LambdaStep` - A class for retrieving and parsing input and output to Lambda steps in AWS Step Functions
    - `ActivityStep` - A class for retrieving and parsing input and output to ECS activity steps in AWS Step Functions

- **CUMULUS-1574**
  - Added `GET /token` endpoint for SAML authorization when cumulus is protected by Launchpad.
    This lets a user retieve a token by hand that can be presented to the API.

- **CUMULUS-1625**
  - Added `sf_start_rate` variable to the `ingest` Terraform module, equivalent to `sqs_consumer_rate` in the old model, but will not be automatically applied to custom queues as that was.

- **CUMULUS-1513**
  - Added `sqs`-type rule support in the Cumulus API `@cumulus/api`
  - Added `sqsMessageConsumer` lambda which processes messages from the SQS queues configured in the `sqs` rules.

### Changed

- **CUMULUS-1639**
  - Because of
    [S3's Data Consistency Model](https://docs.aws.amazon.com/AmazonS3/latest/dev/Introduction.html#BasicsObjects),
    there may be situations where a GET operation for an object can temporarily
    return a `NoSuchKey` response even if that object _has_ been created. The
    `@cumulus/common/aws.getS3Object()` function will now retry up to 10 times
    if a `NoSuchKey` response is returned by S3. This can behavior can be
    overridden by passing `{ retries: 0 }` as the `retryOptions` argument.

- **CUMULUS-1449**
  - `queue-pdrs` & `queue-granules` config changes. Details in breaking changes section.
  - Cumulus now uses a universal workflow template when starting workflow that contains general information specific to the deployment, but not specific to the workflow.
  - Changed the way workflow configs are defined, from `CumulusConfig` to a `task_config` AWS Parameter.

- **CUMULUS-1452**
  - Changed the default ECS docker storage drive to `devicemapper`

- **CUMULUS-1453**
  - Removed config schema for `@cumulus/sf-sns-report` task
  - Updated `@cumulus/sf-sns-report` to always assume that it is running as an intermediate step in a workflow, not as the first or last step

### Removed

- **CUMULUS-1449**
  - Retired `CumulusConfig` as part of step function definitions, as this is an artifact of the way Kes parses workflow definitions that was not possible to migrate to Terraform. Use AWS Parameters and the `task_config` key instead. See change note above.
  - Removed individual workflow templates.

### Fixed

- **CUMULUS-1620** - Fixed bug where `message_adapter_version` does not correctly inject the CMA

- **CUMULUS-1396** - Updated `@cumulus/common/StepFunctions.getExecutionHistory()` to recursively fetch execution history when `nextToken` is returned in response

- **CUMULUS-1571** - Updated `@cumulus/common/DynamoDb.get()` to throw any errors encountered when trying to get a record and the record does exist

- **CUMULUS-1452**
  - Updated the EC2 initialization scripts to use full volume size for docker storage
  - Changed the default ECS docker storage drive to `devicemapper`

## [v1.14.4] - 2019-10-28

### Fixed

- **CUMULUS-1632** - Pinned `aws-elasticsearch-connector` package in `@cumulus/api` to version `8.1.3`, since `8.2.0` includes breaking changes

## [v1.14.3] - 2019-10-18

### Fixed

- **CUMULUS-1620** - Fixed bug where `message_adapter_version` does not correctly inject the CMA

## [v1.14.2] - 2019-10-08

### BREAKING CHANGES

Your Cumulus Message Adapter version should be pinned to `v1.0.13` or lower in your `app/config.yml` using `message_adapter_version: v1.0.13` OR you should use the workflow migration steps below to work with CMA v1.1.1+.

- **CUMULUS-1394** - The implementation of the `SfSnsReport` Lambda requires additional environment variables for integration with the new ingest notification SNS topics. Therefore,  **you must update the definition of `SfSnsReport` in your `lambdas.yml` like so**:

```yaml
SfSnsReport:
  handler: index.handler
  timeout: 300
  source: node_modules/@cumulus/sf-sns-report/dist
  tables:
    - ExecutionsTable
  envs:
    execution_sns_topic_arn:
      function: Ref
      value: reportExecutionsSns
    granule_sns_topic_arn:
      function: Ref
      value: reportGranulesSns
    pdr_sns_topic_arn:
      function: Ref
      value: reportPdrsSns
```

- **CUMULUS-1447** -
  The newest release of the Cumulus Message Adapter (v1.1.1) requires that parameterized configuration be used for remote message functionality. Once released, Kes will automatically bring in CMA v1.1.1 without additional configuration.

  **Migration instructions**
  Oversized messages are no longer written to S3 automatically. In order to utilize remote messaging functionality, configure a `ReplaceConfig` AWS Step Function parameter on your CMA task:

  ```yaml
  ParsePdr:
    Parameters:
      cma:
        event.$: '$'
        ReplaceConfig:
          FullMessage: true
  ```

  Accepted fields in `ReplaceConfig` include `MaxSize`, `FullMessage`, `Path` and `TargetPath`.
  See https://github.com/nasa/cumulus-message-adapter/blob/master/CONTRACT.md#remote-message-configuration for full details.

  As this change is backward compatible in Cumulus Core, users wishing to utilize the previous version of the CMA may opt to transition to using a CMA lambda layer, or set `message_adapter_version` in their configuration to a version prior to v1.1.0.

### PLEASE NOTE

- **CUMULUS-1394** - Ingest notifications are now provided via 3 separate SNS topics for executions, granules, and PDRs, instead of a single `sftracker` SNS topic. Whereas the `sftracker` SNS topic received a full Cumulus execution message, the new topics all receive generated records for the given object. The new topics are only published to if the given object exists for the current execution. For a given execution/granule/PDR, **two messages will be received by each topic**: one message indicating that ingest is running and another message indicating that ingest has completed or failed. The new SNS topics are:

  - `reportExecutions` - Receives 1 message per execution
  - `reportGranules` - Receives 1 message per granule in an execution
  - `reportPdrs` - Receives 1 message per PDR

### Added

- **CUMULUS-639**
  - Adds SAML JWT and launchpad token authentication to Cumulus API (configurable)
    - **NOTE** to authenticate with Launchpad ensure your launchpad user_id is in the `<prefix>-UsersTable`
    - when Cumulus configured to protect API via Launchpad:
      - New endpoints
        - `GET /saml/login` - starting point for SAML SSO creates the login request url and redirects to the SAML Identity Provider Service (IDP)
        - `POST /saml/auth` - SAML Assertion Consumer Service.  POST receiver from SAML IDP.  Validates response, logs the user in, and returnes a SAML-based JWT.
    - Disabled endpoints
      - `POST /refresh`
      - Changes authorization worklow:
      - `ensureAuthorized` now presumes the bearer token is a JWT and tries to validate.  If the token is malformed, it attempts to validate the token against Launchpad.  This allows users to bring their own token as described here https://wiki.earthdata.nasa.gov/display/CUMULUS/Cumulus+API+with+Launchpad+Authentication.  But it also allows dashboard users to manually authenticate via Launchpad SAML to receive a Launchpad-based JWT.

- **CUMULUS-1394**
  - Added `Granule.generateGranuleRecord()` method to granules model to generate a granule database record from a Cumulus execution message
  - Added `Pdr.generatePdrRecord()` method to PDRs model to generate a granule database record from a Cumulus execution message
  - Added helpers to `@cumulus/common/message`:
    - `getMessageExecutionName()` - Get the execution name from a Cumulus execution message
    - `getMessageStateMachineArn()` - Get the state machine ARN from a Cumulus execution message
    - `getMessageExecutionArn()` - Get the execution ARN for a Cumulus execution message
    - `getMessageGranules()` - Get the granules from a Cumulus execution message, if any.
  - Added `@cumulus/common/cloudwatch-event/isFailedSfStatus()` to determine if a Step Function status from a Cloudwatch event is a failed status

### Changed

- **CUMULUS-1308**
  - HTTP PUT of a Collection, Provider, or Rule via the Cumulus API now
    performs full replacement of the existing object with the object supplied
    in the request payload.  Previous behavior was to perform a modification
    (partial update) by merging the existing object with the (possibly partial)
    object in the payload, but this did not conform to the HTTP standard, which
    specifies PATCH as the means for modifications rather than replacements.

- **CUMULUS-1375**
  - Migrate Cumulus from deprecated Elasticsearch JS client to new, supported one in `@cumulus/api`

- **CUMULUS-1485** Update `@cumulus/cmr-client` to return error message from CMR for validation failures.

- **CUMULUS-1394**
  - Renamed `Execution.generateDocFromPayload()` to `Execution.generateRecord()` on executions model. The method generates an execution database record from a Cumulus execution message.

- **CUMULUS-1432**
  - `logs` endpoint takes the level parameter as a string and not a number
  - Elasticsearch term query generation no longer converts numbers to boolean

- **CUMULUS-1447**
  - Consolidated all remote message handling code into @common/aws
  - Update remote message code to handle updated CMA remote message flags
  - Update example SIPS workflows to utilize Parameterized CMA configuration

- **CUMULUS-1448** Refactor workflows that are mutating cumulus_meta to utilize meta field

- **CUMULUS-1451**
  - Elasticsearch cluster setting `auto_create_index` will be set to false. This had been causing issues in the bootstrap lambda on deploy.

- **CUMULUS-1456**
  - `@cumulus/api` endpoints default error handler uses `boom` package to format errors, which is consistent with other API endpoint errors.

### Fixed

- **CUMULUS-1432** `logs` endpoint filter correctly filters logs by level
- **CUMULUS-1484**  `useMessageAdapter` now does not set CUMULUS_MESSAGE_ADAPTER_DIR when `true`

### Removed

- **CUMULUS-1394**
  - Removed `sfTracker` SNS topic. Replaced by three new SNS topics for granule, execution, and PDR ingest notifications.
  - Removed unused functions from `@cumulus/common/aws`:
    - `getGranuleS3Params()`
    - `setGranuleStatus()`

## [v1.14.1] - 2019-08-29

### Fixed

- **CUMULUS-1455**
  - CMR token links updated to point to CMR legacy services rather than echo

- **CUMULUS-1211**
  - Errors thrown during granule discovery are no longer swallowed and ignored.
    Rather, errors are propagated to allow for proper error-handling and
    meaningful messaging.

## [v1.14.0] - 2019-08-22

### PLEASE NOTE

- We have encountered transient lambda service errors in our integration testing. Please handle transient service errors following [these guidelines](https://docs.aws.amazon.com/step-functions/latest/dg/bp-lambda-serviceexception.html). The workflows in the `example/workflows` folder have been updated with retries configured for these errors.

- **CUMULUS-799** added additional IAM permissions to support reading CloudWatch and API Gateway, so **you will have to redeploy your IAM stack.**

- **CUMULUS-800** Several items:

  - **Delete existing API Gateway stages**: To allow enabling of API Gateway logging, Cumulus now creates and manages a Stage resource during deployment. Before upgrading Cumulus, it is necessary to delete the API Gateway stages on both the Backend API and the Distribution API.  Instructions are included in the documenation under [Delete API Gateway Stages](https://nasa.github.io/cumulus/docs/additional-deployment-options/delete-api-gateway-stages).

  - **Set up account permissions for API Gateway to write to CloudWatch**: In a one time operation for your AWS account, to enable CloudWatch Logs for API Gateway, you must first grant the API Gateway permission to read and write logs to CloudWatch for your account. The `AmazonAPIGatewayPushToCloudWatchLogs` managed policy (with an ARN of `arn:aws:iam::aws:policy/service-role/AmazonAPIGatewayPushToCloudWatchLogs`) has all the required permissions. You can find a simple how to in the documentation under [Enable API Gateway Logging.](https://nasa.github.io/cumulus/docs/additional-deployment-options/enable-gateway-logging-permissions)

  - **Configure API Gateway to write logs to CloudWatch** To enable execution logging for the distribution API set `config.yaml` `apiConfigs.distribution.logApigatewayToCloudwatch` value to `true`.  More information [Enable API Gateway Logs](https://nasa.github.io/cumulus/docs/additional-deployment-options/enable-api-logs)

  - **Configure CloudWatch log delivery**: It is possible to deliver CloudWatch API execution and access logs to a cross-account shared AWS::Logs::Destination. An operator does this by adding the key `logToSharedDestination` to the `config.yml` at the default level with a value of a writable log destination.  More information in the documenation under [Configure CloudWatch Logs Delivery.](https://nasa.github.io/cumulus/docs/additional-deployment-options/configure-cloudwatch-logs-delivery)

  - **Additional Lambda Logging**: It is now possible to configure any lambda to deliver logs to a shared subscriptions by setting  `logToSharedDestination` to the ARN of a writable location (either an AWS::Logs::Destination or a Kinesis Stream) on any lambda config. Documentation for [Lambda Log Subscriptions](https://nasa.github.io/cumulus/docs/additional-deployment-options/additional-lambda-logging)

  - **Configure S3 Server Access Logs**:  If you are running Cumulus in an NGAP environment you may [configure S3 Server Access Logs](https://nasa.github.io/cumulus/docs/next/deployment/server_access_logging) to be delivered to a shared bucket where the Metrics Team will ingest the logs into their ELK stack.  Contact the Metrics team for permission and location.

- **CUMULUS-1368** The Cumulus distribution API has been deprecated and is being replaced by ASF's Thin Egress App. By default, the distribution API will not deploy. Please follow [the instructions for deploying and configuring Thin Egress](https://nasa.github.io/cumulus/docs/deployment/thin_egress_app).

To instead continue to deploy and use the legacy Cumulus distribution app, add the following to your `config.yml`:

```yaml
deployDistributionApi: true
```

If you deploy with no distribution app your deployment will succeed but you may encounter errors in your workflows, particularly in the `MoveGranule` task.

- **CUMULUS-1418** Users who are packaging the CMA in their Lambdas outside of Cumulus may need to update their Lambda configuration.    Please see `BREAKING CHANGES` below for details.

### Added

- **CUMULUS-642**
  - Adds Launchpad as an authentication option for the Cumulus API.
  - Updated deployment documentation and added [instructions to setup Cumulus API Launchpad authentication](https://wiki.earthdata.nasa.gov/display/CUMULUS/Cumulus+API+with+Launchpad+Authentication)
- **CUMULUS-1418**
  - Adds usage docs/testing of lambda layers (introduced in PR1125), updates Core example tasks to use the updated `cumulus-ecs-task` and a CMA layer instead of kes CMA injection.
  - Added Terraform module to publish CMA as layer to user account.
- **PR1125** - Adds `layers` config option to support deploying Lambdas with layers
- **PR1128** - Added `useXRay` config option to enable AWS X-Ray for Lambdas.
- **CUMULUS-1345**
  - Adds new variables to the app deployment under `cmr`.
  - `cmrEnvironment` values are `SIT`, `UAT`, or `OPS` with `UAT` as the default.
  - `cmrLimit` and `cmrPageSize` have been added as configurable options.
- **CUMULUS-1273**
  - Added lambda function EmsProductMetadataReport to generate EMS Product Metadata report
- **CUMULUS-1226**
  - Added API endpoint `elasticsearch/index-from-database` to index to an Elasticsearch index from the database for recovery purposes and `elasticsearch/indices-status` to check the status of Elasticsearch indices via the API.
- **CUMULUS-824**
  - Added new Collection parameter `reportToEms` to configure whether the collection is reported to EMS
- **CUMULUS-1357**
  - Added new BackendApi endpoint `ems` that generates EMS reports.
- **CUMULUS-1241**
  - Added information about queues with maximum execution limits defined to default workflow templates (`meta.queueExecutionLimits`)
- **CUMULUS-1311**
  - Added `@cumulus/common/message` with various message parsing/preparation helpers
- **CUMULUS-812**
  - Added support for limiting the number of concurrent executions started from a queue. [See the data cookbook](https://nasa.github.io/cumulus/docs/data-cookbooks/throttling-queued-executions) for more information.

- **CUMULUS-1337**
  - Adds `cumulus.stackName` value to the `instanceMetadata` endpoint.

- **CUMULUS-1368**
  - Added `cmrGranuleUrlType` to the `@cumulus/move-granules` task. This determines what kind of links go in the CMR files. The options are `distribution`, `s3`, or `none`, with the default being distribution. If there is no distribution API being used with Cumulus, you must set the value to `s3` or `none`.

- Added `packages/s3-replicator` Terraform module to allow same-region s3 replication to metrics bucket.

- **CUMULUS-1392**
  - Added `tf-modules/report-granules` Terraform module which processes granule ingest notifications received via SNS and stores granule data to a database. The module includes:
    - SNS topic for publishing granule ingest notifications
    - Lambda to process granule notifications and store data
    - IAM permissions for the Lambda
    - Subscription for the Lambda to the SNS topic

- **CUMULUS-1393**
  - Added `tf-modules/report-pdrs` Terraform module which processes PDR ingest notifications received via SNS and stores PDR data to a database. The module includes:
    - SNS topic for publishing PDR ingest notifications
    - Lambda to process PDR notifications and store data
    - IAM permissions for the Lambda
    - Subscription for the Lambda to the SNS topic
  - Added unit tests for `@cumulus/api/models/pdrs.createPdrFromSns()`

- **CUMULUS-1400**
  - Added `tf-modules/report-executions` Terraform module which processes workflow execution information received via SNS and stores it to a database. The module includes:
    - SNS topic for publishing execution data
    - Lambda to process and store execution data
    - IAM permissions for the Lambda
    - Subscription for the Lambda to the SNS topic
  - Added `@cumulus/common/sns-event` which contains helpers for SNS events:
    - `isSnsEvent()` returns true if event is from SNS
    - `getSnsEventMessage()` extracts and parses the message from an SNS event
    - `getSnsEventMessageObject()` extracts and parses message object from an SNS event
  - Added `@cumulus/common/cloudwatch-event` which contains helpers for Cloudwatch events:
    - `isSfExecutionEvent()` returns true if event is from Step Functions
    - `isTerminalSfStatus()` determines if a Step Function status from a Cloudwatch event is a terminal status
    - `getSfEventStatus()` gets the Step Function status from a Cloudwatch event
    - `getSfEventDetailValue()` extracts a Step Function event detail field from a Cloudwatch event
    - `getSfEventMessageObject()` extracts and parses Step Function detail object from a Cloudwatch event

- **CUMULUS-1429**
  - Added `tf-modules/data-persistence` Terraform module which includes resources for data persistence in Cumulus:
    - DynamoDB tables
    - Elasticsearch with optional support for VPC
    - Cloudwatch alarm for number of Elasticsearch nodes

- **CUMULUS-1379** CMR Launchpad Authentication
  - Added `launchpad` configuration to `@cumulus/deployment/app/config.yml`, and cloudformation templates, workflow message, lambda configuration, api endpoint configuration
  - Added `@cumulus/common/LaunchpadToken` and `@cumulus/common/launchpad` to provide methods to get token and validate token
  - Updated lambdas to use Launchpad token for CMR actions (ingest and delete granules)
  - Updated deployment documentation and added [instructions to setup CMR client for Launchpad authentication] (https://wiki.earthdata.nasa.gov/display/CUMULUS/CMR+Launchpad+Authentication)

## Changed

- **CUMULUS-1232**
  - Added retries to update `@cumulus/cmr-client` `updateToken()`

- **CUMULUS-1245 CUMULUS-795**
  - Added additional `ems` configuration parameters for sending the ingest reports to EMS
  - Added functionality to send daily ingest reports to EMS

- **CUMULUS-1241**
  - Removed the concept of "priority levels" and added ability to define a number of maximum concurrent executions per SQS queue
  - Changed mapping of Cumulus message properties for the `sqs2sfThrottle` lambda:
    - Queue name is read from `cumulus_meta.queueName`
    - Maximum executions for the queue is read from `meta.queueExecutionLimits[queueName]`, where `queueName` is `cumulus_meta.queueName`
  - Changed `sfSemaphoreDown` lambda to only attempt decrementing semaphores when:
    - the message is for a completed/failed/aborted/timed out workflow AND
    - `cumulus_meta.queueName` exists on the Cumulus message AND
    - An entry for the queue name (`cumulus_meta.queueName`) exists in the the object `meta.queueExecutionLimits` on the Cumulus message

- **CUMULUS-1338**
  - Updated `sfSemaphoreDown` lambda to be triggered via AWS Step Function Cloudwatch events instead of subscription to `sfTracker` SNS topic

- **CUMULUS-1311**
  - Updated `@cumulus/queue-granules` to set `cumulus_meta.queueName` for queued execution messages
  - Updated `@cumulus/queue-pdrs` to set `cumulus_meta.queueName` for queued execution messages
  - Updated `sqs2sfThrottle` lambda to immediately decrement queue semaphore value if dispatching Step Function execution throws an error

- **CUMULUS-1362**
  - Granule `processingStartTime` and `processingEndTime` will be set to the execution start time and end time respectively when there is no sync granule or post to cmr task present in the workflow

- **CUMULUS-1400**
  - Deprecated `@cumulus/ingest/aws/getExecutionArn`. Use `@cumulus/common/aws/getExecutionArn` instead.

### Fixed

- **CUMULUS-1439**
  - Fix bug with rule.logEventArn deletion on Kinesis rule update and fix unit test to verify

- **CUMULUS-796**
  - Added production information (collection ShortName and Version, granuleId) to EMS distribution report
  - Added functionality to send daily distribution reports to EMS

- **CUMULUS-1319**
  - Fixed a bug where granule ingest times were not being stored to the database

- **CUMULUS-1356**
  - The `Collection` model's `delete` method now _removes_ the specified item
    from the collection config store that was inserted by the `create` method.
    Previously, this behavior was missing.

- **CUMULUS-1374**
  - Addressed audit concerns (https://www.npmjs.com/advisories/782) in api package

### BREAKING CHANGES

### Changed

- **CUMULUS-1418**
  - Adding a default `cmaDir` key to configuration will cause `CUMULUS_MESSAGE_ADAPTER_DIR` to be set by default to `/opt` for any Lambda not setting `useCma` to true, or explicitly setting the CMA environment variable.  In lambdas that package the CMA independently of the Cumulus packaging.    Lambdas manually packaging the CMA should have their  Lambda configuration updated to set the CMA path, or alternately if not using the CMA as a Lambda layer in this deployment set `cmaDir` to `./cumulus-message-adapter`.

### Removed

- **CUMULUS-1337**
  - Removes the S3 Access Metrics package added in CUMULUS-799

- **PR1130**
  - Removed code deprecated since v1.11.1:
    - Removed `@cumulus/common/step-functions`. Use `@cumulus/common/StepFunctions` instead.
    - Removed `@cumulus/api/lib/testUtils.fakeFilesFactory`. Use `@cumulus/api/lib/testUtils.fakeFileFactory` instead.
    - Removed `@cumulus/cmrjs/cmr` functions: `searchConcept`, `ingestConcept`, `deleteConcept`. Use the functions in `@cumulus/cmr-client` instead.
    - Removed `@cumulus/ingest/aws.getExecutionHistory`. Use `@cumulus/common/StepFunctions.getExecutionHistory` instead.

## [v1.13.5] - 2019-08-29

### Fixed

- **CUMULUS-1455** - CMR token links updated to point to CMR legacy services rather than echo

## [v1.13.4] - 2019-07-29

- **CUMULUS-1411** - Fix deployment issue when using a template override

## [v1.13.3] - 2019-07-26

- **CUMULUS-1345** Full backport of CUMULUS-1345 features
	  - Adds new variables to the app deployment under `cmr`.
    - `cmrEnvironment` values are `SIT`, `UAT`, or `OPS` with `UAT` as the default.
    - `cmrLimit` and `cmrPageSize` have been added as configurable options.

## [v1.13.2] - 2019-07-25

- Re-release of v1.13.1 to fix broken npm packages.

## [v1.13.1] - 2019-07-22

- **CUMULUS-1374** - Resolve audit compliance with lodash version for api package subdependency
- **CUMULUS-1412** - Resolve audit compliance with googleapi package
- **CUMULUS-1345** - Backported CMR environment setting in getUrl to address immediate user need.   CMR_ENVIRONMENT can now be used to set the CMR environment to OPS/SIT

## [v1.13.0] - 2019-5-20

### PLEASE NOTE

**CUMULUS-802** added some additional IAM permissions to support ECS autoscaling, so **you will have to redeploy your IAM stack.**
As a result of the changes for **CUMULUS-1193**, **CUMULUS-1264**, and **CUMULUS-1310**, **you must delete your existing stacks (except IAM) before deploying this version of Cumulus.**
If running Cumulus within a VPC and extended downtime is acceptable, we recommend doing this at the end of the day to allow AWS backend resources and network interfaces to be cleaned up overnight.

### BREAKING CHANGES

- **CUMULUS-1228**
  - The default AMI used by ECS instances is now an NGAP-compliant AMI. This
    will be a breaking change for non-NGAP deployments. If you do not deploy to
    NGAP, you will need to find the AMI ID of the
    [most recent Amazon ECS-optimized AMI](https://docs.aws.amazon.com/AmazonECS/latest/developerguide/ecs-optimized_AMI.html),
    and set the `ecs.amiid` property in your config. Instructions for finding
    the most recent NGAP AMI can be found using
    [these instructions](https://wiki.earthdata.nasa.gov/display/ESKB/Select+an+NGAP+Created+AMI).

- **CUMULUS-1310**
  - Database resources (DynamoDB, ElasticSearch) have been moved to an independent `db` stack.
    Migrations for this version will need to be user-managed. (e.g. [elasticsearch](https://docs.aws.amazon.com/elasticsearch-service/latest/developerguide/es-version-migration.html#snapshot-based-migration) and [dynamoDB](https://docs.aws.amazon.com/datapipeline/latest/DeveloperGuide/dp-template-exports3toddb.html)).
    Order of stack deployment is `iam` -> `db` -> `app`.
  - All stacks can now be deployed using a single `config.yml` file, i.e.: `kes cf deploy --kes-folder app --template node_modules/@cumulus/deployment/[iam|db|app] [...]`
    Backwards-compatible. For development, please re-run `npm run bootstrap` to build new `kes` overrides.
    Deployment docs have been updated to show how to deploy a single-config Cumulus instance.
  - `params` have been moved: Nest `params` fields under `app`, `db` or `iam` to override all Parameters for a particular stack's cloudformation template. Backwards-compatible with multi-config setups.
  - `stackName` and `stackNameNoDash` have been retired. Use `prefix` and `prefixNoDash` instead.
  - The `iams` section in `app/config.yml` IAM roles has been deprecated as a user-facing parameter,
    *unless* your IAM role ARNs do not match the convention shown in `@cumulus/deployment/app/config.yml`
  - The `vpc.securityGroup` will need to be set with a pre-existing security group ID to use Cumulus in a VPC. Must allow inbound HTTP(S) (Port 443).

- **CUMULUS-1212**
  - `@cumulus/post-to-cmr` will now fail if any granules being processed are missing a metadata file. You can set the new config option `skipMetaCheck` to `true` to pass post-to-cmr without a metadata file.

- **CUMULUS-1232**
  - `@cumulus/sync-granule` will no longer silently pass if no checksum data is provided. It will use input
  from the granule object to:
    - Verify checksum if `checksumType` and `checksumValue` are in the file record OR a checksum file is provided
      (throws `InvalidChecksum` on fail), else log warning that no checksum is available.
    - Then, verify synced S3 file size if `file.size` is in the file record (throws `UnexpectedFileSize` on fail),
      else log warning that no file size is available.
    - Pass the step.

- **CUMULUS-1264**
  - The Cloudformation templating and deployment configuration has been substantially refactored.
    - `CumulusApiDefault` nested stack resource has been renamed to `CumulusApiDistribution`
    - `CumulusApiV1` nested stack resource has been renamed to `CumulusApiBackend`
  - The `urs: true` config option for when defining your lambdas (e.g. in `lambdas.yml`) has been deprecated. There are two new options to replace it:
    - `urs_redirect: 'token'`: This will expose a `TOKEN_REDIRECT_ENDPOINT` environment variable to your lambda that references the `/token` endpoint on the Cumulus backend API
    - `urs_redirect: 'distribution'`: This will expose a `DISTRIBUTION_REDIRECT_ENDPOINT` environment variable to your lambda that references the `/redirect` endpoint on the Cumulus distribution API

- **CUMULUS-1193**
  - The elasticsearch instance is moved behind the VPC.
  - Your account will need an Elasticsearch Service Linked role. This is a one-time setup for the account. You can follow the instructions to use the AWS console or AWS CLI [here](https://docs.aws.amazon.com/IAM/latest/UserGuide/using-service-linked-roles.html) or use the following AWS CLI command: `aws iam create-service-linked-role --aws-service-name es.amazonaws.com`

- **CUMULUS-802**
  - ECS `maxInstances` must be greater than `minInstances`. If you use defaults, no change is required.

- **CUMULUS-1269**
  - Brought Cumulus data models in line with CNM JSON schema:
    - Renamed file object `fileType` field to `type`
    - Renamed file object `fileSize` field to `size`
    - Renamed file object `checksumValue` field to `checksum` where not already done.
    - Added `ancillary` and `linkage` type support to file objects.

### Added

- **CUMULUS-799**
  - Added an S3 Access Metrics package which will take S3 Server Access Logs and
    write access metrics to CloudWatch

- **CUMULUS-1242** - Added `sqs2sfThrottle` lambda. The lambda reads SQS messages for queued executions and uses semaphores to only start new executions if the maximum number of executions defined for the priority key (`cumulus_meta.priorityKey`) has not been reached. Any SQS messages that are read but not used to start executions remain in the queue.

- **CUMULUS-1240**
  - Added `sfSemaphoreDown` lambda. This lambda receives SNS messages and for each message it decrements the semaphore used to track the number of running executions if:
    - the message is for a completed/failed workflow AND
    - the message contains a level of priority (`cumulus_meta.priorityKey`)
  - Added `sfSemaphoreDown` lambda as a subscriber to the `sfTracker` SNS topic

- **CUMULUS-1265**
  - Added `apiConfigs` configuration option to configure API Gateway to be private
  - All internal lambdas configured to run inside the VPC by default
  - Removed references to `NoVpc` lambdas from documentation and `example` folder.

- **CUMULUS-802**
  - Adds autoscaling of ECS clusters
  - Adds autoscaling of ECS services that are handling StepFunction activities

## Changed

- Updated `@cumulus/ingest/http/httpMixin.list()` to trim trailing spaces on discovered filenames

- **CUMULUS-1310**
  - Database resources (DynamoDB, ElasticSearch) have been moved to an independent `db` stack.
    This will enable future updates to avoid affecting database resources or requiring migrations.
    Migrations for this version will need to be user-managed.
    (e.g. [elasticsearch](https://docs.aws.amazon.com/elasticsearch-service/latest/developerguide/es-version-migration.html#snapshot-based-migration) and [dynamoDB](https://docs.aws.amazon.com/datapipeline/latest/DeveloperGuide/dp-template-exports3toddb.html)).
    Order of stack deployment is `iam` -> `db` -> `app`.
  - All stacks can now be deployed using a single `config.yml` file, i.e.: `kes cf deploy --kes-folder app --template node_modules/@cumulus/deployment/[iam|db|app] [...]`
    Backwards-compatible. Please re-run `npm run bootstrap` to build new `kes` overrides.
    Deployment docs have been updated to show how to deploy a single-config Cumulus instance.
  - `params` fields should now be nested under the stack key (i.e. `app`, `db` or `iam`) to provide Parameters for a particular stack's cloudformation template,
    for use with single-config instances. Keys *must* match the name of the deployment package folder (`app`, `db`, or `iam`).
    Backwards-compatible with multi-config setups.
  - `stackName` and `stackNameNoDash` have been retired as user-facing config parameters. Use `prefix` and `prefixNoDash` instead.
    This will be used to create stack names for all stacks in a single-config use case.
    `stackName` may still be used as an override in multi-config usage, although this is discouraged.
    Warning: overriding the `db` stack's `stackName` will require you to set `dbStackName` in your `app/config.yml`.
    This parameter is required to fetch outputs from the `db` stack to reference in the `app` stack.
  - The `iams` section in `app/config.yml` IAM roles has been retired as a user-facing parameter,
    *unless* your IAM role ARNs do not match the convention shown in `@cumulus/deployment/app/config.yml`
    In that case, overriding `iams` in your own config is recommended.
  - `iam` and `db` `cloudformation.yml` file names will have respective prefixes (e.g `iam.cloudformation.yml`).
  - Cumulus will now only attempt to create reconciliation reports for buckets of the `private`, `public` and `protected` types.
  - Cumulus will no longer set up its own security group.
    To pass a pre-existing security group for in-VPC deployments as a parameter to the Cumulus template, populate `vpc.securityGroup` in `config.yml`.
    This security group must allow inbound HTTP(S) traffic (Port 443). SSH traffic (Port 22) must be permitted for SSH access to ECS instances.
  - Deployment docs have been updated with examples for the new deployment model.

- **CUMULUS-1236**
  - Moves access to public files behind the distribution endpoint.  Authentication is not required, but direct http access has been disallowed.

- **CUMULUS-1223**
  - Adds unauthenticated access for public bucket files to the Distribution API.  Public files should be requested the same way as protected files, but for public files a redirect to a self-signed S3 URL will happen without requiring authentication with Earthdata login.

- **CUMULUS-1232**
  - Unifies duplicate handling in `ingest/granule.handleDuplicateFile` for maintainability.
  - Changed `ingest/granule.ingestFile` and `move-granules/index.moveFileRequest` to use new function.
  - Moved file versioning code to `ingest/granule.moveGranuleFileWithVersioning`
  - `ingest/granule.verifyFile` now also tests `file.size` for verification if it is in the file record and throws
    `UnexpectedFileSize` error for file size not matching input.
  - `ingest/granule.verifyFile` logs warnings if checksum and/or file size are not available.

- **CUMULUS-1193**
  - Moved reindex CLI functionality to an API endpoint. See [API docs](https://nasa.github.io/cumulus-api/#elasticsearch-1)

- **CUMULUS-1207**
  - No longer disable lambda event source mappings when disabling a rule

### Fixed

- Updated Lerna publish script so that published Cumulus packages will pin their dependencies on other Cumulus packages to exact versions (e.g. `1.12.1` instead of `^1.12.1`)

- **CUMULUS-1203**
  - Fixes IAM template's use of intrinsic functions such that IAM template overrides now work with kes

- **CUMULUS-1268**
  - Deployment will not fail if there are no ES alarms or ECS services

## [v1.12.1] - 2019-4-8

## [v1.12.0] - 2019-4-4

Note: There was an issue publishing 1.12.0. Upgrade to 1.12.1.

### BREAKING CHANGES

- **CUMULUS-1139**
  - `granule.applyWorkflow`  uses the new-style granule record as input to workflows.

- **CUMULUS-1171**
  - Fixed provider handling in the API to make it consistent between protocols.
    NOTE: This is a breaking change. When applying this upgrade, users will need to:
    1. Disable all workflow rules
    2. Update any `http` or `https` providers so that the host field only
       contains a valid hostname or IP address, and the port field contains the
       provider port.
    3. Perform the deployment
    4. Re-enable workflow rules

- **CUMULUS-1176**:
  - `@cumulus/move-granules` input expectations have changed. `@cumulus/files-to-granules` is a new intermediate task to perform input translation in the old style.
    See the Added and Changed sections of this release changelog for more information.

- **CUMULUS-670**
  - The behavior of ParsePDR and related code has changed in this release.  PDRs with FILE_TYPEs that do not conform to the PDR ICD (+ TGZ) (https://cdn.earthdata.nasa.gov/conduit/upload/6376/ESDS-RFC-030v1.0.pdf) will fail to parse.

- **CUMULUS-1208**
  - The granule object input to `@cumulus/queue-granules` will now be added to ingest workflow messages **as is**. In practice, this means that if you are using `@cumulus/queue-granules` to trigger ingest workflows and your granule objects input have invalid properties, then your ingest workflows will fail due to schema validation errors.

### Added

- **CUMULUS-777**
  - Added new cookbook entry on configuring Cumulus to track ancillary files.
- **CUMULUS-1183**
  - Kes overrides will now abort with a warning if a workflow step is configured without a corresponding
    lambda configuration
- **CUMULUS-1223**
  - Adds convenience function `@cumulus/common/bucketsConfigJsonObject` for fetching stack's bucket configuration as an object.

- **CUMULUS-853**
  - Updated FakeProcessing example lambda to include option to generate fake browse
  - Added feature documentation for ancillary metadata export, a new cookbook entry describing a workflow with ancillary metadata generation(browse), and related task definition documentation
- **CUMULUS-805**
  - Added a CloudWatch alarm to check running ElasticSearch instances, and a CloudWatch dashboard to view the health of ElasticSearch
  - Specify `AWS_REGION` in `.env` to be used by deployment script
- **CUMULUS-803**
  - Added CloudWatch alarms to check running tasks of each ECS service, and add the alarms to CloudWatch dashboard
- **CUMULUS-670**
  - Added Ancillary Metadata Export feature (see https://nasa.github.io/cumulus/docs/features/ancillary_metadata for more information)
  - Added new Collection file parameter "fileType" that allows configuration of workflow granule file fileType
- **CUMULUS-1184** - Added kes logging output to ensure we always see the state machine reference before failures due to configuration
- **CUMULUS-1105** - Added a dashboard endpoint to serve the dashboard from an S3 bucket
- **CUMULUS-1199** - Moves `s3credentials` endpoint from the backend to the distribution API.
- **CUMULUS-666**
  - Added `@api/endpoints/s3credentials` to allow EarthData Login authorized users to retrieve temporary security credentials for same-region direct S3 access.
- **CUMULUS-671**
  - Added `@packages/integration-tests/api/distribution/getDistributionApiS3SignedUrl()` to return the S3 signed URL for a file protected by the distribution API
- **CUMULUS-672**
  - Added `cmrMetadataFormat` and `cmrConceptId` to output for individual granules from `@cumulus/post-to-cmr`. `cmrMetadataFormat` will be read from the `cmrMetadataFormat` generated for each granule in `@cumulus/cmrjs/publish2CMR()`
  - Added helpers to `@packages/integration-tests/api/distribution`:
    - `getDistributionApiFileStream()` returns a stream to download files protected by the distribution API
    - `getDistributionFileUrl()` constructs URLs for requesting files from the distribution API
- **CUMULUS-1185** `@cumulus/api/models/Granule.removeGranuleFromCmrByGranule` to replace `@cumulus/api/models/Granule.removeGranuleFromCmr` and use the Granule UR from the CMR metadata to remove the granule from CMR

- **CUMULUS-1101**
  - Added new `@cumulus/checksum` package. This package provides functions to calculate and validate checksums.
  - Added new checksumming functions to `@cumulus/common/aws`: `calculateS3ObjectChecksum` and `validateS3ObjectChecksum`, which depend on the `checksum` package.

- CUMULUS-1171
  - Added `@cumulus/common` API documentation to `packages/common/docs/API.md`
  - Added an `npm run build-docs` task to `@cumulus/common`
  - Added `@cumulus/common/string#isValidHostname()`
  - Added `@cumulus/common/string#match()`
  - Added `@cumulus/common/string#matches()`
  - Added `@cumulus/common/string#toLower()`
  - Added `@cumulus/common/string#toUpper()`
  - Added `@cumulus/common/URLUtils#buildURL()`
  - Added `@cumulus/common/util#isNil()`
  - Added `@cumulus/common/util#isNull()`
  - Added `@cumulus/common/util#isUndefined()`
  - Added `@cumulus/common/util#negate()`

- **CUMULUS-1176**
  - Added new `@cumulus/files-to-granules` task to handle converting file array output from `cumulus-process` tasks into granule objects.
    Allows simplification of `@cumulus/move-granules` and `@cumulus/post-to-cmr`, see Changed section for more details.

- CUMULUS-1151 Compare the granule holdings in CMR with Cumulus' internal data store
- CUMULUS-1152 Compare the granule file holdings in CMR with Cumulus' internal data store

### Changed

- **CUMULUS-1216** - Updated `@cumulus/ingest/granule/ingestFile` to download files to expected staging location.
- **CUMULUS-1208** - Updated `@cumulus/ingest/queue/enqueueGranuleIngestMessage()` to not transform granule object passed to it when building an ingest message
- **CUMULUS-1198** - `@cumulus/ingest` no longer enforces any expectations about whether `provider_path` contains a leading slash or not.
- **CUMULUS-1170**
  - Update scripts and docs to use `npm` instead of `yarn`
  - Use `package-lock.json` files to ensure matching versions of npm packages
  - Update CI builds to use `npm ci` instead of `npm install`
- **CUMULUS-670**
  - Updated ParsePDR task to read standard PDR types+ (+ tgz as an external customer requirement) and add a fileType to granule-files on Granule discovery
  - Updated ParsePDR to fail if unrecognized type is used
  - Updated all relevant task schemas to include granule->files->filetype as a string value
  - Updated tests/test fixtures to include the fileType in the step function/task inputs and output validations as needed
  - Updated MoveGranules task to handle incoming configuration with new "fileType" values and to add them as appropriate to the lambda output.
  - Updated DiscoverGranules step/related workflows to read new Collection file parameter fileType that will map a discovered file to a workflow fileType
  - Updated CNM parser to add the fileType to the defined granule file fileType on ingest and updated integration tests to verify/validate that behavior
  - Updated generateEcho10XMLString in cmr-utils.js to use a map/related library to ensure order as CMR requires ordering for their online resources.
  - Updated post-to-cmr task to appropriately export CNM filetypes to CMR in echo10/UMM exports
- **CUMULUS-1139** - Granules stored in the API contain a `files` property. That schema has been greatly
  simplified and now better matches the CNM format.
  - The `name` property has been renamed to `fileName`.
  - The `filepath` property has been renamed to `key`.
  - The `checksumValue` property has been renamed to `checksum`.
  - The `path` property has been removed.
  - The `url_path` property has been removed.
  - The `filename` property (which contained an `s3://` URL) has been removed, and the `bucket`
    and `key` properties should be used instead. Any requests sent to the API containing a `granule.files[].filename`
    property will be rejected, and any responses coming back from the API will not contain that
    `filename` property.
  - A `source` property has been added, which is a URL indicating the original source of the file.
  - `@cumulus/ingest/granule.moveGranuleFiles()` no longer includes a `filename` field in its
    output. The `bucket` and `key` fields should be used instead.
- **CUMULUS-672**
  - Changed `@cumulus/integration-tests/api/EarthdataLogin.getEarthdataLoginRedirectResponse` to `@cumulus/integration-tests/api/EarthdataLogin.getEarthdataAccessToken`. The new function returns an access response from Earthdata login, if successful.
  - `@cumulus/integration-tests/cmr/getOnlineResources` now accepts an object of options, including `cmrMetadataFormat`. Based on the `cmrMetadataFormat`, the function will correctly retrieve the online resources for each metadata format (ECHO10, UMM-G)

- **CUMULUS-1101**
  - Moved `@cumulus/common/file/getFileChecksumFromStream` into `@cumulus/checksum`, and renamed it to `generateChecksumFromStream`.
    This is a breaking change for users relying on `@cumulus/common/file/getFileChecksumFromStream`.
  - Refactored `@cumulus/ingest/Granule` to depend on new `common/aws` checksum functions and remove significantly present checksumming code.
    - Deprecated `@cumulus/ingest/granule.validateChecksum`. Replaced with `@cumulus/ingest/granule.verifyFile`.
    - Renamed `granule.getChecksumFromFile` to `granule.retrieveSuppliedFileChecksumInformation` to be more accurate.
  - Deprecated `@cumulus/common/aws.checksumS3Objects`. Use `@cumulus/common/aws.calculateS3ObjectChecksum` instead.

- CUMULUS-1171
  - Fixed provider handling in the API to make it consistent between protocols.
    Before this change, FTP providers were configured using the `host` and
    `port` properties. HTTP providers ignored `port` and `protocol`, and stored
    an entire URL in the `host` property. Updated the API to only accept valid
    hostnames or IP addresses in the `provider.host` field. Updated ingest code
    to properly build HTTP and HTTPS URLs from `provider.protocol`,
    `provider.host`, and `provider.port`.
  - The default provider port was being set to 21, no matter what protocol was
    being used. Removed that default.

- **CUMULUS-1176**
  - `@cumulus/move-granules` breaking change:
    Input to `move-granules` is now expected to be in the form of a granules object (i.e. `{ granules: [ { ... }, { ... } ] }`);
    For backwards compatibility with array-of-files outputs from processing steps, use the new `@cumulus/files-to-granules` task as an intermediate step.
    This task will perform the input translation. This change allows `move-granules` to be simpler and behave more predictably.
     `config.granuleIdExtraction` and `config.input_granules` are no longer needed/used by `move-granules`.
  - `@cumulus/post-to-cmr`: `config.granuleIdExtraction` is no longer needed/used by `post-to-cmr`.

- CUMULUS-1174
  - Better error message and stacktrace for S3KeyPairProvider error reporting.

### Fixed

- **CUMULUS-1218** Reconciliation report will now scan only completed granules.
- `@cumulus/api` files and granules were not getting indexed correctly because files indexing was failing in `db-indexer`
- `@cumulus/deployment` A bug in the Cloudformation template was preventing the API from being able to be launched in a VPC, updated the IAM template to give the permissions to be able to run the API in a VPC

### Deprecated

- `@cumulus/api/models/Granule.removeGranuleFromCmr`, instead use `@cumulus/api/models/Granule.removeGranuleFromCmrByGranule`
- `@cumulus/ingest/granule.validateChecksum`, instead use `@cumulus/ingest/granule.verifyFile`
- `@cumulus/common/aws.checksumS3Objects`, instead use `@cumulus/common/aws.calculateS3ObjectChecksum`
- `@cumulus/cmrjs`: `getGranuleId` and `getCmrFiles` are deprecated due to changes in input handling.

## [v1.11.3] - 2019-3-5

### Added

- **CUMULUS-1187** - Added `@cumulus/ingest/granule/duplicateHandlingType()` to determine how duplicate files should be handled in an ingest workflow

### Fixed

- **CUMULUS-1187** - workflows not respecting the duplicate handling value specified in the collection
- Removed refreshToken schema requirement for OAuth

## [v1.11.2] - 2019-2-15

### Added

- CUMULUS-1169
  - Added a `@cumulus/common/StepFunctions` module. It contains functions for querying the AWS
    StepFunctions API. These functions have the ability to retry when a ThrottlingException occurs.
  - Added `@cumulus/common/aws.retryOnThrottlingException()`, which will wrap a function in code to
    retry on ThrottlingExceptions.
  - Added `@cumulus/common/test-utils.throttleOnce()`, which will cause a function to return a
    ThrottlingException the first time it is called, then return its normal result after that.
- CUMULUS-1103 Compare the collection holdings in CMR with Cumulus' internal data store
- CUMULUS-1099 Add support for UMMG JSON metadata versions > 1.4.
    - If a version is found in the metadata object, that version is used for processing and publishing to CMR otherwise, version 1.4 is assumed.
- CUMULUS-678
    - Added support for UMMG json v1.4 metadata files.
  `reconcileCMRMetadata` added to `@cumulus/cmrjs` to update metadata record with new file locations.
  `@cumulus/common/errors` adds two new error types `CMRMetaFileNotFound` and `InvalidArgument`.
  `@cumulus/common/test-utils` adds new function `randomId` to create a random string with id to help in debugging.
  `@cumulus/common/BucketsConfig` adds a new helper class `BucketsConfig` for working with bucket stack configuration and bucket names.
  `@cumulus/common/aws` adds new function `s3PutObjectTagging` as a convenience for the aws  [s3().putObjectTagging](https://docs.aws.amazon.com/AWSJavaScriptSDK/latest/AWS/S3.html#putObjectTagging-property) function.
  `@cumulus/cmrjs` Adds:
        - `isCMRFile` - Identify an echo10(xml) or UMMG(json) metadata file.
        - `metadataObjectFromCMRFile` Read and parse CMR XML file from s3.
        - `updateCMRMetadata` Modify a cmr metadata (xml/json) file with updated information.
        - `publish2CMR` Posts XML or UMMG CMR data to CMR service.
        - `reconcileCMRMetadata` Reconciles cmr metadata file after a file moves.
- Adds some ECS and other permissions to StepRole to enable running ECS tasks from a workflow
- Added Apache logs to cumulus api and distribution lambdas
- **CUMULUS-1119** - Added `@cumulus/integration-tests/api/EarthdataLogin.getEarthdataLoginRedirectResponse` helper for integration tests to handle login with Earthdata and to return response from redirect to Cumulus API
- **CUMULUS-673** Added `@cumulus/common/file/getFileChecksumFromStream` to get file checksum from a readable stream

### Fixed

- CUMULUS-1123
  - Cloudformation template overrides now work as expected

### Changed

- CUMULUS-1169
  - Deprecated the `@cumulus/common/step-functions` module.
  - Updated code that queries the StepFunctions API to use the retry-enabled functions from
    `@cumulus/common/StepFunctions`
- CUMULUS-1121
  - Schema validation is now strongly enforced when writing to the database.
    Additional properties are not allowed and will result in a validation error.
- CUMULUS-678
  `tasks/move-granules` simplified and refactored to use functionality from cmrjs.
  `ingest/granules.moveGranuleFiles` now just moves granule files and returns a list of the updated files. Updating metadata now handled by `@cumulus/cmrjs/reconcileCMRMetadata`.
  `move-granules.updateGranuleMetadata` refactored and bugs fixed in the case of a file matching multiple collection.files.regexps.
  `getCmrXmlFiles` simplified and now only returns an object with the cmrfilename and the granuleId.
  `@cumulus/test-processing` - test processing task updated to generate UMM-G metadata

- CUMULUS-1043
  - `@cumulus/api` now uses [express](http://expressjs.com/) as the API engine.
  - All `@cumulus/api` endpoints on ApiGateway are consolidated to a single endpoint the uses `{proxy+}` definition.
  - All files under `packages/api/endpoints` along with associated tests are updated to support express's request and response objects.
  - Replaced environment variables `internal`, `bucket` and `systemBucket` with `system_bucket`.
  - Update `@cumulus/integration-tests` to work with updated cumulus-api express endpoints

- `@cumulus/integration-tests` - `buildAndExecuteWorkflow` and `buildWorkflow` updated to take a `meta` param to allow for additional fields to be added to the workflow `meta`

- **CUMULUS-1049** Updated `Retrieve Execution Status API` in `@cumulus/api`: If the execution doesn't exist in Step Function API, Cumulus API returns the execution status information from the database.

- **CUMULUS-1119**
  - Renamed `DISTRIBUTION_URL` environment variable to `DISTRIBUTION_ENDPOINT`
  - Renamed `DEPLOYMENT_ENDPOINT` environment variable to `DISTRIBUTION_REDIRECT_ENDPOINT`
  - Renamed `API_ENDPOINT` environment variable to `TOKEN_REDIRECT_ENDPOINT`

### Removed

- Functions deprecated before 1.11.0:
  - @cumulus/api/models/base: static Manager.createTable() and static Manager.deleteTable()
  - @cumulus/ingest/aws/S3
  - @cumulus/ingest/aws/StepFunction.getExecution()
  - @cumulus/ingest/aws/StepFunction.pullEvent()
  - @cumulus/ingest/consumer.Consume
  - @cumulus/ingest/granule/Ingest.getBucket()

### Deprecated

`@cmrjs/ingestConcept`, instead use the CMR object methods. `@cmrjs/CMR.ingestGranule` or `@cmrjs/CMR.ingestCollection`
`@cmrjs/searchConcept`, instead use the CMR object methods. `@cmrjs/CMR.searchGranules` or `@cmrjs/CMR.searchCollections`
`@cmrjs/deleteConcept`, instead use the CMR object methods. `@cmrjs/CMR.deleteGranule` or `@cmrjs/CMR.deleteCollection`

## [v1.11.1] - 2018-12-18

**Please Note**
- Ensure your `app/config.yml` has a `clientId` specified in the `cmr` section. This will allow CMR to identify your requests for better support and metrics.
  - For an example, please see [the example config](https://github.com/nasa/cumulus/blob/1c7e2bf41b75da9f87004c4e40fbcf0f39f56794/example/app/config.yml#L128).

### Added

- Added a `/tokenDelete` endpoint in `@cumulus/api` to delete access token records

### Changed

- CUMULUS-678
`@cumulus/ingest/crypto` moved and renamed to `@cumulus/common/key-pair-provider`
`@cumulus/ingest/aws` function:  `KMSDecryptionFailed` and class: `KMS` extracted and moved to `@cumulus/common` and `KMS` is exported as `KMSProvider` from `@cumulus/common/key-pair-provider`
`@cumulus/ingest/granule` functions: `publish`, `getGranuleId`, `getXMLMetadataAsString`, `getMetadataBodyAndTags`, `parseXmlString`, `getCmrXMLFiles`, `postS3Object`, `contructOnlineAccessUrls`, `updateMetadata`, extracted and moved to `@cumulus/cmrjs`
`getGranuleId`, `getCmrXMLFiles`, `publish`, `updateMetadata` removed from `@cumulus/ingest/granule` and added to `@cumulus/cmrjs`;
`updateMetadata` renamed `updateCMRMetadata`.
`@cumulus/ingest` test files renamed.
- **CUMULUS-1070**
  - Add `'Client-Id'` header to all `@cumulus/cmrjs` requests (made via `searchConcept`, `ingestConcept`, and `deleteConcept`).
  - Updated `cumulus/example/app/config.yml` entry for `cmr.clientId` to use stackName for easier CMR-side identification.

## [v1.11.0] - 2018-11-30

**Please Note**
- Redeploy IAM roles:
  - CUMULUS-817 includes a migration that requires reconfiguration/redeployment of IAM roles.  Please see the [upgrade instructions](https://nasa.github.io/cumulus/docs/upgrade/1.11.0) for more information.
  - CUMULUS-977 includes a few new SNS-related permissions added to the IAM roles that will require redeployment of IAM roles.
- `cumulus-message-adapter` v1.0.13+ is required for `@cumulus/api` granule reingest API to work properly.  The latest version should be downloaded automatically by kes.
- A `TOKEN_SECRET` value (preferably 256-bit for security) must be added to `.env` to securely sign JWTs used for authorization in `@cumulus/api`

### Changed

- **CUUMULUS-1000** - Distribution endpoint now persists logins, instead of
  redirecting to Earthdata Login on every request
- **CUMULUS-783 CUMULUS-790** - Updated `@cumulus/sync-granule` and `@cumulus/move-granules` tasks to always overwrite existing files for manually-triggered reingest.
- **CUMULUS-906** - Updated `@cumulus/api` granule reingest API to
  - add `reingestGranule: true` and `forceDuplicateOverwrite: true` to Cumulus message `cumulus_meta.cumulus_context` field to indicate that the workflow is a manually triggered re-ingest.
  - return warning message to operator when duplicateHandling is not `replace`
  - `cumulus-message-adapter` v1.0.13+ is required.
- **CUMULUS-793** - Updated the granule move PUT request in `@cumulus/api` to reject the move with a 409 status code if one or more of the files already exist at the destination location
- Updated `@cumulus/helloworld` to use S3 to store state for pass on retry tests
- Updated `@cumulus/ingest`:
  - [Required for MAAP] `http.js#list` will now find links with a trailing whitespace
  - Removed code from `granule.js` which looked for files in S3 using `{ Bucket: discoveredFile.bucket, Key: discoveredFile.name }`. This is obsolete since `@cumulus/ingest` uses a `file-staging` and `constructCollectionId()` directory prefixes by default.
- **CUMULUS-989**
  - Updated `@cumulus/api` to use [JWT (JSON Web Token)](https://jwt.io/introduction/) as the transport format for API authorization tokens and to use JWT verification in the request authorization
  - Updated `/token` endpoint in `@cumulus/api` to return tokens as JWTs
  - Added a `/refresh` endpoint in `@cumulus/api` to request new access tokens from the OAuth provider using the refresh token
  - Added `refreshAccessToken` to `@cumulus/api/lib/EarthdataLogin` to manage refresh token requests with the Earthdata OAuth provider

### Added
- **CUMULUS-1050**
  - Separated configuration flags for originalPayload/finalPayload cleanup such that they can be set to different retention times
- **CUMULUS-798**
  - Added daily Executions cleanup CloudWatch event that triggers cleanExecutions lambda
  - Added cleanExecutions lambda that removes finalPayload/originalPayload field entries for records older than configured timeout value (execution_payload_retention_period), with a default of 30 days
- **CUMULUS-815/816**
  - Added 'originalPayload' and 'finalPayload' fields to Executions table
  - Updated Execution model to populate originalPayload with the execution payload on record creation
  - Updated Execution model code to populate finalPayload field with the execution payload on execution completion
  - Execution API now exposes the above fields
- **CUMULUS-977**
  - Rename `kinesisConsumer` to `messageConsumer` as it handles both Kinesis streams and SNS topics as of this version.
  - Add `sns`-type rule support. These rules create a subscription between an SNS topic and the `messageConsumer`.
    When a message is received, `messageConsumer` is triggered and passes the SNS message (JSON format expected) in
    its entirety to the workflow in the `payload` field of the Cumulus message. For more information on sns-type rules,
    see the [documentation](https://nasa.github.io/cumulus/docs/data-cookbooks/setup#rules).
- **CUMULUS-975**
  - Add `KinesisInboundEventLogger` and `KinesisOutboundEventLogger` API lambdas.  These lambdas
    are utilized to dump incoming and outgoing ingest workflow kinesis streams
    to cloudwatch for analytics in case of AWS/stream failure.
  - Update rules model to allow tracking of log_event ARNs related to
    Rule event logging.    Kinesis rule types will now automatically log
    incoming events via a Kinesis event triggered lambda.
 CUMULUS-975-migration-4
  - Update migration code to require explicit migration names per run
  - Added migration_4 to migrate/update exisitng Kinesis rules to have a log event mapping
  - Added new IAM policy for migration lambda
- **CUMULUS-775**
  - Adds a instance metadata endpoint to the `@cumulus/api` package.
  - Adds a new convenience function `hostId` to the `@cumulus/cmrjs` to help build environment specific cmr urls.
  - Fixed `@cumulus/cmrjs.searchConcept` to search and return CMR results.
  - Modified `@cumulus/cmrjs.CMR.searchGranule` and `@cumulus/cmrjs.CMR.searchCollection` to include CMR's provider as a default parameter to searches.
- **CUMULUS-965**
  - Add `@cumulus/test-data.loadJSONTestData()`,
    `@cumulus/test-data.loadTestData()`, and
    `@cumulus/test-data.streamTestData()` to safely load test data. These
    functions should be used instead of using `require()` to load test data,
    which could lead to tests interferring with each other.
  - Add a `@cumulus/common/util/deprecate()` function to mark a piece of code as
    deprecated
- **CUMULUS-986**
  - Added `waitForTestExecutionStart` to `@cumulus/integration-tests`
- **CUMULUS-919**
  - In `@cumulus/deployment`, added support for NGAP permissions boundaries for IAM roles with `useNgapPermissionBoundary` flag in `iam/config.yml`. Defaults to false.

### Fixed
- Fixed a bug where FTP sockets were not closed after an error, keeping the Lambda function active until it timed out [CUMULUS-972]
- **CUMULUS-656**
  - The API will no longer allow the deletion of a provider if that provider is
    referenced by a rule
  - The API will no longer allow the deletion of a collection if that collection
    is referenced by a rule
- Fixed a bug where `@cumulus/sf-sns-report` was not pulling large messages from S3 correctly.

### Deprecated
- `@cumulus/ingest/aws/StepFunction.pullEvent()`. Use `@cumulus/common/aws.pullStepFunctionEvent()`.
- `@cumulus/ingest/consumer.Consume` due to unpredictable implementation. Use `@cumulus/ingest/consumer.Consumer`.
Call `Consumer.consume()` instead of `Consume.read()`.

## [v1.10.4] - 2018-11-28

### Added
- **CUMULUS-1008**
  - New `config.yml` parameter for SQS consumers: `sqs_consumer_rate: (default 500)`, which is the maximum number of
  messages the consumer will attempt to process per execution. Currently this is only used by the sf-starter consumer,
  which runs every minute by default, making this a messages-per-minute upper bound. SQS does not guarantee the number
  of messages returned per call, so this is not a fixed rate of consumption, only attempted number of messages received.

### Deprecated
- `@cumulus/ingest/consumer.Consume` due to unpredictable implementation. Use `@cumulus/ingest/consumer.Consumer`.

### Changed
- Backported update of `packages/api` dependency `@mapbox/dyno` to `1.4.2` to mitigate `event-stream` vulnerability.

## [v1.10.3] - 2018-10-31

### Added
- **CUMULUS-817**
  - Added AWS Dead Letter Queues for lambdas that are scheduled asynchronously/such that failures show up only in cloudwatch logs.
- **CUMULUS-956**
  - Migrated developer documentation and data-cookbooks to Docusaurus
    - supports versioning of documentation
  - Added `docs/docs-how-to.md` to outline how to do things like add new docs or locally install for testing.
  - Deployment/CI scripts have been updated to work with the new format
- **CUMULUS-811**
  - Added new S3 functions to `@cumulus/common/aws`:
    - `aws.s3TagSetToQueryString`: converts S3 TagSet array to querystring (for use with upload()).
    - `aws.s3PutObject`: Returns promise of S3 `putObject`, which puts an object on S3
    - `aws.s3CopyObject`: Returns promise of S3 `copyObject`, which copies an object in S3 to a new S3 location
    - `aws.s3GetObjectTagging`: Returns promise of S3 `getObjectTagging`, which returns an object containing an S3 TagSet.
  - `@/cumulus/common/aws.s3PutObject` defaults to an explicit `ACL` of 'private' if not overridden.
  - `@/cumulus/common/aws.s3CopyObject` defaults to an explicit `TaggingDirective` of 'COPY' if not overridden.

### Deprecated
- **CUMULUS-811**
  - Deprecated `@cumulus/ingest/aws.S3`. Member functions of this class will now
    log warnings pointing to similar functionality in `@cumulus/common/aws`.

## [v1.10.2] - 2018-10-24

### Added
- **CUMULUS-965**
  - Added a `@cumulus/logger` package
- **CUMULUS-885**
  - Added 'human readable' version identifiers to Lambda Versioning lambda aliases
- **CUMULUS-705**
  - Note: Make sure to update the IAM stack when deploying this update.
  - Adds an AsyncOperations model and associated DynamoDB table to the
    `@cumulus/api` package
  - Adds an /asyncOperations endpoint to the `@cumulus/api` package, which can
    be used to fetch the status of an AsyncOperation.
  - Adds a /bulkDelete endpoint to the `@cumulus/api` package, which performs an
    asynchronous bulk-delete operation. This is a stub right now which is only
    intended to demonstration how AsyncOperations work.
  - Adds an AsyncOperation ECS task to the `@cumulus/api` package, which will
    fetch an Lambda function, run it in ECS, and then store the result to the
    AsyncOperations table in DynamoDB.
- **CUMULUS-851** - Added workflow lambda versioning feature to allow in-flight workflows to use lambda versions that were in place when a workflow was initiated
    - Updated Kes custom code to remove logic that used the CMA file key to determine template compilation logic.  Instead, utilize a `customCompilation` template configuration flag to indicate a template should use Cumulus's kes customized methods instead of 'core'.
    - Added `useWorkflowLambdaVersions` configuration option to enable the lambdaVersioning feature set.   **This option is set to true by default** and should be set to false to disable the feature.
    - Added uniqueIdentifier configuration key to S3 sourced lambdas to optionally support S3 lambda resource versioning within this scheme. This key must be unique for each modified version of the lambda package and must be updated in configuration each time the source changes.
    - Added a new nested stack template that will create a `LambdaVersions` stack that will take lambda parameters from the base template, generate lambda versions/aliases and return outputs with references to the most 'current' lambda alias reference, and updated 'core' template to utilize these outputs (if `useWorkflowLambdaVersions` is enabled).

- Created a `@cumulus/api/lib/OAuth2` interface, which is implemented by the
  `@cumulus/api/lib/EarthdataLogin` and `@cumulus/api/lib/GoogleOAuth2` classes.
  Endpoints that need to handle authentication will determine which class to use
  based on environment variables. This also greatly simplifies testing.
- Added `@cumulus/api/lib/assertions`, containing more complex AVA test assertions
- Added PublishGranule workflow to publish a granule to CMR without full reingest. (ingest-in-place capability)

- `@cumulus/integration-tests` new functionality:
  - `listCollections` to list collections from a provided data directory
  - `deleteCollection` to delete list of collections from a deployed stack
  - `cleanUpCollections` combines the above in one function.
  - `listProviders` to list providers from a provided data directory
  - `deleteProviders` to delete list of providers from a deployed stack
  - `cleanUpProviders` combines the above in one function.
  - `@cumulus/integrations-tests/api.js`: `deleteGranule` and `deletePdr` functions to make `DELETE` requests to Cumulus API
  - `rules` API functionality for posting and deleting a rule and listing all rules
  - `wait-for-deploy` lambda for use in the redeployment tests
- `@cumulus/ingest/granule.js`: `ingestFile` inserts new `duplicate_found: true` field in the file's record if a duplicate file already exists on S3.
- `@cumulus/api`: `/execution-status` endpoint requests and returns complete execution output if  execution output is stored in S3 due to size.
- Added option to use environment variable to set CMR host in `@cumulus/cmrjs`.
- **CUMULUS-781** - Added integration tests for `@cumulus/sync-granule` when `duplicateHandling` is set to `replace` or `skip`
- **CUMULUS-791** - `@cumulus/move-granules`: `moveFileRequest` inserts new `duplicate_found: true` field in the file's record if a duplicate file already exists on S3. Updated output schema to document new `duplicate_found` field.

### Removed

- Removed `@cumulus/common/fake-earthdata-login-server`. Tests can now create a
  service stub based on `@cumulus/api/lib/OAuth2` if testing requires handling
  authentication.

### Changed

- **CUMULUS-940** - modified `@cumulus/common/aws` `receiveSQSMessages` to take a parameter object instead of positional parameters.  All defaults remain the same, but now access to long polling is available through `options.waitTimeSeconds`.
- **CUMULUS-948** - Update lambda functions `CNMToCMA` and `CnmResponse` in the `cumulus-data-shared` bucket and point the default stack to them.
- **CUMULUS-782** - Updated `@cumulus/sync-granule` task and `Granule.ingestFile` in `@cumulus/ingest` to keep both old and new data when a destination file with different checksum already exists and `duplicateHandling` is `version`
- Updated the config schema in `@cumulus/move-granules` to include the `moveStagedFiles` param.
- **CUMULUS-778** - Updated config schema and documentation in `@cumulus/sync-granule` to include `duplicateHandling` parameter for specifying how duplicate filenames should be handled
- **CUMULUS-779** - Updated `@cumulus/sync-granule` to throw `DuplicateFile` error when destination files already exist and `duplicateHandling` is `error`
- **CUMULUS-780** - Updated `@cumulus/sync-granule` to use `error` as the default for `duplicateHandling` when it is not specified
- **CUMULUS-780** - Updated `@cumulus/api` to use `error` as the default value for `duplicateHandling` in the `Collection` model
- **CUMULUS-785** - Updated the config schema and documentation in `@cumulus/move-granules` to include `duplicateHandling` parameter for specifying how duplicate filenames should be handled
- **CUMULUS-786, CUMULUS-787** - Updated `@cumulus/move-granules` to throw `DuplicateFile` error when destination files already exist and `duplicateHandling` is `error` or not specified
- **CUMULUS-789** - Updated `@cumulus/move-granules` to keep both old and new data when a destination file with different checksum already exists and `duplicateHandling` is `version`

### Fixed

- `getGranuleId` in `@cumulus/ingest` bug: `getGranuleId` was constructing an error using `filename` which was undefined. The fix replaces `filename` with the `uri` argument.
- Fixes to `del` in `@cumulus/api/endpoints/granules.js` to not error/fail when not all files exist in S3 (e.g. delete granule which has only 2 of 3 files ingested).
- `@cumulus/deployment/lib/crypto.js` now checks for private key existence properly.

## [v1.10.1] - 2018-09-4

### Fixed

- Fixed cloudformation template errors in `@cumulus/deployment/`
  - Replaced references to Fn::Ref: with Ref:
  - Moved long form template references to a newline

## [v1.10.0] - 2018-08-31

### Removed

- Removed unused and broken code from `@cumulus/common`
  - Removed `@cumulus/common/test-helpers`
  - Removed `@cumulus/common/task`
  - Removed `@cumulus/common/message-source`
  - Removed the `getPossiblyRemote` function from `@cumulus/common/aws`
  - Removed the `startPromisedSfnExecution` function from `@cumulus/common/aws`
  - Removed the `getCurrentSfnTask` function from `@cumulus/common/aws`

### Changed

- **CUMULUS-839** - In `@cumulus/sync-granule`, 'collection' is now an optional config parameter

### Fixed

- **CUMULUS-859** Moved duplicate code in `@cumulus/move-granules` and `@cumulus/post-to-cmr` to `@cumulus/ingest`. Fixed imports making assumptions about directory structure.
- `@cumulus/ingest/consumer` correctly limits the number of messages being received and processed from SQS. Details:
  - **Background:** `@cumulus/api` includes a lambda `<stack-name>-sqs2sf` which processes messages from the `<stack-name>-startSF` SQS queue every minute. The `sqs2sf` lambda uses `@cumulus/ingest/consumer` to receive and process messages from SQS.
  - **Bug:** More than `messageLimit` number of messages were being consumed and processed from the `<stack-name>-startSF` SQS queue. Many step functions were being triggered simultaneously by the lambda `<stack-name>-sqs2sf` (which consumes every minute from the `startSF` queue) and resulting in step function failure with the error: `An error occurred (ThrottlingException) when calling the GetExecutionHistory`.
  - **Fix:** `@cumulus/ingest/consumer#processMessages` now processes messages until `timeLimit` has passed _OR_ once it receives up to `messageLimit` messages. `sqs2sf` is deployed with a [default `messageLimit` of 10](https://github.com/nasa/cumulus/blob/670000c8a821ff37ae162385f921c40956e293f7/packages/deployment/app/config.yml#L147).
  - **IMPORTANT NOTE:** `consumer` will actually process up to `messageLimit * 2 - 1` messages. This is because sometimes `receiveSQSMessages` will return less than `messageLimit` messages and thus the consumer will continue to make calls to `receiveSQSMessages`. For example, given a `messageLimit` of 10 and subsequent calls to `receiveSQSMessages` returns up to 9 messages, the loop will continue and a final call could return up to 10 messages.


## [v1.9.1] - 2018-08-22

**Please Note** To take advantage of the added granule tracking API functionality, updates are required for the message adapter and its libraries. You should be on the following versions:
- `cumulus-message-adapter` 1.0.9+
- `cumulus-message-adapter-js` 1.0.4+
- `cumulus-message-adapter-java` 1.2.7+
- `cumulus-message-adapter-python` 1.0.5+

### Added

- **CUMULUS-687** Added logs endpoint to search for logs from a specific workflow execution in `@cumulus/api`. Added integration test.
- **CUMULUS-836** - `@cumulus/deployment` supports a configurable docker storage driver for ECS. ECS can be configured with either `devicemapper` (the default storage driver for AWS ECS-optimized AMIs) or `overlay2` (the storage driver used by the NGAP 2.0 AMI). The storage driver can be configured in `app/config.yml` with `ecs.docker.storageDriver: overlay2 | devicemapper`. The default is `overlay2`.
  - To support this configuration, a [Handlebars](https://handlebarsjs.com/) helper `ifEquals` was added to `packages/deployment/lib/kes.js`.
- **CUMULUS-836** - `@cumulus/api` added IAM roles required by the NGAP 2.0 AMI. The NGAP 2.0 AMI runs a script `register_instances_with_ssm.py` which requires the ECS IAM role to include `ec2:DescribeInstances` and `ssm:GetParameter` permissions.

### Fixed
- **CUMULUS-836** - `@cumulus/deployment` uses `overlay2` driver by default and does not attempt to write `--storage-opt dm.basesize` to fix [this error](https://github.com/moby/moby/issues/37039).
- **CUMULUS-413** Kinesis processing now captures all errrors.
  - Added kinesis fallback mechanism when errors occur during record processing.
  - Adds FallbackTopicArn to `@cumulus/api/lambdas.yml`
  - Adds fallbackConsumer lambda to `@cumulus/api`
  - Adds fallbackqueue option to lambda definitions capture lambda failures after three retries.
  - Adds kinesisFallback SNS topic to signal incoming errors from kinesis stream.
  - Adds kinesisFailureSQS to capture fully failed events from all retries.
- **CUMULUS-855** Adds integration test for kinesis' error path.
- **CUMULUS-686** Added workflow task name and version tracking via `@cumulus/api` executions endpoint under new `tasks` property, and under `workflow_tasks` in step input/output.
  - Depends on `cumulus-message-adapter` 1.0.9+, `cumulus-message-adapter-js` 1.0.4+, `cumulus-message-adapter-java` 1.2.7+ and `cumulus-message-adapter-python` 1.0.5+
- **CUMULUS-771**
  - Updated sync-granule to stream the remote file to s3
  - Added integration test for ingesting granules from ftp provider
  - Updated http/https integration tests for ingesting granules from http/https providers
- **CUMULUS-862** Updated `@cumulus/integration-tests` to handle remote lambda output
- **CUMULUS-856** Set the rule `state` to have default value `ENABLED`

### Changed

- In `@cumulus/deployment`, changed the example app config.yml to have additional IAM roles

## [v1.9.0] - 2018-08-06

**Please note** additional information and upgrade instructions [here](https://nasa.github.io/cumulus/docs/upgrade/1.9.0)

### Added
- **CUMULUS-712** - Added integration tests verifying expected behavior in workflows
- **GITC-776-2** - Add support for versioned collections

### Fixed
- **CUMULUS-832**
  - Fixed indentation in example config.yml in `@cumulus/deployment`
  - Fixed issue with new deployment using the default distribution endpoint in `@cumulus/deployment` and `@cumulus/api`

## [v1.8.1] - 2018-08-01

**Note** IAM roles should be re-deployed with this release.

- **Cumulus-726**
  - Added function to `@cumulus/integration-tests`: `sfnStep` includes `getStepInput` which returns the input to the schedule event of a given step function step.
  - Added IAM policy `@cumulus/deployment`: Lambda processing IAM role includes `kinesis::PutRecord` so step function lambdas can write to kinesis streams.
- **Cumulus Community Edition**
  - Added Google OAuth authentication token logic to `@cumulus/api`. Refactored token endpoint to use environment variable flag `OAUTH_PROVIDER` when determining with authentication method to use.
  - Added API Lambda memory configuration variable `api_lambda_memory` to `@cumulus/api` and `@cumulus/deployment`.

### Changed

- **Cumulus-726**
  - Changed function in `@cumulus/api`: `models/rules.js#addKinesisEventSource` was modified to call to `deleteKinesisEventSource` with all required parameters (rule's name, arn and type).
  - Changed function in `@cumulus/integration-tests`: `getStepOutput` can now be used to return output of failed steps. If users of this function want the output of a failed event, they can pass a third parameter `eventType` as `'failure'`. This function will work as always for steps which completed successfully.

### Removed

- **Cumulus-726**
  - Configuration change to `@cumulus/deployment`: Removed default auto scaling configuration for Granules and Files DynamoDB tables.

- **CUMULUS-688**
  - Add integration test for ExecutionStatus
  - Function addition to `@cumulus/integration-tests`: `api` includes `getExecutionStatus` which returns the execution status from the Cumulus API

## [v1.8.0] - 2018-07-23

### Added

- **CUMULUS-718** Adds integration test for Kinesis triggering a workflow.

- **GITC-776-3** Added more flexibility for rules.  You can now edit all fields on the rule's record
We may need to update the api documentation to reflect this.

- **CUMULUS-681** - Add ingest-in-place action to granules endpoint
    - new applyWorkflow action at PUT /granules/{granuleid} Applying a workflow starts an execution of the provided workflow and passes the granule record as payload.
      Parameter(s):
        - workflow - the workflow name

- **CUMULUS-685** - Add parent exeuction arn to the execution which is triggered from a parent step function

### Changed
- **CUMULUS-768** - Integration tests get S3 provider data from shared data folder

### Fixed
- **CUMULUS-746** - Move granule API correctly updates record in dynamo DB and cmr xml file
- **CUMULUS-766** - Populate database fileSize field from S3 if value not present in Ingest payload

## [v1.7.1] - 2018-07-27

### Fixed
- **CUMULUS-766** - Backport from 1.8.0 - Populate database fileSize field from S3 if value not present in Ingest payload

## [v1.7.0] - 2018-07-02

### Please note: [Upgrade Instructions](https://nasa.github.io/cumulus/docs/upgrade/1.7.0)

### Added
- **GITC-776-2** - Add support for versioned collectons
- **CUMULUS-491** - Add granule reconciliation API endpoints.
- **CUMULUS-480** Add suport for backup and recovery:
  - Add DynamoDB tables for granules, executions and pdrs
  - Add ability to write all records to S3
  - Add ability to download all DynamoDB records in form json files
  - Add ability to upload records to DynamoDB
  - Add migration scripts for copying granule, pdr and execution records from ElasticSearch to DynamoDB
  - Add IAM support for batchWrite on dynamoDB
-
- **CUMULUS-508** - `@cumulus/deployment` cloudformation template allows for lambdas and ECS clusters to have multiple AZ availability.
    - `@cumulus/deployment` also ensures docker uses `devicemapper` storage driver.
- **CUMULUS-755** - `@cumulus/deployment` Add DynamoDB autoscaling support.
    - Application developers can add autoscaling and override default values in their deployment's `app/config.yml` file using a `{TableName}Table:` key.

### Fixed
- **CUMULUS-747** - Delete granule API doesn't delete granule files in s3 and granule in elasticsearch
    - update the StreamSpecification DynamoDB tables to have StreamViewType: "NEW_AND_OLD_IMAGES"
    - delete granule files in s3
- **CUMULUS-398** - Fix not able to filter executions by workflow
- **CUMULUS-748** - Fix invalid lambda .zip files being validated/uploaded to AWS
- **CUMULUS-544** - Post to CMR task has UAT URL hard-coded
  - Made configurable: PostToCmr now requires CMR_ENVIRONMENT env to be set to 'SIT' or 'OPS' for those CMR environments. Default is UAT.

### Changed
- **GITC-776-4** - Changed Discover-pdrs to not rely on collection but use provider_path in config. It also has an optional filterPdrs regex configuration parameter

- **CUMULUS-710** - In the integration test suite, `getStepOutput` returns the output of the first successful step execution or last failed, if none exists

## [v1.6.0] - 2018-06-06

### Please note: [Upgrade Instructions](https://nasa.github.io/cumulus/docs/upgrade/1.6.0)

### Fixed
- **CUMULUS-602** - Format all logs sent to Elastic Search.
  - Extract cumulus log message and index it to Elastic Search.

### Added
- **CUMULUS-556** - add a mechanism for creating and running migration scripts on deployment.
- **CUMULUS-461** Support use of metadata date and other components in `url_path` property

### Changed
- **CUMULUS-477** Update bucket configuration to support multiple buckets of the same type:
  - Change the structure of the buckets to allow for  more than one bucket of each type. The bucket structure is now:
    bucket-key:
      name: <bucket-name>
      type: <type> i.e. internal, public, etc.
  - Change IAM and app deployment configuration to support new bucket structure
  - Update tasks and workflows to support new bucket structure
  - Replace instances where buckets.internal is relied upon to either use the system bucket or a configured bucket
  - Move IAM template to the deployment package. NOTE: You now have to specify '--template node_modules/@cumulus/deployment/iam' in your IAM deployment
  - Add IAM cloudformation template support to filter buckets by type

## [v1.5.5] - 2018-05-30

### Added
- **CUMULUS-530** - PDR tracking through Queue-granules
  - Add optional `pdr` property to the sync-granule task's input config and output payload.
- **CUMULUS-548** - Create a Lambda task that generates EMS distribution reports
  - In order to supply EMS Distribution Reports, you must enable S3 Server
    Access Logging on any S3 buckets used for distribution. See [How Do I Enable Server Access Logging for an S3 Bucket?](https://docs.aws.amazon.com/AmazonS3/latest/user-guide/server-access-logging.html)
    The "Target bucket" setting should point at the Cumulus internal bucket.
    The "Target prefix" should be
    "<STACK_NAME>/ems-distribution/s3-server-access-logs/", where "STACK_NAME"
    is replaced with the name of your Cumulus stack.

### Fixed
- **CUMULUS-546 - Kinesis Consumer should catch and log invalid JSON**
  - Kinesis Consumer lambda catches and logs errors so that consumer doesn't get stuck in a loop re-processing bad json records.
- EMS report filenames are now based on their start time instead of the time
  instead of the time that the report was generated
- **CUMULUS-552 - Cumulus API returns different results for the same collection depending on query**
  - The collection, provider and rule records in elasticsearch are now replaced with records from dynamo db when the dynamo db records are updated.

### Added
- `@cumulus/deployment`'s default cloudformation template now configures storage for Docker to match the configured ECS Volume. The template defines Docker's devicemapper basesize (`dm.basesize`) using `ecs.volumeSize`. This addresses ECS default of limiting Docker containers to 10GB of storage ([Read more](https://aws.amazon.com/premiumsupport/knowledge-center/increase-default-ecs-docker-limit/)).

## [v1.5.4] - 2018-05-21

### Added
- **CUMULUS-535** - EMS Ingest, Archive, Archive Delete reports
  - Add lambda EmsReport to create daily EMS Ingest, Archive, Archive Delete reports
  - ems.provider property added to `@cumulus/deployment/app/config.yml`.
    To change the provider name, please add `ems: provider` property to `app/config.yml`.
- **CUMULUS-480** Use DynamoDB to store granules, pdrs and execution records
  - Activate PointInTime feature on DynamoDB tables
  - Increase test coverage on api package
  - Add ability to restore metadata records from json files to DynamoDB
- **CUMULUS-459** provide API endpoint for moving granules from one location on s3 to another

## [v1.5.3] - 2018-05-18

### Fixed
- **CUMULUS-557 - "Add dataType to DiscoverGranules output"**
  - Granules discovered by the DiscoverGranules task now include dataType
  - dataType is now a required property for granules used as input to the
    QueueGranules task
- **CUMULUS-550** Update deployment app/config.yml to force elasticsearch updates for deleted granules

## [v1.5.2] - 2018-05-15

### Fixed
- **CUMULUS-514 - "Unable to Delete the Granules"**
  - updated cmrjs.deleteConcept to return success if the record is not found
    in CMR.

### Added
- **CUMULUS-547** - The distribution API now includes an
  "earthdataLoginUsername" query parameter when it returns a signed S3 URL
- **CUMULUS-527 - "parse-pdr queues up all granules and ignores regex"**
  - Add an optional config property to the ParsePdr task called
    "granuleIdFilter". This property is a regular expression that is applied
    against the filename of the first file of each granule contained in the
    PDR. If the regular expression matches, then the granule is included in
    the output. Defaults to '.', which will match all granules in the PDR.
- File checksums in PDRs now support MD5
- Deployment support to subscribe to an SNS topic that already exists
- **CUMULUS-470, CUMULUS-471** In-region S3 Policy lambda added to API to update bucket policy for in-region access.
- **CUMULUS-533** Added fields to granule indexer to support EMS ingest and archive record creation
- **CUMULUS-534** Track deleted granules
  - added `deletedgranule` type to `cumulus` index.
  - **Important Note:** Force custom bootstrap to re-run by adding this to
    app/config.yml `es: elasticSearchMapping: 7`
- You can now deploy cumulus without ElasticSearch. Just add `es: null` to your `app/config.yml` file. This is only useful for debugging purposes. Cumulus still requires ElasticSearch to properly operate.
- `@cumulus/integration-tests` includes and exports the `addRules` function, which seeds rules into the DynamoDB table.
- Added capability to support EFS in cloud formation template. Also added
  optional capability to ssh to your instance and privileged lambda functions.
- Added support to force discovery of PDRs that have already been processed
  and filtering of selected data types
- `@cumulus/cmrjs` uses an environment variable `USER_IP_ADDRESS` or fallback
  IP address of `10.0.0.0` when a public IP address is not available. This
  supports lambda functions deployed into a VPC's private subnet, where no
  public IP address is available.

### Changed
- **CUMULUS-550** Custom bootstrap automatically adds new types to index on
  deployment

## [v1.5.1] - 2018-04-23
### Fixed
- add the missing dist folder to the hello-world task
- disable uglifyjs on the built version of the pdr-status-check (read: https://github.com/webpack-contrib/uglifyjs-webpack-plugin/issues/264)

## [v1.5.0] - 2018-04-23
### Changed
- Removed babel from all tasks and packages and increased minimum node requirements to version 8.10
- Lambda functions created by @cumulus/deployment will use node8.10 by default
- Moved [cumulus-integration-tests](https://github.com/nasa/cumulus-integration-tests) to the `example` folder CUMULUS-512
- Streamlined all packages dependencies (e.g. remove redundant dependencies and make sure versions are the same across packages)
- **CUMULUS-352:** Update Cumulus Elasticsearch indices to use [index aliases](https://www.elastic.co/guide/en/elasticsearch/reference/current/indices-aliases.html).
- **CUMULUS-519:** ECS tasks are no longer restarted after each CF deployment unless `ecs.restartTasksOnDeploy` is set to true
- **CUMULUS-298:** Updated log filterPattern to include all CloudWatch logs in ElasticSearch
- **CUMULUS-518:** Updates to the SyncGranule config schema
  - `granuleIdExtraction` is no longer a property
  - `process` is now an optional property
  - `provider_path` is no longer a property

### Fixed
- **CUMULUS-455 "Kes deployments using only an updated message adapter do not get automatically deployed"**
  - prepended the hash value of cumulus-message-adapter.zip file to the zip file name of lambda which uses message adapter.
  - the lambda function will be redeployed when message adapter or lambda function are updated
- Fixed a bug in the bootstrap lambda function where it stuck during update process
- Fixed a bug where the sf-sns-report task did not return the payload of the incoming message as the output of the task [CUMULUS-441]

### Added
- **CUMULUS-352:** Add reindex CLI to the API package.
- **CUMULUS-465:** Added mock http/ftp/sftp servers to the integration tests
- Added a `delete` method to the `@common/CollectionConfigStore` class
- **CUMULUS-467 "@cumulus/integration-tests or cumulus-integration-tests should seed provider and collection in deployed DynamoDB"**
  - `example` integration-tests populates providers and collections to database
  - `example` workflow messages are populated from workflow templates in s3, provider and collection information in database, and input payloads.  Input templates are removed.
  - added `https` protocol to provider schema

## [v1.4.1] - 2018-04-11

### Fixed
- Sync-granule install

## [v1.4.0] - 2018-04-09

### Fixed
- **CUMULUS-392 "queue-granules not returning the sfn-execution-arns queued"**
  - updated queue-granules to return the sfn-execution-arns queued and pdr if exists.
  - added pdr to ingest message meta.pdr instead of payload, so the pdr information doesn't get lost in the ingest workflow, and ingested granule in elasticsearch has pdr name.
  - fixed sf-sns-report schema, remove the invalid part
  - fixed pdr-status-check schema, the failed execution contains arn and reason
- **CUMULUS-206** make sure homepage and repository urls exist in package.json files of tasks and packages

### Added
- Example folder with a cumulus deployment example

### Changed
- [CUMULUS-450](https://bugs.earthdata.nasa.gov/browse/CUMULUS-450) - Updated
  the config schema of the **queue-granules** task
  - The config no longer takes a "collection" property
  - The config now takes an "internalBucket" property
  - The config now takes a "stackName" property
- [CUMULUS-450](https://bugs.earthdata.nasa.gov/browse/CUMULUS-450) - Updated
  the config schema of the **parse-pdr** task
  - The config no longer takes a "collection" property
  - The "stack", "provider", and "bucket" config properties are now
    required
- **CUMULUS-469** Added a lambda to the API package to prototype creating an S3 bucket policy for direct, in-region S3 access for the prototype bucket

### Removed
- Removed the `findTmpTestDataDirectory()` function from
  `@cumulus/common/test-utils`

### Fixed
- [CUMULUS-450](https://bugs.earthdata.nasa.gov/browse/CUMULUS-450)
  - The **queue-granules** task now enqueues a **sync-granule** task with the
    correct collection config for that granule based on the granule's
    data-type. It had previously been using the collection config from the
    config of the **queue-granules** task, which was a problem if the granules
    being queued belonged to different data-types.
  - The **parse-pdr** task now handles the case where a PDR contains granules
    with different data types, and uses the correct granuleIdExtraction for
    each granule.

### Added
- **CUMULUS-448** Add code coverage checking using [nyc](https://github.com/istanbuljs/nyc).

## [v1.3.0] - 2018-03-29

### Deprecated
- discover-s3-granules is deprecated. The functionality is provided by the discover-granules task
### Fixed
- **CUMULUS-331:** Fix aws.downloadS3File to handle non-existent key
- Using test ftp provider for discover-granules testing [CUMULUS-427]
- **CUMULUS-304: "Add AWS API throttling to pdr-status-check task"** Added concurrency limit on SFN API calls.  The default concurrency is 10 and is configurable through Lambda environment variable CONCURRENCY.
- **CUMULUS-414: "Schema validation not being performed on many tasks"** revised npm build scripts of tasks that use cumulus-message-adapter to place schema directories into dist directories.
- **CUMULUS-301:** Update all tests to use test-data package for testing data.
- **CUMULUS-271: "Empty response body from rules PUT endpoint"** Added the updated rule to response body.
- Increased memory allotment for `CustomBootstrap` lambda function. Resolves failed deployments where `CustomBootstrap` lambda function was failing with error `Process exited before completing request`. This was causing deployments to stall, fail to update and fail to rollback. This error is thrown when the lambda function tries to use more memory than it is allotted.
- Cumulus repository folders structure updated:
  - removed the `cumulus` folder altogether
  - moved `cumulus/tasks` to `tasks` folder at the root level
  - moved the tasks that are not converted to use CMA to `tasks/.not_CMA_compliant`
  - updated paths where necessary

### Added
- `@cumulus/integration-tests` - Added support for testing the output of an ECS activity as well as a Lambda function.

## [v1.2.0] - 2018-03-20

### Fixed
- Update vulnerable npm packages [CUMULUS-425]
- `@cumulus/api`: `kinesis-consumer.js` uses `sf-scheduler.js#schedule` instead of placing a message directly on the `startSF` SQS queue. This is a fix for [CUMULUS-359](https://bugs.earthdata.nasa.gov/browse/CUMULUS-359) because `sf-scheduler.js#schedule` looks up the provider and collection data in DynamoDB and adds it to the `meta` object of the enqueued message payload.
- `@cumulus/api`: `kinesis-consumer.js` catches and logs errors instead of doing an error callback. Before this change, `kinesis-consumer` was failing to process new records when an existing record caused an error because it would call back with an error and stop processing additional records. It keeps trying to process the record causing the error because it's "position" in the stream is unchanged. Catching and logging the errors is part 1 of the fix. Proposed part 2 is to enqueue the error and the message on a "dead-letter" queue so it can be processed later ([CUMULUS-413](https://bugs.earthdata.nasa.gov/browse/CUMULUS-413)).
- **CUMULUS-260: "PDR page on dashboard only shows zeros."** The PDR stats in LPDAAC are all 0s, even if the dashboard has been fixed to retrieve the correct fields.  The current version of pdr-status-check has a few issues.
  - pdr is not included in the input/output schema.  It's available from the input event.  So the pdr status and stats are not updated when the ParsePdr workflow is complete.  Adding the pdr to the input/output of the task will fix this.
  - pdr-status-check doesn't update pdr stats which prevent the real time pdr progress from showing up in the dashboard. To solve this, added lambda function sf-sns-report which is copied from @cumulus/api/lambdas/sf-sns-broadcast with modification, sf-sns-report can be used to report step function status anywhere inside a step function.  So add step sf-sns-report after each pdr-status-check, we will get the PDR status progress at real time.
  - It's possible an execution is still in the queue and doesn't exist in sfn yet.  Added code to handle 'ExecutionDoesNotExist' error when checking the execution status.
- Fixed `aws.cloudwatchevents()` typo in `packages/ingest/aws.js`. This typo was the root cause of the error: `Error: Could not process scheduled_ingest, Error: : aws.cloudwatchevents is not a constructor` seen when trying to update a rule.


### Removed

- `@cumulus/ingest/aws`: Remove queueWorkflowMessage which is no longer being used by `@cumulus/api`'s `kinesis-consumer.js`.

## [v1.1.4] - 2018-03-15

### Added
- added flag `useList` to parse-pdr [CUMULUS-404]

### Fixed

- Pass encrypted password to the ApiGranule Lambda function [CUMULUS-424]


## [v1.1.3] - 2018-03-14
### Fixed
- Changed @cumulus/deployment package install behavior. The build process will happen after installation

## [v1.1.2] - 2018-03-14

### Added
- added tools to @cumulus/integration-tests for local integration testing
- added end to end testing for discovering and parsing of PDRs
- `yarn e2e` command is available for end to end testing
### Fixed

- **CUMULUS-326: "Occasionally encounter "Too Many Requests" on deployment"** The api gateway calls will handle throttling errors
- **CUMULUS-175: "Dashboard providers not in sync with AWS providers."** The root cause of this bug - DynamoDB operations not showing up in Elasticsearch - was shared by collections and rules. The fix was to update providers', collections' and rules; POST, PUT and DELETE endpoints to operate on DynamoDB and using DynamoDB streams to update Elasticsearch. The following packages were made:
  - `@cumulus/deployment` deploys DynamoDB streams for the Collections, Providers and Rules tables as well as a new lambda function called `dbIndexer`. The `dbIndexer` lambda has an event source mapping which listens to each of the DynamoDB streams. The dbIndexer lambda receives events referencing operations on the DynamoDB table and updates the elasticsearch cluster accordingly.
  - The `@cumulus/api` endpoints for collections, providers and rules _only_ query DynamoDB, with the exception of LIST endpoints and the collections' GET endpoint.

### Updated
- Broke up `kes.override.js` of @cumulus/deployment to multiple modules and moved to a new location
- Expanded @cumulus/deployment test coverage
- all tasks were updated to use cumulus-message-adapter-js 1.0.1
- added build process to integration-tests package to babelify it before publication
- Update @cumulus/integration-tests lambda.js `getLambdaOutput` to return the entire lambda output. Previously `getLambdaOutput` returned only the payload.

## [v1.1.1] - 2018-03-08

### Removed
- Unused queue lambda in api/lambdas [CUMULUS-359]

### Fixed
- Kinesis message content is passed to the triggered workflow [CUMULUS-359]
- Kinesis message queues a workflow message and does not write to rules table [CUMULUS-359]

## [v1.1.0] - 2018-03-05

### Added

- Added a `jlog` function to `common/test-utils` to aid in test debugging
- Integration test package with command line tool [CUMULUS-200] by @laurenfrederick
- Test for FTP `useList` flag [CUMULUS-334] by @kkelly51

### Updated
- The `queue-pdrs` task now uses the [cumulus-message-adapter-js](https://github.com/nasa/cumulus-message-adapter-js)
  library
- Updated the `queue-pdrs` JSON schemas
- The test-utils schema validation functions now throw an error if validation
  fails
- The `queue-granules` task now uses the [cumulus-message-adapter-js](https://github.com/nasa/cumulus-message-adapter-js)
  library
- Updated the `queue-granules` JSON schemas

### Removed
- Removed the `getSfnExecutionByName` function from `common/aws`
- Removed the `getGranuleStatus` function from `common/aws`

## [v1.0.1] - 2018-02-27

### Added
- More tests for discover-pdrs, dicover-granules by @yjpa7145
- Schema validation utility for tests by @yjpa7145

### Changed
- Fix an FTP listing bug for servers that do not support STAT [CUMULUS-334] by @kkelly51

## [v1.0.0] - 2018-02-23

[Unreleased]: https://github.com/nasa/cumulus/compare/v1.15.0...HEAD
[v1.15.0]: https://github.com/nasa/cumulus/compare/v1.14.4...v1.15.0
[v1.14.4]: https://github.com/nasa/cumulus/compare/v1.14.3...v1.14.4
[v1.14.3]: https://github.com/nasa/cumulus/compare/v1.14.2...v1.14.3
[v1.14.2]: https://github.com/nasa/cumulus/compare/v1.14.1...v1.14.2
[v1.14.1]: https://github.com/nasa/cumulus/compare/v1.14.0...v1.14.1
[v1.14.0]: https://github.com/nasa/cumulus/compare/v1.13.5...v1.14.0
[v1.13.5]: https://github.com/nasa/cumulus/compare/v1.13.4...v1.13.5
[v1.13.4]: https://github.com/nasa/cumulus/compare/v1.13.3...v1.13.4
[v1.13.3]: https://github.com/nasa/cumulus/compare/v1.13.2...v1.13.3
[v1.13.2]: https://github.com/nasa/cumulus/compare/v1.13.1...v1.13.2
[v1.13.1]: https://github.com/nasa/cumulus/compare/v1.13.0...v1.13.1
[v1.13.0]: https://github.com/nasa/cumulus/compare/v1.12.1...v1.13.0
[v1.12.1]: https://github.com/nasa/cumulus/compare/v1.12.0...v1.12.1
[v1.12.0]: https://github.com/nasa/cumulus/compare/v1.11.3...v1.12.0
[v1.11.3]: https://github.com/nasa/cumulus/compare/v1.11.2...v1.11.3
[v1.11.2]: https://github.com/nasa/cumulus/compare/v1.11.1...v1.11.2
[v1.11.1]: https://github.com/nasa/cumulus/compare/v1.11.0...v1.11.1
[v1.11.0]: https://github.com/nasa/cumulus/compare/v1.10.4...v1.11.0
[v1.10.4]: https://github.com/nasa/cumulus/compare/v1.10.3...v1.10.4
[v1.10.3]: https://github.com/nasa/cumulus/compare/v1.10.2...v1.10.3
[v1.10.2]: https://github.com/nasa/cumulus/compare/v1.10.1...v1.10.2
[v1.10.1]: https://github.com/nasa/cumulus/compare/v1.10.0...v1.10.1
[v1.10.0]: https://github.com/nasa/cumulus/compare/v1.9.1...v1.10.0
[v1.9.1]: https://github.com/nasa/cumulus/compare/v1.9.0...v1.9.1
[v1.9.0]: https://github.com/nasa/cumulus/compare/v1.8.1...v1.9.0
[v1.8.1]: https://github.com/nasa/cumulus/compare/v1.8.0...v1.8.1
[v1.8.0]: https://github.com/nasa/cumulus/compare/v1.7.0...v1.8.0
[v1.7.0]: https://github.com/nasa/cumulus/compare/v1.6.0...v1.7.0
[v1.6.0]: https://github.com/nasa/cumulus/compare/v1.5.5...v1.6.0
[v1.5.5]: https://github.com/nasa/cumulus/compare/v1.5.4...v1.5.5
[v1.5.4]: https://github.com/nasa/cumulus/compare/v1.5.3...v1.5.4
[v1.5.3]: https://github.com/nasa/cumulus/compare/v1.5.2...v1.5.3
[v1.5.2]: https://github.com/nasa/cumulus/compare/v1.5.1...v1.5.2
[v1.5.1]: https://github.com/nasa/cumulus/compare/v1.5.0...v1.5.1
[v1.5.0]: https://github.com/nasa/cumulus/compare/v1.4.1...v1.5.0
[v1.4.1]: https://github.com/nasa/cumulus/compare/v1.4.0...v1.4.1
[v1.4.0]: https://github.com/nasa/cumulus/compare/v1.3.0...v1.4.0
[v1.3.0]: https://github.com/nasa/cumulus/compare/v1.2.0...v1.3.0
[v1.2.0]: https://github.com/nasa/cumulus/compare/v1.1.4...v1.2.0
[v1.1.4]: https://github.com/nasa/cumulus/compare/v1.1.3...v1.1.4
[v1.1.3]: https://github.com/nasa/cumulus/compare/v1.1.2...v1.1.3
[v1.1.2]: https://github.com/nasa/cumulus/compare/v1.1.1...v1.1.2
[v1.1.1]: https://github.com/nasa/cumulus/compare/v1.0.1...v1.1.1
[v1.1.0]: https://github.com/nasa/cumulus/compare/v1.0.1...v1.1.0
[v1.0.1]: https://github.com/nasa/cumulus/compare/v1.0.0...v1.0.1
[v1.0.0]: https://github.com/nasa/cumulus/compare/pre-v1-release...v1.0.0<|MERGE_RESOLUTION|>--- conflicted
+++ resolved
@@ -37,14 +37,12 @@
     values for that object can be found here:
     <https://github.com/tim-kos/node-retry#retryoperationoptions>
 
-<<<<<<< HEAD
 - **CUMULUS-1579**
   - Elasticsearch list queries use `match` instead of `term`. `term` had been analyzing the terms and not supporting `-` in the field values.
-=======
+
 - **CUMULUS-1619**
   - Adds 4 new keys to `@cumulus/logger` to display granules, parentArn, asyncOperationId, and stackName.
   - Depends on `cumulus-message-adapter-js` version 1.0.10+. Cumulus tasks updated to use this version.
->>>>>>> 8c4d8961
 
 ### Removed
 
