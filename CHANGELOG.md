# Changelog

All notable changes to this project will be documented in this file.

The format is based on [Keep a Changelog](http://keepachangelog.com/en/1.0.0/)
and this project adheres to [Semantic Versioning](http://semver.org/spec/v2.0.0.html).

## [Unreleased]

### BREAKING CHANGES

<<<<<<< HEAD
- **CUMULUS-1447** - The newest release of the Cumulus Message Adapter (v1.1.0)
  requires that parameterized configuration be used for remote message
  functionality. Once released, Kes will automatically bring in CMA v1.1.0
  without additional configuration.

  **Migration instructions** Oversized messages are no longer written to S3
  automatically. In order to utilize remote messaging functionality, configure a
  `ReplaceConfig` AWS Step Function parameter on your CMA task:

  ```yaml
  ParsePdr:
    Parameters:
      cma:
        event.$: '$'
        ReplaceConfig:
          FullMessage: true
  ```

  Accepted fields in `ReplaceConfig` include `MaxSize`, `FullMessage`, `Path`
  and `TargetPath`. See
  https://github.com/nasa/cumulus-message-adapter/blob/master/CONTRACT.md#remote-message-configuration
  for full details.

  Accepted fields in `ReplaceConfig` include `MaxSize`, `FullMessage`, `Path`
  and `TargetPath`. See
  https://github.com/nasa/cumulus-message-adapter/blob/master/CONTRACT.md#remote-message-configuration
  for full details.

  As this change is backward compatible in Cumulus Core, users wishing to
  utilize the previous version of the CMA may opt to transition to using a CMA
  lambda layer, or set `message_adapter_version` in their configuration to a
  version prior to v1.1.0.

- **CUMULUS-1449** - Cumulus now uses a universal workflow template when
  starting workflow that contains general information specific to the
  deployment, but not specific to the workflow. Workflow task configs must be
  defined using AWS step function parameters. As part of this change,
  `CumulusConfig` has been retired and task configs must now be defined under
  the `cma.task_config` key in the Parameters section of a step function
  definition.

- **CUMULUS-1449** - Cumulus now uses a universal workflow template when
  starting workflow that contains general information specific to the
  deployment, but not specific to the workflow. Workflow task configs must be
  defined using AWS step function parameters. As part of this change,
  `CumulusConfig` has been retired and task configs must now be defined under
  the `cma.task_config` key in the Parameters section of a step function
  definition.

  **Migration instructions**:

  NOTE: These instructions require the use of Cumulus Message Adapter v1.1.x+.
  Please ensure you are using a compatible version before attempting to migrate
  workflow configurations. When defining workflow steps, remove any
  `CumulusConfig` section, as shown below:

  ```yaml
  ParsePdr:
    CumulusConfig:
      provider: '{$.meta.provider}'
      bucket: '{$.meta.buckets.internal.name}'
      stack: '{$.meta.stack}'
  ```

  Instead, use AWS Parameters to pass `task_config` for the task directly into
  the Cumulus Message Adapter:
=======
- **CUMULUS-1396** - **Workflow steps at the beginning and end of a workflow using the `SfSnsReport` Lambda have now been deprecated (e.g. `StartStatus`, `StopStatus`) and should be removed from your workflow definitions**. These steps were used for publishing ingest notifications and have been replaced by an implementation using Cloudwatch events for Step Functions to trigger a Lambda that publishes ingest notifications. For further detail on how ingest notifications are published, see the notes below on **CUMULUS-1394**. For examples of how to update your workflow definitions, see our [example workflow definitions](https://github.com/nasa/cumulus/blob/master/example/workflows/).

### Added

- **CUMULUS-1396**
  - Added `@cumulus/common/sfnStep`:
    - `LambdaStep` - A class for retrieving and parsing input and output to Lambda steps in AWS Step Functions
    - `ActivityStep` - A class for retrieving and parsing input and output to ECS activity steps in AWS Step Functions

- **CUMULUS-1574**
  - Added `GET /token` endpoint for SAML authorization when cumulus is protected by Launchpad.
    This lets a user retieve a token by hand that can be presented to the API.

### Changed

- **CUMULUS-1453**
  - Removed config schema for `@cumulus/sf-sns-report` task
  - Updated `@cumulus/sf-sns-report` to always assume that it is running as an intermediate step in a workflow, not as the first or last step

### Fixed

- **CUMULUS-1396** - Updated `@cumulus/common/StepFunctions.getExecutionHistory()` to recursively fetch execution history when `nextToken` is returned in response

## [v1.14.2] - 2019-10-08

### BREAKING CHANGES

Your Cumulus Message Adapter version should be pinned to `v1.0.13` or lower in your `app/config.yml` using `message_adapter_version: v1.0.13` OR you should use the workflow migration steps below to work with CMA v1.1.1+.

- **CUMULUS-1447** -
  The newest release of the Cumulus Message Adapter (v1.1.1) requires that parameterized configuration be used for remote message functionality. Once released, Kes will automatically bring in CMA v1.1.1 without additional configuration.

  **Migration instructions**
  Oversized messages are no longer written to S3 automatically. In order to utilize remote messaging functionality, configure a `ReplaceConfig` AWS Step Function parameter on your CMA task:
>>>>>>> 7ad2649b

  ```yaml
  ParsePdr:
    Parameters:
      cma:
        event.$: '$'
<<<<<<< HEAD
        task_config:
          provider: '{$.meta.provider}'
          bucket: '{$.meta.buckets.internal.name}'
          stack: '{$.meta.stack}'
  ```

  In this example, the `cma` key is used to pass parameters to the message
  adapter. Using `task_config` in combination with `event.$: '$'` allows the
  message adapter to process `task_config` as the `config` passed to the Cumulus
  task. See `example/workflows/sips.yml` in the core repository for further
  examples of how to set the Parameters.

  Additionally, workflow configurations for the `QueueGranules` and `QueuePdrs`
  tasks need to be updated:
  - `queue-pdrs` config changes:
    - `parsePdrMessageTemplateUri` replaced with `parsePdrWorkflow`, which is
      the workflow name (i.e. top-level name in `config.yml`, e.g. 'ParsePdr').
    - `internalBucket` and `stackName` configs now required to look up
      configuration from the deployment. Brings the task config in line with
      that of `queue-granules`.
  - `queue-granules` config change: `ingestGranuleMessageTemplateUri` replaced
    with `ingestGranuleWorkflow`, which is the workflow name (e.g.
    'IngestGranule').
=======
        ReplaceConfig:
          FullMessage: true
  ```

  Accepted fields in `ReplaceConfig` include `MaxSize`, `FullMessage`, `Path` and `TargetPath`.
  See https://github.com/nasa/cumulus-message-adapter/blob/master/CONTRACT.md#remote-message-configuration for full details.

  As this change is backward compatible in Cumulus Core, users wishing to utilize the previous version of the CMA may opt to transition to using a CMA lambda layer, or set `message_adapter_version` in their configuration to a version prior to v1.1.0.
>>>>>>> 7ad2649b

### PLEASE NOTE

- **CUMULUS-1394** - Ingest notifications are now provided via 3 separate SNS topics for executions, granules, and PDRs, instead of a single `sftracker` SNS topic. Whereas the `sftracker` SNS topic received a full Cumulus execution message, the new topics all receive generated records for the given object. The new topics are only published to if the given object exists for the current execution. For a given execution/granule/PDR, **two messages will be received by each topic**: one message indicating that ingest is running and another message indicating that ingest has completed or failed. The new SNS topics are:

  - `reportExecutions` - Receives 1 message per execution
  - `reportGranules` - Receives 1 message per granule in an execution
  - `reportPdrs` - Receives 1 message per PDR

### Added

<<<<<<< HEAD
- **CUMULUS-1435**
  - Added `tf-modules/monitoring` Terraform module which includes cloudwatch dashboard
    - Added Elasticsearch Service alarms to the cloudwatch dashboard

- **CUMULUS-1574**
  - Added `GET /token` endpoint for SAML authorization when cumulus is protected by Launchpad.
    This lets a user retieve a token by hand that can be presented to the API.
=======
- **CUMULUS-639**
  - Adds SAML JWT and launchpad token authentication to Cumulus API (configurable)
    - **NOTE** to authenticate with Launchpad ensure your launchpad user_id is in the `<prefix>-UsersTable`
    - when Cumulus configured to protect API via Launchpad:
      - New endpoints
        - `GET /saml/login` - starting point for SAML SSO creates the login request url and redirects to the SAML Identity Provider Service (IDP)
        - `POST /saml/auth` - SAML Assertion Consumer Service.  POST receiver from SAML IDP.  Validates response, logs the user in, and returnes a SAML-based JWT.
    - Disabled endpoints
      - `POST /refresh`
      - Changes authorization worklow:
      - `ensureAuthorized` now presumes the bearer token is a JWT and tries to validate.  If the token is malformed, it attempts to validate the token against Launchpad.  This allows users to bring their own token as described here https://wiki.earthdata.nasa.gov/display/CUMULUS/Cumulus+API+with+Launchpad+Authentication.  But it also allows dashboard users to manually authenticate via Launchpad SAML to receive a Launchpad-based JWT.
>>>>>>> 7ad2649b

- **CUMULUS-1394**
  - Added `Granule.generateGranuleRecord()` method to granules model to generate a granule database record from a Cumulus execution message
  - Added `Pdr.generatePdrRecord()` method to PDRs model to generate a granule database record from a Cumulus execution message
  - Added helpers to `@cumulus/common/message`:
    - `getMessageExecutionName()` - Get the execution name from a Cumulus execution message
    - `getMessageStateMachineArn()` - Get the state machine ARN from a Cumulus execution message
    - `getMessageExecutionArn()` - Get the execution ARN for a Cumulus execution message
    - `getMessageGranules()` - Get the granules from a Cumulus execution message, if any.
  - Added `@cumulus/common/cloudwatch-event/isFailedSfStatus()` to determine if a Step Function status from a Cloudwatch event is a failed status

<<<<<<< HEAD
- **CUMULUS-639**
  - Adds SAML JWT and launchpad token authentication to Cumulus API (configurable)
    - **NOTE** to authenticate with Launchpad ensure your launchpad user_id is in the `<prefix>-UsersTable`
    - when Cumulus configured to protect API via Launchpad:
         - New endpoints
            - `GET /saml/login` - starting point for SAML SSO creates the login request url and redirects to the SAML Identity Provider Service (IDP)
            - `POST /saml/auth` - SAML Assertion Consumer Service.  POST receiver from SAML IDP.  Validates response, logs the user in, and returnes a SAML-based JWT.
         - Disabled endpoints
            - `POST /refresh`
          - Changes authorization worklow:
           - `ensureAuthorized` now presumes the bearer token is a JWT and tries to validate.  If the token is malformed, it attempts to validate the token against Launchpad.  This allows users to bring their own token as described here https://wiki.earthdata.nasa.gov/display/CUMULUS/Cumulus+API+with+Launchpad+Authentication.  But it also allows dashboard users to manually authenticate via Launchpad SAML to receive a Launchpad-based JWT.


=======
>>>>>>> 7ad2649b
### Changed

- **CUMULUS-1485** Update `@cumulus/cmr-client` to return error message from CMR for validation failures.

- **CUMULUS-1394**
  - Renamed `Execution.generateDocFromPayload()` to `Execution.generateRecord()` on executions model. The method generates an execution database record from a Cumulus execution message.

- **CUMULUS-1432**
  - `logs` endpoint takes the level parameter as a string and not a number
  - Elasticsearch term query generation no longer converts numbers to boolean

- **CUMULUS-1447**
  - Consolidated all remote message handling code into @common/aws
  - Update remote message code to handle updated CMA remote message flags
  - Update example SIPS workflows to utilize Parameterized CMA configuration

- **CUMULUS-1448** Refactor workflows that are mutating cumulus_meta to utilize meta field

- **CUMULUS-1449**
  - `queue-pdrs` & `queue-granules` config changes. Details in breaking changes section.
  - Cumulus now uses a universal workflow template when starting workflow that contains general information specific to the deployment, but not specific to the workflow.
  - Changed the way workflow configs are defined, from `CumulusConfig` to a `task_config` AWS Parameter.

### Removed

- **CUMULUS-1375**
  - Migrate Cumulus from deprecated Elasticsearch JS client to new, supported one in `@cumulus/api`

- **CUMULUS-1449**
  - Retired `CumulusConfig` as part of step function definitions, as this is an artifact of the way Kes parses workflow definitions that was not possible to migrate to Terraform. Use AWS Parameters and the `task_config` key instead. See change note above.
  - Removed individual workflow templates.

- **CUMULUS-1451**
  - Elasticsearch cluster setting `auto_create_index` will be set to false. This had been causing issues in the bootstrap lambda on deploy.

- **CUMULUS-1456**
  - `@cumulus/api` endpoints default error handler uses `boom` package to format errors, which is consistent with other API endpoint errors.

### Fixed

- **CUMULUS-1432** `logs` endpoint filter correctly filters logs by level
- **CUMULUS-1484**  `useMessageAdapter` now does not set CUMULUS_MESSAGE_ADAPTER_DIR when `true`

### Removed

- **CUMULUS-1394**
  - Removed `sfTracker` SNS topic. Replaced by three new SNS topics for granule, execution, and PDR ingest notifications.
  - Removed unused functions from `@cumulus/common/aws`:
    - `getGranuleS3Params()`
    - `setGranuleStatus()`

## [v1.14.1] - 2019-08-29

### Fixed

- **CUMULUS-1455**
  - CMR token links updated to point to CMR legacy services rather than echo

- **CUMULUS-1211**
  - Errors thrown during granule discovery are no longer swallowed and ignored.
    Rather, errors are propagated to allow for proper error-handling and
    meaningful messaging.

## [v1.14.0] - 2019-08-22

### PLEASE NOTE

- We have encountered transient lambda service errors in our integration testing. Please handle transient service errors following [these guidelines](https://docs.aws.amazon.com/step-functions/latest/dg/bp-lambda-serviceexception.html). The workflows in the `example/workflows` folder have been updated with retries configured for these errors.

- **CUMULUS-799** added additional IAM permissions to support reading CloudWatch and API Gateway, so **you will have to redeploy your IAM stack.**

- **CUMULUS-800** Several items:

  - **Delete existing API Gateway stages**: To allow enabling of API Gateway logging, Cumulus now creates and manages a Stage resource during deployment. Before upgrading Cumulus, it is necessary to delete the API Gateway stages on both the Backend API and the Distribution API.  Instructions are included in the documenation under [Delete API Gateway Stages](https://nasa.github.io/cumulus/docs/additional-deployment-options/delete-api-gateway-stages).

  - **Set up account permissions for API Gateway to write to CloudWatch**: In a one time operation for your AWS account, to enable CloudWatch Logs for API Gateway, you must first grant the API Gateway permission to read and write logs to CloudWatch for your account. The `AmazonAPIGatewayPushToCloudWatchLogs` managed policy (with an ARN of `arn:aws:iam::aws:policy/service-role/AmazonAPIGatewayPushToCloudWatchLogs`) has all the required permissions. You can find a simple how to in the documentation under [Enable API Gateway Logging.](https://nasa.github.io/cumulus/docs/additional-deployment-options/enable-gateway-logging-permissions)

  - **Configure API Gateway to write logs to CloudWatch** To enable execution logging for the distribution API set `config.yaml` `apiConfigs.distribution.logApigatewayToCloudwatch` value to `true`.  More information [Enable API Gateway Logs](https://nasa.github.io/cumulus/docs/additional-deployment-options/enable-api-logs)

  - **Configure CloudWatch log delivery**: It is possible to deliver CloudWatch API execution and access logs to a cross-account shared AWS::Logs::Destination. An operator does this by adding the key `logToSharedDestination` to the `config.yml` at the default level with a value of a writable log destination.  More information in the documenation under [Configure CloudWatch Logs Delivery.](https://nasa.github.io/cumulus/docs/additional-deployment-options/configure-cloudwatch-logs-delivery)

  - **Additional Lambda Logging**: It is now possible to configure any lambda to deliver logs to a shared subscriptions by setting  `logToSharedDestination` to the ARN of a writable location (either an AWS::Logs::Destination or a Kinesis Stream) on any lambda config. Documentation for [Lambda Log Subscriptions](https://nasa.github.io/cumulus/docs/additional-deployment-options/additional-lambda-logging)

  - **Configure S3 Server Access Logs**:  If you are running Cumulus in an NGAP environment you may [configure S3 Server Access Logs](https://nasa.github.io/cumulus/docs/next/deployment/server_access_logging) to be delivered to a shared bucket where the Metrics Team will ingest the logs into their ELK stack.  Contact the Metrics team for permission and location.

- **CUMULUS-1368** The Cumulus distribution API has been deprecated and is being replaced by ASF's Thin Egress App. By default, the distribution API will not deploy. Please follow [the instructions for deploying and configuring Thin Egress](https://nasa.github.io/cumulus/docs/deployment/thin_egress_app).

To instead continue to deploy and use the legacy Cumulus distribution app, add the following to your `config.yml`:

```yaml
deployDistributionApi: true
```

If you deploy with no distribution app your deployment will succeed but you may encounter errors in your workflows, particularly in the `MoveGranule` task.

- **CUMULUS-1418** Users who are packaging the CMA in their Lambdas outside of Cumulus may need to update their Lambda configuration.    Please see `BREAKING CHANGES` below for details.

### Added

- **CUMULUS-642**
  - Adds Launchpad as an authentication option for the Cumulus API.
  - Updated deployment documentation and added [instructions to setup Cumulus API Launchpad authentication](https://wiki.earthdata.nasa.gov/display/CUMULUS/Cumulus+API+with+Launchpad+Authentication)
- **CUMULUS-1418**
  - Adds usage docs/testing of lambda layers (introduced in PR1125), updates Core example tasks to use the updated `cumulus-ecs-task` and a CMA layer instead of kes CMA injection.
  - Added Terraform module to publish CMA as layer to user account.
- **PR1125** - Adds `layers` config option to support deploying Lambdas with layers
- **PR1128** - Added `useXRay` config option to enable AWS X-Ray for Lambdas.
- **CUMULUS-1345**
  - Adds new variables to the app deployment under `cmr`.
  - `cmrEnvironment` values are `SIT`, `UAT`, or `OPS` with `UAT` as the default.
  - `cmrLimit` and `cmrPageSize` have been added as configurable options.
- **CUMULUS-1273**
  - Added lambda function EmsProductMetadataReport to generate EMS Product Metadata report
- **CUMULUS-1226**
  - Added API endpoint `elasticsearch/index-from-database` to index to an Elasticsearch index from the database for recovery purposes and `elasticsearch/indices-status` to check the status of Elasticsearch indices via the API.
- **CUMULUS-824**
  - Added new Collection parameter `reportToEms` to configure whether the collection is reported to EMS
- **CUMULUS-1357**
  - Added new BackendApi endpoint `ems` that generates EMS reports.
- **CUMULUS-1241**
  - Added information about queues with maximum execution limits defined to default workflow templates (`meta.queueExecutionLimits`)
- **CUMULUS-1311**
  - Added `@cumulus/common/message` with various message parsing/preparation helpers
- **CUMULUS-812**
  - Added support for limiting the number of concurrent executions started from a queue. [See the data cookbook](https://nasa.github.io/cumulus/docs/data-cookbooks/throttling-queued-executions) for more information.

- **CUMULUS-1337**
  - Adds `cumulus.stackName` value to the `instanceMetadata` endpoint.

- **CUMULUS-1368**
  - Added `cmrGranuleUrlType` to the `@cumulus/move-granules` task. This determines what kind of links go in the CMR files. The options are `distribution`, `s3`, or `none`, with the default being distribution. If there is no distribution API being used with Cumulus, you must set the value to `s3` or `none`.

- Added `packages/s3-replicator` Terraform module to allow same-region s3 replication to metrics bucket.

- **CUMULUS-1392**
  - Added `tf-modules/report-granules` Terraform module which processes granule ingest notifications received via SNS and stores granule data to a database. The module includes:
    - SNS topic for publishing granule ingest notifications
    - Lambda to process granule notifications and store data
    - IAM permissions for the Lambda
    - Subscription for the Lambda to the SNS topic

- **CUMULUS-1393**
  - Added `tf-modules/report-pdrs` Terraform module which processes PDR ingest notifications received via SNS and stores PDR data to a database. The module includes:
    - SNS topic for publishing PDR ingest notifications
    - Lambda to process PDR notifications and store data
    - IAM permissions for the Lambda
    - Subscription for the Lambda to the SNS topic
  - Added unit tests for `@cumulus/api/models/pdrs.createPdrFromSns()`

- **CUMULUS-1400**
  - Added `tf-modules/report-executions` Terraform module which processes workflow execution information received via SNS and stores it to a database. The module includes:
    - SNS topic for publishing execution data
    - Lambda to process and store execution data
    - IAM permissions for the Lambda
    - Subscription for the Lambda to the SNS topic
  - Added `@cumulus/common/sns-event` which contains helpers for SNS events:
    - `isSnsEvent()` returns true if event is from SNS
    - `getSnsEventMessage()` extracts and parses the message from an SNS event
    - `getSnsEventMessageObject()` extracts and parses message object from an SNS event
  - Added `@cumulus/common/cloudwatch-event` which contains helpers for Cloudwatch events:
    - `isSfExecutionEvent()` returns true if event is from Step Functions
    - `isTerminalSfStatus()` determines if a Step Function status from a Cloudwatch event is a terminal status
    - `getSfEventStatus()` gets the Step Function status from a Cloudwatch event
    - `getSfEventDetailValue()` extracts a Step Function event detail field from a Cloudwatch event
    - `getSfEventMessageObject()` extracts and parses Step Function detail object from a Cloudwatch event

- **CUMULUS-1429**
  - Added `tf-modules/data-persistence` Terraform module which includes resources for data persistence in Cumulus:
    - DynamoDB tables
    - Elasticsearch with optional support for VPC
    - Cloudwatch alarm for number of Elasticsearch nodes

- **CUMULUS-1379** CMR Launchpad Authentication
  - Added `launchpad` configuration to `@cumulus/deployment/app/config.yml`, and cloudformation templates, workflow message, lambda configuration, api endpoint configuration
  - Added `@cumulus/common/LaunchpadToken` and `@cumulus/common/launchpad` to provide methods to get token and validate token
  - Updated lambdas to use Launchpad token for CMR actions (ingest and delete granules)
  - Updated deployment documentation and added [instructions to setup CMR client for Launchpad authentication] (https://wiki.earthdata.nasa.gov/display/CUMULUS/CMR+Launchpad+Authentication)

## Changed

- **CUMULUS-1232**
  - Added retries to update `@cumulus/cmr-client` `updateToken()`

- **CUMULUS-1245 CUMULUS-795**
  - Added additional `ems` configuration parameters for sending the ingest reports to EMS
  - Added functionality to send daily ingest reports to EMS

- **CUMULUS-1241**
  - Removed the concept of "priority levels" and added ability to define a number of maximum concurrent executions per SQS queue
  - Changed mapping of Cumulus message properties for the `sqs2sfThrottle` lambda:
    - Queue name is read from `cumulus_meta.queueName`
    - Maximum executions for the queue is read from `meta.queueExecutionLimits[queueName]`, where `queueName` is `cumulus_meta.queueName`
  - Changed `sfSemaphoreDown` lambda to only attempt decrementing semaphores when:
    - the message is for a completed/failed/aborted/timed out workflow AND
    - `cumulus_meta.queueName` exists on the Cumulus message AND
    - An entry for the queue name (`cumulus_meta.queueName`) exists in the the object `meta.queueExecutionLimits` on the Cumulus message

- **CUMULUS-1338**
  - Updated `sfSemaphoreDown` lambda to be triggered via AWS Step Function Cloudwatch events instead of subscription to `sfTracker` SNS topic

- **CUMULUS-1311**
  - Updated `@cumulus/queue-granules` to set `cumulus_meta.queueName` for queued execution messages
  - Updated `@cumulus/queue-pdrs` to set `cumulus_meta.queueName` for queued execution messages
  - Updated `sqs2sfThrottle` lambda to immediately decrement queue semaphore value if dispatching Step Function execution throws an error

- **CUMULUS-1362**
  - Granule `processingStartTime` and `processingEndTime` will be set to the execution start time and end time respectively when there is no sync granule or post to cmr task present in the workflow

- **CUMULUS-1400**
  - Deprecated `@cumulus/ingest/aws/getExecutionArn`. Use `@cumulus/common/aws/getExecutionArn` instead.

### Fixed

- **CUMULUS-1439**
  - Fix bug with rule.logEventArn deletion on Kinesis rule update and fix unit test to verify

- **CUMULUS-796**
  - Added production information (collection ShortName and Version, granuleId) to EMS distribution report
  - Added functionality to send daily distribution reports to EMS

- **CUMULUS-1319**
  - Fixed a bug where granule ingest times were not being stored to the database

- **CUMULUS-1356**
  - The `Collection` model's `delete` method now _removes_ the specified item
    from the collection config store that was inserted by the `create` method.
    Previously, this behavior was missing.

- **CUMULUS-1374**
  - Addressed audit concerns (https://www.npmjs.com/advisories/782) in api package

### BREAKING CHANGES

### Changed

- **CUMULUS-1418**
  - Adding a default `cmaDir` key to configuration will cause `CUMULUS_MESSAGE_ADAPTER_DIR` to be set by default to `/opt` for any Lambda not setting `useCma` to true, or explicitly setting the CMA environment variable.  In lambdas that package the CMA independently of the Cumulus packaging.    Lambdas manually packaging the CMA should have their  Lambda configuration updated to set the CMA path, or alternately if not using the CMA as a Lambda layer in this deployment set `cmaDir` to `./cumulus-message-adapter`.

### Removed

- **CUMULUS-1337**
  - Removes the S3 Access Metrics package added in CUMULUS-799

- **PR1130**
  - Removed code deprecated since v1.11.1:
    - Removed `@cumulus/common/step-functions`. Use `@cumulus/common/StepFunctions` instead.
    - Removed `@cumulus/api/lib/testUtils.fakeFilesFactory`. Use `@cumulus/api/lib/testUtils.fakeFileFactory` instead.
    - Removed `@cumulus/cmrjs/cmr` functions: `searchConcept`, `ingestConcept`, `deleteConcept`. Use the functions in `@cumulus/cmr-client` instead.
    - Removed `@cumulus/ingest/aws.getExecutionHistory`. Use `@cumulus/common/StepFunctions.getExecutionHistory` instead.

## [v1.13.5] - 2019-08-29

### Fixed

- **CUMULUS-1455** - CMR token links updated to point to CMR legacy services rather than echo

## [v1.13.4] - 2019-07-29

- **CUMULUS-1411** - Fix deployment issue when using a template override

## [v1.13.3] - 2019-07-26

- **CUMULUS-1345** Full backport of CUMULUS-1345 features
	  - Adds new variables to the app deployment under `cmr`.
    - `cmrEnvironment` values are `SIT`, `UAT`, or `OPS` with `UAT` as the default.
    - `cmrLimit` and `cmrPageSize` have been added as configurable options.

## [v1.13.2] - 2019-07-25

- Re-release of v1.13.1 to fix broken npm packages.

## [v1.13.1] - 2019-07-22

- **CUMULUS-1374** - Resolve audit compliance with lodash version for api package subdependency
- **CUMULUS-1412** - Resolve audit compliance with googleapi package
- **CUMULUS-1345** - Backported CMR environment setting in getUrl to address immediate user need.   CMR_ENVIRONMENT can now be used to set the CMR environment to OPS/SIT

## [v1.13.0] - 2019-5-20

### PLEASE NOTE

**CUMULUS-802** added some additional IAM permissions to support ECS autoscaling, so **you will have to redeploy your IAM stack.**
As a result of the changes for **CUMULUS-1193**, **CUMULUS-1264**, and **CUMULUS-1310**, **you must delete your existing stacks (except IAM) before deploying this version of Cumulus.**
If running Cumulus within a VPC and extended downtime is acceptable, we recommend doing this at the end of the day to allow AWS backend resources and network interfaces to be cleaned up overnight.

### BREAKING CHANGES

- **CUMULUS-1228**
  - The default AMI used by ECS instances is now an NGAP-compliant AMI. This
    will be a breaking change for non-NGAP deployments. If you do not deploy to
    NGAP, you will need to find the AMI ID of the
    [most recent Amazon ECS-optimized AMI](https://docs.aws.amazon.com/AmazonECS/latest/developerguide/ecs-optimized_AMI.html),
    and set the `ecs.amiid` property in your config. Instructions for finding
    the most recent NGAP AMI can be found using
    [these instructions](https://wiki.earthdata.nasa.gov/display/ESKB/Select+an+NGAP+Created+AMI).

- **CUMULUS-1310**
  - Database resources (DynamoDB, ElasticSearch) have been moved to an independent `db` stack.
    Migrations for this version will need to be user-managed. (e.g. [elasticsearch](https://docs.aws.amazon.com/elasticsearch-service/latest/developerguide/es-version-migration.html#snapshot-based-migration) and [dynamoDB](https://docs.aws.amazon.com/datapipeline/latest/DeveloperGuide/dp-template-exports3toddb.html)).
    Order of stack deployment is `iam` -> `db` -> `app`.
  - All stacks can now be deployed using a single `config.yml` file, i.e.: `kes cf deploy --kes-folder app --template node_modules/@cumulus/deployment/[iam|db|app] [...]`
    Backwards-compatible. For development, please re-run `npm run bootstrap` to build new `kes` overrides.
    Deployment docs have been updated to show how to deploy a single-config Cumulus instance.
  - `params` have been moved: Nest `params` fields under `app`, `db` or `iam` to override all Parameters for a particular stack's cloudformation template. Backwards-compatible with multi-config setups.
  - `stackName` and `stackNameNoDash` have been retired. Use `prefix` and `prefixNoDash` instead.
  - The `iams` section in `app/config.yml` IAM roles has been deprecated as a user-facing parameter,
    *unless* your IAM role ARNs do not match the convention shown in `@cumulus/deployment/app/config.yml`
  - The `vpc.securityGroup` will need to be set with a pre-existing security group ID to use Cumulus in a VPC. Must allow inbound HTTP(S) (Port 443).

- **CUMULUS-1212**
  - `@cumulus/post-to-cmr` will now fail if any granules being processed are missing a metadata file. You can set the new config option `skipMetaCheck` to `true` to pass post-to-cmr without a metadata file.

- **CUMULUS-1232**
  - `@cumulus/sync-granule` will no longer silently pass if no checksum data is provided. It will use input
  from the granule object to:
    - Verify checksum if `checksumType` and `checksumValue` are in the file record OR a checksum file is provided
      (throws `InvalidChecksum` on fail), else log warning that no checksum is available.
    - Then, verify synced S3 file size if `file.size` is in the file record (throws `UnexpectedFileSize` on fail),
      else log warning that no file size is available.
    - Pass the step.

- **CUMULUS-1264**
  - The Cloudformation templating and deployment configuration has been substantially refactored.
    - `CumulusApiDefault` nested stack resource has been renamed to `CumulusApiDistribution`
    - `CumulusApiV1` nested stack resource has been renamed to `CumulusApiBackend`
  - The `urs: true` config option for when defining your lambdas (e.g. in `lambdas.yml`) has been deprecated. There are two new options to replace it:
    - `urs_redirect: 'token'`: This will expose a `TOKEN_REDIRECT_ENDPOINT` environment variable to your lambda that references the `/token` endpoint on the Cumulus backend API
    - `urs_redirect: 'distribution'`: This will expose a `DISTRIBUTION_REDIRECT_ENDPOINT` environment variable to your lambda that references the `/redirect` endpoint on the Cumulus distribution API

- **CUMULUS-1193**
  - The elasticsearch instance is moved behind the VPC.
  - Your account will need an Elasticsearch Service Linked role. This is a one-time setup for the account. You can follow the instructions to use the AWS console or AWS CLI [here](https://docs.aws.amazon.com/IAM/latest/UserGuide/using-service-linked-roles.html) or use the following AWS CLI command: `aws iam create-service-linked-role --aws-service-name es.amazonaws.com`

- **CUMULUS-802**
  - ECS `maxInstances` must be greater than `minInstances`. If you use defaults, no change is required.

- **CUMULUS-1269**
  - Brought Cumulus data models in line with CNM JSON schema:
    - Renamed file object `fileType` field to `type`
    - Renamed file object `fileSize` field to `size`
    - Renamed file object `checksumValue` field to `checksum` where not already done.
    - Added `ancillary` and `linkage` type support to file objects.

### Added

- **CUMULUS-799**
  - Added an S3 Access Metrics package which will take S3 Server Access Logs and
    write access metrics to CloudWatch

- **CUMULUS-1242** - Added `sqs2sfThrottle` lambda. The lambda reads SQS messages for queued executions and uses semaphores to only start new executions if the maximum number of executions defined for the priority key (`cumulus_meta.priorityKey`) has not been reached. Any SQS messages that are read but not used to start executions remain in the queue.

- **CUMULUS-1240**
  - Added `sfSemaphoreDown` lambda. This lambda receives SNS messages and for each message it decrements the semaphore used to track the number of running executions if:
    - the message is for a completed/failed workflow AND
    - the message contains a level of priority (`cumulus_meta.priorityKey`)
  - Added `sfSemaphoreDown` lambda as a subscriber to the `sfTracker` SNS topic

- **CUMULUS-1265**
  - Added `apiConfigs` configuration option to configure API Gateway to be private
  - All internal lambdas configured to run inside the VPC by default
  - Removed references to `NoVpc` lambdas from documentation and `example` folder.

- **CUMULUS-802**
  - Adds autoscaling of ECS clusters
  - Adds autoscaling of ECS services that are handling StepFunction activities

## Changed

- Updated `@cumulus/ingest/http/httpMixin.list()` to trim trailing spaces on discovered filenames

- **CUMULUS-1310**
  - Database resources (DynamoDB, ElasticSearch) have been moved to an independent `db` stack.
    This will enable future updates to avoid affecting database resources or requiring migrations.
    Migrations for this version will need to be user-managed.
    (e.g. [elasticsearch](https://docs.aws.amazon.com/elasticsearch-service/latest/developerguide/es-version-migration.html#snapshot-based-migration) and [dynamoDB](https://docs.aws.amazon.com/datapipeline/latest/DeveloperGuide/dp-template-exports3toddb.html)).
    Order of stack deployment is `iam` -> `db` -> `app`.
  - All stacks can now be deployed using a single `config.yml` file, i.e.: `kes cf deploy --kes-folder app --template node_modules/@cumulus/deployment/[iam|db|app] [...]`
    Backwards-compatible. Please re-run `npm run bootstrap` to build new `kes` overrides.
    Deployment docs have been updated to show how to deploy a single-config Cumulus instance.
  - `params` fields should now be nested under the stack key (i.e. `app`, `db` or `iam`) to provide Parameters for a particular stack's cloudformation template,
    for use with single-config instances. Keys *must* match the name of the deployment package folder (`app`, `db`, or `iam`).
    Backwards-compatible with multi-config setups.
  - `stackName` and `stackNameNoDash` have been retired as user-facing config parameters. Use `prefix` and `prefixNoDash` instead.
    This will be used to create stack names for all stacks in a single-config use case.
    `stackName` may still be used as an override in multi-config usage, although this is discouraged.
    Warning: overriding the `db` stack's `stackName` will require you to set `dbStackName` in your `app/config.yml`.
    This parameter is required to fetch outputs from the `db` stack to reference in the `app` stack.
  - The `iams` section in `app/config.yml` IAM roles has been retired as a user-facing parameter,
    *unless* your IAM role ARNs do not match the convention shown in `@cumulus/deployment/app/config.yml`
    In that case, overriding `iams` in your own config is recommended.
  - `iam` and `db` `cloudformation.yml` file names will have respective prefixes (e.g `iam.cloudformation.yml`).
  - Cumulus will now only attempt to create reconciliation reports for buckets of the `private`, `public` and `protected` types.
  - Cumulus will no longer set up its own security group.
    To pass a pre-existing security group for in-VPC deployments as a parameter to the Cumulus template, populate `vpc.securityGroup` in `config.yml`.
    This security group must allow inbound HTTP(S) traffic (Port 443). SSH traffic (Port 22) must be permitted for SSH access to ECS instances.
  - Deployment docs have been updated with examples for the new deployment model.

- **CUMULUS-1236**
  - Moves access to public files behind the distribution endpoint.  Authentication is not required, but direct http access has been disallowed.

- **CUMULUS-1223**
  - Adds unauthenticated access for public bucket files to the Distribution API.  Public files should be requested the same way as protected files, but for public files a redirect to a self-signed S3 URL will happen without requiring authentication with Earthdata login.

- **CUMULUS-1232**
  - Unifies duplicate handling in `ingest/granule.handleDuplicateFile` for maintainability.
  - Changed `ingest/granule.ingestFile` and `move-granules/index.moveFileRequest` to use new function.
  - Moved file versioning code to `ingest/granule.moveGranuleFileWithVersioning`
  - `ingest/granule.verifyFile` now also tests `file.size` for verification if it is in the file record and throws
    `UnexpectedFileSize` error for file size not matching input.
  - `ingest/granule.verifyFile` logs warnings if checksum and/or file size are not available.

- **CUMULUS-1193**
  - Moved reindex CLI functionality to an API endpoint. See [API docs](https://nasa.github.io/cumulus-api/#elasticsearch-1)

- **CUMULUS-1207**
  - No longer disable lambda event source mappings when disabling a rule

### Fixed

- Updated Lerna publish script so that published Cumulus packages will pin their dependencies on other Cumulus packages to exact versions (e.g. `1.12.1` instead of `^1.12.1`)

- **CUMULUS-1203**
  - Fixes IAM template's use of intrinsic functions such that IAM template overrides now work with kes

- **CUMULUS-1268**
  - Deployment will not fail if there are no ES alarms or ECS services

## [v1.12.1] - 2019-4-8

## [v1.12.0] - 2019-4-4

Note: There was an issue publishing 1.12.0. Upgrade to 1.12.1.

### BREAKING CHANGES

- **CUMULUS-1139**
  - `granule.applyWorkflow`  uses the new-style granule record as input to workflows.

- **CUMULUS-1171**
  - Fixed provider handling in the API to make it consistent between protocols.
    NOTE: This is a breaking change. When applying this upgrade, users will need to:
    1. Disable all workflow rules
    2. Update any `http` or `https` providers so that the host field only
       contains a valid hostname or IP address, and the port field contains the
       provider port.
    3. Perform the deployment
    4. Re-enable workflow rules

- **CUMULUS-1176**:
  - `@cumulus/move-granules` input expectations have changed. `@cumulus/files-to-granules` is a new intermediate task to perform input translation in the old style.
    See the Added and Changed sections of this release changelog for more information.

- **CUMULUS-670**
  - The behavior of ParsePDR and related code has changed in this release.  PDRs with FILE_TYPEs that do not conform to the PDR ICD (+ TGZ) (https://cdn.earthdata.nasa.gov/conduit/upload/6376/ESDS-RFC-030v1.0.pdf) will fail to parse.

- **CUMULUS-1208**
  - The granule object input to `@cumulus/queue-granules` will now be added to ingest workflow messages **as is**. In practice, this means that if you are using `@cumulus/queue-granules` to trigger ingest workflows and your granule objects input have invalid properties, then your ingest workflows will fail due to schema validation errors.

### Added

- **CUMULUS-777**
  - Added new cookbook entry on configuring Cumulus to track ancillary files.
- **CUMULUS-1183**
  - Kes overrides will now abort with a warning if a workflow step is configured without a corresponding
    lambda configuration
- **CUMULUS-1223**
  - Adds convenience function `@cumulus/common/bucketsConfigJsonObject` for fetching stack's bucket configuration as an object.

- **CUMULUS-853**
  - Updated FakeProcessing example lambda to include option to generate fake browse
  - Added feature documentation for ancillary metadata export, a new cookbook entry describing a workflow with ancillary metadata generation(browse), and related task definition documentation
- **CUMULUS-805**
  - Added a CloudWatch alarm to check running ElasticSearch instances, and a CloudWatch dashboard to view the health of ElasticSearch
  - Specify `AWS_REGION` in `.env` to be used by deployment script
- **CUMULUS-803**
  - Added CloudWatch alarms to check running tasks of each ECS service, and add the alarms to CloudWatch dashboard
- **CUMULUS-670**
  - Added Ancillary Metadata Export feature (see https://nasa.github.io/cumulus/docs/features/ancillary_metadata for more information)
  - Added new Collection file parameter "fileType" that allows configuration of workflow granule file fileType
- **CUMULUS-1184** - Added kes logging output to ensure we always see the state machine reference before failures due to configuration
- **CUMULUS-1105** - Added a dashboard endpoint to serve the dashboard from an S3 bucket
- **CUMULUS-1199** - Moves `s3credentials` endpoint from the backend to the distribution API.
- **CUMULUS-666**
  - Added `@api/endpoints/s3credentials` to allow EarthData Login authorized users to retrieve temporary security credentials for same-region direct S3 access.
- **CUMULUS-671**
  - Added `@packages/integration-tests/api/distribution/getDistributionApiS3SignedUrl()` to return the S3 signed URL for a file protected by the distribution API
- **CUMULUS-672**
  - Added `cmrMetadataFormat` and `cmrConceptId` to output for individual granules from `@cumulus/post-to-cmr`. `cmrMetadataFormat` will be read from the `cmrMetadataFormat` generated for each granule in `@cumulus/cmrjs/publish2CMR()`
  - Added helpers to `@packages/integration-tests/api/distribution`:
    - `getDistributionApiFileStream()` returns a stream to download files protected by the distribution API
    - `getDistributionFileUrl()` constructs URLs for requesting files from the distribution API
- **CUMULUS-1185** `@cumulus/api/models/Granule.removeGranuleFromCmrByGranule` to replace `@cumulus/api/models/Granule.removeGranuleFromCmr` and use the Granule UR from the CMR metadata to remove the granule from CMR

- **CUMULUS-1101**
  - Added new `@cumulus/checksum` package. This package provides functions to calculate and validate checksums.
  - Added new checksumming functions to `@cumulus/common/aws`: `calculateS3ObjectChecksum` and `validateS3ObjectChecksum`, which depend on the `checksum` package.

- CUMULUS-1171
  - Added `@cumulus/common` API documentation to `packages/common/docs/API.md`
  - Added an `npm run build-docs` task to `@cumulus/common`
  - Added `@cumulus/common/string#isValidHostname()`
  - Added `@cumulus/common/string#match()`
  - Added `@cumulus/common/string#matches()`
  - Added `@cumulus/common/string#toLower()`
  - Added `@cumulus/common/string#toUpper()`
  - Added `@cumulus/common/URLUtils#buildURL()`
  - Added `@cumulus/common/util#isNil()`
  - Added `@cumulus/common/util#isNull()`
  - Added `@cumulus/common/util#isUndefined()`
  - Added `@cumulus/common/util#negate()`

- **CUMULUS-1176**
  - Added new `@cumulus/files-to-granules` task to handle converting file array output from `cumulus-process` tasks into granule objects.
    Allows simplification of `@cumulus/move-granules` and `@cumulus/post-to-cmr`, see Changed section for more details.

- CUMULUS-1151 Compare the granule holdings in CMR with Cumulus' internal data store
- CUMULUS-1152 Compare the granule file holdings in CMR with Cumulus' internal data store

### Changed

- **CUMULUS-1216** - Updated `@cumulus/ingest/granule/ingestFile` to download files to expected staging location.
- **CUMULUS-1208** - Updated `@cumulus/ingest/queue/enqueueGranuleIngestMessage()` to not transform granule object passed to it when building an ingest message
- **CUMULUS-1198** - `@cumulus/ingest` no longer enforces any expectations about whether `provider_path` contains a leading slash or not.
- **CUMULUS-1170**
  - Update scripts and docs to use `npm` instead of `yarn`
  - Use `package-lock.json` files to ensure matching versions of npm packages
  - Update CI builds to use `npm ci` instead of `npm install`
- **CUMULUS-670**
  - Updated ParsePDR task to read standard PDR types+ (+ tgz as an external customer requirement) and add a fileType to granule-files on Granule discovery
  - Updated ParsePDR to fail if unrecognized type is used
  - Updated all relevant task schemas to include granule->files->filetype as a string value
  - Updated tests/test fixtures to include the fileType in the step function/task inputs and output validations as needed
  - Updated MoveGranules task to handle incoming configuration with new "fileType" values and to add them as appropriate to the lambda output.
  - Updated DiscoverGranules step/related workflows to read new Collection file parameter fileType that will map a discovered file to a workflow fileType
  - Updated CNM parser to add the fileType to the defined granule file fileType on ingest and updated integration tests to verify/validate that behavior
  - Updated generateEcho10XMLString in cmr-utils.js to use a map/related library to ensure order as CMR requires ordering for their online resources.
  - Updated post-to-cmr task to appropriately export CNM filetypes to CMR in echo10/UMM exports
- **CUMULUS-1139** - Granules stored in the API contain a `files` property. That schema has been greatly
  simplified and now better matches the CNM format.
  - The `name` property has been renamed to `fileName`.
  - The `filepath` property has been renamed to `key`.
  - The `checksumValue` property has been renamed to `checksum`.
  - The `path` property has been removed.
  - The `url_path` property has been removed.
  - The `filename` property (which contained an `s3://` URL) has been removed, and the `bucket`
    and `key` properties should be used instead. Any requests sent to the API containing a `granule.files[].filename`
    property will be rejected, and any responses coming back from the API will not contain that
    `filename` property.
  - A `source` property has been added, which is a URL indicating the original source of the file.
  - `@cumulus/ingest/granule.moveGranuleFiles()` no longer includes a `filename` field in its
    output. The `bucket` and `key` fields should be used instead.
- **CUMULUS-672**
  - Changed `@cumulus/integration-tests/api/EarthdataLogin.getEarthdataLoginRedirectResponse` to `@cumulus/integration-tests/api/EarthdataLogin.getEarthdataAccessToken`. The new function returns an access response from Earthdata login, if successful.
  - `@cumulus/integration-tests/cmr/getOnlineResources` now accepts an object of options, including `cmrMetadataFormat`. Based on the `cmrMetadataFormat`, the function will correctly retrieve the online resources for each metadata format (ECHO10, UMM-G)

- **CUMULUS-1101**
  - Moved `@cumulus/common/file/getFileChecksumFromStream` into `@cumulus/checksum`, and renamed it to `generateChecksumFromStream`.
    This is a breaking change for users relying on `@cumulus/common/file/getFileChecksumFromStream`.
  - Refactored `@cumulus/ingest/Granule` to depend on new `common/aws` checksum functions and remove significantly present checksumming code.
    - Deprecated `@cumulus/ingest/granule.validateChecksum`. Replaced with `@cumulus/ingest/granule.verifyFile`.
    - Renamed `granule.getChecksumFromFile` to `granule.retrieveSuppliedFileChecksumInformation` to be more accurate.
  - Deprecated `@cumulus/common/aws.checksumS3Objects`. Use `@cumulus/common/aws.calculateS3ObjectChecksum` instead.

- CUMULUS-1171
  - Fixed provider handling in the API to make it consistent between protocols.
    Before this change, FTP providers were configured using the `host` and
    `port` properties. HTTP providers ignored `port` and `protocol`, and stored
    an entire URL in the `host` property. Updated the API to only accept valid
    hostnames or IP addresses in the `provider.host` field. Updated ingest code
    to properly build HTTP and HTTPS URLs from `provider.protocol`,
    `provider.host`, and `provider.port`.
  - The default provider port was being set to 21, no matter what protocol was
    being used. Removed that default.

- **CUMULUS-1176**
  - `@cumulus/move-granules` breaking change:
    Input to `move-granules` is now expected to be in the form of a granules object (i.e. `{ granules: [ { ... }, { ... } ] }`);
    For backwards compatibility with array-of-files outputs from processing steps, use the new `@cumulus/files-to-granules` task as an intermediate step.
    This task will perform the input translation. This change allows `move-granules` to be simpler and behave more predictably.
     `config.granuleIdExtraction` and `config.input_granules` are no longer needed/used by `move-granules`.
  - `@cumulus/post-to-cmr`: `config.granuleIdExtraction` is no longer needed/used by `post-to-cmr`.

- CUMULUS-1174
  - Better error message and stacktrace for S3KeyPairProvider error reporting.

### Fixed

- **CUMULUS-1218** Reconciliation report will now scan only completed granules.
- `@cumulus/api` files and granules were not getting indexed correctly because files indexing was failing in `db-indexer`
- `@cumulus/deployment` A bug in the Cloudformation template was preventing the API from being able to be launched in a VPC, updated the IAM template to give the permissions to be able to run the API in a VPC

### Deprecated

- `@cumulus/api/models/Granule.removeGranuleFromCmr`, instead use `@cumulus/api/models/Granule.removeGranuleFromCmrByGranule`
- `@cumulus/ingest/granule.validateChecksum`, instead use `@cumulus/ingest/granule.verifyFile`
- `@cumulus/common/aws.checksumS3Objects`, instead use `@cumulus/common/aws.calculateS3ObjectChecksum`
- `@cumulus/cmrjs`: `getGranuleId` and `getCmrFiles` are deprecated due to changes in input handling.

## [v1.11.3] - 2019-3-5

### Added

- **CUMULUS-1187** - Added `@cumulus/ingest/granule/duplicateHandlingType()` to determine how duplicate files should be handled in an ingest workflow

### Fixed

- **CUMULUS-1187** - workflows not respecting the duplicate handling value specified in the collection
- Removed refreshToken schema requirement for OAuth

## [v1.11.2] - 2019-2-15

### Added

- CUMULUS-1169
  - Added a `@cumulus/common/StepFunctions` module. It contains functions for querying the AWS
    StepFunctions API. These functions have the ability to retry when a ThrottlingException occurs.
  - Added `@cumulus/common/aws.retryOnThrottlingException()`, which will wrap a function in code to
    retry on ThrottlingExceptions.
  - Added `@cumulus/common/test-utils.throttleOnce()`, which will cause a function to return a
    ThrottlingException the first time it is called, then return its normal result after that.
- CUMULUS-1103 Compare the collection holdings in CMR with Cumulus' internal data store
- CUMULUS-1099 Add support for UMMG JSON metadata versions > 1.4.
    - If a version is found in the metadata object, that version is used for processing and publishing to CMR otherwise, version 1.4 is assumed.
- CUMULUS-678
    - Added support for UMMG json v1.4 metadata files.
  `reconcileCMRMetadata` added to `@cumulus/cmrjs` to update metadata record with new file locations.
  `@cumulus/common/errors` adds two new error types `CMRMetaFileNotFound` and `InvalidArgument`.
  `@cumulus/common/test-utils` adds new function `randomId` to create a random string with id to help in debugging.
  `@cumulus/common/BucketsConfig` adds a new helper class `BucketsConfig` for working with bucket stack configuration and bucket names.
  `@cumulus/common/aws` adds new function `s3PutObjectTagging` as a convenience for the aws  [s3().putObjectTagging](https://docs.aws.amazon.com/AWSJavaScriptSDK/latest/AWS/S3.html#putObjectTagging-property) function.
  `@cumulus/cmrjs` Adds:
        - `isCMRFile` - Identify an echo10(xml) or UMMG(json) metadata file.
        - `metadataObjectFromCMRFile` Read and parse CMR XML file from s3.
        - `updateCMRMetadata` Modify a cmr metadata (xml/json) file with updated information.
        - `publish2CMR` Posts XML or UMMG CMR data to CMR service.
        - `reconcileCMRMetadata` Reconciles cmr metadata file after a file moves.
- Adds some ECS and other permissions to StepRole to enable running ECS tasks from a workflow
- Added Apache logs to cumulus api and distribution lambdas
- **CUMULUS-1119** - Added `@cumulus/integration-tests/api/EarthdataLogin.getEarthdataLoginRedirectResponse` helper for integration tests to handle login with Earthdata and to return response from redirect to Cumulus API
- **CUMULUS-673** Added `@cumulus/common/file/getFileChecksumFromStream` to get file checksum from a readable stream

### Fixed

- CUMULUS-1123
  - Cloudformation template overrides now work as expected

### Changed

- CUMULUS-1169
  - Deprecated the `@cumulus/common/step-functions` module.
  - Updated code that queries the StepFunctions API to use the retry-enabled functions from
    `@cumulus/common/StepFunctions`
- CUMULUS-1121
  - Schema validation is now strongly enforced when writing to the database.
    Additional properties are not allowed and will result in a validation error.
- CUMULUS-678
  `tasks/move-granules` simplified and refactored to use functionality from cmrjs.
  `ingest/granules.moveGranuleFiles` now just moves granule files and returns a list of the updated files. Updating metadata now handled by `@cumulus/cmrjs/reconcileCMRMetadata`.
  `move-granules.updateGranuleMetadata` refactored and bugs fixed in the case of a file matching multiple collection.files.regexps.
  `getCmrXmlFiles` simplified and now only returns an object with the cmrfilename and the granuleId.
  `@cumulus/test-processing` - test processing task updated to generate UMM-G metadata

- CUMULUS-1043
  - `@cumulus/api` now uses [express](http://expressjs.com/) as the API engine.
  - All `@cumulus/api` endpoints on ApiGateway are consolidated to a single endpoint the uses `{proxy+}` definition.
  - All files under `packages/api/endpoints` along with associated tests are updated to support express's request and response objects.
  - Replaced environment variables `internal`, `bucket` and `systemBucket` with `system_bucket`.
  - Update `@cumulus/integration-tests` to work with updated cumulus-api express endpoints

- `@cumulus/integration-tests` - `buildAndExecuteWorkflow` and `buildWorkflow` updated to take a `meta` param to allow for additional fields to be added to the workflow `meta`

- **CUMULUS-1049** Updated `Retrieve Execution Status API` in `@cumulus/api`: If the execution doesn't exist in Step Function API, Cumulus API returns the execution status information from the database.

- **CUMULUS-1119**
  - Renamed `DISTRIBUTION_URL` environment variable to `DISTRIBUTION_ENDPOINT`
  - Renamed `DEPLOYMENT_ENDPOINT` environment variable to `DISTRIBUTION_REDIRECT_ENDPOINT`
  - Renamed `API_ENDPOINT` environment variable to `TOKEN_REDIRECT_ENDPOINT`

### Removed

- Functions deprecated before 1.11.0:
  - @cumulus/api/models/base: static Manager.createTable() and static Manager.deleteTable()
  - @cumulus/ingest/aws/S3
  - @cumulus/ingest/aws/StepFunction.getExecution()
  - @cumulus/ingest/aws/StepFunction.pullEvent()
  - @cumulus/ingest/consumer.Consume
  - @cumulus/ingest/granule/Ingest.getBucket()

### Deprecated

`@cmrjs/ingestConcept`, instead use the CMR object methods. `@cmrjs/CMR.ingestGranule` or `@cmrjs/CMR.ingestCollection`
`@cmrjs/searchConcept`, instead use the CMR object methods. `@cmrjs/CMR.searchGranules` or `@cmrjs/CMR.searchCollections`
`@cmrjs/deleteConcept`, instead use the CMR object methods. `@cmrjs/CMR.deleteGranule` or `@cmrjs/CMR.deleteCollection`

## [v1.11.1] - 2018-12-18

**Please Note**
- Ensure your `app/config.yml` has a `clientId` specified in the `cmr` section. This will allow CMR to identify your requests for better support and metrics.
  - For an example, please see [the example config](https://github.com/nasa/cumulus/blob/1c7e2bf41b75da9f87004c4e40fbcf0f39f56794/example/app/config.yml#L128).

### Added

- Added a `/tokenDelete` endpoint in `@cumulus/api` to delete access token records

### Changed

- CUMULUS-678
`@cumulus/ingest/crypto` moved and renamed to `@cumulus/common/key-pair-provider`
`@cumulus/ingest/aws` function:  `KMSDecryptionFailed` and class: `KMS` extracted and moved to `@cumulus/common` and `KMS` is exported as `KMSProvider` from `@cumulus/common/key-pair-provider`
`@cumulus/ingest/granule` functions: `publish`, `getGranuleId`, `getXMLMetadataAsString`, `getMetadataBodyAndTags`, `parseXmlString`, `getCmrXMLFiles`, `postS3Object`, `contructOnlineAccessUrls`, `updateMetadata`, extracted and moved to `@cumulus/cmrjs`
`getGranuleId`, `getCmrXMLFiles`, `publish`, `updateMetadata` removed from `@cumulus/ingest/granule` and added to `@cumulus/cmrjs`;
`updateMetadata` renamed `updateCMRMetadata`.
`@cumulus/ingest` test files renamed.
- **CUMULUS-1070**
  - Add `'Client-Id'` header to all `@cumulus/cmrjs` requests (made via `searchConcept`, `ingestConcept`, and `deleteConcept`).
  - Updated `cumulus/example/app/config.yml` entry for `cmr.clientId` to use stackName for easier CMR-side identification.

## [v1.11.0] - 2018-11-30

**Please Note**
- Redeploy IAM roles:
  - CUMULUS-817 includes a migration that requires reconfiguration/redeployment of IAM roles.  Please see the [upgrade instructions](https://nasa.github.io/cumulus/docs/upgrade/1.11.0) for more information.
  - CUMULUS-977 includes a few new SNS-related permissions added to the IAM roles that will require redeployment of IAM roles.
- `cumulus-message-adapter` v1.0.13+ is required for `@cumulus/api` granule reingest API to work properly.  The latest version should be downloaded automatically by kes.
- A `TOKEN_SECRET` value (preferably 256-bit for security) must be added to `.env` to securely sign JWTs used for authorization in `@cumulus/api`

### Changed

- **CUUMULUS-1000** - Distribution endpoint now persists logins, instead of
  redirecting to Earthdata Login on every request
- **CUMULUS-783 CUMULUS-790** - Updated `@cumulus/sync-granule` and `@cumulus/move-granules` tasks to always overwrite existing files for manually-triggered reingest.
- **CUMULUS-906** - Updated `@cumulus/api` granule reingest API to
  - add `reingestGranule: true` and `forceDuplicateOverwrite: true` to Cumulus message `cumulus_meta.cumulus_context` field to indicate that the workflow is a manually triggered re-ingest.
  - return warning message to operator when duplicateHandling is not `replace`
  - `cumulus-message-adapter` v1.0.13+ is required.
- **CUMULUS-793** - Updated the granule move PUT request in `@cumulus/api` to reject the move with a 409 status code if one or more of the files already exist at the destination location
- Updated `@cumulus/helloworld` to use S3 to store state for pass on retry tests
- Updated `@cumulus/ingest`:
  - [Required for MAAP] `http.js#list` will now find links with a trailing whitespace
  - Removed code from `granule.js` which looked for files in S3 using `{ Bucket: discoveredFile.bucket, Key: discoveredFile.name }`. This is obsolete since `@cumulus/ingest` uses a `file-staging` and `constructCollectionId()` directory prefixes by default.
- **CUMULUS-989**
  - Updated `@cumulus/api` to use [JWT (JSON Web Token)](https://jwt.io/introduction/) as the transport format for API authorization tokens and to use JWT verification in the request authorization
  - Updated `/token` endpoint in `@cumulus/api` to return tokens as JWTs
  - Added a `/refresh` endpoint in `@cumulus/api` to request new access tokens from the OAuth provider using the refresh token
  - Added `refreshAccessToken` to `@cumulus/api/lib/EarthdataLogin` to manage refresh token requests with the Earthdata OAuth provider

### Added
- **CUMULUS-1050**
  - Separated configuration flags for originalPayload/finalPayload cleanup such that they can be set to different retention times
- **CUMULUS-798**
  - Added daily Executions cleanup CloudWatch event that triggers cleanExecutions lambda
  - Added cleanExecutions lambda that removes finalPayload/originalPayload field entries for records older than configured timeout value (execution_payload_retention_period), with a default of 30 days
- **CUMULUS-815/816**
  - Added 'originalPayload' and 'finalPayload' fields to Executions table
  - Updated Execution model to populate originalPayload with the execution payload on record creation
  - Updated Execution model code to populate finalPayload field with the execution payload on execution completion
  - Execution API now exposes the above fields
- **CUMULUS-977**
  - Rename `kinesisConsumer` to `messageConsumer` as it handles both Kinesis streams and SNS topics as of this version.
  - Add `sns`-type rule support. These rules create a subscription between an SNS topic and the `messageConsumer`.
    When a message is received, `messageConsumer` is triggered and passes the SNS message (JSON format expected) in
    its entirety to the workflow in the `payload` field of the Cumulus message. For more information on sns-type rules,
    see the [documentation](https://nasa.github.io/cumulus/docs/data-cookbooks/setup#rules).
- **CUMULUS-975**
  - Add `KinesisInboundEventLogger` and `KinesisOutboundEventLogger` API lambdas.  These lambdas
    are utilized to dump incoming and outgoing ingest workflow kinesis streams
    to cloudwatch for analytics in case of AWS/stream failure.
  - Update rules model to allow tracking of log_event ARNs related to
    Rule event logging.    Kinesis rule types will now automatically log
    incoming events via a Kinesis event triggered lambda.
 CUMULUS-975-migration-4
  - Update migration code to require explicit migration names per run
  - Added migration_4 to migrate/update exisitng Kinesis rules to have a log event mapping
  - Added new IAM policy for migration lambda
- **CUMULUS-775**
  - Adds a instance metadata endpoint to the `@cumulus/api` package.
  - Adds a new convenience function `hostId` to the `@cumulus/cmrjs` to help build environment specific cmr urls.
  - Fixed `@cumulus/cmrjs.searchConcept` to search and return CMR results.
  - Modified `@cumulus/cmrjs.CMR.searchGranule` and `@cumulus/cmrjs.CMR.searchCollection` to include CMR's provider as a default parameter to searches.
- **CUMULUS-965**
  - Add `@cumulus/test-data.loadJSONTestData()`,
    `@cumulus/test-data.loadTestData()`, and
    `@cumulus/test-data.streamTestData()` to safely load test data. These
    functions should be used instead of using `require()` to load test data,
    which could lead to tests interferring with each other.
  - Add a `@cumulus/common/util/deprecate()` function to mark a piece of code as
    deprecated
- **CUMULUS-986**
  - Added `waitForTestExecutionStart` to `@cumulus/integration-tests`
- **CUMULUS-919**
  - In `@cumulus/deployment`, added support for NGAP permissions boundaries for IAM roles with `useNgapPermissionBoundary` flag in `iam/config.yml`. Defaults to false.

### Fixed
- Fixed a bug where FTP sockets were not closed after an error, keeping the Lambda function active until it timed out [CUMULUS-972]
- **CUMULUS-656**
  - The API will no longer allow the deletion of a provider if that provider is
    referenced by a rule
  - The API will no longer allow the deletion of a collection if that collection
    is referenced by a rule
- Fixed a bug where `@cumulus/sf-sns-report` was not pulling large messages from S3 correctly.

### Deprecated
- `@cumulus/ingest/aws/StepFunction.pullEvent()`. Use `@cumulus/common/aws.pullStepFunctionEvent()`.
- `@cumulus/ingest/consumer.Consume` due to unpredictable implementation. Use `@cumulus/ingest/consumer.Consumer`.
Call `Consumer.consume()` instead of `Consume.read()`.

## [v1.10.4] - 2018-11-28

### Added
- **CUMULUS-1008**
  - New `config.yml` parameter for SQS consumers: `sqs_consumer_rate: (default 500)`, which is the maximum number of
  messages the consumer will attempt to process per execution. Currently this is only used by the sf-starter consumer,
  which runs every minute by default, making this a messages-per-minute upper bound. SQS does not guarantee the number
  of messages returned per call, so this is not a fixed rate of consumption, only attempted number of messages received.

### Deprecated
- `@cumulus/ingest/consumer.Consume` due to unpredictable implementation. Use `@cumulus/ingest/consumer.Consumer`.

### Changed
- Backported update of `packages/api` dependency `@mapbox/dyno` to `1.4.2` to mitigate `event-stream` vulnerability.

## [v1.10.3] - 2018-10-31

### Added
- **CUMULUS-817**
  - Added AWS Dead Letter Queues for lambdas that are scheduled asynchronously/such that failures show up only in cloudwatch logs.
- **CUMULUS-956**
  - Migrated developer documentation and data-cookbooks to Docusaurus
    - supports versioning of documentation
  - Added `docs/docs-how-to.md` to outline how to do things like add new docs or locally install for testing.
  - Deployment/CI scripts have been updated to work with the new format
- **CUMULUS-811**
  - Added new S3 functions to `@cumulus/common/aws`:
    - `aws.s3TagSetToQueryString`: converts S3 TagSet array to querystring (for use with upload()).
    - `aws.s3PutObject`: Returns promise of S3 `putObject`, which puts an object on S3
    - `aws.s3CopyObject`: Returns promise of S3 `copyObject`, which copies an object in S3 to a new S3 location
    - `aws.s3GetObjectTagging`: Returns promise of S3 `getObjectTagging`, which returns an object containing an S3 TagSet.
  - `@/cumulus/common/aws.s3PutObject` defaults to an explicit `ACL` of 'private' if not overridden.
  - `@/cumulus/common/aws.s3CopyObject` defaults to an explicit `TaggingDirective` of 'COPY' if not overridden.

### Deprecated
- **CUMULUS-811**
  - Deprecated `@cumulus/ingest/aws.S3`. Member functions of this class will now
    log warnings pointing to similar functionality in `@cumulus/common/aws`.

## [v1.10.2] - 2018-10-24

### Added
- **CUMULUS-965**
  - Added a `@cumulus/logger` package
- **CUMULUS-885**
  - Added 'human readable' version identifiers to Lambda Versioning lambda aliases
- **CUMULUS-705**
  - Note: Make sure to update the IAM stack when deploying this update.
  - Adds an AsyncOperations model and associated DynamoDB table to the
    `@cumulus/api` package
  - Adds an /asyncOperations endpoint to the `@cumulus/api` package, which can
    be used to fetch the status of an AsyncOperation.
  - Adds a /bulkDelete endpoint to the `@cumulus/api` package, which performs an
    asynchronous bulk-delete operation. This is a stub right now which is only
    intended to demonstration how AsyncOperations work.
  - Adds an AsyncOperation ECS task to the `@cumulus/api` package, which will
    fetch an Lambda function, run it in ECS, and then store the result to the
    AsyncOperations table in DynamoDB.
- **CUMULUS-851** - Added workflow lambda versioning feature to allow in-flight workflows to use lambda versions that were in place when a workflow was initiated
    - Updated Kes custom code to remove logic that used the CMA file key to determine template compilation logic.  Instead, utilize a `customCompilation` template configuration flag to indicate a template should use Cumulus's kes customized methods instead of 'core'.
    - Added `useWorkflowLambdaVersions` configuration option to enable the lambdaVersioning feature set.   **This option is set to true by default** and should be set to false to disable the feature.
    - Added uniqueIdentifier configuration key to S3 sourced lambdas to optionally support S3 lambda resource versioning within this scheme. This key must be unique for each modified version of the lambda package and must be updated in configuration each time the source changes.
    - Added a new nested stack template that will create a `LambdaVersions` stack that will take lambda parameters from the base template, generate lambda versions/aliases and return outputs with references to the most 'current' lambda alias reference, and updated 'core' template to utilize these outputs (if `useWorkflowLambdaVersions` is enabled).

- Created a `@cumulus/api/lib/OAuth2` interface, which is implemented by the
  `@cumulus/api/lib/EarthdataLogin` and `@cumulus/api/lib/GoogleOAuth2` classes.
  Endpoints that need to handle authentication will determine which class to use
  based on environment variables. This also greatly simplifies testing.
- Added `@cumulus/api/lib/assertions`, containing more complex AVA test assertions
- Added PublishGranule workflow to publish a granule to CMR without full reingest. (ingest-in-place capability)

- `@cumulus/integration-tests` new functionality:
  - `listCollections` to list collections from a provided data directory
  - `deleteCollection` to delete list of collections from a deployed stack
  - `cleanUpCollections` combines the above in one function.
  - `listProviders` to list providers from a provided data directory
  - `deleteProviders` to delete list of providers from a deployed stack
  - `cleanUpProviders` combines the above in one function.
  - `@cumulus/integrations-tests/api.js`: `deleteGranule` and `deletePdr` functions to make `DELETE` requests to Cumulus API
  - `rules` API functionality for posting and deleting a rule and listing all rules
  - `wait-for-deploy` lambda for use in the redeployment tests
- `@cumulus/ingest/granule.js`: `ingestFile` inserts new `duplicate_found: true` field in the file's record if a duplicate file already exists on S3.
- `@cumulus/api`: `/execution-status` endpoint requests and returns complete execution output if  execution output is stored in S3 due to size.
- Added option to use environment variable to set CMR host in `@cumulus/cmrjs`.
- **CUMULUS-781** - Added integration tests for `@cumulus/sync-granule` when `duplicateHandling` is set to `replace` or `skip`
- **CUMULUS-791** - `@cumulus/move-granules`: `moveFileRequest` inserts new `duplicate_found: true` field in the file's record if a duplicate file already exists on S3. Updated output schema to document new `duplicate_found` field.

### Removed

- Removed `@cumulus/common/fake-earthdata-login-server`. Tests can now create a
  service stub based on `@cumulus/api/lib/OAuth2` if testing requires handling
  authentication.

### Changed

- **CUMULUS-940** - modified `@cumulus/common/aws` `receiveSQSMessages` to take a parameter object instead of positional parameters.  All defaults remain the same, but now access to long polling is available through `options.waitTimeSeconds`.
- **CUMULUS-948** - Update lambda functions `CNMToCMA` and `CnmResponse` in the `cumulus-data-shared` bucket and point the default stack to them.
- **CUMULUS-782** - Updated `@cumulus/sync-granule` task and `Granule.ingestFile` in `@cumulus/ingest` to keep both old and new data when a destination file with different checksum already exists and `duplicateHandling` is `version`
- Updated the config schema in `@cumulus/move-granules` to include the `moveStagedFiles` param.
- **CUMULUS-778** - Updated config schema and documentation in `@cumulus/sync-granule` to include `duplicateHandling` parameter for specifying how duplicate filenames should be handled
- **CUMULUS-779** - Updated `@cumulus/sync-granule` to throw `DuplicateFile` error when destination files already exist and `duplicateHandling` is `error`
- **CUMULUS-780** - Updated `@cumulus/sync-granule` to use `error` as the default for `duplicateHandling` when it is not specified
- **CUMULUS-780** - Updated `@cumulus/api` to use `error` as the default value for `duplicateHandling` in the `Collection` model
- **CUMULUS-785** - Updated the config schema and documentation in `@cumulus/move-granules` to include `duplicateHandling` parameter for specifying how duplicate filenames should be handled
- **CUMULUS-786, CUMULUS-787** - Updated `@cumulus/move-granules` to throw `DuplicateFile` error when destination files already exist and `duplicateHandling` is `error` or not specified
- **CUMULUS-789** - Updated `@cumulus/move-granules` to keep both old and new data when a destination file with different checksum already exists and `duplicateHandling` is `version`

### Fixed

- `getGranuleId` in `@cumulus/ingest` bug: `getGranuleId` was constructing an error using `filename` which was undefined. The fix replaces `filename` with the `uri` argument.
- Fixes to `del` in `@cumulus/api/endpoints/granules.js` to not error/fail when not all files exist in S3 (e.g. delete granule which has only 2 of 3 files ingested).
- `@cumulus/deployment/lib/crypto.js` now checks for private key existence properly.

## [v1.10.1] - 2018-09-4

### Fixed

- Fixed cloudformation template errors in `@cumulus/deployment/`
  - Replaced references to Fn::Ref: with Ref:
  - Moved long form template references to a newline

## [v1.10.0] - 2018-08-31

### Removed

- Removed unused and broken code from `@cumulus/common`
  - Removed `@cumulus/common/test-helpers`
  - Removed `@cumulus/common/task`
  - Removed `@cumulus/common/message-source`
  - Removed the `getPossiblyRemote` function from `@cumulus/common/aws`
  - Removed the `startPromisedSfnExecution` function from `@cumulus/common/aws`
  - Removed the `getCurrentSfnTask` function from `@cumulus/common/aws`

### Changed

- **CUMULUS-839** - In `@cumulus/sync-granule`, 'collection' is now an optional config parameter

### Fixed

- **CUMULUS-859** Moved duplicate code in `@cumulus/move-granules` and `@cumulus/post-to-cmr` to `@cumulus/ingest`. Fixed imports making assumptions about directory structure.
- `@cumulus/ingest/consumer` correctly limits the number of messages being received and processed from SQS. Details:
  - **Background:** `@cumulus/api` includes a lambda `<stack-name>-sqs2sf` which processes messages from the `<stack-name>-startSF` SQS queue every minute. The `sqs2sf` lambda uses `@cumulus/ingest/consumer` to receive and process messages from SQS.
  - **Bug:** More than `messageLimit` number of messages were being consumed and processed from the `<stack-name>-startSF` SQS queue. Many step functions were being triggered simultaneously by the lambda `<stack-name>-sqs2sf` (which consumes every minute from the `startSF` queue) and resulting in step function failure with the error: `An error occurred (ThrottlingException) when calling the GetExecutionHistory`.
  - **Fix:** `@cumulus/ingest/consumer#processMessages` now processes messages until `timeLimit` has passed _OR_ once it receives up to `messageLimit` messages. `sqs2sf` is deployed with a [default `messageLimit` of 10](https://github.com/nasa/cumulus/blob/670000c8a821ff37ae162385f921c40956e293f7/packages/deployment/app/config.yml#L147).
  - **IMPORTANT NOTE:** `consumer` will actually process up to `messageLimit * 2 - 1` messages. This is because sometimes `receiveSQSMessages` will return less than `messageLimit` messages and thus the consumer will continue to make calls to `receiveSQSMessages`. For example, given a `messageLimit` of 10 and subsequent calls to `receiveSQSMessages` returns up to 9 messages, the loop will continue and a final call could return up to 10 messages.


## [v1.9.1] - 2018-08-22

**Please Note** To take advantage of the added granule tracking API functionality, updates are required for the message adapter and its libraries. You should be on the following versions:
- `cumulus-message-adapter` 1.0.9+
- `cumulus-message-adapter-js` 1.0.4+
- `cumulus-message-adapter-java` 1.2.7+
- `cumulus-message-adapter-python` 1.0.5+

### Added

- **CUMULUS-687** Added logs endpoint to search for logs from a specific workflow execution in `@cumulus/api`. Added integration test.
- **CUMULUS-836** - `@cumulus/deployment` supports a configurable docker storage driver for ECS. ECS can be configured with either `devicemapper` (the default storage driver for AWS ECS-optimized AMIs) or `overlay2` (the storage driver used by the NGAP 2.0 AMI). The storage driver can be configured in `app/config.yml` with `ecs.docker.storageDriver: overlay2 | devicemapper`. The default is `overlay2`.
  - To support this configuration, a [Handlebars](https://handlebarsjs.com/) helper `ifEquals` was added to `packages/deployment/lib/kes.js`.
- **CUMULUS-836** - `@cumulus/api` added IAM roles required by the NGAP 2.0 AMI. The NGAP 2.0 AMI runs a script `register_instances_with_ssm.py` which requires the ECS IAM role to include `ec2:DescribeInstances` and `ssm:GetParameter` permissions.

### Fixed
- **CUMULUS-836** - `@cumulus/deployment` uses `overlay2` driver by default and does not attempt to write `--storage-opt dm.basesize` to fix [this error](https://github.com/moby/moby/issues/37039).
- **CUMULUS-413** Kinesis processing now captures all errrors.
  - Added kinesis fallback mechanism when errors occur during record processing.
  - Adds FallbackTopicArn to `@cumulus/api/lambdas.yml`
  - Adds fallbackConsumer lambda to `@cumulus/api`
  - Adds fallbackqueue option to lambda definitions capture lambda failures after three retries.
  - Adds kinesisFallback SNS topic to signal incoming errors from kinesis stream.
  - Adds kinesisFailureSQS to capture fully failed events from all retries.
- **CUMULUS-855** Adds integration test for kinesis' error path.
- **CUMULUS-686** Added workflow task name and version tracking via `@cumulus/api` executions endpoint under new `tasks` property, and under `workflow_tasks` in step input/output.
  - Depends on `cumulus-message-adapter` 1.0.9+, `cumulus-message-adapter-js` 1.0.4+, `cumulus-message-adapter-java` 1.2.7+ and `cumulus-message-adapter-python` 1.0.5+
- **CUMULUS-771**
  - Updated sync-granule to stream the remote file to s3
  - Added integration test for ingesting granules from ftp provider
  - Updated http/https integration tests for ingesting granules from http/https providers
- **CUMULUS-862** Updated `@cumulus/integration-tests` to handle remote lambda output
- **CUMULUS-856** Set the rule `state` to have default value `ENABLED`

### Changed

- In `@cumulus/deployment`, changed the example app config.yml to have additional IAM roles

## [v1.9.0] - 2018-08-06

**Please note** additional information and upgrade instructions [here](https://nasa.github.io/cumulus/docs/upgrade/1.9.0)

### Added
- **CUMULUS-712** - Added integration tests verifying expected behavior in workflows
- **GITC-776-2** - Add support for versioned collections

### Fixed
- **CUMULUS-832**
  - Fixed indentation in example config.yml in `@cumulus/deployment`
  - Fixed issue with new deployment using the default distribution endpoint in `@cumulus/deployment` and `@cumulus/api`

## [v1.8.1] - 2018-08-01

**Note** IAM roles should be re-deployed with this release.

- **Cumulus-726**
  - Added function to `@cumulus/integration-tests`: `sfnStep` includes `getStepInput` which returns the input to the schedule event of a given step function step.
  - Added IAM policy `@cumulus/deployment`: Lambda processing IAM role includes `kinesis::PutRecord` so step function lambdas can write to kinesis streams.
- **Cumulus Community Edition**
  - Added Google OAuth authentication token logic to `@cumulus/api`. Refactored token endpoint to use environment variable flag `OAUTH_PROVIDER` when determining with authentication method to use.
  - Added API Lambda memory configuration variable `api_lambda_memory` to `@cumulus/api` and `@cumulus/deployment`.

### Changed

- **Cumulus-726**
  - Changed function in `@cumulus/api`: `models/rules.js#addKinesisEventSource` was modified to call to `deleteKinesisEventSource` with all required parameters (rule's name, arn and type).
  - Changed function in `@cumulus/integration-tests`: `getStepOutput` can now be used to return output of failed steps. If users of this function want the output of a failed event, they can pass a third parameter `eventType` as `'failure'`. This function will work as always for steps which completed successfully.

### Removed

- **Cumulus-726**
  - Configuration change to `@cumulus/deployment`: Removed default auto scaling configuration for Granules and Files DynamoDB tables.

- **CUMULUS-688**
  - Add integration test for ExecutionStatus
  - Function addition to `@cumulus/integration-tests`: `api` includes `getExecutionStatus` which returns the execution status from the Cumulus API

## [v1.8.0] - 2018-07-23

### Added

- **CUMULUS-718** Adds integration test for Kinesis triggering a workflow.

- **GITC-776-3** Added more flexibility for rules.  You can now edit all fields on the rule's record
We may need to update the api documentation to reflect this.

- **CUMULUS-681** - Add ingest-in-place action to granules endpoint
    - new applyWorkflow action at PUT /granules/{granuleid} Applying a workflow starts an execution of the provided workflow and passes the granule record as payload.
      Parameter(s):
        - workflow - the workflow name

- **CUMULUS-685** - Add parent exeuction arn to the execution which is triggered from a parent step function

### Changed
- **CUMULUS-768** - Integration tests get S3 provider data from shared data folder

### Fixed
- **CUMULUS-746** - Move granule API correctly updates record in dynamo DB and cmr xml file
- **CUMULUS-766** - Populate database fileSize field from S3 if value not present in Ingest payload

## [v1.7.1] - 2018-07-27

### Fixed
- **CUMULUS-766** - Backport from 1.8.0 - Populate database fileSize field from S3 if value not present in Ingest payload

## [v1.7.0] - 2018-07-02

### Please note: [Upgrade Instructions](https://nasa.github.io/cumulus/docs/upgrade/1.7.0)

### Added
- **GITC-776-2** - Add support for versioned collectons
- **CUMULUS-491** - Add granule reconciliation API endpoints.
- **CUMULUS-480** Add suport for backup and recovery:
  - Add DynamoDB tables for granules, executions and pdrs
  - Add ability to write all records to S3
  - Add ability to download all DynamoDB records in form json files
  - Add ability to upload records to DynamoDB
  - Add migration scripts for copying granule, pdr and execution records from ElasticSearch to DynamoDB
  - Add IAM support for batchWrite on dynamoDB
-
- **CUMULUS-508** - `@cumulus/deployment` cloudformation template allows for lambdas and ECS clusters to have multiple AZ availability.
    - `@cumulus/deployment` also ensures docker uses `devicemapper` storage driver.
- **CUMULUS-755** - `@cumulus/deployment` Add DynamoDB autoscaling support.
    - Application developers can add autoscaling and override default values in their deployment's `app/config.yml` file using a `{TableName}Table:` key.

### Fixed
- **CUMULUS-747** - Delete granule API doesn't delete granule files in s3 and granule in elasticsearch
    - update the StreamSpecification DynamoDB tables to have StreamViewType: "NEW_AND_OLD_IMAGES"
    - delete granule files in s3
- **CUMULUS-398** - Fix not able to filter executions by workflow
- **CUMULUS-748** - Fix invalid lambda .zip files being validated/uploaded to AWS
- **CUMULUS-544** - Post to CMR task has UAT URL hard-coded
  - Made configurable: PostToCmr now requires CMR_ENVIRONMENT env to be set to 'SIT' or 'OPS' for those CMR environments. Default is UAT.

### Changed
- **GITC-776-4** - Changed Discover-pdrs to not rely on collection but use provider_path in config. It also has an optional filterPdrs regex configuration parameter

- **CUMULUS-710** - In the integration test suite, `getStepOutput` returns the output of the first successful step execution or last failed, if none exists

## [v1.6.0] - 2018-06-06

### Please note: [Upgrade Instructions](https://nasa.github.io/cumulus/docs/upgrade/1.6.0)

### Fixed
- **CUMULUS-602** - Format all logs sent to Elastic Search.
  - Extract cumulus log message and index it to Elastic Search.

### Added
- **CUMULUS-556** - add a mechanism for creating and running migration scripts on deployment.
- **CUMULUS-461** Support use of metadata date and other components in `url_path` property

### Changed
- **CUMULUS-477** Update bucket configuration to support multiple buckets of the same type:
  - Change the structure of the buckets to allow for  more than one bucket of each type. The bucket structure is now:
    bucket-key:
      name: <bucket-name>
      type: <type> i.e. internal, public, etc.
  - Change IAM and app deployment configuration to support new bucket structure
  - Update tasks and workflows to support new bucket structure
  - Replace instances where buckets.internal is relied upon to either use the system bucket or a configured bucket
  - Move IAM template to the deployment package. NOTE: You now have to specify '--template node_modules/@cumulus/deployment/iam' in your IAM deployment
  - Add IAM cloudformation template support to filter buckets by type

## [v1.5.5] - 2018-05-30

### Added
- **CUMULUS-530** - PDR tracking through Queue-granules
  - Add optional `pdr` property to the sync-granule task's input config and output payload.
- **CUMULUS-548** - Create a Lambda task that generates EMS distribution reports
  - In order to supply EMS Distribution Reports, you must enable S3 Server
    Access Logging on any S3 buckets used for distribution. See [How Do I Enable Server Access Logging for an S3 Bucket?](https://docs.aws.amazon.com/AmazonS3/latest/user-guide/server-access-logging.html)
    The "Target bucket" setting should point at the Cumulus internal bucket.
    The "Target prefix" should be
    "<STACK_NAME>/ems-distribution/s3-server-access-logs/", where "STACK_NAME"
    is replaced with the name of your Cumulus stack.

### Fixed
- **CUMULUS-546 - Kinesis Consumer should catch and log invalid JSON**
  - Kinesis Consumer lambda catches and logs errors so that consumer doesn't get stuck in a loop re-processing bad json records.
- EMS report filenames are now based on their start time instead of the time
  instead of the time that the report was generated
- **CUMULUS-552 - Cumulus API returns different results for the same collection depending on query**
  - The collection, provider and rule records in elasticsearch are now replaced with records from dynamo db when the dynamo db records are updated.

### Added
- `@cumulus/deployment`'s default cloudformation template now configures storage for Docker to match the configured ECS Volume. The template defines Docker's devicemapper basesize (`dm.basesize`) using `ecs.volumeSize`. This addresses ECS default of limiting Docker containers to 10GB of storage ([Read more](https://aws.amazon.com/premiumsupport/knowledge-center/increase-default-ecs-docker-limit/)).

## [v1.5.4] - 2018-05-21

### Added
- **CUMULUS-535** - EMS Ingest, Archive, Archive Delete reports
  - Add lambda EmsReport to create daily EMS Ingest, Archive, Archive Delete reports
  - ems.provider property added to `@cumulus/deployment/app/config.yml`.
    To change the provider name, please add `ems: provider` property to `app/config.yml`.
- **CUMULUS-480** Use DynamoDB to store granules, pdrs and execution records
  - Activate PointInTime feature on DynamoDB tables
  - Increase test coverage on api package
  - Add ability to restore metadata records from json files to DynamoDB
- **CUMULUS-459** provide API endpoint for moving granules from one location on s3 to another

## [v1.5.3] - 2018-05-18

### Fixed
- **CUMULUS-557 - "Add dataType to DiscoverGranules output"**
  - Granules discovered by the DiscoverGranules task now include dataType
  - dataType is now a required property for granules used as input to the
    QueueGranules task
- **CUMULUS-550** Update deployment app/config.yml to force elasticsearch updates for deleted granules

## [v1.5.2] - 2018-05-15

### Fixed
- **CUMULUS-514 - "Unable to Delete the Granules"**
  - updated cmrjs.deleteConcept to return success if the record is not found
    in CMR.

### Added
- **CUMULUS-547** - The distribution API now includes an
  "earthdataLoginUsername" query parameter when it returns a signed S3 URL
- **CUMULUS-527 - "parse-pdr queues up all granules and ignores regex"**
  - Add an optional config property to the ParsePdr task called
    "granuleIdFilter". This property is a regular expression that is applied
    against the filename of the first file of each granule contained in the
    PDR. If the regular expression matches, then the granule is included in
    the output. Defaults to '.', which will match all granules in the PDR.
- File checksums in PDRs now support MD5
- Deployment support to subscribe to an SNS topic that already exists
- **CUMULUS-470, CUMULUS-471** In-region S3 Policy lambda added to API to update bucket policy for in-region access.
- **CUMULUS-533** Added fields to granule indexer to support EMS ingest and archive record creation
- **CUMULUS-534** Track deleted granules
  - added `deletedgranule` type to `cumulus` index.
  - **Important Note:** Force custom bootstrap to re-run by adding this to
    app/config.yml `es: elasticSearchMapping: 7`
- You can now deploy cumulus without ElasticSearch. Just add `es: null` to your `app/config.yml` file. This is only useful for debugging purposes. Cumulus still requires ElasticSearch to properly operate.
- `@cumulus/integration-tests` includes and exports the `addRules` function, which seeds rules into the DynamoDB table.
- Added capability to support EFS in cloud formation template. Also added
  optional capability to ssh to your instance and privileged lambda functions.
- Added support to force discovery of PDRs that have already been processed
  and filtering of selected data types
- `@cumulus/cmrjs` uses an environment variable `USER_IP_ADDRESS` or fallback
  IP address of `10.0.0.0` when a public IP address is not available. This
  supports lambda functions deployed into a VPC's private subnet, where no
  public IP address is available.

### Changed
- **CUMULUS-550** Custom bootstrap automatically adds new types to index on
  deployment

## [v1.5.1] - 2018-04-23
### Fixed
- add the missing dist folder to the hello-world task
- disable uglifyjs on the built version of the pdr-status-check (read: https://github.com/webpack-contrib/uglifyjs-webpack-plugin/issues/264)

## [v1.5.0] - 2018-04-23
### Changed
- Removed babel from all tasks and packages and increased minimum node requirements to version 8.10
- Lambda functions created by @cumulus/deployment will use node8.10 by default
- Moved [cumulus-integration-tests](https://github.com/nasa/cumulus-integration-tests) to the `example` folder CUMULUS-512
- Streamlined all packages dependencies (e.g. remove redundant dependencies and make sure versions are the same across packages)
- **CUMULUS-352:** Update Cumulus Elasticsearch indices to use [index aliases](https://www.elastic.co/guide/en/elasticsearch/reference/current/indices-aliases.html).
- **CUMULUS-519:** ECS tasks are no longer restarted after each CF deployment unless `ecs.restartTasksOnDeploy` is set to true
- **CUMULUS-298:** Updated log filterPattern to include all CloudWatch logs in ElasticSearch
- **CUMULUS-518:** Updates to the SyncGranule config schema
  - `granuleIdExtraction` is no longer a property
  - `process` is now an optional property
  - `provider_path` is no longer a property

### Fixed
- **CUMULUS-455 "Kes deployments using only an updated message adapter do not get automatically deployed"**
  - prepended the hash value of cumulus-message-adapter.zip file to the zip file name of lambda which uses message adapter.
  - the lambda function will be redeployed when message adapter or lambda function are updated
- Fixed a bug in the bootstrap lambda function where it stuck during update process
- Fixed a bug where the sf-sns-report task did not return the payload of the incoming message as the output of the task [CUMULUS-441]

### Added
- **CUMULUS-352:** Add reindex CLI to the API package.
- **CUMULUS-465:** Added mock http/ftp/sftp servers to the integration tests
- Added a `delete` method to the `@common/CollectionConfigStore` class
- **CUMULUS-467 "@cumulus/integration-tests or cumulus-integration-tests should seed provider and collection in deployed DynamoDB"**
  - `example` integration-tests populates providers and collections to database
  - `example` workflow messages are populated from workflow templates in s3, provider and collection information in database, and input payloads.  Input templates are removed.
  - added `https` protocol to provider schema

## [v1.4.1] - 2018-04-11

### Fixed
- Sync-granule install

## [v1.4.0] - 2018-04-09

### Fixed
- **CUMULUS-392 "queue-granules not returning the sfn-execution-arns queued"**
  - updated queue-granules to return the sfn-execution-arns queued and pdr if exists.
  - added pdr to ingest message meta.pdr instead of payload, so the pdr information doesn't get lost in the ingest workflow, and ingested granule in elasticsearch has pdr name.
  - fixed sf-sns-report schema, remove the invalid part
  - fixed pdr-status-check schema, the failed execution contains arn and reason
- **CUMULUS-206** make sure homepage and repository urls exist in package.json files of tasks and packages

### Added
- Example folder with a cumulus deployment example

### Changed
- [CUMULUS-450](https://bugs.earthdata.nasa.gov/browse/CUMULUS-450) - Updated
  the config schema of the **queue-granules** task
  - The config no longer takes a "collection" property
  - The config now takes an "internalBucket" property
  - The config now takes a "stackName" property
- [CUMULUS-450](https://bugs.earthdata.nasa.gov/browse/CUMULUS-450) - Updated
  the config schema of the **parse-pdr** task
  - The config no longer takes a "collection" property
  - The "stack", "provider", and "bucket" config properties are now
    required
- **CUMULUS-469** Added a lambda to the API package to prototype creating an S3 bucket policy for direct, in-region S3 access for the prototype bucket

### Removed
- Removed the `findTmpTestDataDirectory()` function from
  `@cumulus/common/test-utils`

### Fixed
- [CUMULUS-450](https://bugs.earthdata.nasa.gov/browse/CUMULUS-450)
  - The **queue-granules** task now enqueues a **sync-granule** task with the
    correct collection config for that granule based on the granule's
    data-type. It had previously been using the collection config from the
    config of the **queue-granules** task, which was a problem if the granules
    being queued belonged to different data-types.
  - The **parse-pdr** task now handles the case where a PDR contains granules
    with different data types, and uses the correct granuleIdExtraction for
    each granule.

### Added
- **CUMULUS-448** Add code coverage checking using [nyc](https://github.com/istanbuljs/nyc).

## [v1.3.0] - 2018-03-29

### Deprecated
- discover-s3-granules is deprecated. The functionality is provided by the discover-granules task
### Fixed
- **CUMULUS-331:** Fix aws.downloadS3File to handle non-existent key
- Using test ftp provider for discover-granules testing [CUMULUS-427]
- **CUMULUS-304: "Add AWS API throttling to pdr-status-check task"** Added concurrency limit on SFN API calls.  The default concurrency is 10 and is configurable through Lambda environment variable CONCURRENCY.
- **CUMULUS-414: "Schema validation not being performed on many tasks"** revised npm build scripts of tasks that use cumulus-message-adapter to place schema directories into dist directories.
- **CUMULUS-301:** Update all tests to use test-data package for testing data.
- **CUMULUS-271: "Empty response body from rules PUT endpoint"** Added the updated rule to response body.
- Increased memory allotment for `CustomBootstrap` lambda function. Resolves failed deployments where `CustomBootstrap` lambda function was failing with error `Process exited before completing request`. This was causing deployments to stall, fail to update and fail to rollback. This error is thrown when the lambda function tries to use more memory than it is allotted.
- Cumulus repository folders structure updated:
  - removed the `cumulus` folder altogether
  - moved `cumulus/tasks` to `tasks` folder at the root level
  - moved the tasks that are not converted to use CMA to `tasks/.not_CMA_compliant`
  - updated paths where necessary

### Added
- `@cumulus/integration-tests` - Added support for testing the output of an ECS activity as well as a Lambda function.

## [v1.2.0] - 2018-03-20

### Fixed
- Update vulnerable npm packages [CUMULUS-425]
- `@cumulus/api`: `kinesis-consumer.js` uses `sf-scheduler.js#schedule` instead of placing a message directly on the `startSF` SQS queue. This is a fix for [CUMULUS-359](https://bugs.earthdata.nasa.gov/browse/CUMULUS-359) because `sf-scheduler.js#schedule` looks up the provider and collection data in DynamoDB and adds it to the `meta` object of the enqueued message payload.
- `@cumulus/api`: `kinesis-consumer.js` catches and logs errors instead of doing an error callback. Before this change, `kinesis-consumer` was failing to process new records when an existing record caused an error because it would call back with an error and stop processing additional records. It keeps trying to process the record causing the error because it's "position" in the stream is unchanged. Catching and logging the errors is part 1 of the fix. Proposed part 2 is to enqueue the error and the message on a "dead-letter" queue so it can be processed later ([CUMULUS-413](https://bugs.earthdata.nasa.gov/browse/CUMULUS-413)).
- **CUMULUS-260: "PDR page on dashboard only shows zeros."** The PDR stats in LPDAAC are all 0s, even if the dashboard has been fixed to retrieve the correct fields.  The current version of pdr-status-check has a few issues.
  - pdr is not included in the input/output schema.  It's available from the input event.  So the pdr status and stats are not updated when the ParsePdr workflow is complete.  Adding the pdr to the input/output of the task will fix this.
  - pdr-status-check doesn't update pdr stats which prevent the real time pdr progress from showing up in the dashboard. To solve this, added lambda function sf-sns-report which is copied from @cumulus/api/lambdas/sf-sns-broadcast with modification, sf-sns-report can be used to report step function status anywhere inside a step function.  So add step sf-sns-report after each pdr-status-check, we will get the PDR status progress at real time.
  - It's possible an execution is still in the queue and doesn't exist in sfn yet.  Added code to handle 'ExecutionDoesNotExist' error when checking the execution status.
- Fixed `aws.cloudwatchevents()` typo in `packages/ingest/aws.js`. This typo was the root cause of the error: `Error: Could not process scheduled_ingest, Error: : aws.cloudwatchevents is not a constructor` seen when trying to update a rule.


### Removed

- `@cumulus/ingest/aws`: Remove queueWorkflowMessage which is no longer being used by `@cumulus/api`'s `kinesis-consumer.js`.

## [v1.1.4] - 2018-03-15

### Added
- added flag `useList` to parse-pdr [CUMULUS-404]

### Fixed

- Pass encrypted password to the ApiGranule Lambda function [CUMULUS-424]


## [v1.1.3] - 2018-03-14
### Fixed
- Changed @cumulus/deployment package install behavior. The build process will happen after installation

## [v1.1.2] - 2018-03-14

### Added
- added tools to @cumulus/integration-tests for local integration testing
- added end to end testing for discovering and parsing of PDRs
- `yarn e2e` command is available for end to end testing
### Fixed

- **CUMULUS-326: "Occasionally encounter "Too Many Requests" on deployment"** The api gateway calls will handle throttling errors
- **CUMULUS-175: "Dashboard providers not in sync with AWS providers."** The root cause of this bug - DynamoDB operations not showing up in Elasticsearch - was shared by collections and rules. The fix was to update providers', collections' and rules; POST, PUT and DELETE endpoints to operate on DynamoDB and using DynamoDB streams to update Elasticsearch. The following packages were made:
  - `@cumulus/deployment` deploys DynamoDB streams for the Collections, Providers and Rules tables as well as a new lambda function called `dbIndexer`. The `dbIndexer` lambda has an event source mapping which listens to each of the DynamoDB streams. The dbIndexer lambda receives events referencing operations on the DynamoDB table and updates the elasticsearch cluster accordingly.
  - The `@cumulus/api` endpoints for collections, providers and rules _only_ query DynamoDB, with the exception of LIST endpoints and the collections' GET endpoint.

### Updated
- Broke up `kes.override.js` of @cumulus/deployment to multiple modules and moved to a new location
- Expanded @cumulus/deployment test coverage
- all tasks were updated to use cumulus-message-adapter-js 1.0.1
- added build process to integration-tests package to babelify it before publication
- Update @cumulus/integration-tests lambda.js `getLambdaOutput` to return the entire lambda output. Previously `getLambdaOutput` returned only the payload.

## [v1.1.1] - 2018-03-08

### Removed
- Unused queue lambda in api/lambdas [CUMULUS-359]

### Fixed
- Kinesis message content is passed to the triggered workflow [CUMULUS-359]
- Kinesis message queues a workflow message and does not write to rules table [CUMULUS-359]

## [v1.1.0] - 2018-03-05

### Added

- Added a `jlog` function to `common/test-utils` to aid in test debugging
- Integration test package with command line tool [CUMULUS-200] by @laurenfrederick
- Test for FTP `useList` flag [CUMULUS-334] by @kkelly51

### Updated
- The `queue-pdrs` task now uses the [cumulus-message-adapter-js](https://github.com/nasa/cumulus-message-adapter-js)
  library
- Updated the `queue-pdrs` JSON schemas
- The test-utils schema validation functions now throw an error if validation
  fails
- The `queue-granules` task now uses the [cumulus-message-adapter-js](https://github.com/nasa/cumulus-message-adapter-js)
  library
- Updated the `queue-granules` JSON schemas

### Removed
- Removed the `getSfnExecutionByName` function from `common/aws`
- Removed the `getGranuleStatus` function from `common/aws`

## [v1.0.1] - 2018-02-27

### Added
- More tests for discover-pdrs, dicover-granules by @yjpa7145
- Schema validation utility for tests by @yjpa7145

### Changed
- Fix an FTP listing bug for servers that do not support STAT [CUMULUS-334] by @kkelly51

## [v1.0.0] - 2018-02-23

[Unreleased]: https://github.com/nasa/cumulus/compare/v1.14.2...HEAD
[v1.14.2]: https://github.com/nasa/cumulus/compare/v1.14.1...v1.14.2
[v1.14.1]: https://github.com/nasa/cumulus/compare/v1.14.0...v1.14.1
[v1.14.0]: https://github.com/nasa/cumulus/compare/v1.13.5...v1.14.0
[v1.13.5]: https://github.com/nasa/cumulus/compare/v1.13.4...v1.13.5
[v1.13.4]: https://github.com/nasa/cumulus/compare/v1.13.3...v1.13.4
[v1.13.3]: https://github.com/nasa/cumulus/compare/v1.13.2...v1.13.3
[v1.13.2]: https://github.com/nasa/cumulus/compare/v1.13.1...v1.13.2
[v1.13.1]: https://github.com/nasa/cumulus/compare/v1.13.0...v1.13.1
[v1.13.0]: https://github.com/nasa/cumulus/compare/v1.12.1...v1.13.0
[v1.12.1]: https://github.com/nasa/cumulus/compare/v1.12.0...v1.12.1
[v1.12.0]: https://github.com/nasa/cumulus/compare/v1.11.3...v1.12.0
[v1.11.3]: https://github.com/nasa/cumulus/compare/v1.11.2...v1.11.3
[v1.11.2]: https://github.com/nasa/cumulus/compare/v1.11.1...v1.11.2
[v1.11.1]: https://github.com/nasa/cumulus/compare/v1.11.0...v1.11.1
[v1.11.0]: https://github.com/nasa/cumulus/compare/v1.10.4...v1.11.0
[v1.10.4]: https://github.com/nasa/cumulus/compare/v1.10.3...v1.10.4
[v1.10.3]: https://github.com/nasa/cumulus/compare/v1.10.2...v1.10.3
[v1.10.2]: https://github.com/nasa/cumulus/compare/v1.10.1...v1.10.2
[v1.10.1]: https://github.com/nasa/cumulus/compare/v1.10.0...v1.10.1
[v1.10.0]: https://github.com/nasa/cumulus/compare/v1.9.1...v1.10.0
[v1.9.1]: https://github.com/nasa/cumulus/compare/v1.9.0...v1.9.1
[v1.9.0]: https://github.com/nasa/cumulus/compare/v1.8.1...v1.9.0
[v1.8.1]: https://github.com/nasa/cumulus/compare/v1.8.0...v1.8.1
[v1.8.0]: https://github.com/nasa/cumulus/compare/v1.7.0...v1.8.0
[v1.7.0]: https://github.com/nasa/cumulus/compare/v1.6.0...v1.7.0
[v1.6.0]: https://github.com/nasa/cumulus/compare/v1.5.5...v1.6.0
[v1.5.5]: https://github.com/nasa/cumulus/compare/v1.5.4...v1.5.5
[v1.5.4]: https://github.com/nasa/cumulus/compare/v1.5.3...v1.5.4
[v1.5.3]: https://github.com/nasa/cumulus/compare/v1.5.2...v1.5.3
[v1.5.2]: https://github.com/nasa/cumulus/compare/v1.5.1...v1.5.2
[v1.5.1]: https://github.com/nasa/cumulus/compare/v1.5.0...v1.5.1
[v1.5.0]: https://github.com/nasa/cumulus/compare/v1.4.1...v1.5.0
[v1.4.1]: https://github.com/nasa/cumulus/compare/v1.4.0...v1.4.1
[v1.4.0]: https://github.com/nasa/cumulus/compare/v1.3.0...v1.4.0
[v1.3.0]: https://github.com/nasa/cumulus/compare/v1.2.0...v1.3.0
[v1.2.0]: https://github.com/nasa/cumulus/compare/v1.1.4...v1.2.0
[v1.1.4]: https://github.com/nasa/cumulus/compare/v1.1.3...v1.1.4
[v1.1.3]: https://github.com/nasa/cumulus/compare/v1.1.2...v1.1.3
[v1.1.2]: https://github.com/nasa/cumulus/compare/v1.1.1...v1.1.2
[v1.1.1]: https://github.com/nasa/cumulus/compare/v1.0.1...v1.1.1
[v1.1.0]: https://github.com/nasa/cumulus/compare/v1.0.1...v1.1.0
[v1.0.1]: https://github.com/nasa/cumulus/compare/v1.0.0...v1.0.1
[v1.0.0]: https://github.com/nasa/cumulus/compare/pre-v1-release...v1.0.0<|MERGE_RESOLUTION|>--- conflicted
+++ resolved
@@ -8,40 +8,6 @@
 ## [Unreleased]
 
 ### BREAKING CHANGES
-
-<<<<<<< HEAD
-- **CUMULUS-1447** - The newest release of the Cumulus Message Adapter (v1.1.0)
-  requires that parameterized configuration be used for remote message
-  functionality. Once released, Kes will automatically bring in CMA v1.1.0
-  without additional configuration.
-
-  **Migration instructions** Oversized messages are no longer written to S3
-  automatically. In order to utilize remote messaging functionality, configure a
-  `ReplaceConfig` AWS Step Function parameter on your CMA task:
-
-  ```yaml
-  ParsePdr:
-    Parameters:
-      cma:
-        event.$: '$'
-        ReplaceConfig:
-          FullMessage: true
-  ```
-
-  Accepted fields in `ReplaceConfig` include `MaxSize`, `FullMessage`, `Path`
-  and `TargetPath`. See
-  https://github.com/nasa/cumulus-message-adapter/blob/master/CONTRACT.md#remote-message-configuration
-  for full details.
-
-  Accepted fields in `ReplaceConfig` include `MaxSize`, `FullMessage`, `Path`
-  and `TargetPath`. See
-  https://github.com/nasa/cumulus-message-adapter/blob/master/CONTRACT.md#remote-message-configuration
-  for full details.
-
-  As this change is backward compatible in Cumulus Core, users wishing to
-  utilize the previous version of the CMA may opt to transition to using a CMA
-  lambda layer, or set `message_adapter_version` in their configuration to a
-  version prior to v1.1.0.
 
 - **CUMULUS-1449** - Cumulus now uses a universal workflow template when
   starting workflow that contains general information specific to the
@@ -51,14 +17,6 @@
   the `cma.task_config` key in the Parameters section of a step function
   definition.
 
-- **CUMULUS-1449** - Cumulus now uses a universal workflow template when
-  starting workflow that contains general information specific to the
-  deployment, but not specific to the workflow. Workflow task configs must be
-  defined using AWS step function parameters. As part of this change,
-  `CumulusConfig` has been retired and task configs must now be defined under
-  the `cma.task_config` key in the Parameters section of a step function
-  definition.
-
   **Migration instructions**:
 
   NOTE: These instructions require the use of Cumulus Message Adapter v1.1.x+.
@@ -76,49 +34,12 @@
 
   Instead, use AWS Parameters to pass `task_config` for the task directly into
   the Cumulus Message Adapter:
-=======
-- **CUMULUS-1396** - **Workflow steps at the beginning and end of a workflow using the `SfSnsReport` Lambda have now been deprecated (e.g. `StartStatus`, `StopStatus`) and should be removed from your workflow definitions**. These steps were used for publishing ingest notifications and have been replaced by an implementation using Cloudwatch events for Step Functions to trigger a Lambda that publishes ingest notifications. For further detail on how ingest notifications are published, see the notes below on **CUMULUS-1394**. For examples of how to update your workflow definitions, see our [example workflow definitions](https://github.com/nasa/cumulus/blob/master/example/workflows/).
-
-### Added
-
-- **CUMULUS-1396**
-  - Added `@cumulus/common/sfnStep`:
-    - `LambdaStep` - A class for retrieving and parsing input and output to Lambda steps in AWS Step Functions
-    - `ActivityStep` - A class for retrieving and parsing input and output to ECS activity steps in AWS Step Functions
-
-- **CUMULUS-1574**
-  - Added `GET /token` endpoint for SAML authorization when cumulus is protected by Launchpad.
-    This lets a user retieve a token by hand that can be presented to the API.
-
-### Changed
-
-- **CUMULUS-1453**
-  - Removed config schema for `@cumulus/sf-sns-report` task
-  - Updated `@cumulus/sf-sns-report` to always assume that it is running as an intermediate step in a workflow, not as the first or last step
-
-### Fixed
-
-- **CUMULUS-1396** - Updated `@cumulus/common/StepFunctions.getExecutionHistory()` to recursively fetch execution history when `nextToken` is returned in response
-
-## [v1.14.2] - 2019-10-08
-
-### BREAKING CHANGES
-
-Your Cumulus Message Adapter version should be pinned to `v1.0.13` or lower in your `app/config.yml` using `message_adapter_version: v1.0.13` OR you should use the workflow migration steps below to work with CMA v1.1.1+.
-
-- **CUMULUS-1447** -
-  The newest release of the Cumulus Message Adapter (v1.1.1) requires that parameterized configuration be used for remote message functionality. Once released, Kes will automatically bring in CMA v1.1.1 without additional configuration.
-
-  **Migration instructions**
-  Oversized messages are no longer written to S3 automatically. In order to utilize remote messaging functionality, configure a `ReplaceConfig` AWS Step Function parameter on your CMA task:
->>>>>>> 7ad2649b
 
   ```yaml
   ParsePdr:
     Parameters:
       cma:
         event.$: '$'
-<<<<<<< HEAD
         task_config:
           provider: '{$.meta.provider}'
           bucket: '{$.meta.buckets.internal.name}'
@@ -142,7 +63,55 @@
   - `queue-granules` config change: `ingestGranuleMessageTemplateUri` replaced
     with `ingestGranuleWorkflow`, which is the workflow name (e.g.
     'IngestGranule').
-=======
+
+- **CUMULUS-1396** - **Workflow steps at the beginning and end of a workflow
+  using the `SfSnsReport` Lambda have now been deprecated (e.g. `StartStatus`,
+  `StopStatus`) and should be removed from your workflow definitions**. These
+  steps were used for publishing ingest notifications and have been replaced by
+  an implementation using Cloudwatch events for Step Functions to trigger a
+  Lambda that publishes ingest notifications. For further detail on how ingest
+  notifications are published, see the notes below on **CUMULUS-1394**. For
+  examples of how to update your workflow definitions, see our
+  [example workflow definitions](https://github.com/nasa/cumulus/blob/master/example/workflows/).
+
+### Added
+
+- **CUMULUS-1396**
+  - Added `@cumulus/common/sfnStep`:
+    - `LambdaStep` - A class for retrieving and parsing input and output to Lambda steps in AWS Step Functions
+    - `ActivityStep` - A class for retrieving and parsing input and output to ECS activity steps in AWS Step Functions
+
+- **CUMULUS-1574**
+  - Added `GET /token` endpoint for SAML authorization when cumulus is protected by Launchpad.
+    This lets a user retieve a token by hand that can be presented to the API.
+
+### Changed
+
+- **CUMULUS-1453**
+  - Removed config schema for `@cumulus/sf-sns-report` task
+  - Updated `@cumulus/sf-sns-report` to always assume that it is running as an intermediate step in a workflow, not as the first or last step
+
+### Fixed
+
+- **CUMULUS-1396** - Updated `@cumulus/common/StepFunctions.getExecutionHistory()` to recursively fetch execution history when `nextToken` is returned in response
+
+## [v1.14.2] - 2019-10-08
+
+### BREAKING CHANGES
+
+Your Cumulus Message Adapter version should be pinned to `v1.0.13` or lower in your `app/config.yml` using `message_adapter_version: v1.0.13` OR you should use the workflow migration steps below to work with CMA v1.1.1+.
+
+- **CUMULUS-1447** -
+  The newest release of the Cumulus Message Adapter (v1.1.1) requires that parameterized configuration be used for remote message functionality. Once released, Kes will automatically bring in CMA v1.1.1 without additional configuration.
+
+  **Migration instructions**
+  Oversized messages are no longer written to S3 automatically. In order to utilize remote messaging functionality, configure a `ReplaceConfig` AWS Step Function parameter on your CMA task:
+
+  ```yaml
+  ParsePdr:
+    Parameters:
+      cma:
+        event.$: '$'
         ReplaceConfig:
           FullMessage: true
   ```
@@ -151,7 +120,6 @@
   See https://github.com/nasa/cumulus-message-adapter/blob/master/CONTRACT.md#remote-message-configuration for full details.
 
   As this change is backward compatible in Cumulus Core, users wishing to utilize the previous version of the CMA may opt to transition to using a CMA lambda layer, or set `message_adapter_version` in their configuration to a version prior to v1.1.0.
->>>>>>> 7ad2649b
 
 ### PLEASE NOTE
 
@@ -163,15 +131,6 @@
 
 ### Added
 
-<<<<<<< HEAD
-- **CUMULUS-1435**
-  - Added `tf-modules/monitoring` Terraform module which includes cloudwatch dashboard
-    - Added Elasticsearch Service alarms to the cloudwatch dashboard
-
-- **CUMULUS-1574**
-  - Added `GET /token` endpoint for SAML authorization when cumulus is protected by Launchpad.
-    This lets a user retieve a token by hand that can be presented to the API.
-=======
 - **CUMULUS-639**
   - Adds SAML JWT and launchpad token authentication to Cumulus API (configurable)
     - **NOTE** to authenticate with Launchpad ensure your launchpad user_id is in the `<prefix>-UsersTable`
@@ -183,7 +142,6 @@
       - `POST /refresh`
       - Changes authorization worklow:
       - `ensureAuthorized` now presumes the bearer token is a JWT and tries to validate.  If the token is malformed, it attempts to validate the token against Launchpad.  This allows users to bring their own token as described here https://wiki.earthdata.nasa.gov/display/CUMULUS/Cumulus+API+with+Launchpad+Authentication.  But it also allows dashboard users to manually authenticate via Launchpad SAML to receive a Launchpad-based JWT.
->>>>>>> 7ad2649b
 
 - **CUMULUS-1394**
   - Added `Granule.generateGranuleRecord()` method to granules model to generate a granule database record from a Cumulus execution message
@@ -195,22 +153,6 @@
     - `getMessageGranules()` - Get the granules from a Cumulus execution message, if any.
   - Added `@cumulus/common/cloudwatch-event/isFailedSfStatus()` to determine if a Step Function status from a Cloudwatch event is a failed status
 
-<<<<<<< HEAD
-- **CUMULUS-639**
-  - Adds SAML JWT and launchpad token authentication to Cumulus API (configurable)
-    - **NOTE** to authenticate with Launchpad ensure your launchpad user_id is in the `<prefix>-UsersTable`
-    - when Cumulus configured to protect API via Launchpad:
-         - New endpoints
-            - `GET /saml/login` - starting point for SAML SSO creates the login request url and redirects to the SAML Identity Provider Service (IDP)
-            - `POST /saml/auth` - SAML Assertion Consumer Service.  POST receiver from SAML IDP.  Validates response, logs the user in, and returnes a SAML-based JWT.
-         - Disabled endpoints
-            - `POST /refresh`
-          - Changes authorization worklow:
-           - `ensureAuthorized` now presumes the bearer token is a JWT and tries to validate.  If the token is malformed, it attempts to validate the token against Launchpad.  This allows users to bring their own token as described here https://wiki.earthdata.nasa.gov/display/CUMULUS/Cumulus+API+with+Launchpad+Authentication.  But it also allows dashboard users to manually authenticate via Launchpad SAML to receive a Launchpad-based JWT.
-
-
-=======
->>>>>>> 7ad2649b
 ### Changed
 
 - **CUMULUS-1485** Update `@cumulus/cmr-client` to return error message from CMR for validation failures.
@@ -229,19 +171,8 @@
 
 - **CUMULUS-1448** Refactor workflows that are mutating cumulus_meta to utilize meta field
 
-- **CUMULUS-1449**
-  - `queue-pdrs` & `queue-granules` config changes. Details in breaking changes section.
-  - Cumulus now uses a universal workflow template when starting workflow that contains general information specific to the deployment, but not specific to the workflow.
-  - Changed the way workflow configs are defined, from `CumulusConfig` to a `task_config` AWS Parameter.
-
-### Removed
-
 - **CUMULUS-1375**
   - Migrate Cumulus from deprecated Elasticsearch JS client to new, supported one in `@cumulus/api`
-
-- **CUMULUS-1449**
-  - Retired `CumulusConfig` as part of step function definitions, as this is an artifact of the way Kes parses workflow definitions that was not possible to migrate to Terraform. Use AWS Parameters and the `task_config` key instead. See change note above.
-  - Removed individual workflow templates.
 
 - **CUMULUS-1451**
   - Elasticsearch cluster setting `auto_create_index` will be set to false. This had been causing issues in the bootstrap lambda on deploy.
