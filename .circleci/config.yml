--- conflicted
+++ resolved
@@ -18,11 +18,6 @@
 
       - run:
           name: Running Test
-<<<<<<< HEAD
           environment:
             LOCALSTACK_HOST: localstack
-          command: npm test
-=======
-          command: |
-            yarn test
->>>>>>> 0d17e845
+          command: yarn test