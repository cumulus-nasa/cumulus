import { getKnexClient } from '@cumulus/db';
import { MigrationSummary } from '@cumulus/types/migration';
import Logger from '@cumulus/logger';
import { DataMigration2HandlerEvent } from '@cumulus/types/migrations';

import { migrateExecutions } from './executions';
import { migrateGranulesAndFiles } from './granulesAndFiles';
import { migratePdrs } from './pdrs';

const logger = new Logger({ sender: '@cumulus/data-migration2' });

<<<<<<< HEAD
export const handler = async (
  event: DataMigration2HandlerEvent
): Promise<string> => {
  const env = event.env ?? process.env;
  const migrationsToRun = event.migrationsList ?? ['executions', 'granules', 'pdrs'];

  const knex = await getKnexClient({ env });

  try {
    let summary = `
      Migration summary:
    `;

    if (migrationsToRun.includes('executions')) {
      const executionsMigrationSummary = await migrateExecutions(env, knex);
      summary += `
        Executions:
          Out of ${executionsMigrationSummary.dynamoRecords} DynamoDB records:
            ${executionsMigrationSummary.success} records migrated
            ${executionsMigrationSummary.skipped} records skipped
            ${executionsMigrationSummary.failed} records failed
      `;
    }

    if (migrationsToRun.includes('granules')) {
      const granulesAndFilesMigrationSummary = await migrateGranulesAndFiles(
        env,
        knex,
        event.granuleSearchParams
      );
      summary += `
        Granules:
          Out of ${granulesAndFilesMigrationSummary.granulesSummary.dynamoRecords} DynamoDB records:
            ${granulesAndFilesMigrationSummary.granulesSummary.success} records migrated
            ${granulesAndFilesMigrationSummary.granulesSummary.skipped} records skipped
            ${granulesAndFilesMigrationSummary.granulesSummary.failed} records failed
          Files:
            Out of ${granulesAndFilesMigrationSummary.granulesSummary.dynamoRecords} DynamoDB records:
              ${granulesAndFilesMigrationSummary.filesSummary.success} records migrated
              ${granulesAndFilesMigrationSummary.filesSummary.failed} records failed
      `;
    }

    if (migrationsToRun.includes('pdrs')) {
      const pdrsMigrationSummary = await migratePdrs(env, knex);
      summary += `
        PDRs:
          Out of ${pdrsMigrationSummary.dynamoRecords} DynamoDB records:
            ${pdrsMigrationSummary.success} records migrated
            ${pdrsMigrationSummary.skipped} records skipped
            ${pdrsMigrationSummary.failed} records failed
      `;
    }

    logger.info(summary);
=======
export const handler = async (event: HandlerEvent): Promise<MigrationSummary> => {
  const env = event.env ?? process.env;
  const knex = await getKnexClient({ env });

  try {
    const executionsMigrationSummary = await migrateExecutions(env, knex);
    const granulesAndFilesMigrationSummary = await migrateGranulesAndFiles(env, knex);
    const pdrsMigrationSummary = await migratePdrs(env, knex);

    const summary: MigrationSummary = {
      MigrationSummary: {
        executions: {
          total_dynamo_db_records: executionsMigrationSummary.dynamoRecords,
          migrated: executionsMigrationSummary.success,
          skipped: executionsMigrationSummary.skipped,
          failed: executionsMigrationSummary.failed,
        },
        granules: {
          total_dynamo_db_records: granulesAndFilesMigrationSummary.granulesSummary.dynamoRecords,
          migrated: granulesAndFilesMigrationSummary.granulesSummary.success,
          skipped: granulesAndFilesMigrationSummary.granulesSummary.skipped,
          failed: granulesAndFilesMigrationSummary.granulesSummary.failed,
        },
        files: {
          total_dynamo_db_records: granulesAndFilesMigrationSummary.granulesSummary.dynamoRecords,
          migrated: granulesAndFilesMigrationSummary.filesSummary.success,
          skipped: granulesAndFilesMigrationSummary.filesSummary.skipped,
          failed: granulesAndFilesMigrationSummary.filesSummary.failed,
        },
        pdrs: {
          total_dynamo_db_records: pdrsMigrationSummary.dynamoRecords,
          migrated: pdrsMigrationSummary.success,
          skipped: pdrsMigrationSummary.skipped,
          failed: pdrsMigrationSummary.failed,
        },
      },
    };
    logger.info(JSON.stringify(summary));
>>>>>>> efd57fa1
    return summary;
  } finally {
    await knex.destroy();
  }
};<|MERGE_RESOLUTION|>--- conflicted
+++ resolved
@@ -1,6 +1,6 @@
 import { getKnexClient } from '@cumulus/db';
-import { MigrationSummary } from '@cumulus/types/migration';
 import Logger from '@cumulus/logger';
+import { DataMigration2, MigrationSummary } from '@cumulus/types/migration';
 import { DataMigration2HandlerEvent } from '@cumulus/types/migrations';
 
 import { migrateExecutions } from './executions';
@@ -9,29 +9,25 @@
 
 const logger = new Logger({ sender: '@cumulus/data-migration2' });
 
-<<<<<<< HEAD
 export const handler = async (
   event: DataMigration2HandlerEvent
-): Promise<string> => {
+): Promise<MigrationSummary> => {
   const env = event.env ?? process.env;
   const migrationsToRun = event.migrationsList ?? ['executions', 'granules', 'pdrs'];
 
   const knex = await getKnexClient({ env });
 
   try {
-    let summary = `
-      Migration summary:
-    `;
+    const migrationSummary: DataMigration2 = {};
 
     if (migrationsToRun.includes('executions')) {
       const executionsMigrationSummary = await migrateExecutions(env, knex);
-      summary += `
-        Executions:
-          Out of ${executionsMigrationSummary.dynamoRecords} DynamoDB records:
-            ${executionsMigrationSummary.success} records migrated
-            ${executionsMigrationSummary.skipped} records skipped
-            ${executionsMigrationSummary.failed} records failed
-      `;
+      migrationSummary.executions = {
+        total_dynamo_db_records: executionsMigrationSummary.dynamoRecords,
+        migrated: executionsMigrationSummary.success,
+        skipped: executionsMigrationSummary.skipped,
+        failed: executionsMigrationSummary.failed,
+      };
     }
 
     if (migrationsToRun.includes('granules')) {
@@ -40,71 +36,34 @@
         knex,
         event.granuleSearchParams
       );
-      summary += `
-        Granules:
-          Out of ${granulesAndFilesMigrationSummary.granulesSummary.dynamoRecords} DynamoDB records:
-            ${granulesAndFilesMigrationSummary.granulesSummary.success} records migrated
-            ${granulesAndFilesMigrationSummary.granulesSummary.skipped} records skipped
-            ${granulesAndFilesMigrationSummary.granulesSummary.failed} records failed
-          Files:
-            Out of ${granulesAndFilesMigrationSummary.granulesSummary.dynamoRecords} DynamoDB records:
-              ${granulesAndFilesMigrationSummary.filesSummary.success} records migrated
-              ${granulesAndFilesMigrationSummary.filesSummary.failed} records failed
-      `;
+      migrationSummary.granules = {
+        total_dynamo_db_records: granulesAndFilesMigrationSummary.granulesSummary.dynamoRecords,
+        migrated: granulesAndFilesMigrationSummary.granulesSummary.success,
+        skipped: granulesAndFilesMigrationSummary.granulesSummary.skipped,
+        failed: granulesAndFilesMigrationSummary.granulesSummary.failed,
+      };
+      migrationSummary.files = {
+        total_dynamo_db_records: granulesAndFilesMigrationSummary.granulesSummary.dynamoRecords,
+        migrated: granulesAndFilesMigrationSummary.filesSummary.success,
+        skipped: granulesAndFilesMigrationSummary.filesSummary.skipped,
+        failed: granulesAndFilesMigrationSummary.filesSummary.failed,
+      };
     }
 
     if (migrationsToRun.includes('pdrs')) {
       const pdrsMigrationSummary = await migratePdrs(env, knex);
-      summary += `
-        PDRs:
-          Out of ${pdrsMigrationSummary.dynamoRecords} DynamoDB records:
-            ${pdrsMigrationSummary.success} records migrated
-            ${pdrsMigrationSummary.skipped} records skipped
-            ${pdrsMigrationSummary.failed} records failed
-      `;
+      migrationSummary.pdrs = {
+        total_dynamo_db_records: pdrsMigrationSummary.dynamoRecords,
+        migrated: pdrsMigrationSummary.success,
+        skipped: pdrsMigrationSummary.skipped,
+        failed: pdrsMigrationSummary.failed,
+      };
     }
 
-    logger.info(summary);
-=======
-export const handler = async (event: HandlerEvent): Promise<MigrationSummary> => {
-  const env = event.env ?? process.env;
-  const knex = await getKnexClient({ env });
-
-  try {
-    const executionsMigrationSummary = await migrateExecutions(env, knex);
-    const granulesAndFilesMigrationSummary = await migrateGranulesAndFiles(env, knex);
-    const pdrsMigrationSummary = await migratePdrs(env, knex);
-
     const summary: MigrationSummary = {
-      MigrationSummary: {
-        executions: {
-          total_dynamo_db_records: executionsMigrationSummary.dynamoRecords,
-          migrated: executionsMigrationSummary.success,
-          skipped: executionsMigrationSummary.skipped,
-          failed: executionsMigrationSummary.failed,
-        },
-        granules: {
-          total_dynamo_db_records: granulesAndFilesMigrationSummary.granulesSummary.dynamoRecords,
-          migrated: granulesAndFilesMigrationSummary.granulesSummary.success,
-          skipped: granulesAndFilesMigrationSummary.granulesSummary.skipped,
-          failed: granulesAndFilesMigrationSummary.granulesSummary.failed,
-        },
-        files: {
-          total_dynamo_db_records: granulesAndFilesMigrationSummary.granulesSummary.dynamoRecords,
-          migrated: granulesAndFilesMigrationSummary.filesSummary.success,
-          skipped: granulesAndFilesMigrationSummary.filesSummary.skipped,
-          failed: granulesAndFilesMigrationSummary.filesSummary.failed,
-        },
-        pdrs: {
-          total_dynamo_db_records: pdrsMigrationSummary.dynamoRecords,
-          migrated: pdrsMigrationSummary.success,
-          skipped: pdrsMigrationSummary.skipped,
-          failed: pdrsMigrationSummary.failed,
-        },
-      },
+      MigrationSummary: migrationSummary,
     };
     logger.info(JSON.stringify(summary));
->>>>>>> efd57fa1
     return summary;
   } finally {
     await knex.destroy();
