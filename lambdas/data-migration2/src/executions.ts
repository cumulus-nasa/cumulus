import Knex from 'knex';
import Logger from '@cumulus/logger';

import DynamoDbSearchQueue from '@cumulus/aws-client/DynamoDbSearchQueue';
import { envUtils } from '@cumulus/common';
import { ExecutionRecord } from '@cumulus/types/api/executions';
import { ExecutionPgModel, translateApiExecutionToPostgresExecution } from '@cumulus/db';
import { RecordAlreadyMigrated, RecordDoesNotExist } from '@cumulus/errors';
import { MigrationSummary } from './types';
import { storeErrors } from './storeErrors';

const Execution = require('@cumulus/api/models/executions');

const logger = new Logger({ sender: '@cumulus/data-migration/executions' });

/**
 * Migrate execution record from Dynamo to RDS.
 *
 * @param {AWS.DynamoDB.DocumentClient.AttributeMap} dynamoRecord
 *   Source record from DynamoDB
 * @param {Knex} knex - Knex client for writing to RDS database
 * @returns {Promise<number>} - Cumulus ID for record
 * @throws {RecordAlreadyMigrated}
 */
export const migrateExecutionRecord = async (
  dynamoRecord: ExecutionRecord,
  knex: Knex
): Promise<number> => {
  const executionPgModel = new ExecutionPgModel();

  let existingRecord;

  try {
    existingRecord = await executionPgModel.get(knex, {
      arn: dynamoRecord.arn,
    });
  } catch (error) {
    if (!(error instanceof RecordDoesNotExist)) {
      throw error;
    }
  }
  if (existingRecord && existingRecord.updated_at >= new Date(dynamoRecord.updatedAt)) {
    throw new RecordAlreadyMigrated(`Execution arn ${dynamoRecord.arn} was already migrated, skipping`);
  }

  const updatedRecord = await translateApiExecutionToPostgresExecution(
    dynamoRecord, knex
  );

  // If we have a parent ARN from the dynamo record but we couldn't find a cumulus_id in Postgres,
  // we need to migrate the parent dynamo record to Postgres
  if (dynamoRecord.parentArn !== undefined && updatedRecord.parent_cumulus_id === undefined) {
    // Get parent record from Dynamo
    const executionModel = new Execution();
    const parentExecution = await executionModel.get({ arn: dynamoRecord.parentArn });

    // Migrate parent dynamo record to Postgres and assign parent's cumulus_id to child
    updatedRecord.parent_cumulus_id = await migrateExecutionRecord(parentExecution, knex);
  }

  const [cumulusId] = await executionPgModel.upsert(knex, updatedRecord);

  return cumulusId;
};

export const migrateExecutions = async (
  env: NodeJS.ProcessEnv,
  knex: Knex
): Promise<MigrationSummary> => {
  const executionsTable = envUtils.getRequiredEnvVar('ExecutionsTable', env);
<<<<<<< HEAD
  const bucket = process.env.system_bucket;
  const stackName = process.env.stackName;
=======
  const loggingInterval = env.loggingInterval ? Number.parseInt(env.loggingInterval, 10) : 100;
>>>>>>> efd57fa1

  const searchQueue = new DynamoDbSearchQueue({
    TableName: executionsTable,
  });

  const migrationSummary = {
    dynamoRecords: 0,
    success: 0,
    failed: 0,
    skipped: 0,
  };
  const errorFile = [];
  let errorMessage;

  let record = await searchQueue.peek();
  /* eslint-disable no-await-in-loop */
  while (record) {
    migrationSummary.dynamoRecords += 1;

    if (migrationSummary.dynamoRecords % loggingInterval === 0) {
      logger.info(`Batch of ${loggingInterval} execution records processed, ${migrationSummary.dynamoRecords} total`);
    }

    try {
      await migrateExecutionRecord(<ExecutionRecord>record, knex);
      migrationSummary.success += 1;
    } catch (error) {
      if (error instanceof RecordAlreadyMigrated) {
        migrationSummary.skipped += 1;
      } else {
        migrationSummary.failed += 1;
        errorMessage = `Could not create execution record in RDS for Dynamo execution arn ${record.arn}:`;
        errorFile.push(`Error: ${error} ${errorMessage}`);
        logger.error(errorMessage, error);
      }
    }

    if (bucket) {
      storeErrors(bucket, errorFile, 'executions', stackName);
    }
    await searchQueue.shift();
    record = await searchQueue.peek();
  }
  /* eslint-enable no-await-in-loop */
  logger.info(`successfully migrated ${migrationSummary.success} execution records`);
  return migrationSummary;
};<|MERGE_RESOLUTION|>--- conflicted
+++ resolved
@@ -68,12 +68,9 @@
   knex: Knex
 ): Promise<MigrationSummary> => {
   const executionsTable = envUtils.getRequiredEnvVar('ExecutionsTable', env);
-<<<<<<< HEAD
   const bucket = process.env.system_bucket;
   const stackName = process.env.stackName;
-=======
   const loggingInterval = env.loggingInterval ? Number.parseInt(env.loggingInterval, 10) : 100;
->>>>>>> efd57fa1
 
   const searchQueue = new DynamoDbSearchQueue({
     TableName: executionsTable,
