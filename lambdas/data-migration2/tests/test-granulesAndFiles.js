const cryptoRandomString = require('crypto-random-string');
const omit = require('lodash/omit');
const sinon = require('sinon');
const test = require('ava');

const Granule = require('@cumulus/api/models/granules');
const s3Utils = require('@cumulus/aws-client/S3');
const Logger = require('@cumulus/logger');

const { dynamodbDocClient } = require('@cumulus/aws-client/services');
const { fakeFileFactory } = require('@cumulus/api/lib/testUtils');
const {
  CollectionPgModel,
  destroyLocalTestDb,
  ExecutionPgModel,
  fakeCollectionRecordFactory,
  fakeExecutionRecordFactory,
  FilePgModel,
  generateLocalTestDb,
  GranulesExecutionsPgModel,
  GranulePgModel,
  translateApiGranuleToPostgresGranule,
} = require('@cumulus/db');
const { RecordAlreadyMigrated, PostgresUpdateFailed } = require('@cumulus/errors');

// eslint-disable-next-line node/no-unpublished-require
const { migrationDir } = require('../../db-migration');
const { migrateGranuleRecord, migrateFileRecord, migrateGranulesAndFiles } = require('../dist/lambda/granulesAndFiles');

const buildCollectionId = (name, version) => `${name}___${version}`;

const dateString = new Date().toString();
const bucket = cryptoRandomString({ length: 10 });

const fileOmitList = ['granule_cumulus_id', 'cumulus_id', 'created_at', 'updated_at'];
const fakeFile = () => fakeFileFactory({
  bucket,
  key: cryptoRandomString({ length: 10 }),
  size: 1098034,
  fileName: 'MOD09GQ.A4369670.7bAGCH.006.0739896140643.hdf',
  checksum: 'checkSum01',
  checksumType: 'md5',
  type: 'data',
  source: 'source',
});

const generateTestGranule = (params) => ({
  granuleId: cryptoRandomString({ length: 5 }),
  status: 'running',
  cmrLink: cryptoRandomString({ length: 10 }),
  published: false,
  duration: 10,
  files: [
    fakeFile(),
  ],
  error: {},
  productVolume: 1119742,
  timeToPreprocess: 0,
  beginningDateTime: dateString,
  endingDateTime: dateString,
  processingStartDateTime: dateString,
  processingEndDateTime: dateString,
  lastUpdateDateTime: dateString,
  timeToArchive: 0,
  productionDateTime: dateString,
  timestamp: Date.now(),
  createdAt: Date.now() - 200 * 1000,
  updatedAt: Date.now(),
  ...params,
});

let granulesModel;

const testDbName = `data_migration_2_${cryptoRandomString({ length: 10 })}`;

test.before(async (t) => {
  await s3Utils.createBucket(bucket);
  process.env.stackName = cryptoRandomString({ length: 10 });
  process.env.system_bucket = bucket;

  process.env.GranulesTable = cryptoRandomString({ length: 10 });

  granulesModel = new Granule();
  await granulesModel.createTable();

  t.context.granulePgModel = new GranulePgModel();
  t.context.filePgModel = new FilePgModel();
  t.context.granulesExecutionsPgModel = new GranulesExecutionsPgModel();

  const { knexAdmin, knex } = await generateLocalTestDb(
    testDbName,
    migrationDir
  );
  t.context.knexAdmin = knexAdmin;
  t.context.knex = knex;
});

test.beforeEach(async (t) => {
  const collectionPgModel = new CollectionPgModel();
  const testCollection = fakeCollectionRecordFactory();

  const collectionResponse = await collectionPgModel.create(
    t.context.knex,
    testCollection
  );
  t.context.testCollection = testCollection;
  t.context.collectionCumulusId = collectionResponse[0];

  const executionPgModel = new ExecutionPgModel();
  t.context.executionUrl = cryptoRandomString({ length: 5 });
  const testExecution = fakeExecutionRecordFactory({
    url: t.context.executionUrl,
  });

  [t.context.executionCumulusId] = await executionPgModel.create(
    t.context.knex,
    testExecution
  );
  t.context.testExecution = testExecution;

  t.context.testGranule = generateTestGranule({
    collectionId: buildCollectionId(testCollection.name, testCollection.version),
    execution: t.context.executionUrl,
  });
});

test.after.always(async (t) => {
  await granulesModel.deleteTable();

  await s3Utils.recursivelyDeleteS3Bucket(bucket);

  await destroyLocalTestDb({
    ...t.context,
    testDbName,
  });
});

test.serial('migrateGranuleRecord correctly migrates granule record', async (t) => {
  const {
    collectionCumulusId,
    executionCumulusId,
    granulesExecutionsPgModel,
    granulePgModel,
    knex,
    testGranule,
  } = t.context;

  const granuleCumulusId = await migrateGranuleRecord(testGranule, knex);
  t.teardown(async () => {
    await t.context.granulePgModel.delete(t.context.knex, { cumulus_id: granuleCumulusId });
  });
  const record = await granulePgModel.get(knex, {
    cumulus_id: granuleCumulusId,
  });

  t.deepEqual(
    omit(record, ['cumulus_id']),
    {
      granule_id: testGranule.granuleId,
      status: testGranule.status,
      collection_cumulus_id: collectionCumulusId,
      published: testGranule.published,
      duration: testGranule.duration,
      time_to_archive: testGranule.timeToArchive,
      time_to_process: testGranule.timeToPreprocess,
      product_volume: testGranule.productVolume.toString(),
      error: testGranule.error,
      cmr_link: testGranule.cmrLink,
      pdr_cumulus_id: null,
      provider_cumulus_id: null,
      query_fields: null,
      beginning_date_time: new Date(testGranule.beginningDateTime),
      ending_date_time: new Date(testGranule.endingDateTime),
      last_update_date_time: new Date(testGranule.lastUpdateDateTime),
      processing_end_date_time: new Date(testGranule.processingEndDateTime),
      processing_start_date_time: new Date(testGranule.processingStartDateTime),
      production_date_time: new Date(testGranule.productionDateTime),
      timestamp: new Date(testGranule.timestamp),
      created_at: new Date(testGranule.createdAt),
      updated_at: new Date(testGranule.updatedAt),
    }
  );
  t.deepEqual(
    await granulesExecutionsPgModel.search(
      knex,
      { granule_cumulus_id: granuleCumulusId }
    ),
    [executionCumulusId].map((executionId) => ({
      granule_cumulus_id: Number(granuleCumulusId),
      execution_cumulus_id: executionId,
    }))
  );
});

test.serial('migrateFileRecord correctly migrates file record', async (t) => {
  const {
    filePgModel,
    granulePgModel,
    knex,
    testGranule,
  } = t.context;

  const testFile = testGranule.files[0];
  const granule = await translateApiGranuleToPostgresGranule(testGranule, knex);
  const [granuleCumulusId] = await granulePgModel.create(knex, granule);
  t.teardown(async () => {
    await t.context.granulePgModel.delete(t.context.knex, { cumulus_id: granuleCumulusId });
  });

  await migrateFileRecord(testFile, granuleCumulusId, knex);

  const record = await filePgModel.get(knex, { bucket: testFile.bucket, key: testFile.key });

  t.deepEqual(
    omit(record, fileOmitList),
    {
      bucket: testFile.bucket,
      checksum_value: testFile.checksum,
      checksum_type: testFile.checksumType,
      key: testFile.key,
      path: null,
      file_size: testFile.size.toString(),
      file_name: testFile.fileName,
      source: testFile.source,
    }
  );
});

test.serial('migrateFileRecord correctly migrates file record with null bucket and key', async (t) => {
  const {
    filePgModel,
    granulePgModel,
    knex,
    testGranule,
  } = t.context;

  const testFile = fakeFileFactory({
    bucket: undefined,
    key: undefined,
  });
  testGranule.files = [testFile];

  const granule = await translateApiGranuleToPostgresGranule(testGranule, knex);
  const [granuleCumulusId] = await granulePgModel.create(knex, granule);
  await migrateFileRecord(testFile, granuleCumulusId, knex);

  const record = await filePgModel.get(knex, { bucket: null, key: null });

  t.teardown(async () => {
    await t.context.granulePgModel.delete(t.context.knex, { cumulus_id: granuleCumulusId });
  });

  t.deepEqual(
    omit(record, fileOmitList),
    {
      bucket: null,
      checksum_value: null,
      checksum_type: null,
      key: null,
      path: null,
      file_size: null,
      file_name: testFile.fileName,
      source: null,
    }
  );
});

test.serial('migrateGranuleRecord handles nullable fields on source granule data', async (t) => {
  const {
    collectionCumulusId,
    executionCumulusId,
    granulePgModel,
    granulesExecutionsPgModel,
    knex,
    testGranule,
  } = t.context;

  delete testGranule.pdrName;
  delete testGranule.cmrLink;
  delete testGranule.published;
  delete testGranule.duration;
  delete testGranule.files;
  delete testGranule.error;
  delete testGranule.productVolume;
  delete testGranule.timeToPreprocess;
  delete testGranule.beginningDateTime;
  delete testGranule.endingDateTime;
  delete testGranule.processingStartDateTime;
  delete testGranule.processingEndDateTime;
  delete testGranule.lastUpdateDateTime;
  delete testGranule.timeToArchive;
  delete testGranule.productionDateTime;
  delete testGranule.timestamp;
  delete testGranule.provider;
  delete testGranule.queryFields;
  delete testGranule.version;

  const granuleCumulusId = await migrateGranuleRecord(testGranule, knex);
  t.teardown(async () => {
    await t.context.granulePgModel.delete(t.context.knex, { cumulus_id: granuleCumulusId });
  });

  const record = await granulePgModel.get(knex, {
    cumulus_id: granuleCumulusId,
  });

  t.deepEqual(
    omit(record, ['cumulus_id']),
    {
      granule_id: testGranule.granuleId,
      status: testGranule.status,
      collection_cumulus_id: collectionCumulusId,
      published: null,
      duration: null,
      time_to_archive: null,
      time_to_process: null,
      product_volume: null,
      error: null,
      cmr_link: null,
      pdr_cumulus_id: null,
      provider_cumulus_id: null,
      query_fields: null,
      beginning_date_time: null,
      ending_date_time: null,
      last_update_date_time: null,
      processing_end_date_time: null,
      processing_start_date_time: null,
      production_date_time: null,
      timestamp: null,
      created_at: new Date(testGranule.createdAt),
      updated_at: new Date(testGranule.updatedAt),
    }
  );
  t.deepEqual(
    await granulesExecutionsPgModel.search(
      knex,
      { granule_cumulus_id: granuleCumulusId }
    ),
    [executionCumulusId].map((executionId) => ({
      granule_cumulus_id: Number(granuleCumulusId),
      execution_cumulus_id: executionId,
    }))
  );
});

test.serial('migrateGranuleRecord throws RecordAlreadyMigrated error if previously migrated record is newer', async (t) => {
  const {
    knex,
    testGranule,
  } = t.context;

  const testGranule1 = testGranule;
  const testGranule2 = {
    ...testGranule1,
    updatedAt: Date.now() - 1000,
  };

  const granuleCumulusId = await migrateGranuleRecord(testGranule, knex);
  t.teardown(async () => {
    await t.context.granulePgModel.delete(t.context.knex, { cumulus_id: granuleCumulusId });
  });

  await t.throwsAsync(
    migrateGranuleRecord(testGranule2, knex),
    { instanceOf: RecordAlreadyMigrated }
  );
});

test.serial('migrateGranuleRecord throws error if upsert does not return any rows', async (t) => {
  const {
    knex,
    testCollection,
    testExecution,
  } = t.context;

  // Create a granule in the "running" status.
  const testGranule = generateTestGranule({
    collectionId: buildCollectionId(testCollection.name, testCollection.version),
    execution: testExecution.url,
    updatedAt: Date.now() - 1000,
    status: 'running',
  });

  const granuleCumulusId = await migrateGranuleRecord(testGranule, knex);

  // We do not allow updates on granules where the status is "running"
  // and a GranulesExecutions record has already been created to prevent out-of-order writes.
  // Attempting to migrate this granule will cause the upsert to
  // return 0 rows and the migration will fail
  const newerGranule = {
    ...testGranule,
    updatedAt: Date.now(),
  };

  await t.throwsAsync(
    migrateGranuleRecord(newerGranule, knex),
    { instanceOf: PostgresUpdateFailed }
  );

  t.teardown(async () => {
    await t.context.granulePgModel.delete(t.context.knex, { cumulus_id: granuleCumulusId });
  });
});

test.serial('migrateGranuleRecord updates an already migrated record if the updated date is newer', async (t) => {
  const {
    knex,
    granulePgModel,
    testCollection,
    testExecution,
  } = t.context;

  const testGranule = generateTestGranule({
    collectionId: buildCollectionId(testCollection.name, testCollection.version),
    execution: testExecution.url,
    status: 'completed',
    updatedAt: Date.now() - 1000,
  });

  await migrateGranuleRecord(testGranule, knex);

  const newerGranule = {
    ...testGranule,
    updatedAt: Date.now(),
  };

  const [granuleCumulusId] = await migrateGranuleRecord(newerGranule, knex);
  const record = await granulePgModel.get(knex, {
    cumulus_id: granuleCumulusId,
  });

  t.teardown(async () => {
    await t.context.granulePgModel.delete(t.context.knex, { cumulus_id: record.cumulus_id });
  });

  t.deepEqual(record.updated_at, new Date(newerGranule.updatedAt));
});

test.serial('migrateFileRecord handles nullable fields on source file data', async (t) => {
  const {
    filePgModel,
    granulePgModel,
    knex,
    testGranule,
  } = t.context;

  const testFile = testGranule.files[0];

  delete testFile.bucket;
  delete testFile.checksum;
  delete testFile.checksumType;
  delete testFile.fileName;
  delete testFile.key;
  delete testFile.path;
  delete testFile.size;
  delete testFile.source;

  const granule = await translateApiGranuleToPostgresGranule(testGranule, knex);
  const [granuleCumulusId] = await granulePgModel.create(knex, granule);
  t.teardown(async () => {
    await t.context.granulePgModel.delete(t.context.knex, { cumulus_id: granuleCumulusId });
  });

  await migrateFileRecord(testFile, granuleCumulusId, knex);
  const record = await filePgModel.get(knex, { bucket: null, key: null });

  t.deepEqual(
    omit(record, fileOmitList),
    {
      bucket: null,
      checksum_value: null,
      checksum_type: null,
      file_size: null,
      file_name: null,
      key: null,
      source: null,
      path: null,
    }
  );
});

test.serial('migrateGranulesAndFiles skips already migrated granule record', async (t) => {
  const {
    knex,
    testGranule,
  } = t.context;

  await migrateGranuleRecord(testGranule, knex);
  await granulesModel.create(testGranule);

  t.teardown(() => {
    granulesModel.delete(testGranule);
  });

  const migrationSummary = await migrateGranulesAndFiles(process.env, knex);
  t.deepEqual(migrationSummary, {
    filesSummary: {
      dynamoRecords: 1,
      failed: 0,
      skipped: 0,
      success: 0,
    },
    granulesSummary: {
      dynamoRecords: 1,
      failed: 0,
      skipped: 1,
      success: 0,
    },
  });

  const records = await t.context.granulePgModel.search(t.context.knex, {});
  t.is(records.length, 1);

  t.teardown(async () => {
    await t.context.granulePgModel.delete(t.context.knex, { cumulus_id: records[0].cumulus_id });
  });
});

test.serial('migrateGranulesAndFiles processes granule with no files', async (t) => {
  const {
    knex,
    testGranule,
  } = t.context;

  delete testGranule.files;

  await Promise.all([
    granulesModel.create(testGranule),
  ]);

  t.teardown(async () => {
    await granulesModel.delete({ granuleId: testGranule.granuleId });
  });

  await migrateGranulesAndFiles(process.env, knex);

  const records = await t.context.granulePgModel.search(t.context.knex, {});
  const fileRecords = await t.context.filePgModel.search(t.context.knex, {});
  t.is(records.length, 1);
  t.is(fileRecords.length, 0);

  t.teardown(async () => {
    await t.context.granulePgModel.delete(t.context.knex, { cumulus_id: records[0].cumulus_id });
  });
});

test.serial('migrateGranulesAndFiles processes multiple granules and files', async (t) => {
  const {
    knex,
    testCollection,
    testExecution,
    testGranule,
  } = t.context;

  const testGranule1 = testGranule;
  const testGranule2 = generateTestGranule({
    collectionId: buildCollectionId(testCollection.name, testCollection.version),
    execution: testExecution.url,
  });

  await Promise.all([
    granulesModel.create(testGranule1),
    granulesModel.create(testGranule2),
  ]);

  t.teardown(async () => {
    await Promise.all([
      granulesModel.delete({ granuleId: testGranule.granuleId }),
      granulesModel.delete({ granuleId: testGranule2.granuleId }),
    ]);
  });

  const migrationSummary = await migrateGranulesAndFiles(process.env, knex);
  t.deepEqual(migrationSummary, {
    filesSummary: {
      dynamoRecords: 2,
      failed: 0,
      skipped: 0,
      success: 2,
    },
    granulesSummary: {
      dynamoRecords: 2,
      failed: 0,
      skipped: 0,
      success: 2,
    },
  });
  const records = await t.context.granulePgModel.search(t.context.knex, {});
  const fileRecords = await t.context.filePgModel.search(t.context.knex, {});
  t.is(records.length, 2);
  t.is(fileRecords.length, 2);

  t.teardown(async () => {
    await t.context.granulePgModel.delete(t.context.knex, { cumulus_id: records[0].cumulus_id });
    await t.context.granulePgModel.delete(t.context.knex, { cumulus_id: records[1].cumulus_id });
  });
});

test.serial('migrateGranulesAndFiles processes all non-failing granule records and does not process files of failing granule records', async (t) => {
  const {
    knex,
    testCollection,
    testExecution,
    testGranule,
  } = t.context;

  const testGranule2 = generateTestGranule({
    collectionId: buildCollectionId(testCollection.name, testCollection.version),
    execution: testExecution.url,
  });

  // remove required field so record will fail
  delete testGranule.collectionId;

  await Promise.all([
    dynamodbDocClient().put({
      TableName: process.env.GranulesTable,
      Item: testGranule,
    }).promise(),
    granulesModel.create(testGranule2),
  ]);

  t.teardown(async () => {
    await Promise.all([
      granulesModel.delete({ granuleId: testGranule.granuleId }),
      granulesModel.delete({ granuleId: testGranule2.granuleId }),
    ]);
  });

  const migrationSummary = await migrateGranulesAndFiles(process.env, knex);
  t.deepEqual(migrationSummary, {
    filesSummary: {
      dynamoRecords: 2,
      failed: 1,
      skipped: 0,
      success: 1,
    },
    granulesSummary: {
      dynamoRecords: 2,
      failed: 1,
      skipped: 0,
      success: 1,
    },
  });
  const records = await t.context.granulePgModel.search(t.context.knex, {});
  const fileRecords = await t.context.filePgModel.search(t.context.knex, {});
  t.is(records.length, 1);
  t.is(fileRecords.length, 1);
<<<<<<< HEAD

  t.teardown(async () => {
    await t.context.granulePgModel.delete(t.context.knex, { cumulus_id: records[0].cumulus_id });
  });
});

test.serial('migrateGranulesAndFiles only processes records for specified collection', async (t) => {
  const {
    knex,
    testCollection,
    testExecution,
    testGranule,
  } = t.context;

  const collectionIdFilter = buildCollectionId(testCollection.name, testCollection.version);

  const testGranule2 = generateTestGranule({
    collectionId: buildCollectionId(testCollection.name, testCollection.version),
    execution: testExecution.url,
  });

  // this record should not be migrated
  const testGranule3 = generateTestGranule({
    collectionId: buildCollectionId(cryptoRandomString({ length: 3 }), testCollection.version),
    execution: testExecution.url,
  });

  await Promise.all([
    granulesModel.create(testGranule),
    granulesModel.create(testGranule2),
    granulesModel.create(testGranule3),
  ]);

  t.teardown(async () => {
    await Promise.all([
      granulesModel.delete({ granuleId: testGranule.granuleId }),
      granulesModel.delete({ granuleId: testGranule2.granuleId }),
      granulesModel.delete({ granuleId: testGranule3.granuleId }),
    ]);
  });

  const migrationSummary = await migrateGranulesAndFiles(process.env, knex, {
    collectionId: collectionIdFilter,
  });
  t.deepEqual(migrationSummary, {
    filesSummary: {
      dynamoRecords: 2,
      failed: 0,
      skipped: 0,
      success: 2,
    },
    granulesSummary: {
      dynamoRecords: 2,
      failed: 0,
      skipped: 0,
      success: 2,
    },
  });
  const records = await t.context.granulePgModel.search(t.context.knex, {});
  t.is(records.length, 2);

  t.teardown(async () => {
    await t.context.granulePgModel.delete(t.context.knex, { cumulus_id: records[0].cumulus_id });
    await t.context.granulePgModel.delete(t.context.knex, { cumulus_id: records[1].cumulus_id });
  });
});

test.serial('migrateGranulesAndFiles only processes records for specified granuleId', async (t) => {
  const {
    knex,
    testCollection,
    testExecution,
    testGranule,
  } = t.context;

  const testGranule2 = generateTestGranule({
    collectionId: buildCollectionId(testCollection.name, testCollection.version),
    execution: testExecution.url,
  });
  const testGranule3 = generateTestGranule({
    collectionId: buildCollectionId(testCollection.name, testCollection.version),
    execution: testExecution.url,
  });

  await Promise.all([
    // only this first record should be migrated
    granulesModel.create(testGranule),
    granulesModel.create(testGranule2),
    granulesModel.create(testGranule3),
  ]);

  t.teardown(async () => {
    await Promise.all([
      granulesModel.delete({ granuleId: testGranule.granuleId }),
      granulesModel.delete({ granuleId: testGranule2.granuleId }),
      granulesModel.delete({ granuleId: testGranule3.granuleId }),
    ]);
  });

  const migrationSummary = await migrateGranulesAndFiles(process.env, knex, {
    granuleId: testGranule.granuleId,
  });
  t.deepEqual(migrationSummary, {
    filesSummary: {
      dynamoRecords: 1,
      failed: 0,
      skipped: 0,
      success: 1,
    },
    granulesSummary: {
      dynamoRecords: 1,
      failed: 0,
      skipped: 0,
      success: 1,
    },
  });
  const records = await t.context.granulePgModel.search(t.context.knex, {});
  t.is(records.length, 1);

  t.teardown(async () => {
    await t.context.granulePgModel.delete(t.context.knex, { cumulus_id: records[0].cumulus_id });
  });
=======
});

test.serial('migrateGranulesAndFiles logs summary of migration for a specified loggingInterval', async (t) => {
  const logSpy = sinon.spy(Logger.prototype, 'info');
  const {
    knex,
    testGranule,
  } = t.context;
  process.env.loggingInterval = 1;

  await granulesModel.create(testGranule);

  t.teardown(async () => {
    logSpy.restore();
    await granulesModel.delete(testGranule);
  });

  await migrateGranulesAndFiles(process.env, knex);
  t.true(logSpy.calledWith('Batch of 1 granule records processed, 1 total'));
>>>>>>> efd57fa1
});<|MERGE_RESOLUTION|>--- conflicted
+++ resolved
@@ -646,7 +646,6 @@
   const fileRecords = await t.context.filePgModel.search(t.context.knex, {});
   t.is(records.length, 1);
   t.is(fileRecords.length, 1);
-<<<<<<< HEAD
 
   t.teardown(async () => {
     await t.context.granulePgModel.delete(t.context.knex, { cumulus_id: records[0].cumulus_id });
@@ -769,7 +768,6 @@
   t.teardown(async () => {
     await t.context.granulePgModel.delete(t.context.knex, { cumulus_id: records[0].cumulus_id });
   });
-=======
 });
 
 test.serial('migrateGranulesAndFiles logs summary of migration for a specified loggingInterval', async (t) => {
@@ -789,5 +787,4 @@
 
   await migrateGranulesAndFiles(process.env, knex);
   t.true(logSpy.calledWith('Batch of 1 granule records processed, 1 total'));
->>>>>>> efd57fa1
 });