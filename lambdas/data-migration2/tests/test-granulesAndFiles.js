--- conflicted
+++ resolved
@@ -591,17 +591,11 @@
   t.is(fileRecords.length, 1);
 });
 
-<<<<<<< HEAD
 test.serial('migrateGranulesAndFiles calls storeError when system bucket is provided', async (t) => {
-=======
-test.serial('migrateGranulesAndFiles logs summary of migration for a specified loggingInterval', async (t) => {
-  const logSpy = sinon.spy(Logger.prototype, 'info');
->>>>>>> efd57fa1
-  const {
-    knex,
-    testGranule,
-  } = t.context;
-<<<<<<< HEAD
+  const {
+    knex,
+    testGranule,
+  } = t.context;
   const key = `${process.env.stackName}/data-migration2-granulesAndFiles-errors.json`;
 
   // remove required field so record will fail
@@ -625,7 +619,14 @@
   }).promise();
   const messageBody = JSON.parse(item.Body);
   t.truthy(messageBody.errors[0]);
-=======
+});
+
+test.serial('migrateGranulesAndFiles logs summary of migration for a specified loggingInterval', async (t) => {
+  const logSpy = sinon.spy(Logger.prototype, 'info');
+  const {
+    knex,
+    testGranule,
+  } = t.context;
   process.env.loggingInterval = 1;
 
   await granulesModel.create(testGranule);
@@ -637,5 +638,4 @@
 
   await migrateGranulesAndFiles(process.env, knex);
   t.true(logSpy.calledWith('Batch of 1 granule records processed, 1 total'));
->>>>>>> efd57fa1
-});+});
