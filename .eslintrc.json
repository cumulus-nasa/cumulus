{
  "root": true,
  "plugins": [
<<<<<<< HEAD
    "eslint-comments",
=======
    "import",
>>>>>>> 57cfd2bc
    "jsdoc",
    "node",
    "unicorn"
  ],
  "extends": [
    "airbnb",
<<<<<<< HEAD
    "plugin:eslint-comments/recommended",
=======
    "plugin:import/errors",
    "plugin:import/warnings",
>>>>>>> 57cfd2bc
    "plugin:node/recommended",
    "plugin:unicorn/recommended"
  ],
  "parser": "babel-eslint",
  "env": {
    "jasmine": true,
    "mocha": true,
    "node": true
  },
  "rules": {
    "indent": [ "error", 2 ],
    "require-jsdoc": "off",
    "valid-jsdoc": [ "error", {
      "prefer": {
        "arg": "param",
        "return": "returns"
      },
      "preferType": {
        "Boolean": "boolean",
        "Number": "number",
        "String": "string",
        "object": "Object",
        "array": "Array",
        "date": "Date",
        "regexp": "RegExp",
        "Regexp": "RegExp",
        "promise": "Promise"
      },
      "requireReturn": true
    }],
    "jsdoc/check-param-names": "error",
    "jsdoc/check-tag-names": "error",
    "jsdoc/check-types": "off",
    "jsdoc/newline-after-description": "error",
    "jsdoc/require-description-complete-sentence": "off",
    "jsdoc/require-example": "off",
    "jsdoc/require-hyphen-before-param-description": "error",
    "jsdoc/require-param": "error",
    "jsdoc/require-param-description": "error",
    "jsdoc/require-param-name": "error",
    "jsdoc/require-param-type": "error",
    "jsdoc/require-returns-description": "error",
    "jsdoc/require-returns-type": "error",
    "generator-star-spacing": "off",
    "import/no-extraneous-dependencies": "off",
    "import/newline-after-import": "off",
    "class-methods-use-this": "off",
    "no-warning-comments": "off",
    "no-unused-vars": [
      "error",
      { "argsIgnorePattern": "^_" }
    ],
    "no-useless-escape": "off",
    "no-console": "warn",
    "spaced-comment": "off",
    "require-yield": "off",
    "prefer-template": "warn",
    "no-underscore-dangle": "off",
    "comma-dangle": [
      "warn",
      "never"
    ],
    "strict": "off",
    "guard-for-in": "off",
    "object-shorthand": "off",
    "space-before-function-paren": [
      "error",
      {
        "anonymous": "always",
        "named": "never",
        "asyncArrow": "always"
      }
    ],
    "brace-style": [
      2,
      "stroustrup"
    ],
    "max-len": [
      2,
      {
        "code": 100,
        "ignorePattern": "(https?:|JSON\\.parse|[Uu]rl =)"
      }
    ],
    "arrow-parens": ["error", "always"],
    "prefer-destructuring": "off",
    "function-paren-newline": ["error", "consistent"],

    "eslint-comments/no-unused-disable": "warn",

    "unicorn/filename-case": "off",
    "unicorn/prefer-spread": "off"
  }
}<|MERGE_RESOLUTION|>--- conflicted
+++ resolved
@@ -1,23 +1,17 @@
 {
   "root": true,
   "plugins": [
-<<<<<<< HEAD
     "eslint-comments",
-=======
     "import",
->>>>>>> 57cfd2bc
     "jsdoc",
     "node",
     "unicorn"
   ],
   "extends": [
     "airbnb",
-<<<<<<< HEAD
     "plugin:eslint-comments/recommended",
-=======
     "plugin:import/errors",
     "plugin:import/warnings",
->>>>>>> 57cfd2bc
     "plugin:node/recommended",
     "plugin:unicorn/recommended"
   ],
