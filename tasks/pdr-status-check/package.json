{
  "name": "@cumulus/pdr-status-check",
  "version": "1.8.0",
  "description": "Checks execution status of granules in a PDR",
  "main": "index.js",
  "directories": {
    "test": "tests"
  },
  "publishConfig": {
    "access": "public"
  },
  "engine": {
    "node": ">=8.10.0"
  },
  "scripts": {
    "test": "ava",
    "test-coverage": "nyc ava",
    "build": "rm -rf dist && mkdir dist && cp -R schemas dist/ && webpack",
    "watch": "rm -rf dist && mkdir dist && cp -R schemas dist/ && webpack --progress -w",
    "prepublishOnly": "PRODUCTION=true npm run build"
  },
  "homepage": "https://github.com/nasa/cumulus/tree/master/tasks/pdr-status-check",
  "repository": {
    "type": "git",
    "url": "https://github.com/nasa/cumulus"
  },
  "author": "Cumulus Authors",
  "license": "Apache-2.0",
  "ava": {
    "files": "tests",
    "serial": true
  },
  "nyc": {
    "exclude": [
      "tests"
    ]
  },
  "dependencies": {
<<<<<<< HEAD
    "@cumulus/common": "^1.7.0",
    "@cumulus/cumulus-message-adapter-js": "^1.0.2",
    "@cumulus/ingest": "^1.7.0",
    "@cumulus/test-data": "^1.6.0",
=======
    "@cumulus/common": "^1.8.0",
    "@cumulus/cumulus-message-adapter-js": "^1.0.1",
    "@cumulus/ingest": "^1.8.0",
    "@cumulus/test-data": "^1.8.0",
>>>>>>> b91d5dc7
    "lodash.get": "^4.4.2",
    "p-limit": "^1.1.0"
  },
  "devDependencies": {
    "ava": "^0.25.0",
    "delay": "^2.0.0",
    "lodash": "^4.17.5",
    "moment": "^2.21.0",
    "nyc": "^11.6.0",
    "proxyquire": "^2.0.0",
    "sinon": "^4.5.0",
    "webpack": "~4.5.0",
    "webpack-cli": "~2.0.14"
  }
}<|MERGE_RESOLUTION|>--- conflicted
+++ resolved
@@ -36,17 +36,10 @@
     ]
   },
   "dependencies": {
-<<<<<<< HEAD
-    "@cumulus/common": "^1.7.0",
+    "@cumulus/common": "^1.8.0",
     "@cumulus/cumulus-message-adapter-js": "^1.0.2",
-    "@cumulus/ingest": "^1.7.0",
-    "@cumulus/test-data": "^1.6.0",
-=======
-    "@cumulus/common": "^1.8.0",
-    "@cumulus/cumulus-message-adapter-js": "^1.0.1",
     "@cumulus/ingest": "^1.8.0",
     "@cumulus/test-data": "^1.8.0",
->>>>>>> b91d5dc7
     "lodash.get": "^4.4.2",
     "p-limit": "^1.1.0"
   },
