{
  "name": "@cumulus/move-granules",
  "version": "5.0.0",
  "description": "Move granule files from staging to final location",
  "main": "index.js",
  "directories": {
    "test": "tests"
  },
  "homepage": "https://github.com/nasa/cumulus/tree/master/tasks/move-granules",
  "repository": {
    "type": "git",
    "url": "https://github.com/nasa/cumulus"
  },
  "publishConfig": {
    "access": "public"
  },
  "engines": {
    "node": ">=12.18.0"
  },
  "scripts": {
    "build": "rm -rf dist && mkdir dist && cp -R schemas dist/ && ../../node_modules/.bin/webpack",
    "package": "npm run build && (cd dist && node ../../../bin/zip.js lambda.zip index.js schemas)",
    "test": "../../node_modules/.bin/ava",
    "test:coverage": "../../node_modules/.bin/nyc npm test",
    "watch": "rm -rf dist && mkdir dist && cp -R schemas dist/ && ../../node_modules/.bin/webpack --progress -w"
  },
  "ava": {
    "files": [
      "tests/*.js"
    ],
    "fail-fast": true,
    "serial": true,
    "verbose": true,
    "timeout": "15m"
  },
  "author": "Cumulus Authors",
  "license": "Apache-2.0",
  "dependencies": {
<<<<<<< HEAD
    "@azure/storage-blob": "^12.3.0",
    "@cumulus/aws-client": "4.0.0",
    "@cumulus/cmrjs": "4.0.0",
    "@cumulus/common": "4.0.0",
=======
    "@cumulus/aws-client": "5.0.0",
    "@cumulus/cmrjs": "5.0.0",
    "@cumulus/common": "5.0.0",
>>>>>>> 99dc6df5
    "@cumulus/cumulus-message-adapter-js": "2.0.0",
    "@cumulus/errors": "5.0.0",
    "@cumulus/ingest": "5.0.0",
    "lodash": "^4.17.20"
  }
}<|MERGE_RESOLUTION|>--- conflicted
+++ resolved
@@ -36,16 +36,10 @@
   "author": "Cumulus Authors",
   "license": "Apache-2.0",
   "dependencies": {
-<<<<<<< HEAD
     "@azure/storage-blob": "^12.3.0",
-    "@cumulus/aws-client": "4.0.0",
-    "@cumulus/cmrjs": "4.0.0",
-    "@cumulus/common": "4.0.0",
-=======
     "@cumulus/aws-client": "5.0.0",
     "@cumulus/cmrjs": "5.0.0",
     "@cumulus/common": "5.0.0",
->>>>>>> 99dc6df5
     "@cumulus/cumulus-message-adapter-js": "2.0.0",
     "@cumulus/errors": "5.0.0",
     "@cumulus/ingest": "5.0.0",
