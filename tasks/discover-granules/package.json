--- conflicted
+++ resolved
@@ -40,14 +40,12 @@
   "dependencies": {
     "@cumulus/api-client": "1.19.0",
     "@cumulus/cumulus-message-adapter-js": "^1.1.0",
-<<<<<<< HEAD
     "@cumulus/ingest": "1.20.0",
     "@cumulus/logger": "1.20.0",
     "got": "^9.2.1",
-=======
     "@cumulus/ingest": "1.21.0",
     "@cumulus/logger": "1.21.0",
->>>>>>> b5856b1c
+    "got": "^9.2.1",
     "lodash.curry": "^4.1.1",
     "lodash.groupby": "^4.6.0",
     "lodash.isboolean": "^3.0.3",
