--- conflicted
+++ resolved
@@ -45,16 +45,10 @@
     "@cumulus/aws-client": "9.1.0",
     "@cumulus/common": "9.1.0",
     "@cumulus/cumulus-message-adapter-js": "2.0.0",
-<<<<<<< HEAD
+    "@cumulus/distribution-utils": "9.1.0",    
     "@cumulus/launchpad-auth": "9.1.0",
     "@cumulus/logger": "9.1.0",
     "@cumulus/message": "9.1.0",
-=======
-    "@cumulus/distribution-utils": "9.0.1",
-    "@cumulus/launchpad-auth": "9.0.1",
-    "@cumulus/logger": "9.0.1",
-    "@cumulus/message": "9.0.1",
->>>>>>> 7721f204
     "got": "11.7.0"
   },
   "devDependencies": {
