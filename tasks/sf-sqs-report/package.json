{
  "name": "@cumulus/sf-sqs-report",
  "version": "1.22.1",
  "description": "Sends an incoming Cumulus message to SQS",
  "main": "index.js",
  "directories": {
    "test": "tests"
  },
  "homepage": "https://github.com/nasa/cumulus/tree/master/tasks/sf-sqs-report",
  "repository": {
    "type": "git",
    "url": "https://github.com/nasa/cumulus"
  },
  "publishConfig": {
    "access": "public"
  },
  "engines": {
    "node": ">=10.16.3"
  },
  "scripts": {
    "test": "ava",
    "test-coverage": "nyc ava",
    "build": "rm -rf dist && mkdir dist && webpack",
    "build-lambda-zips": "(cd dist && rm -f lambda.zip && zip -q lambda.zip index.js)",
    "watch": "rm -rf dist && mkdir dist && webpack --progress -w",
    "package": "npm run build && npm run build-lambda-zips"
  },
  "nyc": {
    "exclude": [
      "tests"
    ]
  },
  "author": "Cumulus Authors",
  "license": "Apache-2.0",
  "dependencies": {
<<<<<<< HEAD
    "@cumulus/aws-client": "1.21.0",
    "@cumulus/cumulus-message-adapter-js": "1.1.0",
=======
    "@cumulus/aws-client": "1.22.1",
    "@cumulus/cumulus-message-adapter-js": "^1.1.0",
>>>>>>> 758a84c4
    "lodash": "4.17.15"
  },
  "devDependencies": {
    "@cumulus/common": "1.22.1",
    "ava": "^2.1.0",
    "babel-loader": "^8.0.6",
    "babel-plugin-source-map-support": "^2.1.1",
    "babel-preset-env": "^1.7.0",
    "nyc": "^14.0.0",
    "webpack": "~4.5.0",
    "webpack-cli": "~2.0.14"
  }
}<|MERGE_RESOLUTION|>--- conflicted
+++ resolved
@@ -33,13 +33,8 @@
   "author": "Cumulus Authors",
   "license": "Apache-2.0",
   "dependencies": {
-<<<<<<< HEAD
-    "@cumulus/aws-client": "1.21.0",
+    "@cumulus/aws-client": "1.22.1",
     "@cumulus/cumulus-message-adapter-js": "1.1.0",
-=======
-    "@cumulus/aws-client": "1.22.1",
-    "@cumulus/cumulus-message-adapter-js": "^1.1.0",
->>>>>>> 758a84c4
     "lodash": "4.17.15"
   },
   "devDependencies": {
