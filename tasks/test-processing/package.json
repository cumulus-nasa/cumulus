--- conflicted
+++ resolved
@@ -19,15 +19,9 @@
   "author": "Cumulus Authors",
   "license": "Apache-2.0",
   "dependencies": {
-<<<<<<< HEAD
-    "@cumulus/aws-client": "1.21.0",
+    "@cumulus/aws-client": "1.22.1",
     "@cumulus/cumulus-message-adapter-js": "1.1.0",
-    "@cumulus/integration-tests": "1.21.0"
-=======
-    "@cumulus/aws-client": "1.22.1",
-    "@cumulus/cumulus-message-adapter-js": "^1.1.0",
     "@cumulus/integration-tests": "1.22.1"
->>>>>>> 758a84c4
   },
   "devDependencies": {
     "babel-loader": "^8.0.6",
