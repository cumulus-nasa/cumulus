{
  "name": "@cumulus/queue-granules",
  "version": "1.4.1",
  "description": "Add discovered granules to the queue",
  "main": "index.js",
  "directories": {
    "test": "tests"
  },
  "homepage": "https://github.com/cumulus-nasa/cumulus/tree/master/tasks/queue-granules",
  "repository": {
    "type": "git",
    "url": "https://github.com/cumulus-nasa/cumulus"
  },
  "publishConfig": {
    "access": "public"
  },
  "scripts": {
    "test": "ava",
    "test-coverage": "nyc ava",
    "build": "rm -rf dist && mkdir dist && cp -R schemas dist/ && webpack --progress",
    "watch": "rm -rf dist && mkdir dist && cp -R schemas dist/ && webpack --progress -w",
    "postinstall": "npm run build"
  },
  "ava": {
    "files": "tests"
  },
  "nyc": {
    "exclude": [
      "tests"
    ]
  },
  "author": "Cumulus Authors",
  "license": "Apache-2.0",
  "dependencies": {
    "@cumulus/common": "^1.4.1",
    "@cumulus/cumulus-message-adapter-js": "^1.0.1",
<<<<<<< HEAD
    "@cumulus/ingest": "^1.3.0",
=======
    "@cumulus/ingest": "^1.4.1",
    "babel-core": "^6.25.0",
    "babel-loader": "^6.2.4",
    "babel-plugin-transform-async-to-generator": "^6.24.1",
    "babel-polyfill": "^6.23.0",
    "babel-preset-es2015": "~6.24.1",
    "json-loader": "~0.5.7",
>>>>>>> 226b4c68
    "lodash.get": "^4.4.2",
    "webpack": "~4.5.0",
    "webpack-cli": "~2.0.14"
  },
  "devDependencies": {
    "@mapbox/mock-aws-sdk-js": "0.0.5",
    "ava": "^0.23.0",
    "lodash": "^4.17.5",
    "nyc": "^11.6.0"
  }
}<|MERGE_RESOLUTION|>--- conflicted
+++ resolved
@@ -34,17 +34,7 @@
   "dependencies": {
     "@cumulus/common": "^1.4.1",
     "@cumulus/cumulus-message-adapter-js": "^1.0.1",
-<<<<<<< HEAD
-    "@cumulus/ingest": "^1.3.0",
-=======
     "@cumulus/ingest": "^1.4.1",
-    "babel-core": "^6.25.0",
-    "babel-loader": "^6.2.4",
-    "babel-plugin-transform-async-to-generator": "^6.24.1",
-    "babel-polyfill": "^6.23.0",
-    "babel-preset-es2015": "~6.24.1",
-    "json-loader": "~0.5.7",
->>>>>>> 226b4c68
     "lodash.get": "^4.4.2",
     "webpack": "~4.5.0",
     "webpack-cli": "~2.0.14"
