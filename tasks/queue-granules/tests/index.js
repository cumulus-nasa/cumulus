--- conflicted
+++ resolved
@@ -34,31 +34,14 @@
 
   t.context.queueUrl = await createQueue(randomString());
 
-<<<<<<< HEAD
-  t.context.queues = {
-    [queueName]: queueUrl,
-  };
   t.context.queueExecutionLimits = {
-    [queueName]: randomNumber(),
-  };
-  t.context.messageTemplate = {
-    cumulus_meta: {
-      queueName,
-    },
-    meta: {
-      queues: t.context.queues,
-      queueExecutionLimits: t.context.queueExecutionLimits,
-    },
-=======
-  t.context.queueExecutionLimits = {
-    [t.context.queueUrl]: randomNumber()
+    [t.context.queueUrl]: randomNumber(),
   };
   t.context.messageTemplate = {
     cumulus_meta: {
       queueUrl: t.context.queueUrl,
-      queueExecutionLimits: t.context.queueExecutionLimits
-    }
->>>>>>> cb6ec439
+      queueExecutionLimits: t.context.queueExecutionLimits,
+    },
   };
   const workflowDefinition = {
     name: t.context.workflow,
@@ -85,13 +68,8 @@
       internalBucket: t.context.internalBucket,
       stackName: t.context.stackName,
       provider: { name: 'provider-name' },
-<<<<<<< HEAD
-      queueUrl,
+      queueUrl: t.context.queueUrl,
       granuleIngestWorkflow: t.context.workflow,
-=======
-      queueUrl: t.context.queueUrl,
-      granuleIngestWorkflow: t.context.workflow
->>>>>>> cb6ec439
     },
     input: {
       granules: [],
