{
  "name": "@cumulus/sync-granule",
  "version": "8.0.0",
  "description": "Download a given granule",
  "main": "index.js",
  "directories": {
    "test": "tests"
  },
  "homepage": "https://github.com/nasa/cumulus/tree/master/tasks/sync-granule",
  "repository": {
    "type": "git",
    "url": "https://github.com/nasa/cumulus"
  },
  "publishConfig": {
    "access": "public"
  },
  "engines": {
    "node": ">=12.18.0"
  },
  "scripts": {
    "build": "rm -rf dist && mkdir dist && cp -R schemas dist/ && ../../node_modules/.bin/webpack",
    "package": "npm run build && (cd dist && rm -f lambda.zip && node ../../../bin/zip.js lambda.zip index.js schemas)",
    "test": "../../node_modules/.bin/ava",
    "test:coverage": "../../node_modules/.bin/nyc npm test",
    "watch": "rm -rf dist && mkdir dist && cp -R schemas dist/ && ../../node_modules/.bin/webpack --progress -w"
  },
  "author": "Cumulus Authors",
  "license": "Apache-2.0",
  "ava": {
    "serial": true,
    "verbose": true,
    "files": [
      "!tests/fixtures/**/*"
    ],
    "timeout": "15m"
  },
  "dependencies": {
    "@cumulus/aws-client": "8.0.0",
    "@cumulus/collection-config-store": "8.0.0",
    "@cumulus/common": "8.0.0",
    "@cumulus/cumulus-message-adapter-js": "2.0.0",
<<<<<<< HEAD
    "@cumulus/errors": "8.0.0",
    "@cumulus/ingest": "8.0.0",
    "@cumulus/message": "8.0.0",
    "lodash": "4.17.20",
=======
    "@cumulus/errors": "7.2.0",
    "@cumulus/ingest": "7.2.0",
    "@cumulus/message": "7.2.0",
    "lodash": "^4.17.20",
>>>>>>> bee65e1b
    "p-map": "^2.1.0",
    "uuid": "^3.4.0"
  },
  "devDependencies": {
    "@cumulus/test-data": "8.0.0"
  }
}<|MERGE_RESOLUTION|>--- conflicted
+++ resolved
@@ -39,17 +39,10 @@
     "@cumulus/collection-config-store": "8.0.0",
     "@cumulus/common": "8.0.0",
     "@cumulus/cumulus-message-adapter-js": "2.0.0",
-<<<<<<< HEAD
     "@cumulus/errors": "8.0.0",
     "@cumulus/ingest": "8.0.0",
     "@cumulus/message": "8.0.0",
-    "lodash": "4.17.20",
-=======
-    "@cumulus/errors": "7.2.0",
-    "@cumulus/ingest": "7.2.0",
-    "@cumulus/message": "7.2.0",
     "lodash": "^4.17.20",
->>>>>>> bee65e1b
     "p-map": "^2.1.0",
     "uuid": "^3.4.0"
   },
