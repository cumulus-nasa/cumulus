# GIBS Ops API

Provides an API for operating GIBS.

## Project layout

The project is laid out in the following structure

* **app/** - Contains the code for the application.
  * **views/** - Markdown and HTML for rendering documentation views.
  * **app.js** - Defines the routes of the application.
  * **local.js** - Runner for locally running.
  * **lambda.js** - Runner for when deployed in lambda.
* **bin/** - Scripts for deploying etc.
* **config/** - Configuration files for AWS.
* **public/** - Public files to expose. These are mostly CSS for documentation rendering.
* **test/** - Tests.

## Running Locally

Run this to start the application. It will specify which port it's listening on.

`npm start`

### Watching With Automatic Reload

It can also be run in a way that will automatically recompile and restart the app on every change to the file system. This is good when actively developing the project.

`npm run start-watch`

### Debug Mode

You can also start it in debug mode to debug problems using the Chrome dev tools

`npm run start-debug`

This will output a message like

```
To start debugging, open the following URL in Chrome:
    chrome-devtools://devtools/bundled/inspector.html?experiments=true&v8only=true&ws=127.0.0.1:9229/bae74702-93c5-44dd-ab30-fe29a9bddbb9
```

Open up Chrome to that URL and then you can use Chrome dev tools to set break points

## Running Tests

Tests can be run with the following command.

`npm test`

You can also run linting individually.

`npm run lint`

You can run the mocha tests individually.

`npm run mocha`

### Running tests in Bamboo

Run eslint.  This is a pass / fail test.

```(bash)
docker run \
  --rm \
  -v "$(pwd):/source:ro" \
  -w /source \
  node \
  npm run lint
```

Run mocha tests.  This creates **test-results.xml**.

```(bash)
docker run \
  -e RELEASE_UID=$(id -u) \
  -e RELEASE_GID=$(id -g) \
  --rm \
  -v "$(pwd):/source" \
  node \
  /source/ngap/bamboo/mocha_in_docker.sh
```

## Deploy

<<<<<<< HEAD
### Creating required IAM permissions

```(bash)
aws cloudformation --region=us-east-1 deploy \
  --stack-name gsfc-ngap-gibs-ops-api-iam \
  --template-file ./config/iam-permissions.yml \
  --parameter-overrides \
      DeploymentUserName=deploy-gibs-ops-api \
      StepFunctionStackName=MyStepFunctionStack \
  --capabilities CAPABILITY_IAM CAPABILITY_NAMED_IAM
```

### Deploying the app

```(bash)
env \
  AWS_ACCESS_KEY_ID=ASDF \
  AWS_SECRET_ACCESS_KEY="12345" \
./bin/deploy.sh \
  --region us-east-1 \
  --no-compile \
  SIT \
  "arn:aws:iam::1234567890:role/gsfc-ngap-GibsOpsApiLambdaExecutionRole"
=======
To deploy to NGAP, run **ngap/bamboo/deploy_to_ngap.sh**.  It expects the following environment variables to be set:

* bamboo_APP_NAME
* bamboo_NGAP_API
* bamboo_NGAP_API_PASSWORD

It also expects **release.tar** to be present.  That release package can be created with

```(bash)
docker run \
  -e RELEASE_UID=$(id -u) \
  -e RELEASE_GID=$(id -g) \
  --rm \
  -v "$(pwd):/source" \
  -w /source \
  node \
  /source/ngap/bamboo/npm_release_in_docker.sh
```

## Configure IAM permissions

IAM permissions required by this project are defined in **config/iam-permissions.yml**.

### Update IAM permissions in the ngap-test account

```(bash)
aws cloudformation --region=us-east-1 deploy \
  --stack-name ngap-test-gibs-ops-api-iam \
  --template-file ./config/iam-permissions.yml \
  --capabilities CAPABILITY_IAM CAPABILITY_NAMED_IAM
>>>>>>> 5d272e07
```<|MERGE_RESOLUTION|>--- conflicted
+++ resolved
@@ -62,12 +62,7 @@
 Run eslint.  This is a pass / fail test.
 
 ```(bash)
-docker run \
-  --rm \
-  -v "$(pwd):/source:ro" \
-  -w /source \
-  node \
-  npm run lint
+docker run --rm -v "$(pwd):/source:ro" -w /source node npm run lint
 ```
 
 Run mocha tests.  This creates **test-results.xml**.
@@ -84,34 +79,9 @@
 
 ## Deploy
 
-<<<<<<< HEAD
-### Creating required IAM permissions
-
-```(bash)
-aws cloudformation --region=us-east-1 deploy \
-  --stack-name gsfc-ngap-gibs-ops-api-iam \
-  --template-file ./config/iam-permissions.yml \
-  --parameter-overrides \
-      DeploymentUserName=deploy-gibs-ops-api \
-      StepFunctionStackName=MyStepFunctionStack \
-  --capabilities CAPABILITY_IAM CAPABILITY_NAMED_IAM
-```
-
-### Deploying the app
-
-```(bash)
-env \
-  AWS_ACCESS_KEY_ID=ASDF \
-  AWS_SECRET_ACCESS_KEY="12345" \
-./bin/deploy.sh \
-  --region us-east-1 \
-  --no-compile \
-  SIT \
-  "arn:aws:iam::1234567890:role/gsfc-ngap-GibsOpsApiLambdaExecutionRole"
-=======
 To deploy to NGAP, run **ngap/bamboo/deploy_to_ngap.sh**.  It expects the following environment variables to be set:
 
-* bamboo_APP_NAME
+* bamboo_APP_NAM
 * bamboo_NGAP_API
 * bamboo_NGAP_API_PASSWORD
 
@@ -139,5 +109,4 @@
   --stack-name ngap-test-gibs-ops-api-iam \
   --template-file ./config/iam-permissions.yml \
   --capabilities CAPABILITY_IAM CAPABILITY_NAMED_IAM
->>>>>>> 5d272e07
 ```