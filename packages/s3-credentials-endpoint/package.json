--- conflicted
+++ resolved
@@ -16,19 +16,11 @@
     "timeout": "15m"
   },
   "dependencies": {
-<<<<<<< HEAD
-    "@cumulus/api": "8.0.0",
-    "@cumulus/aws-client": "8.0.0",
-    "@cumulus/oauth-client": "8.0.0",
-    "@cumulus/errors": "8.0.0",
-    "@cumulus/logger": "8.0.0",
-=======
     "@cumulus/api": "8.1.0",
     "@cumulus/aws-client": "8.1.0",
-    "@cumulus/earthdata-login-client": "8.1.0",
+    "@cumulus/oauth-client": "8.1.0",
     "@cumulus/errors": "8.1.0",
     "@cumulus/logger": "8.1.0",
->>>>>>> 49f2d8d7
     "aws-serverless-express": "^3.3.6",
     "body-parser": "^1.19.0",
     "cookie-parser": "^1.4.4",
