'use strict';

const awsServerlessExpress = require('aws-serverless-express');
const bodyParser = require('body-parser');
const boom = require('express-boom');
const cookieParser = require('cookie-parser');
const cors = require('cors');
const distributionRouter = require('express-promise-router')();
const template = require('lodash/template');
const { promisify } = require('util');
const fs = require('fs');
const readFile = promisify(fs.readFile);
const {
  EarthdataLoginClient,
  EarthdataLoginError,
} = require('@cumulus/oauth-client');
const express = require('express');
const hsts = require('hsts');
const { join: pathjoin } = require('path');
const morgan = require('morgan');
const urljoin = require('url-join');

const { AccessToken } = require('@cumulus/api/models');
const { isLocalApi } = require('@cumulus/api/lib/testUtils');
const { isAccessTokenExpired } = require('@cumulus/api/lib/token');
<<<<<<< HEAD
const { handleCredentialRequest } = require('@cumulus/api/endpoints/s3credentials');
=======
const { getUserAccessibleBuckets } = require('@cumulus/cmrjs');
>>>>>>> 7333b2e3
const awsServices = require('@cumulus/aws-client/services');
const { RecordDoesNotExist } = require('@cumulus/errors');

// From https://docs.aws.amazon.com/STS/latest/APIReference/API_AssumeRole.html#API_AssumeRole_RequestParameters
const roleSessionNameRegex = /^[\w+,.=@-]{2,64}$/;

const isValidRoleSessionNameString = (x) => roleSessionNameRegex.test(x);

const buildEarthdataLoginClient = () =>
  new EarthdataLoginClient({
    clientId: process.env.EARTHDATA_CLIENT_ID,
    clientPassword: process.env.EARTHDATA_CLIENT_PASSWORD,
    loginUrl: process.env.EARTHDATA_BASE_URL || 'https://uat.urs.earthdata.nasa.gov/',
    redirectUri: process.env.DISTRIBUTION_REDIRECT_ENDPOINT,
  });

/**
<<<<<<< HEAD
=======
 * Use NGAP's time-based, temporary credential dispensing lambda.
 *
 * @param {string} username - earthdata login username
 * @returns {Promise<Object>} Payload containing AWS STS credential object valid for 1
 *                   hour.  The credential object contains keys: AccessKeyId,
 *                   SecretAccessKey, SessionToken, Expiration and can be use
 *                   for same-region s3 direct access.
 */
async function requestTemporaryCredentialsFromNgap({
  lambda,
  lambdaFunctionName,
  userId,
  policy = undefined,
  roleSessionName,
}) {
  const Payload = JSON.stringify({
    accesstype: 'sameregion',
    returntype: 'lowerCamel',
    duration: '3600', // one hour max allowed by AWS.
    rolesession: roleSessionName, // <- shows up in S3 server access logs
    userid: userId, // <- used by NGAP
    policy,
  });

  return await lambda.invoke({
    FunctionName: lambdaFunctionName,
    Payload,
  }).promise();
}

/**
>>>>>>> 7333b2e3
 * Sends a sample webpage describing how to use s3Credentials endpoint
 *
 * @param {Object} _req - express request object (unused)
 * @param {Object} res - express response object
 * @returns {Object} express repose object of the s3Credentials directions.
 */
async function displayS3CredentialInstructions(_req, res) {
  const instructionTemplate = await readFile(pathjoin(__dirname, 'instructions', 'index.html'), 'utf-8');
  const compiled = template(instructionTemplate);
  res.send(compiled(process.env));
}

<<<<<<< HEAD
=======
/**
 * If DISABLE_S3_CREDENTIALS is not "true", returns undefined, otherwise, send a
 * boom.ServerUnavailable to the caller, Exiting the request.
 *
 * @param {Object} res - express request object
 * @returns {undefined} - when DISABLE_S3_CREDENTIALS is not 'true'
 */
function ensureEndpointEnabled(res) {
  const disableS3Credentials = process.env.DISABLE_S3_CREDENTIALS;

  if (disableS3Credentials && (disableS3Credentials.toLowerCase() === 'true')) {
    return res.boom.serverUnavailable('S3 Credentials Endpoint has been disabled');
  }
  return undefined;
}

/**
 * @returns {bool} whether or not the endpoint is configured to send ACL based
 * credentials.
 */
function configuredForACLCredentials() {
  if (process.env.CMR_ACL_BASED_CREDENTIALS && process.env.CMR_ACL_BASED_CREDENTIALS.toLowerCase() === 'true') {
    return true;
  }
  return false;
}

/**
 * Parses a "bucket/key/path" to return an array of ["bucket", "key/path"] where
 * keypath is "/" if not specified.
 *
 * @param {string} bucketKeyPath
 * @returns {Array<string>} Array [bucket, keypath]
 */
function parseBucketKey(bucketKeyPath) {
  try {
    const parts = bucketKeyPath.split('/');
    const bucket = parts.shift();
    const keypath = parts.join('/');
    return { bucket, keypath: `/${keypath}` };
  } catch (error) {
    return {};
  }
}

/**
 * Reformats a list of buckets and bucket/keyspaths into the shape needed for
 * calling the sts policy helper function. The desired payload is an object
 * with 3 keys, 'accessmode', 'bucketlist' and 'pathlist'. 'bucketlist' and
 * 'pathlist' are arrays of matching bucket and paths.
 *
 * Example:
 * if the cmrAllowedBucketKeyList is:
 * [ 'bucket1/somepath', 'bucket2']
 * then the desired output would be the stringified object:
 *
 *  {
 *   accessmode: 'Allow',
 *   bucketlist: ['bucket1','bucket2'],
 *   pathlist: ['/somepath', '/']
 *  }
 *
 * @param {Array<string>} cmrAllowedBucketKeyList - earthdata login user name
 * @returns {string} - stringified payload for policy helper function.
 */
function formatAllowedBucketKeys(cmrAllowedBucketKeyList) {
  const bucketKeyPairList = cmrAllowedBucketKeyList.map(parseBucketKey);
  const bucketlist = [];
  const pathlist = [];

  bucketKeyPairList.forEach((bucketKeyPair) => {
    bucketlist.push(bucketKeyPair.bucket);
    pathlist.push(bucketKeyPair.keypath);
  });

  return JSON.stringify({
    accessmode: 'Allow',
    bucketlist,
    pathlist,
  });
}

/**
 *  Retrieve the sts session policy for a user when s3 credentials endpoint is
 *  configured to use CMR ACLs. If the endpoint is not configured for CMR ACLs,
 *  return undefined.
 *
 * @param {string} edlUser - earthdatalogin username
 * @param {string} cmrProvider - Cumulus' CMR provider.
 * @param {Object} lambda - aws lambda service.
 * @returns {Object} session policy generated from user's CMR ACLs or undefined.
 */
async function fetchPolicyForUser(edlUser, cmrProvider, lambda) {
  if (!configuredForACLCredentials()) return undefined;

  // fetch allowed bucket keys from CMR
  const cmrAllowedBucketKeyList = await getUserAccessibleBuckets(edlUser, cmrProvider);
  const Payload = formatAllowedBucketKeys(cmrAllowedBucketKeyList);

  return lambda.invoke({
    FunctionName: process.env.STS_POLICY_HELPER_LAMBDA,
    Payload,
  }).promise()
    .then((lambdaReturn) => JSON.parse(lambdaReturn.Payload));
}

/**
 * Dispenses time-based temporary credentials for same-region direct s3 access.
 *
 * @param {Object} req - express request object
 * @param {Object} res - express response object
 * @returns {Object} the express response object with object containing
 *                   tempoary s3 credentials for direct same-region s3 access.
 */
async function s3credentials(req, res) {
  ensureEndpointEnabled(res);

  const roleSessionName = buildRoleSessionName(
    req.authorizedMetadata.userName,
    req.authorizedMetadata.clientName
  );

  const policy = await fetchPolicyForUser(
    req.authorizedMetadata.userName,
    process.env.cmr_provider,
    req.lambda
  );

  const credentials = await requestTemporaryCredentialsFromNgap({
    lambda: req.lambda,
    lambdaFunctionName: process.env.STS_CREDENTIALS_LAMBDA,
    userId: req.authorizedMetadata.userName,
    roleSessionName,
    policy,
  });

  const creds = JSON.parse(credentials.Payload);
  if (Object.keys(creds).some((key) => ['errorMessage', 'errorType', 'stackTrace'].includes(key))) {
    log.error(credentials.Payload);
    return res.boom.failedDependency(
      `Unable to retrieve credentials from Server: ${credentials.Payload}`
    );
  }
  return res.send(creds);
}

>>>>>>> 7333b2e3
// Running API locally will be on http, not https, so cookies
// should not be set to secure for local runs of the API.
const useSecureCookies = () => {
  if (isLocalApi()) {
    return false;
  }
  return true;
};

/**
 * Returns a configuration object
 *
 * @returns {Object} the configuration object needed to handle requests
 */
function getConfigurations() {
  return {
    accessTokenModel: new AccessToken(),
    authClient: buildEarthdataLoginClient(),
    distributionUrl: process.env.DISTRIBUTION_ENDPOINT,
    s3Client: awsServices.s3(),
  };
}

/**
 * Responds to a redirect request
 *
 * @param {Object} req - express request object
 * @param {Object} res - express response object
 * @returns {Promise<Object>} the promise of express response object
 */
async function handleRedirectRequest(req, res) {
  const {
    accessTokenModel,
    authClient,
    distributionUrl,
  } = getConfigurations();

  const { code, state } = req.query;

  const getAccessTokenResponse = await authClient.getAccessToken(code);
  // expirationTime is in seconds whereas Date is expecting milliseconds
  const expirationTime = getAccessTokenResponse.expirationTime * 1000;

  await accessTokenModel.create({
    accessToken: getAccessTokenResponse.accessToken,
    expirationTime: getAccessTokenResponse.expirationTime,
    refreshToken: getAccessTokenResponse.refreshToken,
    username: getAccessTokenResponse.username,
  });

  return res
    .cookie(
      'accessToken',
      getAccessTokenResponse.accessToken,
      {
        expires: new Date(expirationTime),
        httpOnly: true,
        secure: useSecureCookies(),
      }
    )
    .set({ Location: urljoin(distributionUrl, state) })
    .status(307)
    .send('Redirecting');
}

/**
<<<<<<< HEAD
=======
 * Responds to a request for temporary s3 credentials.
 *
 * @param {Object} req - express request object
 * @param {Object} res - express response object
 * @returns {Promise<Object>} the promise of express response object containing
 * temporary credentials
 */
async function handleCredentialRequest(req, res) {
  req.lambda = awsServices.lambda();
  return await s3credentials(req, res);
}

/**
>>>>>>> 7333b2e3
 * Helper function to pull bucket out of a path string.
 * Will ignore leading slash.
 * "/bucket/key" -> "bucket"
 * "bucket/key" -> "bucket"
 *
 * @param {string} path - express request path parameter
 * @returns {string} the first part of a path which is our bucket name
 */
function bucketNameFromPath(path) {
  return path.split('/').filter((d) => d).shift();
}

/**
 * Reads the input path and determines if this is a request for public data
 * or not.
 *
 * @param {string} path - req.path paramater
 * @returns {boolean} - whether this request goes to a public bucket
 */
function isPublicRequest(path) {
  try {
    const publicBuckets = process.env.public_buckets.split(',');
    const requestedBucket = bucketNameFromPath(path);
    return publicBuckets.includes(requestedBucket);
  } catch (error) {
    return false;
  }
}

const isTokenAuthRequest = (req) =>
  req.get('EDL-Client-Id') && req.get('EDL-Token');

const handleTokenAuthRequest = async (req, res, next) => {
  try {
    const userName = await req.earthdataLoginClient.getTokenUsername({
      onBehalfOf: req.get('EDL-Client-Id'),
      token: req.get('EDL-Token'),
      xRequestId: req.get('X-Request-Id'),
    });
    req.authorizedMetadata = { userName };

    const clientName = req.get('EDL-Client-Name');
    if (isValidRoleSessionNameString(clientName)) {
      req.authorizedMetadata.clientName = clientName;
    } else {
      return res.boom.badRequest('EDL-Client-Name is invalid');
    }
    return next();
  } catch (error) {
    if (error instanceof EarthdataLoginError) {
      res.boom.forbidden('EDL-Token authentication failed');
    }

    throw error;
  }
};

/**
 * Ensure request is authorized through EarthdataLogin or redirect to become so.
 *
 * @param {Object} req - express request object
 * @param {Object} res - express response object
 * @param {Function} next - express middleware callback function
 * @returns {Promise<Object>} - promise of an express response object
 */
async function ensureAuthorizedOrRedirect(req, res, next) {
  // Skip authentication for debugging purposes.
  // TODO Really should remove this
  if (process.env.FAKE_AUTH) {
    req.authorizedMetadata = { userName: 'fake-auth-username' };
    return next();
  }
  // Public data doesn't need authentication
  if (isPublicRequest(req.path)) {
    req.authorizedMetadata = { userName: 'unauthenticated user' };
    return next();
  }
  req.earthdataLoginClient = buildEarthdataLoginClient();

  if (isTokenAuthRequest(req)) {
    return handleTokenAuthRequest(req, res, next);
  }
  const {
    accessTokenModel,
    authClient,
  } = getConfigurations();
  const redirectURLForAuthorizationCode = authClient.getAuthorizationUrl(req.path);
  const accessToken = req.cookies.accessToken;
  if (!accessToken) return res.redirect(307, redirectURLForAuthorizationCode);

  let accessTokenRecord;
  try {
    accessTokenRecord = await accessTokenModel.get({ accessToken });
  } catch (error) {
    if (error instanceof RecordDoesNotExist) {
      return res.redirect(307, redirectURLForAuthorizationCode);
    }
    throw error;
  }

  if (isAccessTokenExpired(accessTokenRecord)) {
    return res.redirect(307, redirectURLForAuthorizationCode);
  }
  req.authorizedMetadata = { userName: accessTokenRecord.username };
  return next();
}

distributionRouter.get('/redirect', handleRedirectRequest);
distributionRouter.get('/s3credentials', ensureAuthorizedOrRedirect, handleCredentialRequest);
distributionRouter.get('/s3credentialsREADME', displayS3CredentialInstructions);

const distributionApp = express();

// logging config
morgan.token('error_obj', (_req, res) => {
  if (res.statusCode !== 200) {
    return res.error;
  }
  return undefined;
});
morgan.format(
  'combined',
  '[:date[clf]] ":method :url HTTP/:http-version"'
  + ':status :res[content-length] ":referrer" ":user-agent" :error_obj'
);

// Config
distributionApp.use(boom());
distributionApp.use(morgan('combined'));
distributionApp.use(cors());
distributionApp.use(cookieParser());
distributionApp.use(bodyParser.json()); // for parsing distributionApplication/json
distributionApp.use(hsts({ maxAge: 31536000 }));

distributionApp.use('/', distributionRouter);

// global 404 response when page is not found
distributionApp.use((req, res) => {
  res.boom.notFound('requested page not found');
});

// catch all error handling
distributionApp.use((err, req, res, _next) => {
  res.error = JSON.stringify(err, Object.getOwnPropertyNames(err));
  return res.boom.badImplementation('Something broke!');
});

const handler = async (event, context) =>
  await awsServerlessExpress.proxy(
    awsServerlessExpress.createServer(distributionApp),
    event,
    context,
    'PROMISE'
  ).promise;

module.exports = {
  distributionApp,
  handler,
  handleTokenAuthRequest,
};<|MERGE_RESOLUTION|>--- conflicted
+++ resolved
@@ -23,11 +23,8 @@
 const { AccessToken } = require('@cumulus/api/models');
 const { isLocalApi } = require('@cumulus/api/lib/testUtils');
 const { isAccessTokenExpired } = require('@cumulus/api/lib/token');
-<<<<<<< HEAD
 const { handleCredentialRequest } = require('@cumulus/api/endpoints/s3credentials');
-=======
 const { getUserAccessibleBuckets } = require('@cumulus/cmrjs');
->>>>>>> 7333b2e3
 const awsServices = require('@cumulus/aws-client/services');
 const { RecordDoesNotExist } = require('@cumulus/errors');
 
@@ -45,40 +42,6 @@
   });
 
 /**
-<<<<<<< HEAD
-=======
- * Use NGAP's time-based, temporary credential dispensing lambda.
- *
- * @param {string} username - earthdata login username
- * @returns {Promise<Object>} Payload containing AWS STS credential object valid for 1
- *                   hour.  The credential object contains keys: AccessKeyId,
- *                   SecretAccessKey, SessionToken, Expiration and can be use
- *                   for same-region s3 direct access.
- */
-async function requestTemporaryCredentialsFromNgap({
-  lambda,
-  lambdaFunctionName,
-  userId,
-  policy = undefined,
-  roleSessionName,
-}) {
-  const Payload = JSON.stringify({
-    accesstype: 'sameregion',
-    returntype: 'lowerCamel',
-    duration: '3600', // one hour max allowed by AWS.
-    rolesession: roleSessionName, // <- shows up in S3 server access logs
-    userid: userId, // <- used by NGAP
-    policy,
-  });
-
-  return await lambda.invoke({
-    FunctionName: lambdaFunctionName,
-    Payload,
-  }).promise();
-}
-
-/**
->>>>>>> 7333b2e3
  * Sends a sample webpage describing how to use s3Credentials endpoint
  *
  * @param {Object} _req - express request object (unused)
@@ -91,155 +54,6 @@
   res.send(compiled(process.env));
 }
 
-<<<<<<< HEAD
-=======
-/**
- * If DISABLE_S3_CREDENTIALS is not "true", returns undefined, otherwise, send a
- * boom.ServerUnavailable to the caller, Exiting the request.
- *
- * @param {Object} res - express request object
- * @returns {undefined} - when DISABLE_S3_CREDENTIALS is not 'true'
- */
-function ensureEndpointEnabled(res) {
-  const disableS3Credentials = process.env.DISABLE_S3_CREDENTIALS;
-
-  if (disableS3Credentials && (disableS3Credentials.toLowerCase() === 'true')) {
-    return res.boom.serverUnavailable('S3 Credentials Endpoint has been disabled');
-  }
-  return undefined;
-}
-
-/**
- * @returns {bool} whether or not the endpoint is configured to send ACL based
- * credentials.
- */
-function configuredForACLCredentials() {
-  if (process.env.CMR_ACL_BASED_CREDENTIALS && process.env.CMR_ACL_BASED_CREDENTIALS.toLowerCase() === 'true') {
-    return true;
-  }
-  return false;
-}
-
-/**
- * Parses a "bucket/key/path" to return an array of ["bucket", "key/path"] where
- * keypath is "/" if not specified.
- *
- * @param {string} bucketKeyPath
- * @returns {Array<string>} Array [bucket, keypath]
- */
-function parseBucketKey(bucketKeyPath) {
-  try {
-    const parts = bucketKeyPath.split('/');
-    const bucket = parts.shift();
-    const keypath = parts.join('/');
-    return { bucket, keypath: `/${keypath}` };
-  } catch (error) {
-    return {};
-  }
-}
-
-/**
- * Reformats a list of buckets and bucket/keyspaths into the shape needed for
- * calling the sts policy helper function. The desired payload is an object
- * with 3 keys, 'accessmode', 'bucketlist' and 'pathlist'. 'bucketlist' and
- * 'pathlist' are arrays of matching bucket and paths.
- *
- * Example:
- * if the cmrAllowedBucketKeyList is:
- * [ 'bucket1/somepath', 'bucket2']
- * then the desired output would be the stringified object:
- *
- *  {
- *   accessmode: 'Allow',
- *   bucketlist: ['bucket1','bucket2'],
- *   pathlist: ['/somepath', '/']
- *  }
- *
- * @param {Array<string>} cmrAllowedBucketKeyList - earthdata login user name
- * @returns {string} - stringified payload for policy helper function.
- */
-function formatAllowedBucketKeys(cmrAllowedBucketKeyList) {
-  const bucketKeyPairList = cmrAllowedBucketKeyList.map(parseBucketKey);
-  const bucketlist = [];
-  const pathlist = [];
-
-  bucketKeyPairList.forEach((bucketKeyPair) => {
-    bucketlist.push(bucketKeyPair.bucket);
-    pathlist.push(bucketKeyPair.keypath);
-  });
-
-  return JSON.stringify({
-    accessmode: 'Allow',
-    bucketlist,
-    pathlist,
-  });
-}
-
-/**
- *  Retrieve the sts session policy for a user when s3 credentials endpoint is
- *  configured to use CMR ACLs. If the endpoint is not configured for CMR ACLs,
- *  return undefined.
- *
- * @param {string} edlUser - earthdatalogin username
- * @param {string} cmrProvider - Cumulus' CMR provider.
- * @param {Object} lambda - aws lambda service.
- * @returns {Object} session policy generated from user's CMR ACLs or undefined.
- */
-async function fetchPolicyForUser(edlUser, cmrProvider, lambda) {
-  if (!configuredForACLCredentials()) return undefined;
-
-  // fetch allowed bucket keys from CMR
-  const cmrAllowedBucketKeyList = await getUserAccessibleBuckets(edlUser, cmrProvider);
-  const Payload = formatAllowedBucketKeys(cmrAllowedBucketKeyList);
-
-  return lambda.invoke({
-    FunctionName: process.env.STS_POLICY_HELPER_LAMBDA,
-    Payload,
-  }).promise()
-    .then((lambdaReturn) => JSON.parse(lambdaReturn.Payload));
-}
-
-/**
- * Dispenses time-based temporary credentials for same-region direct s3 access.
- *
- * @param {Object} req - express request object
- * @param {Object} res - express response object
- * @returns {Object} the express response object with object containing
- *                   tempoary s3 credentials for direct same-region s3 access.
- */
-async function s3credentials(req, res) {
-  ensureEndpointEnabled(res);
-
-  const roleSessionName = buildRoleSessionName(
-    req.authorizedMetadata.userName,
-    req.authorizedMetadata.clientName
-  );
-
-  const policy = await fetchPolicyForUser(
-    req.authorizedMetadata.userName,
-    process.env.cmr_provider,
-    req.lambda
-  );
-
-  const credentials = await requestTemporaryCredentialsFromNgap({
-    lambda: req.lambda,
-    lambdaFunctionName: process.env.STS_CREDENTIALS_LAMBDA,
-    userId: req.authorizedMetadata.userName,
-    roleSessionName,
-    policy,
-  });
-
-  const creds = JSON.parse(credentials.Payload);
-  if (Object.keys(creds).some((key) => ['errorMessage', 'errorType', 'stackTrace'].includes(key))) {
-    log.error(credentials.Payload);
-    return res.boom.failedDependency(
-      `Unable to retrieve credentials from Server: ${credentials.Payload}`
-    );
-  }
-  return res.send(creds);
-}
-
->>>>>>> 7333b2e3
 // Running API locally will be on http, not https, so cookies
 // should not be set to secure for local runs of the API.
 const useSecureCookies = () => {
@@ -306,22 +120,6 @@
 }
 
 /**
-<<<<<<< HEAD
-=======
- * Responds to a request for temporary s3 credentials.
- *
- * @param {Object} req - express request object
- * @param {Object} res - express response object
- * @returns {Promise<Object>} the promise of express response object containing
- * temporary credentials
- */
-async function handleCredentialRequest(req, res) {
-  req.lambda = awsServices.lambda();
-  return await s3credentials(req, res);
-}
-
-/**
->>>>>>> 7333b2e3
  * Helper function to pull bucket out of a path string.
  * Will ignore leading slash.
  * "/bucket/key" -> "bucket"
