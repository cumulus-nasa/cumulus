--- conflicted
+++ resolved
@@ -22,20 +22,14 @@
   getGranuleQueryFields,
 } = require('@cumulus/message/Granules');
 const {
-<<<<<<< HEAD
-=======
   getMessagePdrName,
 } = require('@cumulus/message/PDRs');
 const {
->>>>>>> 7f7b4e9e
   getMessageProvider,
 } = require('@cumulus/message/Providers');
 const {
   getMessageWorkflowStartTime,
-<<<<<<< HEAD
-=======
   getMetaStatus,
->>>>>>> 7f7b4e9e
   getWorkflowDuration,
 } = require('@cumulus/message/workflows');
 
@@ -51,10 +45,6 @@
 } = require('../../lib/utils');
 const Granule = require('../../models/granules');
 
-<<<<<<< HEAD
-const generateGranuleRecord = async ({
-  cumulusMessage,
-=======
 /**
  * Generate a Granule record to save to the core database from a Cumulus message
  * and other contextual information
@@ -82,7 +72,6 @@
  */
 const generateGranuleRecord = async ({
   error,
->>>>>>> 7f7b4e9e
   granule,
   files,
   workflowStartTime,
@@ -92,10 +81,6 @@
   providerCumulusId,
   executionCumulusId,
   pdrCumulusId,
-<<<<<<< HEAD
-  files,
-=======
->>>>>>> 7f7b4e9e
   processingTimeInfo = {},
   cmrUtils = CmrUtils,
   timestamp = Date.now(),
@@ -107,23 +92,13 @@
     published = false,
   } = granule;
 
-<<<<<<< HEAD
-  const workflowStartTime = getMessageWorkflowStartTime(cumulusMessage);
-=======
->>>>>>> 7f7b4e9e
   const temporalInfo = await cmrUtils.getGranuleTemporalInfo(granule);
 
   return {
     granule_id: granuleId,
-<<<<<<< HEAD
-    status: getGranuleStatus(cumulusMessage, granule),
-    cmr_link: cmrLink,
-    error: parseException(cumulusMessage.exception),
-=======
     status: getGranuleStatus(workflowStatus, granule),
     cmr_link: cmrLink,
     error,
->>>>>>> 7f7b4e9e
     published,
     created_at: new Date(workflowStartTime),
     updated_at: new Date(updatedAt),
@@ -145,11 +120,6 @@
     // Processing info from execution
     processing_start_date_time: processingTimeInfo.processingStartDateTime,
     processing_end_date_time: processingTimeInfo.processingEndDateTime,
-<<<<<<< HEAD
-  };
-};
-
-=======
     query_fields: queryFields,
   };
 };
@@ -163,14 +133,11 @@
  *   Cumulus ID of the granule for this file
  * @returns {Object} - a file record
  */
->>>>>>> 7f7b4e9e
 const generateFileRecord = ({ file, granuleCumulusId }) => ({
   ...translateApiFiletoPostgresFile(file),
   granule_cumulus_id: granuleCumulusId,
 });
 
-<<<<<<< HEAD
-=======
 /**
  * Generate file records to save to the core database.
  *
@@ -180,7 +147,6 @@
  *   Cumulus ID of the granule for this file
  * @returns {Array<Object>} - file records
  */
->>>>>>> 7f7b4e9e
 const generateFileRecords = async ({
   files,
   granuleCumulusId,
@@ -226,12 +192,6 @@
 };
 
 const writeGranuleAndFilesViaTransaction = async ({
-<<<<<<< HEAD
-  cumulusMessage,
-  granule,
-  processingTimeInfo,
-  provider,
-=======
   granule,
   processingTimeInfo,
   error,
@@ -239,7 +199,6 @@
   workflowStartTime,
   workflowStatus,
   queryFields,
->>>>>>> 7f7b4e9e
   collectionCumulusId,
   providerCumulusId,
   executionCumulusId,
@@ -249,11 +208,7 @@
   trx,
 }) => {
   const { files = [] } = granule;
-<<<<<<< HEAD
-  // TODO: I think this is necessary to set properties like
-=======
   // This is necessary to set properties like
->>>>>>> 7f7b4e9e
   // `key`, which is required for the Postgres schema. And
   // `size` which is used to calculate the granule product
   // volume
@@ -264,27 +219,17 @@
   });
 
   const granuleRecord = await generateGranuleRecord({
-<<<<<<< HEAD
-    cumulusMessage,
-    granule,
-    files: updatedFiles,
-    processingTimeInfo,
-=======
     error,
     granule,
     files: updatedFiles,
     workflowStartTime,
     workflowStatus,
     queryFields,
->>>>>>> 7f7b4e9e
     collectionCumulusId,
     providerCumulusId,
     executionCumulusId,
     pdrCumulusId,
-<<<<<<< HEAD
-=======
     processingTimeInfo,
->>>>>>> 7f7b4e9e
   });
 
   const upsertQueryResult = await granulePgModel.upsert(trx, granuleRecord);
@@ -312,22 +257,14 @@
  * @param {Object} params
  * @param {string} params.collectionId - Collection ID for the workflow
  * @param {Object} params.granule - An API granule object
-<<<<<<< HEAD
- * @param {Object} params.cumulusMessage - A workflow message
- * @param {Object} params.provider - Provider object from the workflow message
-=======
  * @param {Object} params.provider - Provider object
  * @param {string} params.workflowStatus - Workflow status
->>>>>>> 7f7b4e9e
  * @param {string} params.collectionCumulusId
  *   Cumulus ID for collection referenced in workflow message, if any
  * @param {string} params.executionCumulusId
  *   Cumulus ID for execution referenced in workflow message, if any
  * @param {Knex} params.knex - Client to interact with Postgres database
-<<<<<<< HEAD
-=======
  * @param {Object} [params.error] - Workflow error, if any
->>>>>>> 7f7b4e9e
  * @param {string} [params.executionUrl]
  *   Step Function execution URL for the workflow, if any
  * @param {Object} [params.processingTimeInfo]
@@ -345,13 +282,6 @@
 const writeGranule = async ({
   collectionId,
   granule,
-<<<<<<< HEAD
-  cumulusMessage,
-  provider,
-  collectionCumulusId,
-  executionCumulusId,
-  knex,
-=======
   pdrName,
   provider,
   workflowStartTime,
@@ -361,7 +291,6 @@
   executionCumulusId,
   knex,
   error,
->>>>>>> 7f7b4e9e
   executionUrl,
   processingTimeInfo,
   providerCumulusId,
@@ -370,12 +299,6 @@
 }) =>
   knex.transaction(async (trx) => {
     await writeGranuleAndFilesViaTransaction({
-<<<<<<< HEAD
-      cumulusMessage,
-      granule,
-      provider,
-      processingTimeInfo,
-=======
       granule,
       processingTimeInfo,
       error,
@@ -383,7 +306,6 @@
       workflowStartTime,
       workflowStatus,
       queryFields,
->>>>>>> 7f7b4e9e
       collectionCumulusId,
       providerCumulusId,
       executionCumulusId,
@@ -393,9 +315,6 @@
     return granuleModel.storeGranuleFromCumulusMessage({
       granule,
       executionUrl,
-<<<<<<< HEAD
-      processingTimeInfo,
-=======
       collectionId,
       provider,
       workflowStartTime,
@@ -404,7 +323,6 @@
       workflowStatus,
       processingTimeInfo,
       queryFields,
->>>>>>> 7f7b4e9e
     });
   });
 
@@ -449,15 +367,12 @@
   const executionDescription = await granuleModel.describeGranuleExecution(executionArn);
   const processingTimeInfo = getExecutionProcessingTimeInfo(executionDescription);
   const provider = getMessageProvider(cumulusMessage);
-<<<<<<< HEAD
-=======
   const workflowStartTime = getMessageWorkflowStartTime(cumulusMessage);
   const error = parseException(cumulusMessage.exception);
   const workflowStatus = getMetaStatus(cumulusMessage);
   const collectionId = getCollectionIdFromMessage(cumulusMessage);
   const pdrName = getMessagePdrName(cumulusMessage);
   const queryFields = getGranuleQueryFields(cumulusMessage);
->>>>>>> 7f7b4e9e
 
   // Process each granule in a separate transaction via Promise.allSettled
   // so that they can succeed/fail independently
@@ -465,12 +380,6 @@
     (granule) => writeGranule({
       collectionId,
       granule,
-<<<<<<< HEAD
-      cumulusMessage,
-      processingTimeInfo,
-      executionUrl,
-      provider,
-=======
       processingTimeInfo,
       error,
       executionUrl,
@@ -479,7 +388,6 @@
       workflowStartTime,
       workflowStatus,
       queryFields,
->>>>>>> 7f7b4e9e
       collectionCumulusId,
       providerCumulusId,
       executionCumulusId,
