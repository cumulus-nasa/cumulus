'use strict';

const cloneDeep = require('lodash/cloneDeep');
const keyBy = require('lodash/keyBy');
const moment = require('moment');
const DynamoDbSearchQueue = require('@cumulus/aws-client/DynamoDbSearchQueue');
const { buildS3Uri, getJsonS3Object } = require('@cumulus/aws-client/S3');
const S3ListObjectsV2Queue = require('@cumulus/aws-client/S3ListObjectsV2Queue');
const { s3 } = require('@cumulus/aws-client/services');
const BucketsConfig = require('@cumulus/common/BucketsConfig');
const Logger = require('@cumulus/logger');
const { getBucketsConfigKey, getDistributionBucketMapKey } = require('@cumulus/common/stack');
const { constructCollectionId } = require('@cumulus/message/Collections');

const CMR = require('@cumulus/cmr-client/CMR');
const CMRSearchConceptQueue = require('@cumulus/cmr-client/CMRSearchConceptQueue');
const { constructOnlineAccessUrl, getCmrSettings } = require('@cumulus/cmrjs/cmr-utils');

const GranuleFilesCache = require('../lib/GranuleFilesCache');
const { ESSearchQueue } = require('../es/esSearchQueue');
const { ESCollectionGranuleQueue } = require('../es/esCollectionGranuleQueue');
const { ReconciliationReport } = require('../models');
const { deconstructCollectionId, errorify } = require('../lib/utils');

const log = new Logger({ sender: '@api/lambdas/create-reconciliation-report' });

const isDataBucket = (bucketConfig) => ['private', 'public', 'protected'].includes(bucketConfig.type);

/**
 * return the queue of the files for a given bucket,
 * the items should be ordered by the range key which is the bucket 'key' attribute
 *
 * @param {string} bucket - bucket name
 * @returns {Array<Object>} the files' queue for a given bucket
 */
const createSearchQueueForBucket = (bucket) => new DynamoDbSearchQueue(
  {
    TableName: GranuleFilesCache.cacheTableName(),
    ExpressionAttributeNames: { '#b': 'bucket' },
    ExpressionAttributeValues: { ':bucket': bucket },
    FilterExpression: '#b = :bucket',
  },
  'scan'
);

/**
 * Verify that all objects in an S3 bucket contain corresponding entries in
 * DynamoDB, and that there are no extras in either S3 or DynamoDB
 *
 * @param {string} Bucket - the bucket containing files to be reconciled
 * @returns {Promise<Object>} a report
 */
async function createReconciliationReportForBucket(Bucket) {
  const s3ObjectsQueue = new S3ListObjectsV2Queue({ Bucket });
  const dynamoDbFilesLister = createSearchQueueForBucket(Bucket);

  let okCount = 0;
  const onlyInS3 = [];
  const onlyInDynamoDb = [];

  let [nextS3Object, nextDynamoDbItem] = await Promise.all([s3ObjectsQueue.peek(), dynamoDbFilesLister.peek()]); // eslint-disable-line max-len
  while (nextS3Object && nextDynamoDbItem) {
    const nextS3Uri = buildS3Uri(Bucket, nextS3Object.Key);
    const nextDynamoDbUri = buildS3Uri(Bucket, nextDynamoDbItem.key);

    if (nextS3Uri < nextDynamoDbUri) {
      // Found an item that is only in S3 and not in DynamoDB
      onlyInS3.push(nextS3Uri);
      s3ObjectsQueue.shift();
    } else if (nextS3Uri > nextDynamoDbUri) {
      // Found an item that is only in DynamoDB and not in S3
      const dynamoDbItem = await dynamoDbFilesLister.shift(); // eslint-disable-line no-await-in-loop, max-len
      onlyInDynamoDb.push({
        uri: buildS3Uri(Bucket, dynamoDbItem.key),
        granuleId: dynamoDbItem.granuleId,
      });
    } else {
      // Found an item that is in both S3 and DynamoDB
      okCount += 1;
      s3ObjectsQueue.shift();
      dynamoDbFilesLister.shift();
    }

    [nextS3Object, nextDynamoDbItem] = await Promise.all([s3ObjectsQueue.peek(), dynamoDbFilesLister.peek()]); // eslint-disable-line max-len, no-await-in-loop
  }

  // Add any remaining S3 items to the report
  while (await s3ObjectsQueue.peek()) { // eslint-disable-line no-await-in-loop
    const s3Object = await s3ObjectsQueue.shift(); // eslint-disable-line no-await-in-loop
    onlyInS3.push(buildS3Uri(Bucket, s3Object.Key));
  }

  // Add any remaining DynamoDB items to the report
  while (await dynamoDbFilesLister.peek()) { // eslint-disable-line no-await-in-loop
    const dynamoDbItem = await dynamoDbFilesLister.shift(); // eslint-disable-line no-await-in-loop
    onlyInDynamoDb.push({
      uri: buildS3Uri(Bucket, dynamoDbItem.key),
      granuleId: dynamoDbItem.granuleId,
    });
  }

  return {
    okCount,
    onlyInS3,
    onlyInDynamoDb,
  };
}

/**
 * Compare the collection holdings in CMR with Cumulus
 *
 * @returns {Promise<Object>} an object with the okCollections, onlyInCumulus and
 * onlyInCmr
 */
async function reconciliationReportForCollections() {
  // compare collection holdings:
  //   Get list of collections from CMR
  //   Get list of collections from CUMULUS
  //   Report collections only in CMR
  //   Report collections only in CUMULUS

  // get all collections from CMR and sort them, since CMR query doesn't support
  // 'Version' as sort_key
  const cmrSettings = await getCmrSettings();
  const cmr = new CMR(cmrSettings);
  const cmrCollectionItems = await cmr.searchCollections({}, 'umm_json');
  const cmrCollectionIds = cmrCollectionItems.map((item) =>
    constructCollectionId(item.umm.ShortName, item.umm.Version)).sort();

  // get all collections from Elasticsearch database and sort them.
  const esCollection = new ESSearchQueue({}, 'collection', process.env.ES_INDEX);
  const esCollectionItems = await esCollection.empty();
  const esCollectionIds = esCollectionItems.map(
    (item) => constructCollectionId(item.name, item.version)
  ).sort();

  const okCollections = [];
  let collectionsOnlyInCumulus = [];
  let collectionsOnlyInCmr = [];

  let nextDbCollectionId = esCollectionIds[0];
  let nextCmrCollectionId = cmrCollectionIds[0];

  while (nextDbCollectionId && nextCmrCollectionId) {
    if (nextDbCollectionId < nextCmrCollectionId) {
      // Found an item that is only in Cumulus database and not in cmr
      esCollectionIds.shift();
      collectionsOnlyInCumulus.push(nextDbCollectionId);
    } else if (nextDbCollectionId > nextCmrCollectionId) {
      // Found an item that is only in cmr and not in Cumulus database
      collectionsOnlyInCmr.push(nextCmrCollectionId);
      cmrCollectionIds.shift();
    } else {
      // Found an item that is in both cmr and database
      okCollections.push(nextDbCollectionId);
      esCollectionIds.shift();
      cmrCollectionIds.shift();
    }

    nextDbCollectionId = (esCollectionIds.length !== 0) ? esCollectionIds[0] : undefined;
    nextCmrCollectionId = (cmrCollectionIds.length !== 0) ? cmrCollectionIds[0] : undefined;
  }

  // Add any remaining database items to the report
  collectionsOnlyInCumulus = collectionsOnlyInCumulus.concat(esCollectionIds);

  // Add any remaining CMR items to the report
  collectionsOnlyInCmr = collectionsOnlyInCmr.concat(cmrCollectionIds);

  return {
    okCollections,
    onlyInCumulus: collectionsOnlyInCumulus,
    onlyInCmr: collectionsOnlyInCmr,
  };
}

/**
 * Compare the file holdings in CMR with Cumulus for a given granule
 * @param {Object} params .                      - parameters
 * @param {Object} params.granuleInDb            - granule object in database
 * @param {Object} params.granuleInCmr           - granule object in CMR
 * @param {Object} params.bucketsConfig          - bucket configuration
 * @param {Object} params.distributionBucketMap  - mapping of bucket->distirubtion path values
 *                                                 (e.g. { bucket: distribution path })
 * @returns {Promise<Object>}    - an object with the okCount, onlyInCumulus, onlyInCmr
 */
async function reconciliationReportForGranuleFiles(params) {
  const { granuleInDb, granuleInCmr, bucketsConfig, distributionBucketMap } = params;
  let okCount = 0;
  const onlyInCumulus = [];
  const onlyInCmr = [];

  const granuleFiles = keyBy(granuleInDb.files, 'fileName');

  // URL types for downloading granule files
  const cmrGetDataTypes = ['GET DATA', 'GET RELATED VISUALIZATION'];
  const cmrRelatedDataTypes = ['VIEW RELATED INFORMATION'];

  const bucketTypes = Object.values(bucketsConfig.buckets)
    .reduce(
      (acc, { name, type }) => ({ ...acc, [name]: type }),
      {}
    );

  // check each URL entry against database records
  const relatedUrlPromises = granuleInCmr.RelatedUrls.map(async (relatedUrl) => {
    // only check URL types for downloading granule files and related data (such as documents)
    if (cmrGetDataTypes.includes(relatedUrl.Type)
        || cmrRelatedDataTypes.includes(relatedUrl.Type)) {
      const urlFileName = relatedUrl.URL.split('/').pop();

      // filename in both Cumulus and CMR
      if (granuleFiles[urlFileName] && bucketsConfig.key(granuleFiles[urlFileName].bucket)) {
        // not all files should be in CMR
        const distributionAccessUrl = await constructOnlineAccessUrl({
          file: granuleFiles[urlFileName],
          distEndpoint: process.env.DISTRIBUTION_ENDPOINT,
          bucketTypes,
          cmrGranuleUrlType: 'distribution',
          distributionBucketMap,
        });

        const s3AccessUrl = await constructOnlineAccessUrl({
          file: granuleFiles[urlFileName],
          distEndpoint: process.env.DISTRIBUTION_ENDPOINT,
          bucketTypes,
          cmrGranuleUrlType: 's3',
          distributionBucketMap,
        });

        if (distributionAccessUrl && relatedUrl.URL === distributionAccessUrl.URL) {
          okCount += 1;
        } else if (s3AccessUrl && relatedUrl.URL === s3AccessUrl.URL) {
          okCount += 1;
        } else if (cmrGetDataTypes.includes(relatedUrl.Type)) {
          // ignore any URL which is not for getting data
          // some files should not be in CMR such as private files
          onlyInCmr.push({
            URL: relatedUrl.URL,
            Type: relatedUrl.Type,
            GranuleUR: granuleInCmr.GranuleUR,
          });
        }

        delete granuleFiles[urlFileName];
      } else if (cmrGetDataTypes.includes(relatedUrl.Type)) {
        // no matching database file, only in CMR
        onlyInCmr.push({
          URL: relatedUrl.URL,
          Type: relatedUrl.Type,
          GranuleUR: granuleInCmr.GranuleUR,
        });
      }
    }
  });

  await Promise.all(relatedUrlPromises);

  // any remaining database items to the report
  Object.keys(granuleFiles).forEach((fileName) => {
    // private file only in database, it's ok
    if (bucketsConfig.key(granuleFiles[fileName].bucket)
        && bucketsConfig.type(granuleFiles[fileName].bucket) === 'private') {
      okCount += 1;
    } else {
      let uri = granuleFiles[fileName].source;
      if (granuleFiles[fileName].bucket && granuleFiles[fileName].key) {
        uri = buildS3Uri(granuleFiles[fileName].bucket, granuleFiles[fileName].key);
      }

      onlyInCumulus.push({
        fileName: fileName,
<<<<<<< HEAD
        uri: buildS3Uri(granuleFiles[fileName].bucket, granuleFiles[fileName].key),
        granuleId: granuleInDb.granuleId,
=======
        uri,
        granuleId: granuleInDb.granuleId
>>>>>>> 7618abc4
      });
    }
  });
  return { okCount, onlyInCumulus, onlyInCmr };
}
// export for testing
exports.reconciliationReportForGranuleFiles = reconciliationReportForGranuleFiles;

/**
 * Compare the granule holdings in CMR with Cumulus for a given collection
 *
 * @param {Object} params                        - parameters
 * @param {string} params.collectionId           - the collection which has the granules to be
 *                                                 reconciled
 * @param {Object} params.bucketsConfig          - bucket configuration object
 * @param {Object} params.distributionBucketMap  - mapping of bucket->distirubtion path values
 *                                                 (e.g. { bucket: distribution path })
 * @returns {Promise<Object>}                    - an object with the granulesReport and filesReport
 */
async function reconciliationReportForGranules(params) {
  // compare granule holdings:
  //   Get CMR granules list (by PROVIDER, short_name, version, sort_key: ['granule_ur'])
  //   Get CUMULUS granules list (by collectionId order by granuleId)
  //   Report granules only in CMR
  //   Report granules only in CUMULUS
  const { collectionId, bucketsConfig, distributionBucketMap } = params;
  const { name, version } = deconstructCollectionId(collectionId);
  const cmrSettings = await getCmrSettings();
  const cmrGranulesIterator = new CMRSearchConceptQueue({
    cmrSettings,
    type: 'granules',
    searchParams: { short_name: name, version: version, sort_key: ['granule_ur'] },
    format: 'umm_json',
  });

  const esGranulesIterator = new ESCollectionGranuleQueue({ collectionId }, process.env.ES_INDEX);

  const granulesReport = {
    okCount: 0,
    onlyInCumulus: [],
    onlyInCmr: [],
  };

  const filesReport = {
    okCount: 0,
    onlyInCumulus: [],
    onlyInCmr: [],
  };

  let [nextDbItem, nextCmrItem] = await Promise.all([esGranulesIterator.peek(), cmrGranulesIterator.peek()]); // eslint-disable-line max-len

  while (nextDbItem && nextCmrItem) {
    const nextDbGranuleId = nextDbItem.granuleId;
    const nextCmrGranuleId = nextCmrItem.umm.GranuleUR;

    if (nextDbGranuleId < nextCmrGranuleId) {
      // Found an item that is only in Cumulus database and not in CMR
      granulesReport.onlyInCumulus.push({
        granuleId: nextDbGranuleId,
        collectionId: collectionId,
      });
      await esGranulesIterator.shift(); // eslint-disable-line no-await-in-loop
    } else if (nextDbGranuleId > nextCmrGranuleId) {
      // Found an item that is only in CMR and not in Cumulus database
      granulesReport.onlyInCmr.push({
        GranuleUR: nextCmrGranuleId,
        ShortName: nextCmrItem.umm.CollectionReference.ShortName,
        Version: nextCmrItem.umm.CollectionReference.Version,
      });
      await cmrGranulesIterator.shift(); // eslint-disable-line no-await-in-loop
    } else {
      // Found an item that is in both CMR and Cumulus database
      granulesReport.okCount += 1;
      const granuleInDb = {
        granuleId: nextDbGranuleId,
        collectionId: collectionId,
        files: nextDbItem.files,
      };
      const granuleInCmr = {
        GranuleUR: nextCmrGranuleId,
        ShortName: nextCmrItem.umm.CollectionReference.ShortName,
        Version: nextCmrItem.umm.CollectionReference.Version,
        RelatedUrls: nextCmrItem.umm.RelatedUrls,
      };
      await esGranulesIterator.shift(); // eslint-disable-line no-await-in-loop
      await cmrGranulesIterator.shift(); // eslint-disable-line no-await-in-loop

      // compare the files now to avoid keeping the granules' information in memory
      // eslint-disable-next-line no-await-in-loop
      const fileReport = await reconciliationReportForGranuleFiles({
        granuleInDb, granuleInCmr, bucketsConfig, distributionBucketMap,
      });
      filesReport.okCount += fileReport.okCount;
      filesReport.onlyInCumulus = filesReport.onlyInCumulus.concat(fileReport.onlyInCumulus);
      filesReport.onlyInCmr = filesReport.onlyInCmr.concat(fileReport.onlyInCmr);
    }

    [nextDbItem, nextCmrItem] = await Promise.all([esGranulesIterator.peek(), cmrGranulesIterator.peek()]); // eslint-disable-line max-len, no-await-in-loop
  }

  // Add any remaining DynamoDB items to the report
  while (await esGranulesIterator.peek()) { // eslint-disable-line no-await-in-loop
    const dbItem = await esGranulesIterator.shift(); // eslint-disable-line no-await-in-loop
    granulesReport.onlyInCumulus.push({
      granuleId: dbItem.granuleId,
      collectionId: collectionId,
    });
  }

  // Add any remaining CMR items to the report
  while (await cmrGranulesIterator.peek()) { // eslint-disable-line no-await-in-loop
    const cmrItem = await cmrGranulesIterator.shift(); // eslint-disable-line no-await-in-loop
    granulesReport.onlyInCmr.push({
      GranuleUR: cmrItem.umm.GranuleUR,
      ShortName: nextCmrItem.umm.CollectionReference.ShortName,
      Version: nextCmrItem.umm.CollectionReference.Version,
    });
  }

  return {
    granulesReport,
    filesReport,
  };
}
// export for testing
exports.reconciliationReportForGranules = reconciliationReportForGranules;

/**
 * Compare the holdings in CMR with Cumulus' internal data store, report any discrepancies
 *
 * @param {Object} params .                      - parameters
 * @param {Object} params.bucketsConfig          - bucket configuration object
 * @param {Object} params.distributionBucketMap  - mapping of bucket->distirubtion path values
 *                                                 (e.g. { bucket: distribution path })
 * @returns {Promise<Object>}                    - a reconciliation report
 */
async function reconciliationReportForCumulusCMR(params) {
  const { bucketsConfig, distributionBucketMap } = params;
  const collectionReport = await reconciliationReportForCollections();
  const collectionsInCumulusCmr = {
    okCount: collectionReport.okCollections.length,
    onlyInCumulus: collectionReport.onlyInCumulus,
    onlyInCmr: collectionReport.onlyInCmr,
  };

  // create granule and granule file report for collections in both Cumulus and CMR
  const promisedGranuleReports = collectionReport.okCollections.map((collectionId) =>
    reconciliationReportForGranules({ collectionId, bucketsConfig, distributionBucketMap }));
  const granuleAndFilesReports = await Promise.all(promisedGranuleReports);

  const granulesInCumulusCmr = {};
  const filesInCumulusCmr = {};

  granulesInCumulusCmr.okCount = granuleAndFilesReports
    .reduce((accumulator, currentValue) => accumulator + currentValue.granulesReport.okCount, 0);
  granulesInCumulusCmr.onlyInCumulus = granuleAndFilesReports.reduce(
    (accumulator, currentValue) => accumulator.concat(currentValue.granulesReport.onlyInCumulus), []
  );
  granulesInCumulusCmr.onlyInCmr = granuleAndFilesReports.reduce(
    (accumulator, currentValue) => accumulator.concat(currentValue.granulesReport.onlyInCmr), []
  );

  filesInCumulusCmr.okCount = granuleAndFilesReports
    .reduce((accumulator, currentValue) => accumulator + currentValue.filesReport.okCount, 0);
  filesInCumulusCmr.onlyInCumulus = granuleAndFilesReports.reduce(
    (accumulator, currentValue) => accumulator.concat(currentValue.filesReport.onlyInCumulus), []
  );
  filesInCumulusCmr.onlyInCmr = granuleAndFilesReports.reduce(
    (accumulator, currentValue) => accumulator.concat(currentValue.filesReport.onlyInCmr), []
  );

  return { collectionsInCumulusCmr, granulesInCumulusCmr, filesInCumulusCmr };
}
/**
 * Create a Reconciliation report and save it to S3
 *
 * @param {Object} params - params
 * @param {moment} params.createStartTime - when the report creation was begun
 * @param {moment} params.endTimestamp - end of date range for report
 * @param {string} params.reportKey - the s3 report key
 * @param {string} params.stackName - the name of the CUMULUS stack
 * @param {moment} params.startTimestamp - begginning of date range for report
 * @param {string} params.systemBucket - the name of the CUMULUS system bucket
 * @returns {Promise<null>} a Promise that resolves when the report has been
 *   uploaded to S3
 */
async function createReconciliationReport(params) {
  const {
    createStartTime,
    endTimestamp,
    reportKey,
    stackName,
    startTimestamp,
    systemBucket,
  } = params;

  // Fetch the bucket names to reconcile
  const bucketsConfigJson = await getJsonS3Object(systemBucket, getBucketsConfigKey(stackName));
  const distributionBucketMap = await getJsonS3Object(
    systemBucket, getDistributionBucketMapKey(stackName)
  );

  const dataBuckets = Object.values(bucketsConfigJson)
    .filter(isDataBucket).map((config) => config.name);

  const bucketsConfig = new BucketsConfig(bucketsConfigJson);

  // Write an initial report to S3
  const filesInCumulus = {
    okCount: 0,
    onlyInS3: [],
    onlyInDynamoDb: [],
  };

  const reportFormatCumulusCmr = {
    okCount: 0,
    onlyInCumulus: [],
    onlyInCmr: [],
  };

  let report = {
    createStartTime: createStartTime.toISOString(),
    createEndTime: null,
    reportStartTime: startTimestamp,
    reportEndTime: endTimestamp,
    status: 'RUNNING',
    error: null,
    filesInCumulus,
    collectionsInCumulusCmr: cloneDeep(reportFormatCumulusCmr),
    granulesInCumulusCmr: cloneDeep(reportFormatCumulusCmr),
    filesInCumulusCmr: cloneDeep(reportFormatCumulusCmr),
  };

  await s3().putObject({
    Bucket: systemBucket,
    Key: reportKey,
    Body: JSON.stringify(report),
  }).promise();

  // Create a report for each bucket
  const promisedBucketReports = dataBuckets.map(
    (bucket) => createReconciliationReportForBucket(bucket)
  );
  const bucketReports = await Promise.all(promisedBucketReports);

  // compare CUMULUS internal holdings in s3 and database
  bucketReports.forEach((bucketReport) => {
    report.filesInCumulus.okCount += bucketReport.okCount;
    report.filesInCumulus.onlyInS3 = report.filesInCumulus.onlyInS3.concat(bucketReport.onlyInS3);
    report.filesInCumulus.onlyInDynamoDb = report.filesInCumulus.onlyInDynamoDb.concat(
      bucketReport.onlyInDynamoDb
    );
  });

  // compare the CUMULUS holdings with the holdings in CMR
  const cumulusCmrReport = await reconciliationReportForCumulusCMR({
    bucketsConfig, distributionBucketMap,
  });
  report = Object.assign(report, cumulusCmrReport);

  // Create the full report
  report.createEndTime = moment.utc().toISOString();
  report.status = 'SUCCESS';

  // Write the full report to S3
  return s3().putObject({
    Bucket: systemBucket,
    Key: reportKey,
    Body: JSON.stringify(report),
  }).promise();
}

/**
 * start the report generation process and save the record to database
 * @param {Object} params - params
 * @param {string} params.systemBucket - the name of the CUMULUS system bucket
 * @param {string} params.stackName - the name of the CUMULUS stack
 *   DynamoDB
 * @returns {Object} report record saved to the database
 */
async function processRequest(params) {
  const { systemBucket, stackName } = params;
  const createStartTime = moment.utc();
  const reportRecordName = `inventoryReport-${createStartTime.format('YYYYMMDDTHHmmssSSS')}`;
  const reportKey = `${stackName}/reconciliation-reports/${reportRecordName}.json`;

  // add request to database
  const reconciliationReportModel = new ReconciliationReport();
  const reportRecord = {
    name: reportRecordName,
    type: 'Inventory',
    status: 'Pending',
    location: buildS3Uri(systemBucket, reportKey),
  };
  await reconciliationReportModel.create(reportRecord);

  try {
    await createReconciliationReport({ ...params, createStartTime, reportKey });
    await reconciliationReportModel.updateStatus({ name: reportRecord.name }, 'Generated');
  } catch (error) {
    log.error(JSON.stringify(error)); // helps debug ES errors
    log.error(`Error creating reconciliation report ${reportRecordName}`, error);
    const updates = {
      status: 'Failed',
      error: {
        Error: error.message,
        Cause: errorify(error),
      },
    };
    await reconciliationReportModel.update({ name: reportRecord.name }, updates);
  }

  return reconciliationReportModel.get({ name: reportRecord.name });
}

async function handler(event) {
  // increase the limit of search result from CMR.searchCollections/searchGranules
  process.env.CMR_LIMIT = process.env.CMR_LIMIT || 5000;
  process.env.CMR_PAGE_SIZE = process.env.CMR_PAGE_SIZE || 200;

  return processRequest({
    systemBucket: event.systemBucket || process.env.system_bucket,
    stackName: event.stackName || process.env.stackName,
    startTimestamp: event.startTimestamp || null,
    endTimestamp: event.endTimestamp || null,
  });
}
exports.handler = handler;<|MERGE_RESOLUTION|>--- conflicted
+++ resolved
@@ -270,13 +270,8 @@
 
       onlyInCumulus.push({
         fileName: fileName,
-<<<<<<< HEAD
-        uri: buildS3Uri(granuleFiles[fileName].bucket, granuleFiles[fileName].key),
+        uri,
         granuleId: granuleInDb.granuleId,
-=======
-        uri,
-        granuleId: granuleInDb.granuleId
->>>>>>> 7618abc4
       });
     }
   });
