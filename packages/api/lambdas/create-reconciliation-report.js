'use strict';

const cloneDeep = require('lodash/cloneDeep');
const keyBy = require('lodash/keyBy');
const camelCase = require('lodash/camelCase');
const moment = require('moment');
const DynamoDbSearchQueue = require('@cumulus/aws-client/DynamoDbSearchQueue');
const { buildS3Uri, getJsonS3Object } = require('@cumulus/aws-client/S3');
const S3ListObjectsV2Queue = require('@cumulus/aws-client/S3ListObjectsV2Queue');
const { s3 } = require('@cumulus/aws-client/services');
const BucketsConfig = require('@cumulus/common/BucketsConfig');
const Logger = require('@cumulus/logger');
const { getBucketsConfigKey, getDistributionBucketMapKey } = require('@cumulus/common/stack');
const { constructCollectionId } = require('@cumulus/message/Collections');

const CMR = require('@cumulus/cmr-client/CMR');
const CMRSearchConceptQueue = require('@cumulus/cmr-client/CMRSearchConceptQueue');
const { constructOnlineAccessUrl, getCmrSettings } = require('@cumulus/cmrjs/cmr-utils');

const { createInternalReconciliationReport } = require('./internal-reconciliation-report');
const GranuleFilesCache = require('../lib/GranuleFilesCache');
const { ESCollectionGranuleQueue } = require('../es/esCollectionGranuleQueue');
const { ReconciliationReport } = require('../models');
const { deconstructCollectionId, errorify } = require('../lib/utils');
const {
  cmrGranuleSearchParams,
  convertToESCollectionSearchParams,
  convertToESGranuleSearchParams,
  filterCMRCollections,
  initialReportHeader,
} = require('../lib/reconciliationReport');
const Collection = require('../es/collections');
const { ESSearchQueue } = require('../es/esSearchQueue');

const log = new Logger({ sender: '@api/lambdas/create-reconciliation-report' });

const isDataBucket = (bucketConfig) => ['private', 'public', 'protected'].includes(bucketConfig.type);

/**
 * return the queue of the files for a given bucket,
 * the items should be ordered by the range key which is the bucket 'key' attribute
 *
 * @param {string} bucket - bucket name
 * @returns {Array<Object>} the files' queue for a given bucket
 */
const createSearchQueueForBucket = (bucket) => new DynamoDbSearchQueue(
  {
    TableName: GranuleFilesCache.cacheTableName(),
    ExpressionAttributeNames: { '#b': 'bucket' },
    ExpressionAttributeValues: { ':bucket': bucket },
    FilterExpression: '#b = :bucket',
  },
  'scan'
);

/**
 * Checks to see if any of the included reportParams contains a value that
 * would turn a Cumulus Vs CMR collection comparison into a one way report.
 *
 * @param {Object} reportParams
 * @returns {boolean} Returns true if any tested key exists on the input
 *                    object and the key references a defined value.
 */
function isOneWayCollectionReport(reportParams) {
  return [
    'startTimestamp',
    'endTimestamp',
    'granuleIds',
    'providers',
  ].some((e) => !!reportParams[e]);
}

/**
 * Checks to see if any of the included reportParams contains a value that
 * would turn a Cumulus Vs CMR granule comparison into a one way report.
 *
 * @param {Object} reportParams
 * @returns {boolean} Returns true if any tested key exists on the input
 *                    object and the key references a defined value.
 */
function isOneWayGranuleReport(reportParams) {
  return [
    'startTimestamp',
    'endTimestamp',
    'providers',
  ].some((e) => !!reportParams[e]);
}

/**
 * Checks to see if the searchParams have any value that would require a
 * filtered search in ES
 * @param {Object} searchParams
 * @returns {boolean} returns true if searchParams contain a key that causes filtering to occur.
 */
function shouldAggregateGranulesForCollections(searchParams) {
  return [
    'updatedAt__from',
    'updatedAt__to',
    'granuleId__in',
    'provider__in',
  ].some((e) => !!searchParams[e]);
}

/**
 * Fetch collections in Elasticsearch.
 * @param {Object} recReportParams - input report params.
 * @returns {Promise<Array>} - list of collectionIds that match input paramaters
 */
async function fetchESCollections(recReportParams) {
  const esCollectionSearchParams = convertToESCollectionSearchParams(recReportParams);
  const esGranuleSearchParams = convertToESGranuleSearchParams(recReportParams);
  let esCollectionIds;
  // [MHS, 09/02/2020] We are doing these two because we can't use
  // aggregations on scrolls yet until we update elasticsearch version.
  if (shouldAggregateGranulesForCollections(esGranuleSearchParams)) {
    // Build an ESCollection and call the aggregateGranuleCollections to
    // get list of collection ids that have granules that have been updated
    const esCollection = new Collection({ queryStringParameters: esGranuleSearchParams }, 'collection', process.env.ES_INDEX);
    const esCollectionItems = await esCollection.aggregateGranuleCollections();
    esCollectionIds = esCollectionItems.sort();
  } else {
    // return all ES collections
    const esCollection = new ESSearchQueue(esCollectionSearchParams, 'collection', process.env.ES_INDEX);
    const esCollectionItems = await esCollection.empty();
    esCollectionIds = esCollectionItems.map(
      (item) => constructCollectionId(item.name, item.version)
    ).sort();
  }
  return esCollectionIds;
}

/**
 * Verify that all objects in an S3 bucket contain corresponding entries in
 * DynamoDB, and that there are no extras in either S3 or DynamoDB
 *
 * @param {string} Bucket - the bucket containing files to be reconciled
 * @returns {Promise<Object>} a report
 */
async function createReconciliationReportForBucket(Bucket) {
  const s3ObjectsQueue = new S3ListObjectsV2Queue({ Bucket });
  const dynamoDbFilesLister = createSearchQueueForBucket(Bucket);

  let okCount = 0;
  const onlyInS3 = [];
  const onlyInDynamoDb = [];
  const okCountByGranule = {};

  let [nextS3Object, nextDynamoDbItem] = await Promise.all([s3ObjectsQueue.peek(), dynamoDbFilesLister.peek()]); // eslint-disable-line max-len
  while (nextS3Object && nextDynamoDbItem) {
    const nextS3Uri = buildS3Uri(Bucket, nextS3Object.Key);
    const nextDynamoDbUri = buildS3Uri(Bucket, nextDynamoDbItem.key);

    if (!okCountByGranule[nextDynamoDbItem.granuleId]) {
      okCountByGranule[nextDynamoDbItem.granuleId] = 0;
    }

    if (nextS3Uri < nextDynamoDbUri) {
      // Found an item that is only in S3 and not in DynamoDB
      onlyInS3.push(nextS3Uri);
      s3ObjectsQueue.shift();
    } else if (nextS3Uri > nextDynamoDbUri) {
      // Found an item that is only in DynamoDB and not in S3
      const dynamoDbItem = await dynamoDbFilesLister.shift(); // eslint-disable-line no-await-in-loop, max-len
      onlyInDynamoDb.push({
        uri: buildS3Uri(Bucket, dynamoDbItem.key),
        granuleId: dynamoDbItem.granuleId,
      });
    } else {
      // Found an item that is in both S3 and DynamoDB
      okCount += 1;
      okCountByGranule[nextDynamoDbItem.granuleId] += 1;
      s3ObjectsQueue.shift();
      dynamoDbFilesLister.shift();
    }

    [nextS3Object, nextDynamoDbItem] = await Promise.all([s3ObjectsQueue.peek(), dynamoDbFilesLister.peek()]); // eslint-disable-line max-len, no-await-in-loop
  }

  // Add any remaining S3 items to the report
  while (await s3ObjectsQueue.peek()) { // eslint-disable-line no-await-in-loop
    const s3Object = await s3ObjectsQueue.shift(); // eslint-disable-line no-await-in-loop
    onlyInS3.push(buildS3Uri(Bucket, s3Object.Key));
  }

  // Add any remaining DynamoDB items to the report
  while (await dynamoDbFilesLister.peek()) { // eslint-disable-line no-await-in-loop
    const dynamoDbItem = await dynamoDbFilesLister.shift(); // eslint-disable-line no-await-in-loop
    onlyInDynamoDb.push({
      uri: buildS3Uri(Bucket, dynamoDbItem.key),
      granuleId: dynamoDbItem.granuleId,
    });
  }

  return {
    okCount,
    onlyInS3,
    onlyInDynamoDb,
    okCountByGranule,
  };
}

/**
 * Compare the collection holdings in CMR with Cumulus
 *
 * @param {Object} recReportParams - lambda's input filtering parameters to
 *                                   narrow limit of report.
 * @returns {Promise<Object>} an object with the okCollections, onlyInCumulus and
 * onlyInCmr
 */
async function reconciliationReportForCollections(recReportParams) {
  // compare collection holdings:
  //   Get list of collections from CMR
  //   Get list of collections from CUMULUS
  //   Report collections only in CMR
  //   Report collections only in CUMULUS

  const oneWayReport = isOneWayCollectionReport(recReportParams);

  // get all collections from CMR and sort them, since CMR query doesn't support
  // 'Version' as sort_key
  const cmrSettings = await getCmrSettings();
  const cmr = new CMR(cmrSettings);
  const cmrCollectionItems = await cmr.searchCollections({}, 'umm_json');
  const cmrCollectionIds = filterCMRCollections(cmrCollectionItems, recReportParams);

  const esCollectionIds = await fetchESCollections(recReportParams);

  const okCollections = [];
  let collectionsOnlyInCumulus = [];
  let collectionsOnlyInCmr = [];

  let nextDbCollectionId = esCollectionIds[0];
  let nextCmrCollectionId = cmrCollectionIds[0];

  while (nextDbCollectionId && nextCmrCollectionId) {
    if (nextDbCollectionId < nextCmrCollectionId) {
      // Found an item that is only in Cumulus database and not in cmr
      esCollectionIds.shift();
      collectionsOnlyInCumulus.push(nextDbCollectionId);
    } else if (nextDbCollectionId > nextCmrCollectionId) {
      // Found an item that is only in cmr and not in Cumulus database
      if (!oneWayReport) collectionsOnlyInCmr.push(nextCmrCollectionId);
      cmrCollectionIds.shift();
    } else {
      // Found an item that is in both cmr and database
      okCollections.push(nextDbCollectionId);
      esCollectionIds.shift();
      cmrCollectionIds.shift();
    }

    nextDbCollectionId = (esCollectionIds.length !== 0) ? esCollectionIds[0] : undefined;
    nextCmrCollectionId = (cmrCollectionIds.length !== 0) ? cmrCollectionIds[0] : undefined;
  }

  // Add any remaining database items to the report
  collectionsOnlyInCumulus = collectionsOnlyInCumulus.concat(esCollectionIds);

  // Add any remaining CMR items to the report
  if (!oneWayReport) collectionsOnlyInCmr = collectionsOnlyInCmr.concat(cmrCollectionIds);

  return {
    okCollections,
    onlyInCumulus: collectionsOnlyInCumulus,
    onlyInCmr: collectionsOnlyInCmr,
  };
}

/**
 * Compare the file holdings in CMR with Cumulus for a given granule
 * @param {Object} params .                      - parameters
 * @param {Object} params.granuleInDb            - granule object in database
 * @param {Object} params.granuleInCmr           - granule object in CMR
 * @param {Object} params.bucketsConfig          - bucket configuration
 * @param {Object} params.distributionBucketMap  - mapping of bucket->distirubtion path values
 *                                                 (e.g. { bucket: distribution path })
 * @returns {Promise<Object>}    - an object with the okCount, onlyInCumulus, onlyInCmr
 */
async function reconciliationReportForGranuleFiles(params) {
  const { granuleInDb, granuleInCmr, bucketsConfig, distributionBucketMap } = params;
  let okCount = 0;
  const onlyInCumulus = [];
  const onlyInCmr = [];

  const granuleFiles = keyBy(granuleInDb.files, 'fileName');

  // URL types for downloading granule files
  const cmrGetDataTypes = ['GET DATA', 'GET RELATED VISUALIZATION'];
  const cmrRelatedDataTypes = ['VIEW RELATED INFORMATION'];

  const bucketTypes = Object.values(bucketsConfig.buckets)
    .reduce(
      (acc, { name, type }) => ({ ...acc, [name]: type }),
      {}
    );

  // check each URL entry against database records
  const relatedUrlPromises = granuleInCmr.RelatedUrls.map(async (relatedUrl) => {
    // only check URL types for downloading granule files and related data (such as documents)
    if (cmrGetDataTypes.includes(relatedUrl.Type)
      || cmrRelatedDataTypes.includes(relatedUrl.Type)) {
      const urlFileName = relatedUrl.URL.split('/').pop();

      // filename in both Cumulus and CMR
      if (granuleFiles[urlFileName] && bucketsConfig.key(granuleFiles[urlFileName].bucket)) {
        // not all files should be in CMR
        const distributionAccessUrl = await constructOnlineAccessUrl({
          file: granuleFiles[urlFileName],
          distEndpoint: process.env.DISTRIBUTION_ENDPOINT,
          bucketTypes,
          cmrGranuleUrlType: 'distribution',
          distributionBucketMap,
        });

        const s3AccessUrl = await constructOnlineAccessUrl({
          file: granuleFiles[urlFileName],
          distEndpoint: process.env.DISTRIBUTION_ENDPOINT,
          bucketTypes,
          cmrGranuleUrlType: 's3',
          distributionBucketMap,
        });

        if (distributionAccessUrl && relatedUrl.URL === distributionAccessUrl.URL) {
          okCount += 1;
        } else if (s3AccessUrl && relatedUrl.URL === s3AccessUrl.URL) {
          okCount += 1;
        } else if (cmrGetDataTypes.includes(relatedUrl.Type)) {
          // ignore any URL which is not for getting data
          // some files should not be in CMR such as private files
          onlyInCmr.push({
            URL: relatedUrl.URL,
            Type: relatedUrl.Type,
            GranuleUR: granuleInCmr.GranuleUR,
          });
        }

        delete granuleFiles[urlFileName];
      } else if (cmrGetDataTypes.includes(relatedUrl.Type)) {
        // no matching database file, only in CMR
        onlyInCmr.push({
          URL: relatedUrl.URL,
          Type: relatedUrl.Type,
          GranuleUR: granuleInCmr.GranuleUR,
        });
      }
    }
  });

  await Promise.all(relatedUrlPromises);

  // any remaining database items to the report
  Object.keys(granuleFiles).forEach((fileName) => {
    // private file only in database, it's ok
    if (bucketsConfig.key(granuleFiles[fileName].bucket)
      && bucketsConfig.type(granuleFiles[fileName].bucket) === 'private') {
      okCount += 1;
    } else {
      let uri = granuleFiles[fileName].source;
      if (granuleFiles[fileName].bucket && granuleFiles[fileName].key) {
        uri = buildS3Uri(granuleFiles[fileName].bucket, granuleFiles[fileName].key);
      }

      onlyInCumulus.push({
        fileName: fileName,
        uri,
        granuleId: granuleInDb.granuleId,
      });
    }
  });
  return { okCount, onlyInCumulus, onlyInCmr };
}
// export for testing
exports.reconciliationReportForGranuleFiles = reconciliationReportForGranuleFiles;

/**
 * Compare the granule holdings in CMR with Cumulus for a given collection
 *
 * @param {Object} params                        - parameters
 * @param {string} params.collectionId           - the collection which has the granules to be
 *                                                 reconciled
 * @param {Object} params.bucketsConfig          - bucket configuration object
 * @param {Object} params.distributionBucketMap  - mapping of bucket->distirubtion path values
 *                                                 (e.g. { bucket: distribution path })
 * @param {Object} params.recReportParams        - Lambda report paramaters for narrowing focus
 * @returns {Promise<Object>}                    - an object with the granulesReport and filesReport
 */
async function reconciliationReportForGranules(params) {
  // compare granule holdings:
  //   Get CMR granules list (by PROVIDER, short_name, version, sort_key: ['granule_ur'])
  //   Get CUMULUS granules list (by collectionId order by granuleId)
  //   Report granules only in CMR
  //   Report granules only in CUMULUS
  const { collectionId, bucketsConfig, distributionBucketMap, recReportParams } = params;
  const { name, version } = deconstructCollectionId(collectionId);

  const cmrSettings = await getCmrSettings();
  const searchParams = new URLSearchParams({ short_name: name, version: version, sort_key: ['granule_ur'] });
  cmrGranuleSearchParams(recReportParams).forEach(([paramName, paramValue]) => {
    searchParams.append(paramName, paramValue);
  });

  const cmrGranulesIterator = new CMRSearchConceptQueue({
    cmrSettings,
    type: 'granules',
    searchParams,
    format: 'umm_json',
  });

  const esGranuleSearchParamsByCollectionId = convertToESGranuleSearchParams(
    { ...recReportParams, collectionIds: [collectionId] }
  );
  const esGranulesIterator = new ESCollectionGranuleQueue(
    esGranuleSearchParamsByCollectionId, process.env.ES_INDEX
  );
  const oneWay = isOneWayGranuleReport(recReportParams);

  const granulesReport = {
    okCount: 0,
    onlyInCumulus: [],
    onlyInCmr: [],
  };

  const filesReport = {
    okCount: 0,
    onlyInCumulus: [],
    onlyInCmr: [],
  };

  let [nextDbItem, nextCmrItem] = await Promise.all([esGranulesIterator.peek(), cmrGranulesIterator.peek()]); // eslint-disable-line max-len

  while (nextDbItem && nextCmrItem) {
    const nextDbGranuleId = nextDbItem.granuleId;
    const nextCmrGranuleId = nextCmrItem.umm.GranuleUR;

    if (nextDbGranuleId < nextCmrGranuleId) {
      // Found an item that is only in Cumulus database and not in CMR
      granulesReport.onlyInCumulus.push({
        granuleId: nextDbGranuleId,
        collectionId: collectionId,
      });
      await esGranulesIterator.shift(); // eslint-disable-line no-await-in-loop
    } else if (nextDbGranuleId > nextCmrGranuleId) {
      // Found an item that is only in CMR and not in Cumulus database
      if (!oneWay) {
        granulesReport.onlyInCmr.push({
          GranuleUR: nextCmrGranuleId,
          ShortName: nextCmrItem.umm.CollectionReference.ShortName,
          Version: nextCmrItem.umm.CollectionReference.Version,
        });
      }
      await cmrGranulesIterator.shift(); // eslint-disable-line no-await-in-loop
    } else {
      // Found an item that is in both CMR and Cumulus database
      granulesReport.okCount += 1;
      const granuleInDb = {
        granuleId: nextDbGranuleId,
        collectionId: collectionId,
        files: nextDbItem.files,
      };
      const granuleInCmr = {
        GranuleUR: nextCmrGranuleId,
        ShortName: nextCmrItem.umm.CollectionReference.ShortName,
        Version: nextCmrItem.umm.CollectionReference.Version,
        RelatedUrls: nextCmrItem.umm.RelatedUrls,
      };
      await esGranulesIterator.shift(); // eslint-disable-line no-await-in-loop
      await cmrGranulesIterator.shift(); // eslint-disable-line no-await-in-loop

      // compare the files now to avoid keeping the granules' information in memory
      // eslint-disable-next-line no-await-in-loop
      const fileReport = await reconciliationReportForGranuleFiles({
        granuleInDb, granuleInCmr, bucketsConfig, distributionBucketMap,
      });
      filesReport.okCount += fileReport.okCount;
      filesReport.onlyInCumulus = filesReport.onlyInCumulus.concat(fileReport.onlyInCumulus);
      filesReport.onlyInCmr = filesReport.onlyInCmr.concat(fileReport.onlyInCmr);
    }

    [nextDbItem, nextCmrItem] = await Promise.all([esGranulesIterator.peek(), cmrGranulesIterator.peek()]); // eslint-disable-line max-len, no-await-in-loop
  }

  // Add any remaining DynamoDB items to the report
  while (await esGranulesIterator.peek()) { // eslint-disable-line no-await-in-loop
    const dbItem = await esGranulesIterator.shift(); // eslint-disable-line no-await-in-loop
    granulesReport.onlyInCumulus.push({
      granuleId: dbItem.granuleId,
      collectionId: collectionId,
    });
  }

  // Add any remaining CMR items to the report
  if (!oneWay) {
    while (await cmrGranulesIterator.peek()) { // eslint-disable-line no-await-in-loop
      const cmrItem = await cmrGranulesIterator.shift(); // eslint-disable-line no-await-in-loop
      granulesReport.onlyInCmr.push({
        GranuleUR: cmrItem.umm.GranuleUR,
        ShortName: nextCmrItem.umm.CollectionReference.ShortName,
        Version: nextCmrItem.umm.CollectionReference.Version,
      });
    }
  }

  return {
    granulesReport,
    filesReport,
  };
}
// export for testing
exports.reconciliationReportForGranules = reconciliationReportForGranules;

/**
 * Compare the holdings in CMR with Cumulus' internal data store, report any discrepancies
 *
 * @param {Object} params .                      - parameters
 * @param {Object} params.bucketsConfig          - bucket configuration object
 * @param {Object} params.distributionBucketMap  - mapping of bucket->distirubtion path values
 *                                                 (e.g. { bucket: distribution path })
 * @param {Object} [params.recReportParams]      - optional Lambda endpoint's input params to
 *                                                 narrow report focus
 * @param {number} [params.recReportParams.StartTimestamp]
 * @param {number} [params.recReportParams.EndTimestamp]
 * @param {string} [params.recReportparams.collectionIds]
 * @returns {Promise<Object>}                    - a reconcilation report
 */
async function reconciliationReportForCumulusCMR(params) {
  const { bucketsConfig, distributionBucketMap, recReportParams } = params;
  const collectionReport = await reconciliationReportForCollections(recReportParams);
  const collectionsInCumulusCmr = {
    okCount: collectionReport.okCollections.length,
    onlyInCumulus: collectionReport.onlyInCumulus,
    onlyInCmr: collectionReport.onlyInCmr,
  };

  // create granule and granule file report for collections in both Cumulus and CMR
  const promisedGranuleReports = collectionReport.okCollections.map(
    (collectionId) => reconciliationReportForGranules({
      collectionId, bucketsConfig, distributionBucketMap, recReportParams,
    })
  );
  const granuleAndFilesReports = await Promise.all(promisedGranuleReports);

  const granulesInCumulusCmr = {};
  const filesInCumulusCmr = {};

  granulesInCumulusCmr.okCount = granuleAndFilesReports
    .reduce((accumulator, currentValue) => accumulator + currentValue.granulesReport.okCount, 0);
  granulesInCumulusCmr.onlyInCumulus = granuleAndFilesReports.reduce(
    (accumulator, currentValue) => accumulator.concat(currentValue.granulesReport.onlyInCumulus), []
  );
  granulesInCumulusCmr.onlyInCmr = granuleAndFilesReports.reduce(
    (accumulator, currentValue) => accumulator.concat(currentValue.granulesReport.onlyInCmr), []
  );

  filesInCumulusCmr.okCount = granuleAndFilesReports
    .reduce((accumulator, currentValue) => accumulator + currentValue.filesReport.okCount, 0);
  filesInCumulusCmr.onlyInCumulus = granuleAndFilesReports.reduce(
    (accumulator, currentValue) => accumulator.concat(currentValue.filesReport.onlyInCumulus), []
  );
  filesInCumulusCmr.onlyInCmr = granuleAndFilesReports.reduce(
    (accumulator, currentValue) => accumulator.concat(currentValue.filesReport.onlyInCmr), []
  );

  return { collectionsInCumulusCmr, granulesInCumulusCmr, filesInCumulusCmr };
}

/**
 * Create a Reconciliation report and save it to S3
 *
 * @param {Object} recReportParams - params
 * @param {Object} recReportParams.reportType - the report type
 * @param {moment} recReportParams.createStartTime - when the report creation was begun
 * @param {moment} recReportParams.endTimestamp - ending report datetime ISO Timestamp
 * @param {string} recReportParams.reportKey - the s3 report key
 * @param {string} recReportParams.stackName - the name of the CUMULUS stack
 * @param {moment} recReportParams.startTimestamp - beginning report datetime ISO timestamp
 * @param {string} recReportParams.systemBucket - the name of the CUMULUS system bucket
 * @returns {Promise<null>} a Promise that resolves when the report has been
 *   uploaded to S3
 */
async function createReconciliationReport(recReportParams) {
  const {
    reportKey,
    stackName,
    systemBucket,
  } = recReportParams;
  // Fetch the bucket names to reconcile
  const bucketsConfigJson = await getJsonS3Object(systemBucket, getBucketsConfigKey(stackName));
  const distributionBucketMap = await getJsonS3Object(
    systemBucket, getDistributionBucketMapKey(stackName)
  );

  const dataBuckets = Object.values(bucketsConfigJson)
    .filter(isDataBucket).map((config) => config.name);

  const bucketsConfig = new BucketsConfig(bucketsConfigJson);

  // Write an initial report to S3
  const filesInCumulus = {
    okCount: 0,
    okCountByGranule: {},
    onlyInS3: [],
    onlyInDynamoDb: [],
  };

  const reportFormatCumulusCmr = {
    okCount: 0,
    onlyInCumulus: [],
    onlyInCmr: [],
  };

  let report = {
    ...initialReportHeader(recReportParams),
    filesInCumulus,
    collectionsInCumulusCmr: cloneDeep(reportFormatCumulusCmr),
    granulesInCumulusCmr: cloneDeep(reportFormatCumulusCmr),
    filesInCumulusCmr: cloneDeep(reportFormatCumulusCmr),
  };

  await s3().putObject({
    Bucket: systemBucket,
    Key: reportKey,
    Body: JSON.stringify(report),
  }).promise();

  // Internal consistency check S3 vs Cumulus DBs
  // --------------------------------------------
  // Create a report for each bucket
  const promisedBucketReports = dataBuckets.map(
    (bucket) => createReconciliationReportForBucket(bucket)
  );

  const bucketReports = await Promise.all(promisedBucketReports);

  bucketReports.forEach((bucketReport) => {
    report.filesInCumulus.okCount += bucketReport.okCount;
    report.filesInCumulus.onlyInS3 = report.filesInCumulus.onlyInS3.concat(bucketReport.onlyInS3);
    report.filesInCumulus.onlyInDynamoDb = report.filesInCumulus.onlyInDynamoDb.concat(
      bucketReport.onlyInDynamoDb
    );

    Object.keys(bucketReport.okCountByGranule).forEach((granuleId) => {
      const currentGranuleCount = report.filesInCumulus.okCountByGranule[granuleId];
      const bucketGranuleCount = bucketReport.okCountByGranule[granuleId];

      report.filesInCumulus.okCountByGranule[granuleId] = (currentGranuleCount || 0)
        + bucketGranuleCount;
    });
  });

  // compare the CUMULUS holdings with the holdings in CMR
  // -----------------------------------------------------
  const cumulusCmrReport = await reconciliationReportForCumulusCMR({
    bucketsConfig, distributionBucketMap, recReportParams,
  });
  report = Object.assign(report, cumulusCmrReport);

  // Create the full report
  report.createEndTime = moment.utc().toISOString();
  report.status = 'SUCCESS';

  // Write the full report to S3
  return s3().putObject({
    Bucket: systemBucket,
    Key: reportKey,
    Body: JSON.stringify(report),
  }).promise();
}

/**
 * start the report generation process and save the record to database
 * @param {Object} params - params
 * @param {string} params.systemBucket - the name of the CUMULUS system bucket
 * @param {string} params.stackName - the name of the CUMULUS stack
 *   DynamoDB
 * @returns {Object} report record saved to the database
 */
async function processRequest(params) {
  const { reportType, reportName, systemBucket, stackName } = params;
  const createStartTime = moment.utc();
  const reportRecordName = reportName
    || `${camelCase(reportType)}Report-${createStartTime.format('YYYYMMDDTHHmmssSSS')}`;
  const reportKey = `${stackName}/reconciliation-reports/${reportRecordName}.json`;

  // add request to database
  const reconciliationReportModel = new ReconciliationReport();
  const reportRecord = {
    name: reportRecordName,
    type: reportType,
    status: 'Pending',
    location: buildS3Uri(systemBucket, reportKey),
  };
  await reconciliationReportModel.create(reportRecord);

  try {
    const recReportParams = { ...params, createStartTime, reportKey, reportType };
    if (reportType === 'Internal') {
      await createInternalReconciliationReport(recReportParams);
    } else {
      await createReconciliationReport(recReportParams);
    }
    await reconciliationReportModel.updateStatus({ name: reportRecord.name }, 'Generated');
  } catch (error) {
    log.error(JSON.stringify(error)); // helps debug ES errors
    log.error(`Error creating reconciliation report ${reportRecordName}`, error);
    const updates = {
      status: 'Failed',
      error: {
        Error: error.message,
        Cause: errorify(error),
      },
    };
    await reconciliationReportModel.update({ name: reportRecord.name }, updates);
  }

  return reconciliationReportModel.get({ name: reportRecord.name });
}

<<<<<<< HEAD
/**
 * Convert input to an ISO timestamp.
 * @param {any} dateable - any type convertable to JS Date
 * @returns {string} - date formated as ISO timestamp;
 */
function isoTimestamp(dateable) {
  if (dateable) {
    const aDate = new Date(dateable);
    if (Number.isNaN(aDate.valueOf())) {
      throw new TypeError(`${dateable} is not a valid input for new Date().`);
    }
    return aDate.toISOString();
  }
  return undefined;
}

/**
 * Transforms input granuleId into correct parameters for use in the
 * Reconciliation Report lambda.
 * @param {Array<string>|string} granuleId - list of granule Ids
 * @param {string} reportType - report type
 * @param {Object} modifiedEvent - input event
 * @returns {Object} updated input even with correct granuleId and granuleIds values.
 */
function updateGranuleIds(granuleId, reportType, modifiedEvent) {
  let returnEvent = { ...modifiedEvent };
  if (granuleId) {
    // transform input granuleId into an array on granuleIds
    const granuleIds = isString(granuleId) ? [granuleId] : granuleId;
    if (reportType === 'Internal') {
      if (!isString(granuleId)) {
        throw new InvalidArgument(`granuleId: ${JSON.stringify(granuleId)} is not valid input for an 'Internal' report.`);
      } else {
        // include both granuleId and granuleIds for Internal Reports.
        returnEvent = { ...modifiedEvent, granuleId, granuleIds: [granuleId] };
      }
    } else {
      returnEvent = { ...modifiedEvent, granuleIds };
    }
  }
  return returnEvent;
}

/**
 * Transforms input collectionId into correct parameters for use in the
 * Reconciliation Report lambda.
 * @param {Array<string>|string} collectionId - list of collection Ids
 * @param {string} reportType - report type
 * @param {Object} modifiedEvent - input event
 * @returns {Object} updated input even with correct collectionId and collectionIds values.
 */
function updateCollectionIds(collectionId, reportType, modifiedEvent) {
  let returnEvent = { ...modifiedEvent };
  if (collectionId) {
    const collectionIds = isString(collectionId) ? [collectionId] : collectionId;
    if (reportType === 'Internal') {
      if (!isString(collectionId)) {
        throw new InvalidArgument(`collectionId: ${JSON.stringify(collectionId)} is not valid input for an 'Internal' report.`);
      } else {
        // include both collectionIds and collectionId for Internal Reports.
        returnEvent = { ...modifiedEvent, collectionId, collectionIds: [collectionId] };
      }
    } else {
      // add array of collectionIds
      returnEvent = { ...modifiedEvent, collectionIds };
    }
  }
  return returnEvent;
}

/**
 * Transforms input provider into correct parameters for use in the
 * Reconciliation Report lambda.
 * @param {Array<string>|string} provider - list of providers
 * @param {string} reportType - report type
 * @param {Object} modifiedEvent - input event
 * @returns {Object} updated input even with correct provider and providers values.
 */
function updateProviders(provider, reportType, modifiedEvent) {
  let returnEvent = { ...modifiedEvent };
  if (provider) {
    const providers = isString(provider) ? [provider] : provider;
    if (reportType === 'Internal') {
      if (!isString(provider)) {
        throw new InvalidArgument(`provider: ${JSON.stringify(provider)} is not a valid input for an 'Internal' report.`);
      } else {
        // include both providers and provider for Internal Reports.
        returnEvent = { ...modifiedEvent, provider, providers: [provider] };
      }
    } else {
      // add array of providers
      returnEvent = { ...modifiedEvent, providers };
    }
  }
  return returnEvent;
}

/**
 * Converts input parameters to normalized versions to pass on to the report
 * functions.  Ensures any input dates are formatted as ISO strings.
 *
 * @param {Object} event - input payload
 * @returns {Object} - Object with normalized parameters
 */
function normalizeEvent(event) {
  const systemBucket = event.systemBucket || process.env.system_bucket;
  const stackName = event.stackName || process.env.stackName;
  const startTimestamp = isoTimestamp(event.startTimestamp);
  const endTimestamp = isoTimestamp(event.endTimestamp);

  let reportType = event.reportType || 'Inventory';
  if (reportType.toLowerCase() === 'granulenotfound') {
    reportType = 'Granule Not Found';
  }

  // TODO [MHS, 09/08/2020] Clean this up when CUMULUS-2156 is worked/completed
  // for now, move input collectionId to collectionIds as array
  // internal reports will keep existing collectionId and copy it to collectionIds
  let {
    collectionIds: anyCollectionIds,
    collectionId,
    granuleId,
    provider,
    ...modifiedEvent
  } = { ...event };

  if (anyCollectionIds) {
    throw new InvalidArgument('`collectionIds` is not a valid input key for a reconciliation report, use `collectionId` instead.');
  }

  const tooManyInputs = (collectionId && provider)
    || (granuleId && provider)
    || (granuleId && collectionId);

  if (tooManyInputs && reportType !== 'Internal') {
    throw new InvalidArgument(`${reportType} reports cannot be launched with more than one input (granuleId, collectionId, or provider).`);
  }
  modifiedEvent = updateCollectionIds(collectionId, reportType, modifiedEvent);
  modifiedEvent = updateGranuleIds(granuleId, reportType, modifiedEvent);
  modifiedEvent = updateProviders(provider, reportType, modifiedEvent);

  return removeNilProperties({
    ...modifiedEvent,
    systemBucket,
    stackName,
    startTimestamp,
    endTimestamp,
    reportType,
  });
}

=======
>>>>>>> dadeab7b
async function handler(event) {
  // increase the limit of search result from CMR.searchCollections/searchGranules
  process.env.CMR_LIMIT = process.env.CMR_LIMIT || 5000;
  process.env.CMR_PAGE_SIZE = process.env.CMR_PAGE_SIZE || 200;

  return processRequest(event);
}
exports.handler = handler;<|MERGE_RESOLUTION|>--- conflicted
+++ resolved
@@ -714,160 +714,6 @@
   return reconciliationReportModel.get({ name: reportRecord.name });
 }
 
-<<<<<<< HEAD
-/**
- * Convert input to an ISO timestamp.
- * @param {any} dateable - any type convertable to JS Date
- * @returns {string} - date formated as ISO timestamp;
- */
-function isoTimestamp(dateable) {
-  if (dateable) {
-    const aDate = new Date(dateable);
-    if (Number.isNaN(aDate.valueOf())) {
-      throw new TypeError(`${dateable} is not a valid input for new Date().`);
-    }
-    return aDate.toISOString();
-  }
-  return undefined;
-}
-
-/**
- * Transforms input granuleId into correct parameters for use in the
- * Reconciliation Report lambda.
- * @param {Array<string>|string} granuleId - list of granule Ids
- * @param {string} reportType - report type
- * @param {Object} modifiedEvent - input event
- * @returns {Object} updated input even with correct granuleId and granuleIds values.
- */
-function updateGranuleIds(granuleId, reportType, modifiedEvent) {
-  let returnEvent = { ...modifiedEvent };
-  if (granuleId) {
-    // transform input granuleId into an array on granuleIds
-    const granuleIds = isString(granuleId) ? [granuleId] : granuleId;
-    if (reportType === 'Internal') {
-      if (!isString(granuleId)) {
-        throw new InvalidArgument(`granuleId: ${JSON.stringify(granuleId)} is not valid input for an 'Internal' report.`);
-      } else {
-        // include both granuleId and granuleIds for Internal Reports.
-        returnEvent = { ...modifiedEvent, granuleId, granuleIds: [granuleId] };
-      }
-    } else {
-      returnEvent = { ...modifiedEvent, granuleIds };
-    }
-  }
-  return returnEvent;
-}
-
-/**
- * Transforms input collectionId into correct parameters for use in the
- * Reconciliation Report lambda.
- * @param {Array<string>|string} collectionId - list of collection Ids
- * @param {string} reportType - report type
- * @param {Object} modifiedEvent - input event
- * @returns {Object} updated input even with correct collectionId and collectionIds values.
- */
-function updateCollectionIds(collectionId, reportType, modifiedEvent) {
-  let returnEvent = { ...modifiedEvent };
-  if (collectionId) {
-    const collectionIds = isString(collectionId) ? [collectionId] : collectionId;
-    if (reportType === 'Internal') {
-      if (!isString(collectionId)) {
-        throw new InvalidArgument(`collectionId: ${JSON.stringify(collectionId)} is not valid input for an 'Internal' report.`);
-      } else {
-        // include both collectionIds and collectionId for Internal Reports.
-        returnEvent = { ...modifiedEvent, collectionId, collectionIds: [collectionId] };
-      }
-    } else {
-      // add array of collectionIds
-      returnEvent = { ...modifiedEvent, collectionIds };
-    }
-  }
-  return returnEvent;
-}
-
-/**
- * Transforms input provider into correct parameters for use in the
- * Reconciliation Report lambda.
- * @param {Array<string>|string} provider - list of providers
- * @param {string} reportType - report type
- * @param {Object} modifiedEvent - input event
- * @returns {Object} updated input even with correct provider and providers values.
- */
-function updateProviders(provider, reportType, modifiedEvent) {
-  let returnEvent = { ...modifiedEvent };
-  if (provider) {
-    const providers = isString(provider) ? [provider] : provider;
-    if (reportType === 'Internal') {
-      if (!isString(provider)) {
-        throw new InvalidArgument(`provider: ${JSON.stringify(provider)} is not a valid input for an 'Internal' report.`);
-      } else {
-        // include both providers and provider for Internal Reports.
-        returnEvent = { ...modifiedEvent, provider, providers: [provider] };
-      }
-    } else {
-      // add array of providers
-      returnEvent = { ...modifiedEvent, providers };
-    }
-  }
-  return returnEvent;
-}
-
-/**
- * Converts input parameters to normalized versions to pass on to the report
- * functions.  Ensures any input dates are formatted as ISO strings.
- *
- * @param {Object} event - input payload
- * @returns {Object} - Object with normalized parameters
- */
-function normalizeEvent(event) {
-  const systemBucket = event.systemBucket || process.env.system_bucket;
-  const stackName = event.stackName || process.env.stackName;
-  const startTimestamp = isoTimestamp(event.startTimestamp);
-  const endTimestamp = isoTimestamp(event.endTimestamp);
-
-  let reportType = event.reportType || 'Inventory';
-  if (reportType.toLowerCase() === 'granulenotfound') {
-    reportType = 'Granule Not Found';
-  }
-
-  // TODO [MHS, 09/08/2020] Clean this up when CUMULUS-2156 is worked/completed
-  // for now, move input collectionId to collectionIds as array
-  // internal reports will keep existing collectionId and copy it to collectionIds
-  let {
-    collectionIds: anyCollectionIds,
-    collectionId,
-    granuleId,
-    provider,
-    ...modifiedEvent
-  } = { ...event };
-
-  if (anyCollectionIds) {
-    throw new InvalidArgument('`collectionIds` is not a valid input key for a reconciliation report, use `collectionId` instead.');
-  }
-
-  const tooManyInputs = (collectionId && provider)
-    || (granuleId && provider)
-    || (granuleId && collectionId);
-
-  if (tooManyInputs && reportType !== 'Internal') {
-    throw new InvalidArgument(`${reportType} reports cannot be launched with more than one input (granuleId, collectionId, or provider).`);
-  }
-  modifiedEvent = updateCollectionIds(collectionId, reportType, modifiedEvent);
-  modifiedEvent = updateGranuleIds(granuleId, reportType, modifiedEvent);
-  modifiedEvent = updateProviders(provider, reportType, modifiedEvent);
-
-  return removeNilProperties({
-    ...modifiedEvent,
-    systemBucket,
-    stackName,
-    startTimestamp,
-    endTimestamp,
-    reportType,
-  });
-}
-
-=======
->>>>>>> dadeab7b
 async function handler(event) {
   // increase the limit of search result from CMR.searchCollections/searchGranules
   process.env.CMR_LIMIT = process.env.CMR_LIMIT || 5000;
