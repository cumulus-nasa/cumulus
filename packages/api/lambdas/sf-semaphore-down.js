'use strict';

const {
  getSfEventMessageObject,
  getSfEventStatus,
  isSfExecutionEvent,
  isTerminalSfStatus,
} = require('@cumulus/common/cloudwatch-event');
const {
<<<<<<< HEAD
  getQueueName,
  hasQueueAndExecutionLimit,
=======
  getQueueUrl,
  hasQueueAndExecutionLimit
>>>>>>> cb6ec439
} = require('@cumulus/message/Queue');
const stepFunctions = require('@cumulus/message/StepFunctions');

const { decrementQueueSemaphore } = require('../lib/SemaphoreUtils');

/**
 * Determine if workflow needs a semaphore decrement.
 *
 * Skip if:
 *   - Event has no specified queue name
 *   - Queue name for event has no maximum execution limit
 *   - Event has no workflow status
 *   - Workflow is not in a terminal state
 *
 * @param {Object} event - A workflow execution event
 * @param {Object} executionMessage - A cumulus event message
 * @returns {boolean} True if workflow execution semaphore should be decremented
 */
const isDecrementEvent = (event, executionMessage) =>
  isSfExecutionEvent(event)
  && isTerminalSfStatus(getSfEventStatus(event))
  && hasQueueAndExecutionLimit(executionMessage);

/**
 * Handle Cloudwatch event and decrement semaphore, if necessary.
 *
 * @param {Object} event - incoming event from Cloudwatch
 */
async function handleSemaphoreDecrementTask(event) {
  let eventMessage = getSfEventMessageObject(event, 'output');
  if (!eventMessage) eventMessage = getSfEventMessageObject(event, 'input', '{}');
  const executionMessage = await stepFunctions.pullStepFunctionEvent(eventMessage);
  if (isDecrementEvent(event, executionMessage)) {
    const queueUrl = getQueueUrl(eventMessage);
    return decrementQueueSemaphore(queueUrl);
  }
  return 'Not a valid decrement event, no operation performed';
}

/**
 * Lambda function handler for sfSemaphoreDown
 *
 * @param {Object} event - incoming message from Cloudwatch
 * @returns {Promise}
 */
async function handler(event) {
  return handleSemaphoreDecrementTask(event);
}

module.exports = {
  isDecrementEvent,
  handleSemaphoreDecrementTask,
  handler,
};<|MERGE_RESOLUTION|>--- conflicted
+++ resolved
@@ -7,13 +7,8 @@
   isTerminalSfStatus,
 } = require('@cumulus/common/cloudwatch-event');
 const {
-<<<<<<< HEAD
-  getQueueName,
+  getQueueUrl,
   hasQueueAndExecutionLimit,
-=======
-  getQueueUrl,
-  hasQueueAndExecutionLimit
->>>>>>> cb6ec439
 } = require('@cumulus/message/Queue');
 const stepFunctions = require('@cumulus/message/StepFunctions');
 
