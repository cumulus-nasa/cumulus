'use strict';

const get = require('lodash.get');
const {
  getQueueName,
  hasQueueAndExecutionLimit
} = require('@cumulus/common/message');
<<<<<<< HEAD
=======
const log = require('@cumulus/common/log');
>>>>>>> c3bb480f
const { isOneOf } = require('@cumulus/common/util');

const { decrementQueueSemaphore } = require('../lib/semaphore');

/**
 * Determine if Cloudwatch event is a Step Function state update.
 *
 * @param {Object} event - A Cloudwatch event object
 * @returns {boolean} - True if event is a Step Function state update.
 */
const isSfExecutionEvent = (event) => event.source === 'aws.states';

/**
 * Determine if workflow is in a terminal state.
 *
 * @param {Object} status - A Step Function execution status
 * @returns {boolean} - True if workflow is in terminal state.
 */
const isTerminalStatus = isOneOf([
  'ABORTED',
  'SUCCEEDED',
  'FAILED',
  'TIMED_OUT'
]);

const getEventStatus = (event) => get(event, 'detail.status');

const getEventMessage = (event) => JSON.parse(get(event, 'detail.output', '{}'));

/**
 * Determine if workflow needs a semaphore decrement.
 *
 * Skip if:
 *   - Event has no specified queue name
 *   - Queue name for event has no maximum execution limit
 *   - Event has no workflow status
 *   - Workflow is not in a terminal state
 *
 * @param {Object} event - A workflow execution event
 * @returns {boolean} True if workflow execution semaphore should be decremented
 */
const isDecrementEvent = (event) =>
  isSfExecutionEvent(event)
  && hasQueueAndExecutionLimit(getEventMessage(event))
  && isTerminalStatus(getEventStatus(event));

/**
 * Handle Cloudwatch event and decrement semaphore, if necessary.
 *
 * @param {Object} event - incoming event from Cloudwatch
 */
async function handleSemaphoreDecrementTask(event) {
  if (isDecrementEvent(event)) {
    const message = getEventMessage(event);
    const queueName = getQueueName(message);
    log.info('queueName', queueName);
    return decrementQueueSemaphore(queueName);
  }
  return 'Not a valid decrement event, no operation performed';
}

/**
 * Lambda function handler for sfSemaphoreDown
 *
 * @param {Object} event - incoming message from Cloudwatch
 * @returns {Promise}
 */
async function handler(event) {
  return handleSemaphoreDecrementTask(event);
}

module.exports = {
  isDecrementEvent,
  handleSemaphoreDecrementTask,
  handler
};<|MERGE_RESOLUTION|>--- conflicted
+++ resolved
@@ -5,10 +5,7 @@
   getQueueName,
   hasQueueAndExecutionLimit
 } = require('@cumulus/common/message');
-<<<<<<< HEAD
-=======
 const log = require('@cumulus/common/log');
->>>>>>> c3bb480f
 const { isOneOf } = require('@cumulus/common/util');
 
 const { decrementQueueSemaphore } = require('../lib/semaphore');
