/* eslint-disable no-param-reassign */
/* this module is intended to be used for bootstraping
 * the cloudformation deployment of a DAAC.
 *
 * The module is invoked by CloudFormation as custom resource
 * more info: http://docs.aws.amazon.com/AWSCloudFormation/latest/UserGuide/template-custom-resources.html
 *
 * It helps:
 *  - adding ElasticSearch index mapping when a new index is created
 *  - creating API users
 *  - encrypting CMR user/pass and adding it to configuration files
 */

'use strict';

const got = require('got');
const get = require('lodash.get');
const boolean = require('boolean');
const log = require('@cumulus/common/log');
const pLimit = require('p-limit');
const { dynamodb } = require('@cumulus/common/aws');
const { inTestMode } = require('@cumulus/common/test-utils');
const { DefaultProvider } = require('@cumulus/ingest/crypto');
const { justLocalRun } = require('@cumulus/common/local-helpers');
const { User } = require('../models');
const { Search, defaultIndexAlias } = require('../es/search');
const mappings = require('../models/mappings.json');
const physicalId = 'cumulus-bootstraping-daac-ops-api-deployment';

/**
 * Check the index to see if mappings have been added since the index
 * was last updated. Return any missing types from the mapping.
 *
 * @param {Object} esClient - elasticsearch client instance
 * @param {string} index - index name (cannot be alias)
 * @param {Array<string>} types - list of types to check against
 * @returns {Array<string>} - list of missing indices
 */
async function findMissingMappings(esClient, index, types) {
  const typesResponse = await esClient.indices.getMapping({
    index
  });

  const indexMappings = get(typesResponse, index);

  const indexTypes = Object.keys(indexMappings.mappings);

  return types.filter((x) => !indexTypes.includes(x));
}

/**
 * Initialize elastic search. If the index does not exist, create it with an alias.
 * If an index exists but is not aliased, alias the index.
 *
 * @param {string} host - elastic search host
 * @param {string} index - name of the index to create if does not exist, defaults to 'cumulus'
 * @param {string} alias - alias name for the index, defaults to 'cumulus'
 * @returns {Promise} undefined
 */
async function bootstrapElasticSearch(host, index = 'cumulus', alias = defaultIndexAlias) {
  if (!host) {
    return;
  }

  const esClient = await Search.es(host);

  // check if the index exists
  const exists = await esClient.indices.exists({ index });

  if (!exists) {
    // add mapping
    await esClient.indices.create({
      index,
      body: { mappings }
    });

    await esClient.indices.putAlias({
      index: index,
      name: alias
    });

    log.info(`index ${index} created with alias ${alias} and mappings added.`);
  }
  else {
    log.info(`index ${index} already exists`);

    let aliasedIndex = index;

    const aliasExists = await esClient.indices.existsAlias({
      name: alias
    });

    if (!aliasExists) {
      await esClient.indices.putAlias({
        index: index,
        name: alias
      });

      log.info(`Created alias ${alias} for index ${index}`);
    }
    else {
      const indices = await esClient.indices.getAlias({ name: alias });

      aliasedIndex = Object.keys(indices)[0];

      if (indices.length > 1) {
        log.info(`Multiple indices found for alias ${alias}, using index ${index}.`);
      }
    }

    const missingTypes = await findMissingMappings(esClient, aliasedIndex, Object.keys(mappings));

    if (missingTypes.length > 0) {
      const concurrencyLimit = inTestMode() ? 1 : 3;
      const limit = pLimit(concurrencyLimit);
      const addMissingTypesPromises = missingTypes.map((type) =>
        limit(() => esClient.indices.putMapping({
          index: aliasedIndex,
          type,
          body: get(mappings, type)
        })));

      await Promise.all(addMissingTypesPromises);

      log.info(`Added missing types to index ${aliasedIndex}: ${missingTypes}`);
    }
  }
}

/**
 * Add users to the cumulus user table
 *
 * @param {string} table - dynamodb table name
 * @param {Array} records - array of user records
 * @returns {Promise.<Array>} array of aws dynamodb responses
 */
async function bootstrapUsers(table, records) {
<<<<<<< HEAD
  if (!table) {
    return new Promise((resolve) => resolve());
  }
  const user = new User();
=======
  if (!table) return Promise.resolve();

  const user = new User({ tableName: table });
>>>>>>> a9692906

  // delete all user records
  const existingUsers = await user.scan();
  await Promise.all(existingUsers.Items.map((u) => user.delete(u.userName)));
  // add new ones
  const additions = records.map((record) => user.create({
    userName: record.username,
    password: record.password,
    createdAt: Date.now()
  }));

  return Promise.all(additions);
}

/**
 * Encrypt CMR password
 *
 * @param {string} password - plain text cmr password
 * @returns {Promise.<string>} encrypted cmr password
 */
async function bootstrapCmrProvider(password) {
  if (!password) {
    return new Promise((resolve) => resolve('nopassword'));
  }
  return DefaultProvider.encrypt(password);
}

/**
 * converts dynamoDB backup status to boolean
 *
 * @param {string} status - backup status of the table
 * @returns {boolean} the status in boolean
 */
function backupStatus(status) {
  if (status === 'ENABLED') {
    return true;
  }

  return false;
}

/**
 * Enable/Disable the point-in-time backup feature of given
 * DynamoDB tables
 *
 * @param {Array.<Object>} tables - a list of DynamoDB table names and their pointInTime status
 * @returns {Promise.<Array>} array of dynamoDB aws responses
 */
function bootstrapDynamoDbTables(tables) {
  return Promise.all(tables.map((table) =>
    // check the status of continuous backup
    dynamodb().describeContinuousBackups({ TableName: table.name }).promise()
      .then((r) => {
        const status = backupStatus(r.ContinuousBackupsDescription.ContinuousBackupsStatus);

        // if the status has not changed, skip
        if (status === boolean(table.pointInTime)) {
          return Promise.resolve();
        }
        const params = {
          PointInTimeRecoverySpecification: {
            PointInTimeRecoveryEnabled: boolean(table.pointInTime)
          },
          TableName: table.name
        };
        return dynamodb().updateContinuousBackups(params).promise();
      })));
}

/**
 * Sends response back to CloudFormation
 *
 * @param {Object} event - AWS lambda event object
 * @param {string} status - type of response e.g. success, failure
 * @param {Object} data - response data
 * @returns {Promise} - AWS CloudFormation response
 */
async function sendResponse(event, status, data = {}) {
  const body = JSON.stringify({
    Status: status,
    PhysicalResourceId: physicalId,
    StackId: event.StackId,
    RequestId: event.RequestId,
    LogicalResourceId: event.LogicalResourceId,
    Data: data
  });

  log.info('RESPONSE BODY:\n', body);
  log.info('SENDING RESPONSE...\n');

  const r = await got.put(event.ResponseURL, {
    body,
    headers: {
      'content-type': '',
      'content-length': body.length
    }
  });
  log.info(r.body);
}

/**
 * CloudFormation custom resource handler
 *
 * @param {Object} event - AWS Lambda event input
 * @param {Object} context - AWS Lambda context object
 * @param {Function} cb - AWS Lambda callback
 * @returns {Promise} undefined
 */
function handler(event, context, cb) {
  const es = get(event, 'ResourceProperties.ElasticSearch');
  const users = get(event, 'ResourceProperties.Users');
  const cmr = get(event, 'ResourceProperties.Cmr');
  const dynamos = get(event, 'ResourceProperties.DynamoDBTables');
  const requestType = get(event, 'RequestType');

  if (requestType === 'Delete') {
    return sendResponse(event, 'SUCCESS', null).then((r) => cb(null, r));
  }

  const actions = [
    bootstrapElasticSearch(get(es, 'host')),
    bootstrapUsers(get(users, 'table'), get(users, 'records')),
    bootstrapCmrProvider(get(cmr, 'Password')),
    bootstrapDynamoDbTables(dynamos)
  ];

  return Promise.all(actions)
    .then((results) => {
      const data = {
        CmrPassword: results[2]
      };

      return sendResponse(event, 'SUCCESS', data);
    })
    .then((r) => cb(null, r))
    .catch((e) => {
      log.error(e);
      return sendResponse(event, 'FAILED', null);
    })
    .then((r) => cb(null, r));
}

module.exports = {
  handler,
  bootstrapElasticSearch,
  bootstrapDynamoDbTables,
  // for testing
  findMissingMappings
};

justLocalRun(() => {
  //const a = {};
  //handler(a, {}, (e, r) => console.log(e, r));
  //bootstrapCmrProvider('testing').then(r => {
  //console.log(r)
  //return DefaultProvider.decrypt(r)
  //}).then(r => console.log(r))
  //.catch(e => console.log(e));
});<|MERGE_RESOLUTION|>--- conflicted
+++ resolved
@@ -135,16 +135,9 @@
  * @returns {Promise.<Array>} array of aws dynamodb responses
  */
 async function bootstrapUsers(table, records) {
-<<<<<<< HEAD
-  if (!table) {
-    return new Promise((resolve) => resolve());
-  }
-  const user = new User();
-=======
   if (!table) return Promise.resolve();
 
   const user = new User({ tableName: table });
->>>>>>> a9692906
 
   // delete all user records
   const existingUsers = await user.scan();
