'use strict';

const uuidv4 = require('uuid/v4');
const { sfn } = require('@cumulus/common/aws');
const consumer = require('@cumulus/ingest/consumer');

/**
 * Starts a new stepfunction with the given payload
 *
 * @param {Object} message - incoming queue message
 * @returns {Promise} - AWS SF Start Execution response
 */
<<<<<<< HEAD
function dispatch(message) {
  const input = Object.assign({}, message.Body);
=======
function dispatch(arn, name, payload) {
  // add creation time
  payload.cumulus_meta.workflow_start_time = Date.now();
>>>>>>> f7431bff

  input.cumulus_meta.createdAt = Date.now();

  if (!input.cumulus_meta.execution_name) {
    input.cumulus_meta.execution_name = uuidv4();
  }

  return sfn().startExecution({
    stateMachineArn: message.Body.cumulus_meta.state_machine,
    input: JSON.stringify(input),
    name: input.cumulus_meta.execution_name
  }).promise();
}

/**
 * This is an SQS Queue consumer.
 *
 * It reads messages from a given sqs queue based on the configuration provided
 * in the event object
 *
 * The default is to read 1 message from a given queueUrl and quit after 120
 * seconds
 *
 * @param {Object} event - lambda input message
 * @param {string} event.queueUrl - AWS SQS url
 * @param {string} event.messageLimit - number of messages to read from SQS on
 *   each query (default 1)
 * @param {string} event.timeLimit - how many seconds the lambda function will
 *   remain active and query the queue (defatul 120 s)
 * @param {Object} _context - lambda context
 * @param {function} cb - lambda callback
 * @returns {undefined} - undefind
 */
function handler(event, _context, cb) {
  const messageLimit = event.messageLimit || 1;
  const timeLimit = event.timeLimit || 120;

  if (event.queueUrl) {
    const con = new consumer.Consume(event.queueUrl, messageLimit, timeLimit);
    con.read(dispatch)
      .then((r) => cb(null, r))
      .catch(cb);
  }
  else cb(new Error('queueUrl is missing'));
}
module.exports = handler;<|MERGE_RESOLUTION|>--- conflicted
+++ resolved
@@ -10,16 +10,10 @@
  * @param {Object} message - incoming queue message
  * @returns {Promise} - AWS SF Start Execution response
  */
-<<<<<<< HEAD
 function dispatch(message) {
   const input = Object.assign({}, message.Body);
-=======
-function dispatch(arn, name, payload) {
-  // add creation time
-  payload.cumulus_meta.workflow_start_time = Date.now();
->>>>>>> f7431bff
 
-  input.cumulus_meta.createdAt = Date.now();
+  input.cumulus_meta.workflow_start_time = Date.now();
 
   if (!input.cumulus_meta.execution_name) {
     input.cumulus_meta.execution_name = uuidv4();
