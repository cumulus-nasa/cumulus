'use strict';

const router = require('express-promise-router')();

const { RecordDoesNotExist } = require('@cumulus/errors');
<<<<<<< HEAD
const { getKnexClient, ExecutionPgModel } = require('@cumulus/db');
=======
const {
  getKnexClient,
  ExecutionPgModel,
  translatePostgresExecutionToApiExecution,
} = require('@cumulus/db');
>>>>>>> e9ad9a1e
const Search = require('@cumulus/es-client/search').Search;

/**
 * List and search executions
 *
 * @param {Object} req - express request object
 * @param {Object} res - express response object
 * @returns {Promise<Object>} the promise of express response object
 */
async function list(req, res) {
  const search = new Search(
    { queryStringParameters: req.query },
    'execution',
    process.env.ES_INDEX
  );
  const response = await search.query();
  return res.send(response);
}

/**
 * get a single execution
 *
 * @param {Object} req - express request object
 * @param {Object} res - express response object
 * @returns {Promise<Object>} the promise of express response object
 */
async function get(req, res) {
  const arn = req.params.arn;
  const knex = await getKnexClient({ env: process.env });
  const executionPgModel = new ExecutionPgModel();
  let executionRecord;
  try {
    executionRecord = await executionPgModel.get(knex, { arn });
  } catch (error) {
    if (error instanceof RecordDoesNotExist) {
      return res.boom.notFound(`Execution record with identifiers ${JSON.stringify(req.params)} does not exist.`);
    }
    throw error;
  }

  const translatedRecord = await translatePostgresExecutionToApiExecution(executionRecord, knex);
  return res.send(translatedRecord);
}

/**
 * Delete an execution
 *
 * @param {Object} req - express request object
 * @param {Object} res - express response object
 * @returns {Promise<Object>} the promise of express response object
 */
async function del(req, res) {
  const {
    executionModel = new models.Execution(),
    executionPgModel = new ExecutionPgModel(),
    knex = await getKnexClient(),
  } = req.testContext || {};

  const { arn } = req.params;

  try {
    await executionModel.get({ arn });
  } catch (error) {
    if (error instanceof RecordDoesNotExist) {
      return res.boom.notFound('No record found');
    }
    throw error;
  }

  await knex.transaction(async (trx) => {
    await executionPgModel.delete(trx, { arn });
    await executionModel.delete({ arn });
  });

  return res.send({ message: 'Record deleted' });
}

router.get('/:arn', get);
router.get('/', list);
router.delete('/:arn', del);

module.exports = router;<|MERGE_RESOLUTION|>--- conflicted
+++ resolved
@@ -3,16 +3,14 @@
 const router = require('express-promise-router')();
 
 const { RecordDoesNotExist } = require('@cumulus/errors');
-<<<<<<< HEAD
-const { getKnexClient, ExecutionPgModel } = require('@cumulus/db');
-=======
 const {
   getKnexClient,
   ExecutionPgModel,
   translatePostgresExecutionToApiExecution,
 } = require('@cumulus/db');
->>>>>>> e9ad9a1e
-const Search = require('@cumulus/es-client/search').Search;
+const { Search } = require('@cumulus/es-client/search');
+
+const Execution = require('../models/executions');
 
 /**
  * List and search executions
@@ -65,7 +63,7 @@
  */
 async function del(req, res) {
   const {
-    executionModel = new models.Execution(),
+    executionModel = new Execution(),
     executionPgModel = new ExecutionPgModel(),
     knex = await getKnexClient(),
   } = req.testContext || {};
