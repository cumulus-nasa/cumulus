'use strict';

const router = require('express-promise-router')();
const {
  deleteS3Object,
  getS3Object,
  fileExists,
  parseS3Uri
} = require('@cumulus/aws-client/S3');
const { inTestMode } = require('@cumulus/common/test-utils');
const { RecordDoesNotExist } = require('@cumulus/errors');

const models = require('../models');
const { Search } = require('../es/search');
const indexer = require('../es/indexer');
const { asyncOperationEndpointErrorHandler } = require('../app/middleware');

/**
 * List all reconciliation reports
 *
 * @param {Object} req - express request object
 * @param {Object} res - express response object
 * @returns {Promise<Object>} the promise of express response object
 */
async function listReports(req, res) {
  const search = new Search(
    { queryStringParameters: req.query },
    'reconciliationReport',
    process.env.ES_INDEX
  );

  const response = await search.query();
  return res.send(response);
}

/**
 * get a reconciliation report
 *
 * @param {Object} req - express request object
 * @param {Object} res - express response object
 * @returns {Promise<Object>} the promise of express response object
 */
async function getReport(req, res) {
  const name = req.params.name;
  const reconciliationReportModel = new models.ReconciliationReport();

  try {
    const result = await reconciliationReportModel.get({ name });
    const { Bucket, Key } = parseS3Uri(result.location);
    const file = await getS3Object(Bucket, Key);
    return res.send(JSON.parse(file.Body.toString()));
  } catch (error) {
    if (error instanceof RecordDoesNotExist) {
      return res.boom.notFound(`No record found for ${name}`);
    }
    if (error.name === 'NoSuchKey') {
      return res.boom.notFound('The report does not exist!');
    }
    throw error;
  }
}

/**
 * delete a reconciliation report
 *
 * @param {Object} req - express request object
 * @param {Object} res - express response object
 * @returns {Promise<Object>} the promise of express response object
 */
async function deleteReport(req, res) {
  const name = req.params.name;
  const reconciliationReportModel = new models.ReconciliationReport();
  const record = await reconciliationReportModel.get({ name });

  const { Bucket, Key } = parseS3Uri(record.location);
  if (await fileExists(Bucket, Key)) {
    await deleteS3Object(Bucket, Key);
  }
  await reconciliationReportModel.delete({ name });

  if (inTestMode()) {
    const esClient = await Search.es(process.env.ES_HOST);
    await indexer.deleteRecord({
      esClient,
      id: name,
      type: 'reconciliationReport',
      index: process.env.ES_INDEX,
      ignore: [404]
    });
  }

  return res.send({ message: 'Report deleted' });
}

/**
 * Creates a new report
 *
 * @param {Object} req - express request object
 * @param {Object} res - express response object
 * @returns {Promise<Object>} the promise of express response object
 */
<<<<<<< HEAD
async function createReport(req, res) {
  const invocationType = req.body.invocationType || 'Event';
  const startTimestamp = req.body.startTimestamp || undefined;
  const endTimestamp = req.body.endTimestamp || undefined;
  const payload = { startTimestamp, endTimestamp };
  const result = await invoke(process.env.invokeReconcileLambda, payload, invocationType);
  const response = (invocationType === 'Event')
    ? { message: 'Report is being generated', status: result.StatusCode }
    : { message: 'Report generated', report: JSON.parse(result.Payload) };
  return res.send(response);
}

router.get('/:name', getReport);
router.delete('/:name', deleteReport);
router.get('/', listReports);
router.post('/', createReport);
=======
async function post(req, res) {
  const asyncOperationModel = new models.AsyncOperation({
    stackName: process.env.stackName,
    systemBucket: process.env.system_bucket,
    tableName: process.env.AsyncOperationsTable
  });

  const asyncOperation = await asyncOperationModel.start({
    asyncOperationTaskDefinition: process.env.AsyncOperationTaskDefinition,
    cluster: process.env.EcsCluster,
    lambdaName: process.env.invokeReconcileLambda,
    description: 'Create Inventory Report',
    operationType: 'Reconciliation Report',
    payload: {},
    useLambdaEnvironmentVariables: true
  });

  return res.status(202).send(asyncOperation);
}

router.get('/:name', get);
router.delete('/:name', del);
router.get('/', list);
router.post('/', post, asyncOperationEndpointErrorHandler);
>>>>>>> b10ada55

module.exports = router;<|MERGE_RESOLUTION|>--- conflicted
+++ resolved
@@ -99,25 +99,7 @@
  * @param {Object} res - express response object
  * @returns {Promise<Object>} the promise of express response object
  */
-<<<<<<< HEAD
 async function createReport(req, res) {
-  const invocationType = req.body.invocationType || 'Event';
-  const startTimestamp = req.body.startTimestamp || undefined;
-  const endTimestamp = req.body.endTimestamp || undefined;
-  const payload = { startTimestamp, endTimestamp };
-  const result = await invoke(process.env.invokeReconcileLambda, payload, invocationType);
-  const response = (invocationType === 'Event')
-    ? { message: 'Report is being generated', status: result.StatusCode }
-    : { message: 'Report generated', report: JSON.parse(result.Payload) };
-  return res.send(response);
-}
-
-router.get('/:name', getReport);
-router.delete('/:name', deleteReport);
-router.get('/', listReports);
-router.post('/', createReport);
-=======
-async function post(req, res) {
   const asyncOperationModel = new models.AsyncOperation({
     stackName: process.env.stackName,
     systemBucket: process.env.system_bucket,
@@ -137,10 +119,9 @@
   return res.status(202).send(asyncOperation);
 }
 
-router.get('/:name', get);
-router.delete('/:name', del);
-router.get('/', list);
-router.post('/', post, asyncOperationEndpointErrorHandler);
->>>>>>> b10ada55
+router.get('/:name', getReport);
+router.delete('/:name', deleteReport);
+router.get('/', listReports);
+router.post('/', createReport, asyncOperationEndpointErrorHandler);
 
 module.exports = router;