'use strict';

const get = require('lodash.get');
const Ajv = require('ajv');
<<<<<<< HEAD
const cloneDeep = require('lodash.clonedeep');
const pWaitFor = require('p-wait-for');
=======
>>>>>>> ed2095e5
const aws = require('@cumulus/common/aws');
const { deprecate } = require('@cumulus/common/util');
const { inTestMode } = require('@cumulus/common/test-utils');
const { errorify } = require('../lib/utils');
const { RecordDoesNotExist } = require('../lib/errors');
const { search } = require('../lib/search');

async function enableStream(tableName) {
  const params = {
    TableName: tableName,
    StreamSpecification: {
      StreamEnabled: true,
      StreamViewType: 'NEW_AND_OLD_IMAGES'
    }
  };

  await aws.dynamodb().updateTable(params).promise();

  await pWaitFor(
    async () =>
      aws.dynamodb().describeTable({ TableName: tableName }).promise()
        .then((response) => response.TableStatus !== 'UPDATING'),
    { interval: 5 * 1000 }
  );
}

/**
 * Helper for creating a dynamoDB table
 *
 * @param {string} tableName - dynamoDB table name
 * @param {Object} hash - object describing the dynamodb hash (primary key) field
 * @param {string} hash.name - name of the field
 * @param {string} hash.type - type of the field (e.g. S for string and N for number)
 * @param {Object} range - object describing the dynamodb range field
 * @param {string} range.name - name of the field
 * @param {string} range.type - type of the field (e.g. S for string and N for number)
 * @returns {Promise<Object>} aws dynamodb table creation response
 */
async function createTable(tableName, hash, range = null) {
  const params = {
    TableName: tableName,
    AttributeDefinitions: [{
      AttributeName: hash.name,
      AttributeType: hash.type
    }],
    KeySchema: [{
      AttributeName: hash.name,
      KeyType: 'HASH'
    }],
    ProvisionedThroughput: {
      ReadCapacityUnits: 5,
      WriteCapacityUnits: 5
    }
  };

  if (range) {
    params.KeySchema.push({
      AttributeName: range.name,
      KeyType: 'RANGE'
    });

    params.AttributeDefinitions.push({
      AttributeName: range.name,
      AttributeType: range.type
    });
  }

  const output = await aws.dynamodb().createTable(params).promise();
  await aws.dynamodb().waitFor('tableExists', { TableName: tableName }).promise();

  if (!inTestMode()) await enableStream(tableName);

  return output;
}

async function deleteTable(tableName) {
  const output = await aws.dynamodb().deleteTable({
    TableName: tableName
  }).promise();

  await aws.dynamodb().waitFor('tableNotExists', { TableName: tableName }).promise();
  return output;
}

/**
 * The manager class handles basic operations on a given DynamoDb table
 */
class Manager {
  static recordIsValid(item, schema = null, removeAdditional = false) {
    if (!schema) {
      throw new Error('schema is not defined');
    }

    const schemaWithAdditionalPropertiesProhibited = JSON.parse(
      JSON.stringify(
        schema,
        (_, value) => {
          if (value.type === 'object') {
            return {
              additionalProperties: false,
              ...value
            };
          }

          return value;
        }
      )
    );

    const ajv = new Ajv({
      removeAdditional,
      useDefaults: true,
      v5: true
    });
    const validate = ajv.compile(schemaWithAdditionalPropertiesProhibited);
    const valid = validate(item);
    if (!valid) {
      const err = new Error('The record has validation errors');
      err.name = 'SchemaValidationError';
      err.detail = validate.errors;
      throw err;
    }
  }

  static createTable(tableName, hash, range = null) {
    deprecate('@cumulus/api/models/base Manager.createTable()', '1.10.3', 'the createTable() instance method');
    return createTable(tableName, hash, range);
  }

  static deleteTable(tableName) {
    deprecate('@cumulus/api/models/base Manager.deleteTable()', '1.10.3', 'the deleteTable() instance method');
    return deleteTable(tableName);
  }

  /**
   * Constructor of Manager class
   *
   * @param {Object} params - params
   * @param {string} params.tableName - (required) the name of the DynamoDB
   *   table associated with this model
   * @param {Object} params.tableHash - (required) an object containing "name"
   *   and "type" properties, which specify the partition key of the DynamoDB
   *   table.
   * @param {Object} params.tableRange - an object containing "name" and "type"
   *   properties, which specify the sort key of the DynamoDB table.
   * @param {Object} params.schema - the JSON schema to validate the records
   *   against.
   * @param {boolean} [params.validate=true] - whether items should be validated
   *   before being written to the database.  The _only_ time this should ever
   *   be set to false is when restoring from a backup, and that code is already
   *   written.  So no other time.  Don't even think about it.  I know you're
   *   going to say, "but it's only for this one test case".  No.
   *   Find another way.
   */
  constructor(params = {}) {
    // Make sure all required parameters are present
    if (!params.tableName) throw new TypeError('params.tableName is required');
    if (!params.tableHash) throw new TypeError('params.tableHash is required');

    this.tableName = params.tableName;
    this.tableHash = params.tableHash;
    this.tableRange = params.tableRange;
    this.schema = params.schema;
    this.dynamodbDocClient = aws.dynamodbDocClient({ convertEmptyValues: true });
    this.removeAdditional = false;

    this.validate = get(params, 'validate', true);
  }

  /**
   * Create the DynamoDB table associated with a model
   *
   * @returns {Promise} resolves when the table exists
   */
  createTable() {
    return createTable(this.tableName, this.tableHash, this.tableRange);
  }

  /**
   * Delete the DynamoDB table associated with a model
   *
   * @returns {Promise} resolves when the table no longer exists
   */
  deleteTable() {
    return deleteTable(this.tableName);
  }

  /**
   * Check if an item exists
   *
   * @param {Object} Key - the key to check for
   * @returns {boolean}
   */
  async exists(Key) {
    try {
      await this.get(Key);
      return true;
    }
    catch (err) {
      if (err instanceof RecordDoesNotExist) return false;

      throw err;
    }
  }

  /**
   * Enable DynamoDB streams on the table
   *
   * @returns {Promise} resolves when streams are enabled
   */
  enableStream() {
    return enableStream(this.tableName);
  }

  /**
   * Gets the item if found. If the record does not exist
   * the function throws RecordDoesNotExist error
   *
   * @param {Object} item - the item to search for
   * @returns {Promise} The record found
   */
  async get(item) {
    const params = {
      TableName: this.tableName,
      Key: item
    };

    try {
      const getResponse = await this.dynamodbDocClient.get(params).promise();
      if (!getResponse.Item) {
        throw new RecordDoesNotExist();
      }
      return getResponse.Item;
    }
    catch (e) {
      throw new RecordDoesNotExist(
        `No record found for ${JSON.stringify(item)} in ${this.tableName}`
      );
    }
  }

  async batchGet(items, attributes = null) {
    const params = {
      RequestItems: {
        [this.tableName]: {
          Keys: items
        }
      }
    };

    if (attributes) {
      params.RequestItems[this.tableName].AttributesToGet = attributes;
    }

    return this.dynamodbDocClient.batchGet(params).promise();
  }

  async batchWrite(deletes, puts = []) {
    const deleteRequests = (deletes || []).map((Key) => ({
      DeleteRequest: { Key }
    }));

    const now = Date.now();
    const putsWithTimestamps = puts.map((item) => ({
      createdAt: now,
      ...item,
      updatedAt: now
    }));

    if (this.validate) {
      putsWithTimestamps.forEach((item) => {
        this.constructor.recordIsValid(item, this.schema, this.removeAdditional);
      });
    }

    const putRequests = putsWithTimestamps.map((Item) => ({
      PutRequest: { Item }
    }));

    const requests = deleteRequests.concat(putRequests);

    if (requests > 25) {
      throw new Error('Batch Write supports 25 or fewer bulk actions at the same time');
    }

    const params = {
      RequestItems: {
        [this.tableName]: requests
      }
    };

    return this.dynamodbDocClient.batchWrite(params).promise();
  }

  /**
   * creates record(s)
   *
   * @param {Object<Array|Object>} items - the Item/Items to be added to the database
   * @returns {Promise<Array|Object>} an array of created records or a single
   *   created record
   */
  async create(items) {
    // This is confusing because the argument named "items" could either be
    // an Array of items  or a single item.  To make this function a little
    // easier to understand, converting the single item case here to an array
    // containing one item.
    const itemsArray = Array.isArray(items) ? items : [items];

    // For each item, set the updatedAt property.  If it does not have a
    // createdAt property, set that as well.  Instead of modifying the original
    // item, this returns an updated copy of the item.
    const itemsWithTimestamps = itemsArray.map((item) => {
<<<<<<< HEAD
      const clonedItem = cloneDeep(item);
      clonedItem.updatedAt = Date.now();

      // also add timestamp to support legacy timestamp field in es
      clonedItem.timestamp = clonedItem.updatedAt;

      if (!clonedItem.createdAt) clonedItem.createdAt = clonedItem.updatedAt;
      return clonedItem;
    });
=======
      const now = Date.now();
>>>>>>> ed2095e5

      return {
        createdAt: now,
        ...item,
        updatedAt: now
      };
    });

    if (this.validate) {
      // Make sure that all of the items are valid
      itemsWithTimestamps.forEach((item) => {
        this.constructor.recordIsValid(item, this.schema, this.removeAdditional);
      });
    }

    // Suggested method of handling a loop containing an await, according to
    // https://codeburst.io/javascript-async-await-with-foreach-b6ba62bbf404
    for (let i = 0; i < itemsWithTimestamps.length; i += 1) {
      await this.dynamodbDocClient.put({ // eslint-disable-line no-await-in-loop
        TableName: this.tableName,
        Item: itemsWithTimestamps[i]
      }).promise();
    }

    // If the original item was an Array, return an Array.  If the original item
    // was an Object, return an Object.
    return Array.isArray(items) ? itemsWithTimestamps : itemsWithTimestamps[0];
  }

  async scan(query, fields, limit, select, startKey) {
    const params = {
      TableName: this.tableName
    };

    if (query) {
      if (query.filter && query.values) {
        params.FilterExpression = query.filter;
        params.ExpressionAttributeValues = query.values;
      }

      if (query.names) {
        params.ExpressionAttributeNames = query.names;
      }
    }

    if (fields) {
      params.ProjectionExpression = fields;
    }

    if (limit) {
      params.Limit = limit;
    }

    if (select) {
      params.Select = select;
    }

    if (startKey) {
      params.ExclusiveStartKey = startKey;
    }

    const resp = await this.dynamodbDocClient.scan(params).promise();

    // recursively go through all the records
    if (resp.LastEvaluatedKey) {
      const more = await this.scan(query, fields, limit, select, resp.LastEvaluatedKey);
      if (more.Items) {
        resp.Items = more.Items.concat(more.Items);
      }
      resp.Count += more.Count;
    }

    return resp;
  }

  search(query) {
    return search({ q: query, context: this });
  }

  async delete(item) {
    const params = {
      TableName: this.tableName,
      Key: item
    };

    return this.dynamodbDocClient.delete(params).promise();
  }

  async update(itemKeys, updates = {}, fieldsToDelete = []) {
    const actualUpdates = {
      ...updates,
      updatedAt: Date.now()
    };

    // Make sure that we don't update the key fields
    const itemKeyNames = Object.keys(itemKeys);
    itemKeyNames.forEach((property) => delete actualUpdates[property]);

    // Make sure that we don't try to update a field that's being deleted
    fieldsToDelete.forEach((property) => delete actualUpdates[property]);

    const schemaWithoutRequiredParams = JSON.parse(
      JSON.stringify(
        this.schema,
        (key, value) => (key === 'required' ? [] : value)
      )
    );

    if (this.validate) {
      this.constructor.recordIsValid(
        actualUpdates,
        schemaWithoutRequiredParams,
        this.removeAdditional
      );
    }

    // Build the actual update request
    const attributeUpdates = {};
    Object.keys(actualUpdates).forEach((property) => {
      attributeUpdates[property] = {
        Action: 'PUT',
        Value: actualUpdates[property]
      };
    });

    // Add keys to be deleted
    fieldsToDelete.forEach((property) => {
      attributeUpdates[property] = { Action: 'DELETE' };
    });

    // Perform the update
    const updateResponse = await this.dynamodbDocClient.update({
      TableName: this.tableName,
      Key: itemKeys,
      ReturnValues: 'ALL_NEW',
      AttributeUpdates: attributeUpdates
    }).promise();

    return updateResponse.Attributes;
  }

  /**
   * Updates the status field
   *
   * @param {Object} key - the key to update
   * @param {string} status - the new status
   * @returns {Promise} the updated record
   */
  updateStatus(key, status) {
    return this.update(key, { status });
  }


  /**
   * Marks the record is failed with proper status
   * and error message
   *
   * @param {Object} key - the key to update
   * @param {Object} err - the error object
   * @returns {Promise} the updated record
   */
  hasFailed(key, err) {
    return this.update(
      key,
      { status: 'failed', error: errorify(err), isActive: false }
    );
  }
}

module.exports = Manager;<|MERGE_RESOLUTION|>--- conflicted
+++ resolved
@@ -2,11 +2,7 @@
 
 const get = require('lodash.get');
 const Ajv = require('ajv');
-<<<<<<< HEAD
-const cloneDeep = require('lodash.clonedeep');
 const pWaitFor = require('p-wait-for');
-=======
->>>>>>> ed2095e5
 const aws = require('@cumulus/common/aws');
 const { deprecate } = require('@cumulus/common/util');
 const { inTestMode } = require('@cumulus/common/test-utils');
@@ -319,24 +315,13 @@
     // createdAt property, set that as well.  Instead of modifying the original
     // item, this returns an updated copy of the item.
     const itemsWithTimestamps = itemsArray.map((item) => {
-<<<<<<< HEAD
-      const clonedItem = cloneDeep(item);
-      clonedItem.updatedAt = Date.now();
-
-      // also add timestamp to support legacy timestamp field in es
-      clonedItem.timestamp = clonedItem.updatedAt;
-
-      if (!clonedItem.createdAt) clonedItem.createdAt = clonedItem.updatedAt;
-      return clonedItem;
-    });
-=======
       const now = Date.now();
->>>>>>> ed2095e5
 
       return {
         createdAt: now,
         ...item,
-        updatedAt: now
+        updatedAt: now,
+        timestamp: now
       };
     });
 
