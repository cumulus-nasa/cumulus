--- conflicted
+++ resolved
@@ -472,22 +472,6 @@
     }
 
     const promisedGranuleRecords = granules
-<<<<<<< HEAD
-      .map(async (granule) => {
-        try {
-          return await Granule.generateGranuleRecord(
-            granule,
-            cumulusMessage,
-            executionUrl,
-            executionDescription
-          );
-        } catch (error) {
-          log.error(
-            'Error handling granule records: ', error,
-            'Execution message: ', cumulusMessage
-          );
-          return undefined;
-=======
       .map(
         async (granule) => {
           try {
@@ -513,7 +497,6 @@
 
             return undefined;
           }
->>>>>>> c8e7ce39
         }
       );
 
