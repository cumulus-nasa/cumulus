'use strict';

const cloneDeep = require('lodash/cloneDeep');
const isArray = require('lodash/isArray');
const isString = require('lodash/isString');
const partial = require('lodash/partial');
const path = require('path');

const awsClients = require('@cumulus/aws-client/services');
const Lambda = require('@cumulus/aws-client/Lambda');
const s3Utils = require('@cumulus/aws-client/S3');
const StepFunctions = require('@cumulus/aws-client/StepFunctions');
const { CMR } = require('@cumulus/cmr-client');
const cmrjsCmrUtils = require('@cumulus/cmrjs/cmr-utils');
const log = require('@cumulus/common/log');
const { getCollectionIdFromMessage } = require('@cumulus/message/Collections');
const {
  getMessageExecutionArn,
  getExecutionUrlFromArn,
} = require('@cumulus/message/Executions');
const {
  getMessageGranules,
  getGranuleStatus,
  getGranuleQueryFields,
} = require('@cumulus/message/Granules');
const {
  getMessagePdrName,
} = require('@cumulus/message/PDRs');
const {
  getMessageProvider,
} = require('@cumulus/message/Providers');
const {
  getMessageWorkflowStartTime,
  getWorkflowDuration,
  getMetaStatus,
} = require('@cumulus/message/workflows');
const { buildURL } = require('@cumulus/common/URLUtils');
const { removeNilProperties } = require('@cumulus/common/util');
const {
  getBucketsConfigKey,
  getDistributionBucketMapKey,
} = require('@cumulus/common/stack');
const {
  DeletePublishedGranule,
} = require('@cumulus/errors');
const {
  generateMoveFileParams,
  moveGranuleFiles,
} = require('@cumulus/ingest/granule');

const Manager = require('./base');

const { CumulusModelError } = require('./errors');
const FileUtils = require('../lib/FileUtils');
const {
  getExecutionProcessingTimeInfo,
  getGranuleTimeToArchive,
  getGranuleTimeToPreprocess,
  translateGranule,
  getGranuleProductVolume,
} = require('../lib/granules');
const GranuleSearchQueue = require('../lib/GranuleSearchQueue');

const {
  parseException,
  deconstructCollectionId,
} = require('../lib/utils');
const Rule = require('./rules');
const granuleSchema = require('./schemas').granule;

const renameProperty = (from, to, obj) => {
  const newObj = { ...obj, [to]: obj[from] };
  delete newObj[from];
  return newObj;
};

class Granule extends Manager {
  constructor({
    fileUtils = FileUtils,
    stepFunctionUtils = StepFunctions,
    cmrUtils = cmrjsCmrUtils,
  } = {}) {
    const globalSecondaryIndexes = [{
      IndexName: 'collectionId-granuleId-index',
      KeySchema: [
        {
          AttributeName: 'collectionId',
          KeyType: 'HASH',
        },
        {
          AttributeName: 'granuleId',
          KeyType: 'RANGE',
        },
      ],
      Projection: {
        ProjectionType: 'ALL',
      },
      ProvisionedThroughput: {
        ReadCapacityUnits: 5,
        WriteCapacityUnits: 10,
      },
    }];

    super({
      tableName: process.env.GranulesTable,
      tableHash: { name: 'granuleId', type: 'S' },
      tableAttributes: [{ name: 'collectionId', type: 'S' }],
      tableIndexes: { GlobalSecondaryIndexes: globalSecondaryIndexes },
      schema: granuleSchema,
    });

    this.fileUtils = fileUtils;
    this.stepFunctionUtils = stepFunctionUtils;
    this.cmrUtils = cmrUtils;
  }

  async get(...args) {
    return translateGranule(
      await super.get(...args),
      this.fileUtils
    );
  }

  getRecord({ granuleId }) {
    return super.get({ granuleId });
  }

  async batchGet(...args) {
    const result = cloneDeep(await super.batchGet(...args));

    result.Responses[this.tableName] = await Promise.all(
      result.Responses[this.tableName].map((response) => translateGranule(response))
    );

    return result;
  }

  async scan(...args) {
    const scanResponse = await super.scan(...args);

    if (scanResponse.Items) {
      return {
        ...scanResponse,
        Items: await Promise.all(scanResponse.Items.map(
          (response) => translateGranule(response)
        )),
      };
    }

    return scanResponse;
  }

  /**
   * Remove granule record from CMR
   *
   * @param {Object} granule - A granule record
   * @throws {CumulusModelError|Error}
   * @returns {Promise}
   * @private
   */
  async _removeGranuleFromCmr(granule) {
    log.info(`granules.removeGranuleFromCmrByGranule ${granule.granuleId}`);

    if (!granule.published || !granule.cmrLink) {
      throw new CumulusModelError(`Granule ${granule.granuleId} is not published to CMR, so cannot be removed from CMR`);
    }

    const cmrSettings = await this.cmrUtils.getCmrSettings();
    const cmr = new CMR(cmrSettings);
    const metadata = await cmr.getGranuleMetadata(granule.cmrLink);

    // Use granule UR to delete from CMR
    await cmr.deleteGranule(metadata.title, granule.collectionId);
  }

  /*
  * DEPRECATED: This has moved to /lib/granule-rmove-from-cmr.js
  */
  async removeGranuleFromCmrByGranule(granule) {
    await this._removeGranuleFromCmr(granule);
    return this.update({ granuleId: granule.granuleId }, { published: false }, ['cmrLink']);
  }

  /**
   * start the re-ingest of a given granule object
   *
   * @param {Object} granule - the granule object
   * @param {string} [asyncOperationId] - specify asyncOperationId origin
   * @returns {Promise<undefined>} - undefined
   */
  async reingest(granule, asyncOperationId = undefined) {
    const executionArn = path.basename(granule.execution);

    const executionDescription = await StepFunctions.describeExecution({ executionArn });
    const originalMessage = JSON.parse(executionDescription.input);

    const { name, version } = deconstructCollectionId(granule.collectionId);

    const lambdaPayload = await Rule.buildPayload({
      workflow: originalMessage.meta.workflow_name,
      meta: originalMessage.meta,
      cumulus_meta: {
        cumulus_context: {
          reingestGranule: true,
          forceDuplicateOverwrite: true,
        },
      },
      payload: originalMessage.payload,
      provider: granule.provider,
      collection: {
        name,
        version,
      },
      queueUrl: granule.queueUrl,
      asyncOperationId,
    });

    await this.updateStatus({ granuleId: granule.granuleId }, 'running');

    return Lambda.invoke(process.env.invoke, lambdaPayload);
  }

  /**
   * apply a workflow to a given granule object
   *
   * @param {Object} granule - the granule object
   * @param {string} workflow - the workflow name
   * @param {Object} meta - optional meta object to insert in workflow message
   * @param {string} [queueName] - specify queue to append message to
   * @param {string} [asyncOperationId] - specify asyncOperationId origin
   * @returns {Promise<undefined>} undefined
   */
  async applyWorkflow(
    granule,
    workflow,
    meta = undefined,
    queueName = undefined,
    asyncOperationId = undefined
  ) {
    if (!workflow) {
      throw new TypeError('granule.applyWorkflow requires a `workflow` parameter');
    }

    const { name, version } = deconstructCollectionId(granule.collectionId);

    const lambdaPayload = await Rule.buildPayload({
      workflow,
      payload: {
        granules: [granule],
      },
      provider: granule.provider,
      collection: {
        name,
        version,
      },
      meta,
      queueName,
      asyncOperationId,
    });

    await this.updateStatus({ granuleId: granule.granuleId }, 'running');

    await Lambda.invoke(process.env.invoke, lambdaPayload);
  }

  /**
   * Move a granule's files to destinations specified
   *
   * @param {Object} g - the granule record object
   * @param {Array<{regex: string, bucket: string, filepath: string}>} destinations
   *    - list of destinations specified
   *    regex - regex for matching filepath of file to new destination
   *    bucket - aws bucket of the destination
   *    filepath - file path/directory on the bucket for the destination
   * @param {string} distEndpoint - distribution endpoint URL
   * @returns {Promise<undefined>} undefined
   */
  async move(g, destinations, distEndpoint) {
    log.info(`granules.move ${g.granuleId}`);

    const bucketsConfig = await s3Utils.getJsonS3Object(
      process.env.system_bucket,
      getBucketsConfigKey(process.env.stackName)
    );

    const bucketTypes = Object.values(bucketsConfig)
      .reduce(
        (acc, { name, type }) => ({ ...acc, [name]: type }),
        {}
      );

    const distributionBucketMap = await s3Utils.getJsonS3Object(
      process.env.system_bucket,
      getDistributionBucketMapKey(process.env.stackName)
    );
    const updatedFiles = await moveGranuleFiles(g.files, destinations);

    await this.cmrUtils.reconcileCMRMetadata({
      granuleId: g.granuleId,
      updatedFiles,
      distEndpoint,
      published: g.published,
      distributionBucketMap,
      bucketTypes,
    });

    return this.update(
      { granuleId: g.granuleId },
      {
        files: updatedFiles.map(partial(renameProperty, 'name', 'fileName')),
      }
    );
  }

  /**
   * With the params for moving a granule, return the files that already exist at
   * the move location
   *
   * @param {Object} granule - the granule object
   * @param {Array<{regex: string, bucket: string, filepath: string}>} destinations
   * - list of destinations specified
   *    regex - regex for matching filepath of file to new destination
   *    bucket - aws bucket of the destination
   *    filepath - file path/directory on the bucket for the destination
   * @returns {Promise<Array<Object>>} - promise that resolves to a list of files
   * that already exist at the destination that they would be written to if they
   * were to be moved via the move granules call
   */
  async getFilesExistingAtLocation(granule, destinations) {
    const moveFileParams = generateMoveFileParams(granule.files, destinations);

    const fileExistsPromises = moveFileParams.map(async (moveFileParam) => {
      const { target, file } = moveFileParam;
      if (target) {
        const exists = await s3Utils.fileExists(target.Bucket, target.Key);

        if (exists) {
          return Promise.resolve(file);
        }
      }

      return Promise.resolve();
    });

    const existingFiles = await Promise.all(fileExistsPromises);

    return existingFiles.filter((file) => file);
  }

  /**
   * Build a granule record.
   *
   * @param {Object} params
   * @param {AWS.S3} params.s3 - an AWS.S3 instance
   * @param {Object} params.granule - A granule object
   * @param {string} params.executionUrl - A Step Function execution URL
   * @param {Object} params.provider - Provider object
   * @param {string} params.workflowStatus - Workflow status
   * @param {string} params.collectionId - Collection ID for the workflow
   * @param {string} [params.pdrName] - PDR name for the workflow, if any
   * @param {Object} [params.error] - Workflow error, if any
   * @param {Object} [params.processingTimeInfo={}]
   *   Info describing the processing time for the granule
   * @returns {Promise<Object>} A granule record
   */
  async generateGranuleRecord({
    s3,
    granule,
    executionUrl,
    collectionId,
    provider,
    workflowStartTime,
    error,
    pdrName,
    workflowStatus,
    queryFields,
    processingTimeInfo = {},
    updatedAt,
  }) {
    if (!granule.granuleId) throw new CumulusModelError(`Could not create granule record, invalid granuleId: ${granule.granuleId}`);

    if (!collectionId) {
      throw new CumulusModelError('collection required to generate a granule record');
    }

    const {
      files,
      granuleId,
      cmrLink,
      published = false,
    } = granule;

    const granuleFiles = await this.fileUtils.buildDatabaseFiles({
      s3,
      providerURL: buildURL(provider),
      files,
    });

    const now = Date.now();
    const temporalInfo = await this.cmrUtils.getGranuleTemporalInfo(granule);

    const record = {
      granuleId,
      pdrName,
      collectionId,
      status: getGranuleStatus(workflowStatus, granule),
      provider: provider.id,
      execution: executionUrl,
      cmrLink: cmrLink,
      files: granuleFiles,
      error,
      published,
<<<<<<< HEAD
      timestamp,
      updatedAt: updatedAt || now,
=======
      createdAt: workflowStartTime,
      timestamp: now,
      updatedAt: now,
>>>>>>> 4b0f2dcb
      // Duration is also used as timeToXfer for the EMS report
      duration: getWorkflowDuration(workflowStartTime, now),
      productVolume: getGranuleProductVolume(granuleFiles),
      timeToPreprocess: getGranuleTimeToPreprocess(granule),
      timeToArchive: getGranuleTimeToArchive(granule),
      ...processingTimeInfo,
      ...temporalInfo,
      queryFields,
    };

    return removeNilProperties(record);
  }

  /**
   * Returns the params to pass to GranulesSeachQueue
   * either as an object/array or a joined expression
   * @param {Object} searchParams - optional, search parameters
   * @param {boolean} isQuery - optional, true if the params are for a query
   * @returns {Array<Object>} the granules' queue for a given collection
   */
  getDynamoDbSearchParams(searchParams = {}, isQuery = true) {
    const attributeNames = {};
    const attributeValues = {};
    const filterArray = [];
    const keyConditionArray = [];

    Object.entries(searchParams).forEach(([key, value]) => {
      const field = key.includes('__') ? key.split('__').shift() : key;
      attributeNames[`#${field}`] = field;

      let expression;
      if (key.endsWith('__from') || key.endsWith('__to')) {
        const operation = key.endsWith('__from') ? '>=' : '<=';
        attributeValues[`:${key}`] = value;
        expression = `#${field} ${operation} :${key}`;
      } else if (isArray(value)) {
        const operation = 'IN';
        const keyValues = [];
        value.forEach((val, index) => {
          attributeValues[`:${key}${index}`] = val;
          keyValues.push(`:${key}${index}`);
        });
        expression = `#${field} ${operation} (${keyValues.join(', ')})`;
      } else {
        const operation = '=';
        attributeValues[`:${key}`] = value;
        if (!isQuery && (field === 'granuleId')) {
          expression = `contains(#${field}, :${key})`;
        } else {
          expression = `#${field} ${operation} :${key}`;
        }
      }

      if (isQuery && (field === 'granuleId')) {
        keyConditionArray.push(expression);
      } else {
        filterArray.push(expression);
      }
    });

    return {
      attributeNames,
      attributeValues,
      filterArray,
      filterExpression: (filterArray.length > 0) ? filterArray.join(' AND ') : undefined,
      keyConditionArray,
    };
  }

  /**
   * return the queue of the granules for a given collection,
   * the items are ordered by granuleId
   *
   * @param {string} collectionId - collection id
   * @param {string} status - granule status, optional
   * @returns {Array<Object>} the granules' queue for a given collection
   */
  getGranulesForCollection(collectionId, status) {
    const fields = ['granuleId', 'collectionId', 'files', 'published', 'createdAt'];
    const searchParams = status ? { status } : {};
    return this.searchGranulesForCollection(collectionId, searchParams, fields);
  }

  /**
   * return the queue of the granules for a given collection and search params,
   * the items are ordered by granuleId
   *
   * @param {string} collectionId - collection id
   * @param {Object} searchParams - optional, search parameters
   * @param {Array<string>} fields - optional, fields to return
   * @returns {Array<Object>} the granules' queue for a given collection
   */
  searchGranulesForCollection(collectionId, searchParams = {}, fields = []) {
    // Key Condition Expression does not support IN operators
    if (searchParams.granuleId && !isString(searchParams.granuleId)) {
      throw new CumulusModelError('Could not search granule records for collection, granuleId is not string');
    }
    // Filter Expression can't contain key attributes
    if (searchParams.collectionId) {
      throw new CumulusModelError('Could not search granule records for collection, do not specify collectionId in searchParams');
    }

    const {
      attributeNames,
      attributeValues,
      filterExpression,
      keyConditionArray,
    } = this.getDynamoDbSearchParams(searchParams);

    const projectionArray = [];

    fields.forEach((field) => {
      attributeNames[`#${field}`] = field;
      projectionArray.push(`#${field}`);
    });

    attributeNames['#collectionId'] = 'collectionId';
    attributeValues[':collectionId'] = collectionId;
    keyConditionArray.push('#collectionId = :collectionId');

    const params = {
      TableName: this.tableName,
      IndexName: 'collectionId-granuleId-index',
      ExpressionAttributeNames: attributeNames,
      ExpressionAttributeValues: attributeValues,
      KeyConditionExpression: keyConditionArray.join(' AND '),
      ProjectionExpression: (projectionArray.length > 0) ? projectionArray.join(', ') : undefined,
      FilterExpression: filterExpression,
    };

    return new GranuleSearchQueue(removeNilProperties(params), 'query');
  }

  /**
   * return all granules filtered by given search params
   *
   * @param {Object} searchParams - optional, search parameters
   * @returns {Array<Object>} the granules' queue for a given collection
   */
  granuleAttributeScan(searchParams) {
    const {
      attributeNames,
      attributeValues,
      filterExpression,
    } = this.getDynamoDbSearchParams(searchParams, false);

    const projectionArray = [];
    const fields = ['granuleId', 'collectionId', 'createdAt', 'beginningDateTime',
      'endingDateTime', 'status', 'updatedAt', 'published', 'provider'];
    fields.forEach((field) => {
      attributeNames[`#${field}`] = field;
      projectionArray.push(`#${field}`);
    });

    const params = {
      TableName: this.tableName,
      ExpressionAttributeNames: attributeNames,
      ExpressionAttributeValues: filterExpression ? attributeValues : undefined,
      ProjectionExpression: projectionArray.join(', '),
      FilterExpression: filterExpression,
    };

    return new GranuleSearchQueue(removeNilProperties(params));
  }

  /**
   * Delete a granule record and remove its files from S3.
   *
   * @param {Object} granule - A granule record
   * @returns {Promise}
   * @private
   */
  async _deleteRecord(granule) {
    return super.delete({ granuleId: granule.granuleId });
  }

  /**
   * Delete a granule
   *
   * @param {Object} granule record
   * @returns {Promise}
   */
  async delete(granule) {
    if (granule.published) {
      throw new DeletePublishedGranule('You cannot delete a granule that is published to CMR. Remove it from CMR first');
    }

    return this._deleteRecord(granule);
  }

  /**
   * Only used for tests
   */
  async deleteGranules() {
    const granules = await this.scan();
    return Promise.all(granules.Items.map((granule) =>
      this.delete(granule)));
  }

  /**
   * Get the set of fields which are mutable based on the granule status.
   *
   * @param {Object} record - A granule record
   * @returns {Array} - The array of mutable field names
   */
  _getMutableFieldNames(record) {
    if (record.status === 'running') {
      return ['createdAt', 'updatedAt', 'timestamp', 'status', 'execution'];
    }
    return Object.keys(record);
  }

  /**
   * Store a granule record in DynamoDB.
   *
   * @param {Object} granuleRecord - A granule record.
   * @returns {Promise<Object|undefined>}
   */
  async _storeGranuleRecord(granuleRecord) {
    const mutableFieldNames = this._getMutableFieldNames(granuleRecord);
    const updateParams = this._buildDocClientUpdateParams({
      item: granuleRecord,
      itemKey: { granuleId: granuleRecord.granuleId },
      mutableFieldNames,
    });

    // createdAt comes from cumulus_meta.workflow_start_time
    // records should *not* be updating from createdAt times that are *older* start
    // times than the existing record, whatever the status
    updateParams.ConditionExpression = '(attribute_not_exists(createdAt) or :createdAt >= #createdAt)';

    // Only allow "running" granule to replace completed/failed
    // granule if the execution has changed
    if (granuleRecord.status === 'running') {
      updateParams.ConditionExpression += ' and #execution <> :execution';
    }

    try {
      return await this.dynamodbDocClient.update(updateParams).promise();
    } catch (error) {
      if (error.name && error.name.includes('ConditionalCheckFailedException')) {
        log.info(`Did not process delayed event for granule: ${granuleRecord.granuleId} (execution: ${granuleRecord.execution})`);
        return undefined;
      }
      throw error;
    }
  }

  /**
   * Validate and store a granule record.
   *
   * @param {Object} granuleRecord - A granule record.
   * @returns {Promise}
   */
  async _validateAndStoreGranuleRecord(granuleRecord) {
    // TODO: Refactor this all to use model.update() to avoid having to manually call
    // schema validation and the actual client.update() method.
    await this.constructor.recordIsValid(granuleRecord, this.schema, this.removeAdditional);
    return this._storeGranuleRecord(granuleRecord);
  }

  /**
   * Generate a granule record from a Cumulus message and store it in DynamoDB.
   *
   * @param {Object} params
   * @param {Object} params.granule - Granule object from a Cumulus message
   * @param {Object} params.cumulusMessage - A workflow message
   * @param {string} params.executionUrl - Step Function execution URL for the workflow
   * @param {Object} params.provider - Provider object
   * @param {number} params.workflowStartTime - Workflow start timestamp
   * @param {string} params.workflowStatus - Workflow status
   * @param {string} params.collectionId - Collection ID for the workflow
   * @param {string} [params.pdrName] - PDR name for the workflow, if any
   * @param {Object} [params.error] - Workflow error, if any
   * @param {Object} [params.processingTimeInfo]
   *   Info describing the processing time for the granule
   *
   * @returns {Promise<Object|undefined>}
   * @throws
   */
  async storeGranuleFromCumulusMessage({
    granule,
    executionUrl,
    processingTimeInfo,
    provider,
    workflowStartTime,
    collectionId,
    error,
    pdrName,
    workflowStatus,
    queryFields,
    updatedAt,
  }) {
    const granuleRecord = await this.generateGranuleRecord({
      s3: awsClients.s3(),
      granule,
      executionUrl,
      collectionId,
      provider,
      workflowStartTime,
      error,
      pdrName,
      workflowStatus,
      processingTimeInfo,
      queryFields,
      updatedAt,
    });
    return this._validateAndStoreGranuleRecord(granuleRecord);
  }

  async describeGranuleExecution(executionArn) {
    let executionDescription;
    try {
      executionDescription = await this.stepFunctionUtils.describeExecution({
        executionArn,
      });
    } catch (error) {
      log.error(`Could not describe execution ${executionArn}`, error);
    }
    return executionDescription;
  }

  /**
   * Generate and store granule records from a Cumulus message.
   *
   * @param {Object} cumulusMessage - Cumulus workflow message
   * @returns {Promise}
   */
  async storeGranulesFromCumulusMessage(cumulusMessage) {
    const granules = getMessageGranules(cumulusMessage);
    if (granules.length === 0) {
      log.info(`No granules to process in the payload: ${JSON.stringify(cumulusMessage.payload)}`);
      return granules;
    }

    const executionArn = getMessageExecutionArn(cumulusMessage);
    const executionUrl = getExecutionUrlFromArn(executionArn);
    const executionDescription = await this.describeGranuleExecution(executionArn);
    const processingTimeInfo = getExecutionProcessingTimeInfo(executionDescription);
    const provider = getMessageProvider(cumulusMessage);
    const workflowStartTime = getMessageWorkflowStartTime(cumulusMessage);
    const collectionId = getCollectionIdFromMessage(cumulusMessage);
    const pdrName = getMessagePdrName(cumulusMessage);
    const error = parseException(cumulusMessage.exception);
    const workflowStatus = getMetaStatus(cumulusMessage);
    const queryFields = getGranuleQueryFields(cumulusMessage);

    return Promise.all(granules.map(
      (granule) =>
        this.storeGranuleFromCumulusMessage({
          granule,
          processingTimeInfo,
          executionUrl,
          provider,
          workflowStartTime,
          collectionId,
          error,
          pdrName,
          workflowStatus,
          queryFields,
        }).catch(log.error)
    ));
  }
}

module.exports = Granule;<|MERGE_RESOLUTION|>--- conflicted
+++ resolved
@@ -410,14 +410,9 @@
       files: granuleFiles,
       error,
       published,
-<<<<<<< HEAD
-      timestamp,
-      updatedAt: updatedAt || now,
-=======
       createdAt: workflowStartTime,
       timestamp: now,
-      updatedAt: now,
->>>>>>> 4b0f2dcb
+      updatedAt: updatedAt || now,
       // Duration is also used as timeToXfer for the EMS report
       duration: getWorkflowDuration(workflowStartTime, now),
       productVolume: getGranuleProductVolume(granuleFiles),
