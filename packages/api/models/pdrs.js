'use strict';

const get = require('lodash.get');

const log = require('@cumulus/common/log');
const { getCollectionIdFromMessage, getMessageExecutionArn } = require('@cumulus/common/message');
const aws = require('@cumulus/ingest/aws');
const pvl = require('@cumulus/pvl');

const Manager = require('./base');
const pdrSchema = require('./schemas').pdr;

class Pdr extends Manager {
  constructor() {
    super({
      tableName: process.env.PdrsTable,
      tableHash: { name: 'pdrName', type: 'S' },
      schema: pdrSchema
    });
  }

  /**
   * Generate PAN message
   *
   * @returns {string} the PAN message
   */
  static generatePAN() {
    return pvl.jsToPVL(
      new pvl.models.PVLRoot()
        .add('MESSAGE_TYPE', new pvl.models.PVLTextString('SHORTPAN'))
        .add('DISPOSITION', new pvl.models.PVLTextString('SUCCESSFUL'))
        .add('TIME_STAMP', new pvl.models.PVLDateTime(new Date()))
    );
  }

  /**
   * Generate a PDRD message with a given err
   *
   * @param {Object} err - the error object
   * @returns {string} the PDRD message
   */
  static generatePDRD(err) {
    return pvl.jsToPVL(
      new pvl.models.PVLRoot()
        .add('MESSAGE_TYPE', new pvl.models.PVLTextString('SHORTPDRD'))
        .add('DISPOSITION', new pvl.models.PVLTextString(err.message))
    );
  }

  /**
   * Generate a PDR record.
   *
   * @param {Object} message - A workflow execution message
   * @returns {Object|null} - A PDR record, or null if `message.payload.pdr` is
   *   not set
   */
  static generatePdrRecord(message) {
    const pdr = get(message, 'payload.pdr');

    if (!pdr) {
      log.info('No PDRs to process on the message');
      return null;
    }

    if (!pdr.name) {
<<<<<<< HEAD
      throw new Error('Could not find name on PDR object', pdr);
=======
      log.info('Could not find name on PDR object', pdr);
      return null;
>>>>>>> ddd454f4
    }

    const arn = getMessageExecutionArn(message);
    const execution = aws.getExecutionUrl(arn);

    const collectionId = getCollectionIdFromMessage(message);

    const stats = {
      processing: get(message, 'payload.running', []).length,
      completed: get(message, 'payload.completed', []).length,
      failed: get(message, 'payload.failed', []).length
    };

    stats.total = stats.processing + stats.completed + stats.failed;
    let progress = 0;
    if (stats.processing > 0 && stats.total > 0) {
      progress = ((stats.total - stats.processing) / stats.total) * 100;
    } else if (stats.processing === 0 && stats.total > 0) {
      progress = 100;
    }

    const record = {
      pdrName: pdr.name,
      collectionId,
      status: get(message, 'meta.status'),
      provider: get(message, 'meta.provider.id'),
      progress,
      execution,
      PANSent: get(pdr, 'PANSent', false),
      PANmessage: get(pdr, 'PANmessage', 'N/A'),
      stats,
      createdAt: get(message, 'cumulus_meta.workflow_start_time'),
      timestamp: Date.now()
    };

    record.duration = (record.timestamp - record.createdAt) / 1000;
    return record;
  }

  /**
   * Create a new PDR record from incoming SNS messages
   *
   * @param {Object} payload - SNS message containing the output of a Cumulus Step Function
   * @returns {Promise<Object>} a PDR record
   */
  createPdrFromSns(payload) {
    const pdrObj = get(payload, 'payload.pdr', get(payload, 'meta.pdr'));
    const pdrName = get(pdrObj, 'name');

    if (!pdrName) return Promise.resolve();

    const pdrRecord = Pdr.generatePdrRecord(payload);

    return this.create(pdrRecord);
  }

  /**
   * Only used for testing
   */
  async deletePdrs() {
    const pdrs = await this.scan();
    return Promise.all(pdrs.Items.map((pdr) => super.delete({ pdrName: pdr.pdrName })));
  }
}

module.exports = Pdr;<|MERGE_RESOLUTION|>--- conflicted
+++ resolved
@@ -63,12 +63,7 @@
     }
 
     if (!pdr.name) {
-<<<<<<< HEAD
       throw new Error('Could not find name on PDR object', pdr);
-=======
-      log.info('Could not find name on PDR object', pdr);
-      return null;
->>>>>>> ddd454f4
     }
 
     const arn = getMessageExecutionArn(message);
