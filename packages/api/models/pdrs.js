'use strict';

const log = require('@cumulus/common/log');
const { getCollectionIdFromMessage } = require('@cumulus/message/Collections');
<<<<<<< HEAD
const {
  getMessageExecutionArn,
  getExecutionUrlFromArn,
} = require('@cumulus/message/Executions');
const {
  getMessagePdr,
  getMessagePdrPANSent,
  getMessagePdrPANMessage,
  getMessagePdrStats,
  getPdrPercentCompletion,
} = require('@cumulus/message/PDRs');
const {
  getMessageProviderId,
} = require('@cumulus/message/Providers');
const {
  getMetaStatus,
  getMessageWorkflowStartTime,
  getWorkflowDuration,
} = require('@cumulus/message/workflows');
=======
const { getMessageExecutionArn } = require('@cumulus/message/Executions');
const { getMessageWorkflowStartTime } = require('@cumulus/message/workflows');
>>>>>>> 2c6a0d8b
const pvl = require('@cumulus/pvl');
const Manager = require('./base');
const { CumulusModelError } = require('./errors');
const pdrSchema = require('./schemas').pdr;

class Pdr extends Manager {
  constructor() {
    super({
      tableName: process.env.PdrsTable,
      tableHash: { name: 'pdrName', type: 'S' },
      schema: pdrSchema,
    });
  }

  /**
   * Generate PAN message
   *
   * @returns {string} the PAN message
   */
  static generatePAN() {
    return pvl.jsToPVL(
      new pvl.models.PVLRoot()
        .add('MESSAGE_TYPE', new pvl.models.PVLTextString('SHORTPAN'))
        .add('DISPOSITION', new pvl.models.PVLTextString('SUCCESSFUL'))
        .add('TIME_STAMP', new pvl.models.PVLDateTime(new Date()))
    );
  }

  /**
   * Generate a PDRD message with a given err
   *
   * @param {Object} err - the error object
   * @returns {string} the PDRD message
   */
  static generatePDRD(err) {
    return pvl.jsToPVL(
      new pvl.models.PVLRoot()
        .add('MESSAGE_TYPE', new pvl.models.PVLTextString('SHORTPDRD'))
        .add('DISPOSITION', new pvl.models.PVLTextString(err.message))
    );
  }

  /**
   * Generate a PDR record.
   *
   * @param {Object} message - A workflow execution message
   * @returns {Object|undefined} - A PDR record, or null if `message.payload.pdr` is
   *   not set
   */
  generatePdrRecord(message) {
    const pdr = getMessagePdr(message);

    if (!pdr) { // We got a message with no PDR (OK)
      log.info('No PDRs to process on the message');
      return undefined;
    }

    if (!pdr.name) { // We got a message with a PDR but no name to identify it (Not OK)
      throw new CumulusModelError(`Could not find name on PDR object ${JSON.stringify(pdr)}`);
    }

    const arn = getMessageExecutionArn(message);
    const execution = getExecutionUrlFromArn(arn);

    const collectionId = getCollectionIdFromMessage(message);
    if (!collectionId) {
      throw new CumulusModelError('meta.collection required to generate a PDR record');
    }

    const stats = getMessagePdrStats(message);
    const progress = getPdrPercentCompletion(stats);
    const timestamp = Date.now();
    const workflowStartTime = getMessageWorkflowStartTime(message);

    const record = {
      pdrName: pdr.name,
      collectionId,
      status: getMetaStatus(message),
      provider: getMessageProviderId(message),
      progress,
      execution,
      PANSent: getMessagePdrPANSent(message),
      PANmessage: getMessagePdrPANMessage(message),
      stats,
<<<<<<< HEAD
      createdAt: workflowStartTime,
      timestamp,
      duration: getWorkflowDuration(workflowStartTime, timestamp),
=======
      createdAt: getMessageWorkflowStartTime(message),
      timestamp: Date.now(),
>>>>>>> 2c6a0d8b
    };

    this.constructor.recordIsValid(record, this.schema);
    return record;
  }

  /**
   * Try to update a PDR record from a cloudwatch event.
   * If the record already exists, only update if the execution is different (re-run case).
   *
   * @param {Object} cumulusMessage - cumulus message object
   */
  async storePdrFromCumulusMessage(cumulusMessage) {
    const pdrRecord = this.generatePdrRecord(cumulusMessage);
    if (!pdrRecord) return undefined;
    const updateParams = await this.generatePdrUpdateParamsFromRecord(pdrRecord);
<<<<<<< HEAD

    // createdAt comes from cumulus_meta.workflow_start_time
    // records should *not* be updating from createdAt times that are *older* start
    // times than the existing record, whatever the status
    updateParams.ConditionExpression = '(attribute_not_exists(createdAt) or :createdAt >= #createdAt)';

    try {
      if (pdrRecord.status === 'running') {
        updateParams.ConditionExpression += ' and (execution <> :execution OR progress < :progress)';
      }
=======
    updateParams.ConditionExpression = '(attribute_not_exists(createdAt) or :createdAt >= #createdAt)';

    if (pdrRecord.status === 'running') {
      updateParams.ConditionExpression += ' and (execution <> :execution OR progress < :progress)';
    }
    try {
>>>>>>> 2c6a0d8b
      return await this.dynamodbDocClient.update(updateParams).promise();
    } catch (error) {
      if (error.name && error.name.includes('ConditionalCheckFailedException')) {
        const executionArn = getMessageExecutionArn(cumulusMessage);
        log.info(`Did not process delayed 'running' event for PDR: ${pdrRecord.pdrName} (execution: ${executionArn})`);
        return undefined;
      }
      throw error;
    }
  }

  /**
   * Generate DynamoDB update parameters.
   *
   * @param {Object} pdrRecord - the PDR record
   * @returns {Object} DynamoDB update parameters
   */
  async generatePdrUpdateParamsFromRecord(pdrRecord) {
    const mutableFieldNames = Object.keys(pdrRecord);
    const updateParams = this._buildDocClientUpdateParams({
      item: pdrRecord,
      itemKey: { pdrName: pdrRecord.pdrName },
      mutableFieldNames,
    });
    return updateParams;
  }

  /**
   * Only used for testing
   */
  async deletePdrs() {
    const pdrs = await this.scan();
    return Promise.all(pdrs.Items.map((pdr) => super.delete({ pdrName: pdr.pdrName })));
  }
}

module.exports = Pdr;<|MERGE_RESOLUTION|>--- conflicted
+++ resolved
@@ -2,7 +2,6 @@
 
 const log = require('@cumulus/common/log');
 const { getCollectionIdFromMessage } = require('@cumulus/message/Collections');
-<<<<<<< HEAD
 const {
   getMessageExecutionArn,
   getExecutionUrlFromArn,
@@ -22,10 +21,6 @@
   getMessageWorkflowStartTime,
   getWorkflowDuration,
 } = require('@cumulus/message/workflows');
-=======
-const { getMessageExecutionArn } = require('@cumulus/message/Executions');
-const { getMessageWorkflowStartTime } = require('@cumulus/message/workflows');
->>>>>>> 2c6a0d8b
 const pvl = require('@cumulus/pvl');
 const Manager = require('./base');
 const { CumulusModelError } = require('./errors');
@@ -110,14 +105,9 @@
       PANSent: getMessagePdrPANSent(message),
       PANmessage: getMessagePdrPANMessage(message),
       stats,
-<<<<<<< HEAD
-      createdAt: workflowStartTime,
+      createdAt: getMessageWorkflowStartTime(message),
       timestamp,
       duration: getWorkflowDuration(workflowStartTime, timestamp),
-=======
-      createdAt: getMessageWorkflowStartTime(message),
-      timestamp: Date.now(),
->>>>>>> 2c6a0d8b
     };
 
     this.constructor.recordIsValid(record, this.schema);
@@ -134,25 +124,15 @@
     const pdrRecord = this.generatePdrRecord(cumulusMessage);
     if (!pdrRecord) return undefined;
     const updateParams = await this.generatePdrUpdateParamsFromRecord(pdrRecord);
-<<<<<<< HEAD
 
     // createdAt comes from cumulus_meta.workflow_start_time
     // records should *not* be updating from createdAt times that are *older* start
     // times than the existing record, whatever the status
     updateParams.ConditionExpression = '(attribute_not_exists(createdAt) or :createdAt >= #createdAt)';
-
-    try {
-      if (pdrRecord.status === 'running') {
-        updateParams.ConditionExpression += ' and (execution <> :execution OR progress < :progress)';
-      }
-=======
-    updateParams.ConditionExpression = '(attribute_not_exists(createdAt) or :createdAt >= #createdAt)';
-
     if (pdrRecord.status === 'running') {
       updateParams.ConditionExpression += ' and (execution <> :execution OR progress < :progress)';
     }
     try {
->>>>>>> 2c6a0d8b
       return await this.dynamodbDocClient.update(updateParams).promise();
     } catch (error) {
       if (error.name && error.name.includes('ConditionalCheckFailedException')) {
