'use strict';

const test = require('ava');
const sinon = require('sinon');
const request = require('supertest');

const awsServices = require('@cumulus/aws-client/services');
const {
  recursivelyDeleteS3Bucket,
} = require('@cumulus/aws-client/S3');
const { randomString } = require('@cumulus/common/test-utils');
const {
  localStackConnectionEnv,
  generateLocalTestDb,
  destroyLocalTestDb,
  CollectionPgModel,
} = require('@cumulus/db');
<<<<<<< HEAD
const {
  constructCollectionId,
} = require('@cumulus/message/Collections');
=======
const { bootstrapElasticSearch } = require('@cumulus/es-client/bootstrap');
const { Search } = require('@cumulus/es-client/search');
>>>>>>> e48b6135

const { migrationDir } = require('../../../../../lambdas/db-migration');

const AccessToken = require('../../../models/access-tokens');
const Collection = require('../../../models/collections');
const RulesModel = require('../../../models/rules');
const {
  createFakeJwtAuthToken,
  fakeCollectionFactory,
  setAuthorizedOAuthUsers,
} = require('../../../lib/testUtils');
<<<<<<< HEAD
const EsCollection = require('../../../es/collections');
const {
  createTestIndex,
  cleanupTestIndex,
} = require('../../../es/testUtils');
=======
>>>>>>> e48b6135
const assertions = require('../../../lib/assertions');
const { post } = require('../../../endpoints/collections');
const { buildFakeExpressResponse } = require('../utils');

process.env.AccessTokensTable = randomString();
process.env.CollectionsTable = randomString();
process.env.RulesTable = randomString();
process.env.UsersTable = randomString();
process.env.stackName = randomString();
process.env.system_bucket = randomString();
process.env.TOKEN_SECRET = randomString();

// import the express app after setting the env variables
const { app } = require('../../../app');

let jwtAuthToken;
let accessTokenModel;
let collectionModel;
let rulesModel;
let publishStub;

const testDbName = randomString(12);

test.before(async (t) => {
  process.env = {
    ...process.env,
    ...localStackConnectionEnv,
    PG_DATABASE: testDbName,
  };

  const { knex, knexAdmin } = await generateLocalTestDb(testDbName, migrationDir);
  t.context.testKnex = knex;
  t.context.testKnexAdmin = knexAdmin;

  t.context.collectionPgModel = new CollectionPgModel();

<<<<<<< HEAD
  const { esIndex, esClient } = await createTestIndex();
  t.context.esIndex = esIndex;
  t.context.esClient = esClient;
  t.context.esCollectionClient = new EsCollection(
    {},
    undefined,
    t.context.esIndex
  );
=======
  const esAlias = randomString();
  process.env.ES_INDEX = esAlias;
  await bootstrapElasticSearch('fakehost', esIndex, esAlias);
>>>>>>> e48b6135

  await awsServices.s3().createBucket({ Bucket: process.env.system_bucket }).promise();

  collectionModel = new Collection({ tableName: process.env.CollectionsTable });
  await collectionModel.createTable();

  const username = randomString();
  await setAuthorizedOAuthUsers([username]);

  accessTokenModel = new AccessToken();
  await accessTokenModel.createTable();

  rulesModel = new RulesModel();
  await rulesModel.createTable();

  jwtAuthToken = await createFakeJwtAuthToken({ accessTokenModel, username });

  process.env.collection_sns_topic_arn = randomString();
  publishStub = sinon.stub(awsServices.sns(), 'publish').returns({
    promise: () => Promise.resolve(true),
  });
});

test.after.always(async (t) => {
  await accessTokenModel.deleteTable();
  await collectionModel.deleteTable();
  await rulesModel.deleteTable();
  await recursivelyDeleteS3Bucket(process.env.system_bucket);
  await cleanupTestIndex(t.context);
  publishStub.restore();
  await destroyLocalTestDb({
    knex: t.context.testKnex,
    knexAdmin: t.context.testKnexAdmin,
    testDbName,
  });
});

test('CUMULUS-911 POST without an Authorization header returns an Authorization Missing response', async (t) => {
  const newCollection = fakeCollectionFactory();
  const res = await request(app)
    .post('/collections')
    .send(newCollection)
    .set('Accept', 'application/json')
    .expect(401);
  assertions.isAuthorizationMissingResponse(t, res);
});

test('CUMULUS-912 POST with an invalid access token returns an unauthorized response', async (t) => {
  const newCollection = fakeCollectionFactory();
  const res = await request(app)
    .post('/collections')
    .send(newCollection)
    .set('Accept', 'application/json')
    .set('Authorization', 'Bearer ThisIsAnInvalidAuthorizationToken')
    .expect(401);
  assertions.isInvalidAccessTokenResponse(t, res);
});

test.todo('CUMULUS-912 POST with an unauthorized user returns an unauthorized response');

test('POST with invalid authorization scheme returns an invalid token response', async (t) => {
  const newCollection = fakeCollectionFactory();
  const res = await request(app)
    .post('/collections')
    .send(newCollection)
    .set('Accept', 'application/json')
    .set('Authorization', 'InvalidBearerScheme ThisIsAnInvalidAuthorizationToken')
    .expect(401);
  assertions.isInvalidAuthorizationResponse(t, res);
});

test('POST creates a new collection in all data stores', async (t) => {
  const newCollection = fakeCollectionFactory();

  await request(app)
    .post('/collections')
    .send(newCollection)
    .set('Accept', 'application/json')
    .set('Authorization', `Bearer ${jwtAuthToken}`)
    .expect(200);

  const fetchedDynamoRecord = await collectionModel.get({
    name: newCollection.name,
    version: newCollection.version,
  });

  t.is(fetchedDynamoRecord.name, newCollection.name);
  t.is(fetchedDynamoRecord.version, newCollection.version);

  const esRecord = await t.context.esCollectionClient.get(
    constructCollectionId(newCollection.name, newCollection.version)
  );
  t.like(esRecord, fetchedDynamoRecord);

  t.true(await t.context.collectionPgModel.exists(
    t.context.testKnex,
    {
      name: newCollection.name,
      version: newCollection.version,
    }
  ));
});

test('POST creates a new collection in all data stores with correct timestamps', async (t) => {
  const newCollection = fakeCollectionFactory();

  await request(app)
    .post('/collections')
    .send(newCollection)
    .set('Accept', 'application/json')
    .set('Authorization', `Bearer ${jwtAuthToken}`)
    .expect(200);

  const fetchedDynamoRecord = await collectionModel.get({
    name: newCollection.name,
    version: newCollection.version,
  });

  const collectionPgRecord = await t.context.collectionPgModel.get(
    t.context.testKnex,
    {
      name: newCollection.name,
      version: newCollection.version,
    }
  );

  const esRecord = await t.context.esCollectionClient.get(
    constructCollectionId(newCollection.name, newCollection.version)
  );

  t.true(fetchedDynamoRecord.createdAt > newCollection.createdAt);
  t.true(fetchedDynamoRecord.updatedAt > newCollection.updatedAt);

  // Records have the same timestamps
  t.is(collectionPgRecord.created_at.getTime(), fetchedDynamoRecord.createdAt);
  t.is(collectionPgRecord.updated_at.getTime(), fetchedDynamoRecord.updatedAt);
  t.is(collectionPgRecord.created_at.getTime(), esRecord.createdAt);
  t.is(collectionPgRecord.updated_at.getTime(), esRecord.updatedAt);
});

test('POST without a name returns a 400 error', async (t) => {
  const newCollection = fakeCollectionFactory();
  delete newCollection.name;

  const res = await request(app)
    .post('/collections')
    .send(newCollection)
    .set('Accept', 'application/json')
    .set('Authorization', `Bearer ${jwtAuthToken}`)
    .expect(400);

  const { message } = res.body;
  t.is(message, 'Field name and/or version is missing');
});

test('POST without a version returns a 400 error', async (t) => {
  const newCollection = fakeCollectionFactory();
  delete newCollection.version;

  const res = await request(app)
    .post('/collections')
    .send(newCollection)
    .set('Accept', 'application/json')
    .set('Authorization', `Bearer ${jwtAuthToken}`)
    .expect(400);

  const { message } = res.body;
  t.is(message, 'Field name and/or version is missing');
});

test('POST for an existing collection returns a 409', async (t) => {
  const newCollection = fakeCollectionFactory();

  await collectionModel.create(newCollection);

  const res = await request(app)
    .post('/collections')
    .send(newCollection)
    .set('Accept', 'application/json')
    .set('Authorization', `Bearer ${jwtAuthToken}`)
    .expect(409);
  t.is(res.status, 409);
  t.is(res.body.message, `A record already exists for ${newCollection.name} version: ${newCollection.version}`);
});

test('POST with non-matching granuleIdExtraction regex returns 400 bad request response', async (t) => {
  const newCollection = fakeCollectionFactory();

  newCollection.granuleIdExtraction = 'badregex';
  newCollection.sampleFileName = 'filename.txt';

  const res = await request(app)
    .post('/collections')
    .send(newCollection)
    .set('Accept', 'application/json')
    .set('Authorization', `Bearer ${jwtAuthToken}`)
    .expect(400);

  t.is(res.status, 400);
  t.is(res.body.message, 'granuleIdExtraction "badregex" cannot validate "filename.txt"');
});

test('POST with non-matching file.regex returns 400 bad request repsonse', async (t) => {
  const newCollection = fakeCollectionFactory();
  const filename = 'filename.txt';
  const regex = 'badregex';

  newCollection.files = [{
    regex,
    sampleFileName: filename,
    bucket: randomString(),
  }];

  const res = await request(app)
    .post('/collections')
    .send(newCollection)
    .set('Accept', 'application/json')
    .set('Authorization', `Bearer ${jwtAuthToken}`)
    .expect(400);

  t.is(res.status, 400);
  t.is(res.body.message, `regex "${regex}" cannot validate "${filename}"`);
});

test.serial('POST returns a 500 response if record creation throws unexpected error', async (t) => {
  const stub = sinon.stub(Collection.prototype, 'create')
    .callsFake(() => {
      throw new Error('unexpected error');
    });

  const newCollection = fakeCollectionFactory();

  try {
    const response = await request(app)
      .post('/collections')
      .set('Accept', 'application/json')
      .set('Authorization', `Bearer ${jwtAuthToken}`)
      .send(newCollection)
      .expect(500);
    t.is(response.status, 500);
  } finally {
    stub.restore();
  }
});

test('POST with invalid granuleIdExtraction regex returns 400 bad request', async (t) => {
  const newCollection = fakeCollectionFactory({
    granuleIdExtraction: '*',
  });

  const response = await request(app)
    .post('/collections')
    .set('Accept', 'application/json')
    .set('Authorization', `Bearer ${jwtAuthToken}`)
    .send(newCollection)
    .expect(400);
  t.is(response.status, 400);
  t.true(response.body.message.includes('Invalid granuleIdExtraction'));
});

test('POST with invalid file.regex returns 400 bad request', async (t) => {
  const newCollection = fakeCollectionFactory({
    files: [{
      bucket: 'test-bucket',
      regex: '*',
      sampleFileName: 'filename',
    }],
  });

  const response = await request(app)
    .post('/collections')
    .set('Accept', 'application/json')
    .set('Authorization', `Bearer ${jwtAuthToken}`)
    .send(newCollection)
    .expect(400);
  t.is(response.status, 400);
  t.true(response.body.message.includes('Invalid regex'));
});

test('POST with invalid granuleId regex returns 400 bad request', async (t) => {
  const newCollection = fakeCollectionFactory({
    granuleId: '*',
  });

  const response = await request(app)
    .post('/collections')
    .set('Accept', 'application/json')
    .set('Authorization', `Bearer ${jwtAuthToken}`)
    .send(newCollection)
    .expect(400);
  t.is(response.status, 400);
  t.true(response.body.message.includes('Invalid granuleId'));
});

test('POST with non-matching granuleId regex returns 400 bad request response', async (t) => {
  const newCollection = fakeCollectionFactory({
    granuleIdExtraction: '(filename)',
    sampleFileName: 'filename',
    granuleId: 'badregex',
  });

  const res = await request(app)
    .post('/collections')
    .send(newCollection)
    .set('Accept', 'application/json')
    .set('Authorization', `Bearer ${jwtAuthToken}`)
    .expect(400);

  t.is(res.status, 400);
  t.true(res.body.message.includes('granuleId "badregex" cannot validate "filename"'));
});

test('post() does not write to PostgreSQL/Elasticsearch if writing to Dynamo fails', async (t) => {
  const { testKnex } = t.context;

  const collection = fakeCollectionFactory();

  const fakeCollectionsModel = {
    exists: () => false,
    create: () => {
      throw new Error('something bad');
    },
    delete: () => true,
  };

  const expressRequest = {
    body: collection,
    testContext: {
      knex: testKnex,
      collectionsModel: fakeCollectionsModel,
    },
  };

  const response = buildFakeExpressResponse();

  await post(expressRequest, response);

  t.true(response.boom.badImplementation.calledWithMatch('something bad'));

  t.false(await t.context.esCollectionClient.exists(
    constructCollectionId(collection.name, collection.version)
  ));
  t.false(
    await t.context.collectionPgModel.exists(t.context.testKnex, {
      name: collection.name,
      version: collection.version,
    })
  );
});

test('post() does not write to Dynamo/Elasticsearch if writing to PostgreSQL fails', async (t) => {
  const collection = fakeCollectionFactory();

  const fakeCollectionPgModel = {
    create: () => Promise.reject(new Error('something bad')),
  };

  const expressRequest = {
    body: collection,
    testContext: {
      collectionPgModel: fakeCollectionPgModel,
    },
  };

  const response = buildFakeExpressResponse();

  await post(expressRequest, response);

  t.true(response.boom.badImplementation.calledWithMatch('something bad'));

  t.false(await t.context.esCollectionClient.exists(
    constructCollectionId(collection.name, collection.version)
  ));
  t.false(await collectionModel.exists(collection.name, collection.version));
});

test('post() does not write to Dynamo/PostgreSQL if writing to Elasticsearch fails', async (t) => {
  const collection = fakeCollectionFactory();

  const fakeEsClient = {
    index: () => Promise.reject(new Error('something bad')),
  };

  const expressRequest = {
    body: collection,
    testContext: {
      esClient: fakeEsClient,
    },
  };

  const response = buildFakeExpressResponse();

  await post(expressRequest, response);

  t.true(response.boom.badImplementation.calledWithMatch('something bad'));

  t.false(
    await t.context.collectionPgModel.exists(t.context.testKnex, {
      name: collection.name,
      version: collection.version,
    })
  );
  t.false(await collectionModel.exists(collection.name, collection.version));
});<|MERGE_RESOLUTION|>--- conflicted
+++ resolved
@@ -15,14 +15,14 @@
   destroyLocalTestDb,
   CollectionPgModel,
 } = require('@cumulus/db');
-<<<<<<< HEAD
 const {
   constructCollectionId,
 } = require('@cumulus/message/Collections');
-=======
-const { bootstrapElasticSearch } = require('@cumulus/es-client/bootstrap');
-const { Search } = require('@cumulus/es-client/search');
->>>>>>> e48b6135
+const EsCollection = require('@cumulus/es-client/collections');
+const {
+  createTestIndex,
+  cleanupTestIndex,
+} = require('@cumulus/es-client/testUtils');
 
 const { migrationDir } = require('../../../../../lambdas/db-migration');
 
@@ -34,14 +34,7 @@
   fakeCollectionFactory,
   setAuthorizedOAuthUsers,
 } = require('../../../lib/testUtils');
-<<<<<<< HEAD
-const EsCollection = require('../../../es/collections');
-const {
-  createTestIndex,
-  cleanupTestIndex,
-} = require('../../../es/testUtils');
-=======
->>>>>>> e48b6135
+
 const assertions = require('../../../lib/assertions');
 const { post } = require('../../../endpoints/collections');
 const { buildFakeExpressResponse } = require('../utils');
@@ -78,7 +71,6 @@
 
   t.context.collectionPgModel = new CollectionPgModel();
 
-<<<<<<< HEAD
   const { esIndex, esClient } = await createTestIndex();
   t.context.esIndex = esIndex;
   t.context.esClient = esClient;
@@ -87,11 +79,6 @@
     undefined,
     t.context.esIndex
   );
-=======
-  const esAlias = randomString();
-  process.env.ES_INDEX = esAlias;
-  await bootstrapElasticSearch('fakehost', esIndex, esAlias);
->>>>>>> e48b6135
 
   await awsServices.s3().createBucket({ Bucket: process.env.system_bucket }).promise();
 
