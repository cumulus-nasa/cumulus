'use strict';

const test = require('ava');
const request = require('supertest');
const { s3 } = require('@cumulus/aws-client/services');
const {
  recursivelyDeleteS3Bucket,
} = require('@cumulus/aws-client/S3');
const { randomString } = require('@cumulus/common/test-utils');
const {
  destroyLocalTestDb,
  generateLocalTestDb,
  localStackConnectionEnv,
  translateApiProviderToPostgresProvider,
  translateApiRuleToPostgresRule,
  CollectionPgModel,
  RulePgModel,
  ProviderPgModel,
} = require('@cumulus/db');
const { Search } = require('@cumulus/es-client/search');
const { bootstrapElasticSearch } = require('@cumulus/es-client/bootstrap');

const models = require('../../../models');
const {
  createFakeJwtAuthToken,
  fakeProviderFactory,
  setAuthorizedOAuthUsers,
  createProviderTestRecords,
} = require('../../../lib/testUtils');
<<<<<<< HEAD
const { Search } = require('../../../es/search');
const {
  createTestIndex,
  cleanupTestIndex,
} = require('../../../es/testUtils');
=======
>>>>>>> e48b6135
const assertions = require('../../../lib/assertions');
const { fakeRuleFactoryV2 } = require('../../../lib/testUtils');
const { del } = require('../../../endpoints/providers');

const { buildFakeExpressResponse } = require('../utils');

const testDbName = randomString(12);

process.env.ProvidersTable = randomString();
process.env.stackName = randomString();
process.env.system_bucket = randomString();
process.env.TOKEN_SECRET = randomString();
process.env = {
  ...process.env,
  ...localStackConnectionEnv,
  PG_DATABASE: testDbName,
};

// import the express app after setting the env variables
const { app } = require('../../../app');
const { migrationDir } = require('../../../../../lambdas/db-migration');

let providerModel;
let jwtAuthToken;
let accessTokenModel;
let ruleModel;

test.before(async (t) => {
  const { knex, knexAdmin } = await generateLocalTestDb(testDbName, migrationDir);
  t.context.testKnex = knex;
  t.context.testKnexAdmin = knexAdmin;

  t.context.collectionPgModel = new CollectionPgModel();
  t.context.providerPgModel = new ProviderPgModel();
  t.context.rulePgModel = new RulePgModel();

  process.env.stackName = randomString();

  process.env.system_bucket = randomString();
  await s3().createBucket({ Bucket: process.env.system_bucket }).promise();

<<<<<<< HEAD
  const { esIndex, esClient } = await createTestIndex();
  t.context.esIndex = esIndex;
  t.context.esClient = esClient;
  t.context.esProviderClient = new Search(
    {},
    'provider',
    t.context.esIndex
  );
=======
  const esAlias = randomString();
  process.env.ES_INDEX = esAlias;
  await bootstrapElasticSearch('fakehost', esIndex, esAlias);
>>>>>>> e48b6135

  providerModel = new models.Provider();
  t.context.providerModel = providerModel;
  await providerModel.createTable();

  const username = randomString();
  await setAuthorizedOAuthUsers([username]);

  process.env.AccessTokensTable = randomString();
  accessTokenModel = new models.AccessToken();
  await accessTokenModel.createTable();

  jwtAuthToken = await createFakeJwtAuthToken({ accessTokenModel, username });

  process.env.RulesTable = randomString();
  ruleModel = new models.Rule();
  await ruleModel.createTable();

  await s3().putObject({
    Bucket: process.env.system_bucket,
    Key: `${process.env.stackName}/workflow_template.json`,
    Body: JSON.stringify({}),
  }).promise();
});

test.beforeEach(async (t) => {
  t.context.testProvider = fakeProviderFactory();
  const createObject = await translateApiProviderToPostgresProvider(t.context.testProvider);
  [t.context.providerCumulusId] = await t.context.providerPgModel
    .create(
      t.context.testKnex,
      createObject
    );
  await providerModel.create(t.context.testProvider);
});

test.after.always(async (t) => {
  await providerModel.deleteTable();
  await accessTokenModel.deleteTable();
  await cleanupTestIndex(t.context);
  await ruleModel.deleteTable();
  await recursivelyDeleteS3Bucket(process.env.system_bucket);
  await destroyLocalTestDb({
    knex: t.context.testKnex,
    knexAdmin: t.context.testKnexAdmin,
    testDbName,
  });
});

test('Attempting to delete a provider without an Authorization header returns an Authorization Missing response', async (t) => {
  const { testProvider } = t.context;

  const response = await request(app)
    .delete(`/providers/${testProvider.id}`)
    .set('Accept', 'application/json')
    .expect(401);

  t.is(response.status, 401);
  t.true(await providerModel.exists(testProvider.id));
});

test('Attempting to delete a provider with an invalid access token returns an unauthorized response', async (t) => {
  const response = await request(app)
    .delete('/providers/asdf')
    .set('Accept', 'application/json')
    .set('Authorization', 'Bearer ThisIsAnInvalidAuthorizationToken')
    .expect(401);

  assertions.isInvalidAccessTokenResponse(t, response);
});

test.todo('Attempting to delete a provider with an unauthorized user returns an unauthorized response');

test('Deleting a provider removes the provider from all data stores', async (t) => {
  const { testProvider } = t.context;
  const id = testProvider.id;
  await request(app)
    .delete(`/providers/${id}`)
    .set('Accept', 'application/json')
    .set('Authorization', `Bearer ${jwtAuthToken}`)
    .expect(200);

  t.false(await providerModel.exists(testProvider.id));
  t.false(await t.context.providerPgModel.exists(t.context.testKnex, { name: id }));
  t.false(
    await t.context.esProviderClient.exists(
      testProvider.id
    )
  );
});

test('Deleting a provider that does not exist succeeds', async (t) => {
  const { status } = await request(app)
    .delete(`/providers/${randomString}`)
    .set('Accept', 'application/json')
    .set('Authorization', `Bearer ${jwtAuthToken}`);
  t.is(status, 200);
});

test('Attempting to delete a provider with an associated postgres rule returns a 409 response', async (t) => {
  const { testProvider } = t.context;
  const rule = fakeRuleFactoryV2({
    provider: testProvider.id,
    rule: {
      type: 'onetime',
    },
  });

  // The workflow message template must exist in S3 before the rule can be created
  await s3().putObject({
    Bucket: process.env.system_bucket,
    Key: `${process.env.stackName}/workflows/${rule.workflow}.json`,
    Body: JSON.stringify({}),
  }).promise();

  const collection = {
    name: randomString(10),
    version: '001',
    sample_file_name: 'fake',
    granule_id_validation_regex: 'fake',
    granule_id_extraction_regex: 'fake',
    files: {},
  };
  await t.context.collectionPgModel
    .create(
      t.context.testKnex,
      collection
    );

  await t.context.rulePgModel.create(
    t.context.testKnex,
    await translateApiRuleToPostgresRule(
      {
        ...rule,
        collection,
      },
      t.context.testKnex
    )
  );

  const response = await request(app)
    .delete(`/providers/${testProvider.id}`)
    .set('Accept', 'application/json')
    .set('Authorization', `Bearer ${jwtAuthToken}`)
    .expect(409);

  t.is(response.status, 409);
  t.true(response.body.message.includes('Cannot delete provider with associated rules'));
});

test('Attempting to delete a provider with an associated rule returns a 409 response', async (t) => {
  const { testProvider } = t.context;

  const rule = fakeRuleFactoryV2({
    provider: testProvider.id,
    rule: {
      type: 'onetime',
    },
  });

  // The workflow message template must exist in S3 before the rule can be created
  await s3().putObject({
    Bucket: process.env.system_bucket,
    Key: `${process.env.stackName}/workflows/${rule.workflow}.json`,
    Body: JSON.stringify({}),
  }).promise();

  await ruleModel.create(rule);

  const response = await request(app)
    .delete(`/providers/${testProvider.id}`)
    .set('Accept', 'application/json')
    .set('Authorization', `Bearer ${jwtAuthToken}`)
    .expect(409);

  t.is(response.status, 409);
  t.is(response.body.message, `Cannot delete provider with associated rules: ${rule.name}`);
});

test('Attempting to delete a provider with an associated rule does not delete the provider', async (t) => {
  const { testProvider } = t.context;

  const rule = fakeRuleFactoryV2({
    provider: testProvider.id,
    rule: {
      type: 'onetime',
    },
  });

  // The workflow message template must exist in S3 before the rule can be created
  await s3().putObject({
    Bucket: process.env.system_bucket,
    Key: `${process.env.stackName}/workflows/${rule.workflow}.json`,
    Body: JSON.stringify({}),
  }).promise();

  await ruleModel.create(rule);

  await request(app)
    .delete(`/providers/${testProvider.id}`)
    .set('Accept', 'application/json')
    .set('Authorization', `Bearer ${jwtAuthToken}`)
    .expect(409);

  t.true(await providerModel.exists(testProvider.id));
});

test('del() does not remove from PostgreSQL/Elasticsearch if removing from Dynamo fails', async (t) => {
  const {
    originalProvider,
  } = await createProviderTestRecords(
    t.context
  );

  const fakeProvidersModel = {
    get: async () => originalProvider,
    delete: () => {
      throw new Error('something bad');
    },
    create: async () => true,
  };

  const expressRequest = {
    params: {
      id: originalProvider.id,
    },
    body: originalProvider,
    testContext: {
      knex: t.context.testKnex,
      providerModel: fakeProvidersModel,
    },
  };

  const response = buildFakeExpressResponse();

  await t.throwsAsync(
    del(expressRequest, response),
    { message: 'something bad' }
  );

  t.deepEqual(
    await t.context.providerModel.get({
      id: originalProvider.id,
    }),
    originalProvider
  );
  t.true(
    await t.context.providerPgModel.exists(t.context.testKnex, {
      name: originalProvider.id,
    })
  );
  t.true(
    await t.context.esProviderClient.exists(
      originalProvider.id
    )
  );
});

test('del() does not remove from Dynamo/Elasticsearch if removing from PostgreSQL fails', async (t) => {
  const {
    originalProvider,
  } = await createProviderTestRecords(
    t.context
  );

  const fakeproviderPgModel = {
    delete: () => {
      throw new Error('something bad');
    },
  };

  const expressRequest = {
    params: {
      id: originalProvider.id,
    },
    body: originalProvider,
    testContext: {
      knex: t.context.testKnex,
      providerPgModel: fakeproviderPgModel,
    },
  };

  const response = buildFakeExpressResponse();

  await t.throwsAsync(
    del(expressRequest, response),
    { message: 'something bad' }
  );

  t.deepEqual(
    await t.context.providerModel.get({
      id: originalProvider.id,
    }),
    originalProvider
  );
  t.true(
    await t.context.providerPgModel.exists(t.context.testKnex, {
      name: originalProvider.id,
    })
  );
  t.true(
    await t.context.esProviderClient.exists(
      originalProvider.id
    )
  );
});

test('del() does not remove from Dynamo/PostgreSQL if removing from Elasticsearch fails', async (t) => {
  const {
    originalProvider,
  } = await createProviderTestRecords(
    t.context
  );

  const fakeEsClient = {
    delete: () => {
      throw new Error('something bad');
    },
  };

  const expressRequest = {
    params: {
      id: originalProvider.id,
    },
    body: originalProvider,
    testContext: {
      knex: t.context.testKnex,
      esClient: fakeEsClient,
    },
  };

  const response = buildFakeExpressResponse();

  await t.throwsAsync(
    del(expressRequest, response),
    { message: 'something bad' }
  );

  t.deepEqual(
    await t.context.providerModel.get({
      id: originalProvider.id,
    }),
    originalProvider
  );
  t.true(
    await t.context.providerPgModel.exists(t.context.testKnex, {
      name: originalProvider.id,
    })
  );
  t.true(
    await t.context.esProviderClient.exists(
      originalProvider.id
    )
  );
});<|MERGE_RESOLUTION|>--- conflicted
+++ resolved
@@ -18,7 +18,10 @@
   ProviderPgModel,
 } = require('@cumulus/db');
 const { Search } = require('@cumulus/es-client/search');
-const { bootstrapElasticSearch } = require('@cumulus/es-client/bootstrap');
+const {
+  createTestIndex,
+  cleanupTestIndex,
+} = require('@cumulus/es-client/testUtils');
 
 const models = require('../../../models');
 const {
@@ -27,14 +30,6 @@
   setAuthorizedOAuthUsers,
   createProviderTestRecords,
 } = require('../../../lib/testUtils');
-<<<<<<< HEAD
-const { Search } = require('../../../es/search');
-const {
-  createTestIndex,
-  cleanupTestIndex,
-} = require('../../../es/testUtils');
-=======
->>>>>>> e48b6135
 const assertions = require('../../../lib/assertions');
 const { fakeRuleFactoryV2 } = require('../../../lib/testUtils');
 const { del } = require('../../../endpoints/providers');
@@ -76,7 +71,6 @@
   process.env.system_bucket = randomString();
   await s3().createBucket({ Bucket: process.env.system_bucket }).promise();
 
-<<<<<<< HEAD
   const { esIndex, esClient } = await createTestIndex();
   t.context.esIndex = esIndex;
   t.context.esClient = esClient;
@@ -85,11 +79,6 @@
     'provider',
     t.context.esIndex
   );
-=======
-  const esAlias = randomString();
-  process.env.ES_INDEX = esAlias;
-  await bootstrapElasticSearch('fakehost', esIndex, esAlias);
->>>>>>> e48b6135
 
   providerModel = new models.Provider();
   t.context.providerModel = providerModel;
@@ -305,11 +294,11 @@
   );
 
   const fakeProvidersModel = {
-    get: async () => originalProvider,
+    get: () => Promise.resolve(originalProvider),
     delete: () => {
       throw new Error('something bad');
     },
-    create: async () => true,
+    create: () => Promise.resolve(true),
   };
 
   const expressRequest = {
