'use strict';

const get = require('lodash/get');
const sinon = require('sinon');
const test = require('ava');
const proxyquire = require('proxyquire');

const { randomString } = require('@cumulus/common/test-utils');
const Collection = require('../../models/collections');
const Rule = require('../../models/rules');
const Provider = require('../../models/providers');
const testCollectionName = 'test-collection';

const sandbox = sinon.createSandbox();
const queueMessageStub = sandbox.stub().resolves(true);
const { handler } = proxyquire('../../lambdas/message-consumer', {
  '../lib/rulesHelpers': {
    queueMessageForRule: queueMessageStub
  }
});

/**
 * Callback used for testing
 *
 * @param {*} err - error
 * @param {Object} object - object
 * @returns {Object} object, if no error is thrown
 */
function testCallback(err, object) {
  if (err) throw err;
  return object;
}

const snsArn = 'test-SnsArn';
const messageBody = '{"Data":{}}';

const event = {
  Records: [
    {
      EventSource: 'aws:sns',
      EventVersion: '1.0',
      EventSubscriptionArn: 'arn:aws:sns:us-east-1:00000000000:gdelt-csv:111111-111',
      Sns: {
        Type: 'Notification',
        MessageId: '4f411981',
        TopicArn: snsArn,
        Subject: 'Amazon S3 Notification',
        Message: messageBody,
        MessageAttributes: {},
      },
    },
  ],
};

const collection = {
  name: testCollectionName,
  version: '0.0.0',
};
const provider = { id: 'PROV1' };

let ruleModel;

test.before(async () => {
  process.env.CollectionsTable = randomString();
  process.env.ProvidersTable = randomString();
  process.env.RulesTable = randomString();
  process.env.stackName = randomString();
  process.env.system_bucket = randomString();
  process.env.messageConsumer = randomString();

  ruleModel = new Rule();
  await ruleModel.createTable();

  sandbox.stub(ruleModel, 'addSnsTrigger');
  sandbox.stub(ruleModel, 'deleteSnsTrigger');

<<<<<<< HEAD
test.beforeEach(async (t) => {
  t.context.templateBucket = randomString();
  t.context.workflow = randomString();
  t.context.stateMachineArn = randomString();
  t.context.messageTemplate = {
    meta: { queues: { startSF: stubQueueUrl } },
  };
  const workflowDefinition = {
    name: t.context.workflow,
    arn: t.context.stateMachineArn,
=======
  const workflow = randomString();
  const stateMachineArn = randomString();
  const messageTemplate = {};
  const workflowDefinition = {
    name: workflow,
    arn: stateMachineArn
>>>>>>> cb6ec439
  };

  sandbox.stub(Rule, 'buildPayload').callsFake((item) => Promise.resolve({
    template: messageTemplate,
    provider: item.provider,
    collection: item.collection,
    meta: get(item, 'meta', {}),
    payload: get(item, 'payload', {}),
    definition: workflowDefinition,
  }));
  sandbox.stub(Provider.prototype, 'get').resolves(provider);
  sandbox.stub(Collection.prototype, 'get').resolves(collection);
});

test.afterEach.always(async () => {
  queueMessageStub.resetHistory();
});

test.after.always(async () => {
  await ruleModel.deleteTable();
  sandbox.restore();
});

// handler tests
test.serial('it should enqueue a message for each SNS rule', async (t) => {
  const rule1 = {
    name: 'testRule1',
    collection,
    provider: provider.id,
    rule: {
      type: 'sns',
      value: snsArn,
    },
    state: 'ENABLED',
    workflow: 'test-workflow-1',
  };

<<<<<<< HEAD
  await ruleModel.create(rule1);
  await handler(event, {}, testCallback);

  const actualQueueUrl = sfSchedulerSpy.getCall(0).args[0];
  t.is(actualQueueUrl, stubQueueUrl);
  const actualMessage = sfSchedulerSpy.getCall(0).args[1];
  const expectedMessage = {
    cumulus_meta: {
      state_machine: t.context.stateMachineArn,
    },
    meta: {
      queues: { startSF: stubQueueUrl },
      provider,
      collection,
      snsSourceArn: snsArn,
      workflow_name: t.context.workflow,
    },
    payload: JSON.parse(messageBody),
=======
  const createdRule = await ruleModel.create(rule1);
  const expectedRule = {
    ...createdRule,
    meta: {
      snsSourceArn: snsArn
    }
>>>>>>> cb6ec439
  };
  await handler(event, {}, testCallback);

  t.is(queueMessageStub.callCount, 1);
  t.deepEqual(queueMessageStub.getCall(0).args[0], expectedRule);
  t.deepEqual(queueMessageStub.getCall(0).args[1], JSON.parse(messageBody));
});<|MERGE_RESOLUTION|>--- conflicted
+++ resolved
@@ -15,8 +15,8 @@
 const queueMessageStub = sandbox.stub().resolves(true);
 const { handler } = proxyquire('../../lambdas/message-consumer', {
   '../lib/rulesHelpers': {
-    queueMessageForRule: queueMessageStub
-  }
+    queueMessageForRule: queueMessageStub,
+  },
 });
 
 /**
@@ -74,25 +74,12 @@
   sandbox.stub(ruleModel, 'addSnsTrigger');
   sandbox.stub(ruleModel, 'deleteSnsTrigger');
 
-<<<<<<< HEAD
-test.beforeEach(async (t) => {
-  t.context.templateBucket = randomString();
-  t.context.workflow = randomString();
-  t.context.stateMachineArn = randomString();
-  t.context.messageTemplate = {
-    meta: { queues: { startSF: stubQueueUrl } },
-  };
-  const workflowDefinition = {
-    name: t.context.workflow,
-    arn: t.context.stateMachineArn,
-=======
   const workflow = randomString();
   const stateMachineArn = randomString();
   const messageTemplate = {};
   const workflowDefinition = {
     name: workflow,
-    arn: stateMachineArn
->>>>>>> cb6ec439
+    arn: stateMachineArn,
   };
 
   sandbox.stub(Rule, 'buildPayload').callsFake((item) => Promise.resolve({
@@ -130,33 +117,12 @@
     workflow: 'test-workflow-1',
   };
 
-<<<<<<< HEAD
-  await ruleModel.create(rule1);
-  await handler(event, {}, testCallback);
-
-  const actualQueueUrl = sfSchedulerSpy.getCall(0).args[0];
-  t.is(actualQueueUrl, stubQueueUrl);
-  const actualMessage = sfSchedulerSpy.getCall(0).args[1];
-  const expectedMessage = {
-    cumulus_meta: {
-      state_machine: t.context.stateMachineArn,
-    },
-    meta: {
-      queues: { startSF: stubQueueUrl },
-      provider,
-      collection,
-      snsSourceArn: snsArn,
-      workflow_name: t.context.workflow,
-    },
-    payload: JSON.parse(messageBody),
-=======
   const createdRule = await ruleModel.create(rule1);
   const expectedRule = {
     ...createdRule,
     meta: {
-      snsSourceArn: snsArn
-    }
->>>>>>> cb6ec439
+      snsSourceArn: snsArn,
+    },
   };
   await handler(event, {}, testCallback);
 
