--- conflicted
+++ resolved
@@ -42,7 +42,6 @@
   t.context.knex = knex;
 
   t.context.executionPgModel = new ExecutionPgModel();
-<<<<<<< HEAD
 
   const { esIndex, esClient } = await createTestIndex();
   t.context.esIndex = esIndex;
@@ -52,9 +51,7 @@
     'execution',
     t.context.esIndex
   );
-=======
   t.context.postRDSDeploymentVersion = '9.0.0';
->>>>>>> e9ad9a1e
 });
 
 test.beforeEach((t) => {
@@ -332,7 +329,6 @@
   );
   t.false(await executionModel.exists({ arn: executionArn }));
   t.false(await executionPgModel.exists(knex, { arn: executionArn }));
-<<<<<<< HEAD
   t.false(await t.context.esExecutionsClient.exists(executionArn));
 });
 
@@ -341,19 +337,10 @@
     cumulusMessage,
     knex,
     executionModel,
-=======
-});
-
-test.serial('writeExecution() correctly sets both original_payload and final_payload in postgres when execution records are run in sequence', async (t) => {
-  const {
-    cumulusMessage,
-    knex,
->>>>>>> e9ad9a1e
-    executionArn,
-    executionPgModel,
-  } = t.context;
-
-<<<<<<< HEAD
+    executionArn,
+    executionPgModel,
+  } = t.context;
+
   const fakeEsClient = {
     index: () => {
       throw new Error('ES error');
@@ -371,7 +358,16 @@
   t.false(await executionModel.exists({ arn: executionArn }));
   t.false(await executionPgModel.exists(knex, { arn: executionArn }));
   t.false(await t.context.esExecutionsClient.exists(executionArn));
-=======
+});
+
+test.serial('writeExecution() correctly sets both original_payload and final_payload in postgres when execution records are run in sequence', async (t) => {
+  const {
+    cumulusMessage,
+    knex,
+    executionArn,
+    executionPgModel,
+  } = t.context;
+
   const originalPayload = { original: 'payload' };
   const finalPayload = { final: 'payload' };
 
@@ -386,5 +382,4 @@
   const pgRecord = await executionPgModel.get(knex, { arn: executionArn });
   t.deepEqual(pgRecord.original_payload, originalPayload);
   t.deepEqual(pgRecord.final_payload, finalPayload);
->>>>>>> e9ad9a1e
 });