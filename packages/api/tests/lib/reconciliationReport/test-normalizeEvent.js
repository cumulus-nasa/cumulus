--- conflicted
+++ resolved
@@ -3,23 +3,6 @@
 const { InvalidArgument } = require('@cumulus/errors');
 const { normalizeEvent } = require('../../../lib/reconciliationReport/normalizeEvent');
 
-<<<<<<< HEAD
-test('normalizeEvent throws error if array of collectionIds passed to Internal report', (t) => {
-  const inputEvent = {
-    systemBucket: 'systemBucket',
-    stackName: 'stackName',
-    startTimestamp: new Date().toISOString(),
-    endTimestamp: new Date().toISOString(),
-    reportType: 'Internal',
-    collectionId: ['someCollection___version'],
-  };
-  t.throws(() => normalizeEvent(inputEvent), {
-    message: 'collectionId: ["someCollection___version"] is not valid input for an \'Internal\' report.',
-  });
-});
-
-=======
->>>>>>> c781084d
 test('normalizeEvent converts input key collectionId string to length 1 array on collectionIds', (t) => {
   const inputEvent = {
     systemBucket: 'systemBucket',
@@ -54,37 +37,16 @@
   const actual = normalizeEvent(inputEvent);
   t.deepEqual(actual, expect);
 });
-<<<<<<< HEAD
-
-test('normalizeEvent adds new collectionIds key when collectionId passed to Internal report', (t) => {
-  const inputEvent = {
-    systemBucket: 'systemBucket',
-    stackName: 'stackName',
-    startTimestamp: new Date().toISOString(),
-    endTimestamp: new Date().toISOString(),
-    reportType: 'Internal',
-    collectionId: 'someCollection___version',
-  };
-  const expect = {
-    ...inputEvent,
+
+test('normalizeEvent throws error if original input event contains collectionIds key', (t) => {
+  const inputEvent = {
+    systemBucket: 'systemBucket',
+    stackName: 'stackName',
+    startTimestamp: new Date().toISOString(),
+    endTimestamp: new Date().toISOString(),
+    reportType: 'anytype',
     collectionIds: ['someCollection___version'],
   };
-
-  const actual = normalizeEvent(inputEvent);
-  t.deepEqual(actual, expect);
-});
-
-=======
->>>>>>> c781084d
-test('normalizeEvent throws error if original input event contains collectionIds key', (t) => {
-  const inputEvent = {
-    systemBucket: 'systemBucket',
-    stackName: 'stackName',
-    startTimestamp: new Date().toISOString(),
-    endTimestamp: new Date().toISOString(),
-    reportType: 'anytype',
-    collectionIds: ['someCollection___version'],
-  };
   t.throws(() => normalizeEvent(inputEvent), {
     message: '`collectionIds` is not a valid input key for a reconciliation report, use `collectionId` instead.',
   });
@@ -128,24 +90,6 @@
   const actual = normalizeEvent(inputEvent);
   t.deepEqual(actual, expect);
 });
-<<<<<<< HEAD
-
-test('normalizeEvent throws error if array of granuleIds is passed to Internal report', (t) => {
-  const inputEvent = {
-    systemBucket: 'systemBucket',
-    stackName: 'stackName',
-    startTimestamp: new Date().toISOString(),
-    endTimestamp: new Date().toISOString(),
-    reportType: 'Internal',
-    granuleId: ['someGranuleId'],
-  };
-  t.throws(() => normalizeEvent(inputEvent), {
-    message: 'granuleId: ["someGranuleId"] is not valid input for an \'Internal\' report.',
-  });
-});
-
-=======
->>>>>>> c781084d
 test('normalizeEvent throws error if granuleIds and collectionIds are passed to non-Internal report', (t) => {
   const inputEvent = {
     systemBucket: 'systemBucket',
