--- conflicted
+++ resolved
@@ -161,7 +161,6 @@
     ]
   });
 
-<<<<<<< HEAD
   await createGranule(granule);
 
   const distributionEvent = new DistributionEvent(t.context.noAuthDownloadLogLine);
@@ -182,32 +181,6 @@
       'HTTPS'
     ].join('|&|')
   );
-=======
-  const stub = sinon.stub(FileClass.prototype, 'getGranuleForFile')
-    .callsFake(() => Promise.resolve(granule));
-
-  try {
-    const distributionEvent = new DistributionEvent(t.context.noAuthDownloadLogLine);
-    const output = await distributionEvent.toString();
-    t.is(
-      output,
-      [
-        '24-FEB-20 09:45:37 PM',
-        '-',
-        '192.0.2.3',
-        's3://public-bucket/files/MOD09GQ.A2016358.h13v04.006.2016360104606.hdf',
-        '21708',
-        'S',
-        'MOD09GQ',
-        '001',
-        granule.granuleId,
-        'SCIENCE',
-        'HTTPS'
-      ].join('|&|')
-    );
-  } finally {
-    stub.restore();
-  }
 });
 
 test.serial('DistributionEvent.toString() returns correct IP for download via proxy', async (t) => {
@@ -247,5 +220,4 @@
   } finally {
     stub.restore();
   }
->>>>>>> 38b541db
 });