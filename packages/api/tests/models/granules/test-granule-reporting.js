const test = require('ava');

const S3 = require('@cumulus/aws-client/S3');
const { randomId } = require('@cumulus/common/test-utils');

const { fakeFileFactory, fakeGranuleFactoryV2 } = require('../../../lib/testUtils');
const Granule = require('../../../models/granules');

test.before(async (t) => {
  process.env.GranulesTable = randomId('granule');

  const fakeStepFunctionUtils = {
    describeExecution: () => Promise.resolve({}),
  };
  const fakeCmrUtils = {
    getGranuleTemporalInfo: () => Promise.resolve({}),
  };

  const granuleModel = new Granule({
    cmrUtils: fakeCmrUtils,
    stepFunctionUtils: fakeStepFunctionUtils,
  });
  t.context.granuleModel = granuleModel;
  await granuleModel.createTable();
<<<<<<< HEAD
=======
});

test.beforeEach((t) => {
  t.context.collectionId = randomId('collection');
  t.context.provider = {
    name: randomId('name'),
    protocol: 's3',
    host: randomId('host'),
  };
  t.context.workflowStartTime = Date.now();
  t.context.workflowStatus = 'completed';
>>>>>>> 7f7b4e9e
});

test('_storeGranuleRecord() can be used to create a new running granule', async (t) => {
  const { granuleModel } = t.context;

  const granule = fakeGranuleFactoryV2({
    status: 'running',
  });

  await granuleModel._storeGranuleRecord(granule);

  const fetchedItem = await granuleModel.get({ granuleId: granule.granuleId });

  t.is(fetchedItem.status, 'running');
});

test('_storeGranuleRecord() can be used to create a new completed granule', async (t) => {
  const { granuleModel } = t.context;

  const granule = fakeGranuleFactoryV2();

  await granuleModel._storeGranuleRecord(granule);

  const fetchedItem = await granuleModel.get({ granuleId: granule.granuleId });

  t.is(fetchedItem.status, 'completed');
});

test('_storeGranuleRecord() can be used to create a new failed granule', async (t) => {
  const { granuleModel } = t.context;

  const granule = fakeGranuleFactoryV2({ status: 'failed' });

  await granuleModel._storeGranuleRecord(granule);

  const fetchedItem = await granuleModel.get({ granuleId: granule.granuleId });

  t.is(fetchedItem.status, 'failed');
});

test('_storeGranuleRecord() can be used to update a completed granule', async (t) => {
  const { granuleModel } = t.context;

  const granule = fakeGranuleFactoryV2();

  await granuleModel._storeGranuleRecord(granule);

  const updatedGranule = {
    ...granule,
    productVolume: 500,
  };

  await granuleModel._storeGranuleRecord(updatedGranule);

  const fetchedItem = await granuleModel.get({ granuleId: granule.granuleId });

  t.is(fetchedItem.status, 'completed');
  t.is(fetchedItem.productVolume, 500);
});

test('_storeGranuleRecord() can be used to update a failed granule', async (t) => {
  const { granuleModel } = t.context;

  const granule = fakeGranuleFactoryV2({ status: 'failed' });

  await granuleModel._storeGranuleRecord(granule);

  const newError = { cause: 'fail' };
  const updatedGranule = {
    ...granule,
    error: newError,
  };

  await granuleModel._storeGranuleRecord(updatedGranule);

  const fetchedItem = await granuleModel.get({ granuleId: granule.granuleId });

  t.is(fetchedItem.status, 'failed');
  t.deepEqual(fetchedItem.error, newError);
});

test('_storeGranuleRecord() will allow a completed status to replace a running status for same execution', async (t) => {
  const { granuleModel } = t.context;

  const granule = fakeGranuleFactoryV2({ status: 'running' });

  await granuleModel._storeGranuleRecord(granule);

  const updatedGranule = {
    ...granule,
    status: 'completed',
  };

  await granuleModel._storeGranuleRecord(updatedGranule);

  const fetchedItem = await granuleModel.get({ granuleId: granule.granuleId });

  t.is(fetchedItem.status, 'completed');
});

test('_storeGranuleRecord() will allow a failed status to replace a running status for same execution', async (t) => {
  const { granuleModel } = t.context;

  const granule = fakeGranuleFactoryV2({ status: 'running' });

  await granuleModel._storeGranuleRecord(granule);

  const updatedGranule = {
    ...granule,
    status: 'failed',
  };

  await granuleModel._storeGranuleRecord(updatedGranule);

  const fetchedItem = await granuleModel.get({ granuleId: granule.granuleId });

  t.is(fetchedItem.status, 'failed');
});

test('_storeGranuleRecord() will not allow a running status to replace a completed status for same execution', async (t) => {
  const { granuleModel } = t.context;

  const granule = fakeGranuleFactoryV2();

  await granuleModel._storeGranuleRecord(granule);

  const updatedGranule = {
    ...granule,
    status: 'running',
  };

  await t.throwsAsync(granuleModel._storeGranuleRecord(updatedGranule));

  const fetchedItem = await granuleModel.get({ granuleId: granule.granuleId });

  t.is(fetchedItem.status, 'completed');
});

test('_storeGranuleRecord() will not allow a running status to replace a failed status for same execution', async (t) => {
  const { granuleModel } = t.context;

  const granule = fakeGranuleFactoryV2({ status: 'failed' });

  await granuleModel._storeGranuleRecord(granule);

  const updatedGranule = {
    ...granule,
    status: 'running',
  };

  await t.throwsAsync(granuleModel._storeGranuleRecord(updatedGranule));

  const fetchedItem = await granuleModel.get({ granuleId: granule.granuleId });

  t.is(fetchedItem.status, 'failed');
});

test('_storeGranuleRecord() will allow a running status to replace a completed status for a new execution', async (t) => {
  const { granuleModel } = t.context;

  const granule = fakeGranuleFactoryV2();

  await granuleModel._storeGranuleRecord(granule);

  const updatedGranule = {
    ...granule,
    execution: 'new-execution-url',
    status: 'running',
  };

  await granuleModel._storeGranuleRecord(updatedGranule);

  const fetchedItem = await granuleModel.get({ granuleId: granule.granuleId });

  t.is(fetchedItem.status, 'running');
});

test('_storeGranuleRecord() will allow a running status to replace a failed status for a new execution', async (t) => {
  const { granuleModel } = t.context;

  const granule = fakeGranuleFactoryV2({ status: 'failed' });

  await granuleModel._storeGranuleRecord(granule);

  const updatedGranule = {
    ...granule,
    execution: 'new-execution-url',
    status: 'running',
  };

  await granuleModel._storeGranuleRecord(updatedGranule);

  const fetchedItem = await granuleModel.get({ granuleId: granule.granuleId });

  t.is(fetchedItem.status, 'running');
});

test('_validateAndStoreGranuleRecord() does throw validation error', async (t) => {
  const { granuleModel } = t.context;

  const granule = fakeGranuleFactoryV2();
  // granule without granuleId should fail validation
  delete granule.granuleId;

  await t.throwsAsync(granuleModel._validateAndStoreGranuleRecord(granule));
});

test('_validateAndStoreGranuleRecord() throws an error if trying to update granule to failed -> running without a new execution', async (t) => {
  const { granuleModel } = t.context;

  const granule = fakeGranuleFactoryV2({ status: 'failed' });

  await granuleModel._validateAndStoreGranuleRecord(granule);

  const updatedGranule = {
    ...granule,
    status: 'running',
  };

  await t.throwsAsync(granuleModel._validateAndStoreGranuleRecord(updatedGranule));
});

test('storeGranuleFromCumulusMessage() throws an error for a failing record', async (t) => {
  const {
    collectionId,
    granuleModel,
  } = t.context;

  const granule1 = fakeGranuleFactoryV2({
    files: [fakeFileFactory()],
  });

  // cause record to fail
  delete granule1.granuleId;

  await t.throwsAsync(granuleModel.storeGranuleFromCumulusMessage({
    granule: granule1,
<<<<<<< HEAD
    cumulusMessage,
=======
>>>>>>> 7f7b4e9e
    executionUrl: 'http://execution-url.com',
    collectionId,
  }));
});

test('storeGranuleFromCumulusMessage() correctly stores granule record', async (t) => {
  const {
    granuleModel,
    collectionId,
    provider,
    workflowStartTime,
    workflowStatus,
  } = t.context;

  const bucket = randomId('bucket-');
  await S3.createBucket(bucket);
  t.teardown(() => S3.recursivelyDeleteS3Bucket(bucket));

  const granule1 = fakeGranuleFactoryV2({
    files: [fakeFileFactory({ bucket })],
  });

  await S3.s3PutObject({ Bucket: bucket, Key: granule1.files[0].key, Body: 'asdf' });

  await granuleModel.storeGranuleFromCumulusMessage({
    granule: granule1,
<<<<<<< HEAD
    cumulusMessage,
=======
>>>>>>> 7f7b4e9e
    executionUrl: 'http://execution-url.com',
    collectionId,
    provider,
    workflowStartTime,
    workflowStatus,
  });

  t.true(await granuleModel.exists({ granuleId: granule1.granuleId }));
});

test('storeGranulesFromCumulusMessage() stores multiple granules from Cumulus message', async (t) => {
  const { granuleModel } = t.context;

  const bucket = randomId('bucket-');
  await S3.createBucket(bucket);

  try {
    const granule1 = fakeGranuleFactoryV2({
      files: [fakeFileFactory({ bucket })],
    });
    const granule2 = fakeGranuleFactoryV2({
      files: [fakeFileFactory({ bucket })],
    });

    await Promise.all([
      S3.s3PutObject({ Bucket: bucket, Key: granule1.files[0].key, Body: 'asdf' }),
      S3.s3PutObject({ Bucket: bucket, Key: granule2.files[0].key, Body: 'asdf' }),
    ]);

    const cumulusMessage = {
      cumulus_meta: {
        execution_name: randomId('execution'),
        state_machine: 'state-machine',
        workflow_start_time: Date.now(),
      },
      meta: {
        collection: {
          name: 'name',
          version: '001',
        },
        provider: {
          host: 'example-bucket',
          protocol: 's3',
        },
        status: 'completed',
      },
      payload: {
        granules: [
          granule1,
          granule2,
        ],
      },
    };

    await granuleModel.storeGranulesFromCumulusMessage(cumulusMessage);

    t.true(await granuleModel.exists({ granuleId: granule1.granuleId }));
    t.true(await granuleModel.exists({ granuleId: granule2.granuleId }));
  } finally {
    await S3.recursivelyDeleteS3Bucket(bucket);
  }
});

test('storeGranulesFromCumulusMessage() handles failing and succcessful granules independently', async (t) => {
  const { granuleModel } = t.context;

  const bucket = randomId('bucket-');
  await S3.createBucket(bucket);
  t.teardown(() => S3.recursivelyDeleteS3Bucket(bucket));

  const granule1 = fakeGranuleFactoryV2({
    files: [fakeFileFactory({ bucket })],
  });
  // Missing files should cause failure to write
  const granule2 = fakeGranuleFactoryV2({
    files: undefined,
  });

  await S3.s3PutObject({ Bucket: bucket, Key: granule1.files[0].key, Body: 'asdf' });

  const cumulusMessage = {
    cumulus_meta: {
      execution_name: randomId('execution'),
      state_machine: 'state-machine',
      workflow_start_time: Date.now(),
    },
    meta: {
      collection: {
        name: 'name',
        version: '001',
      },
      provider: {
        host: 'example-bucket',
        protocol: 's3',
      },
      status: 'completed',
    },
    payload: {
      granules: [
        granule1,
        granule2,
      ],
    },
  };

  await granuleModel.storeGranulesFromCumulusMessage(cumulusMessage);

  t.true(await granuleModel.exists({ granuleId: granule1.granuleId }));
  t.false(await granuleModel.exists({ granuleId: granule2.granuleId }));
});<|MERGE_RESOLUTION|>--- conflicted
+++ resolved
@@ -22,8 +22,6 @@
   });
   t.context.granuleModel = granuleModel;
   await granuleModel.createTable();
-<<<<<<< HEAD
-=======
 });
 
 test.beforeEach((t) => {
@@ -35,7 +33,6 @@
   };
   t.context.workflowStartTime = Date.now();
   t.context.workflowStatus = 'completed';
->>>>>>> 7f7b4e9e
 });
 
 test('_storeGranuleRecord() can be used to create a new running granule', async (t) => {
@@ -273,10 +270,6 @@
 
   await t.throwsAsync(granuleModel.storeGranuleFromCumulusMessage({
     granule: granule1,
-<<<<<<< HEAD
-    cumulusMessage,
-=======
->>>>>>> 7f7b4e9e
     executionUrl: 'http://execution-url.com',
     collectionId,
   }));
@@ -303,10 +296,6 @@
 
   await granuleModel.storeGranuleFromCumulusMessage({
     granule: granule1,
-<<<<<<< HEAD
-    cumulusMessage,
-=======
->>>>>>> 7f7b4e9e
     executionUrl: 'http://execution-url.com',
     collectionId,
     provider,
