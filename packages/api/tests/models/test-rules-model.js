'use strict';

const test = require('ava');
const sinon = require('sinon');
const aws = require('@cumulus/common/aws');
const { randomString } = require('@cumulus/common/test-utils');
const models = require('../../models');
const { fakeRuleFactoryV2 } = require('../../lib/testUtils');

process.env.RulesTable = `RulesTable_${randomString()}`;
process.env.stackName = randomString();
process.env.messageConsumer = randomString();
process.env.KinesisInboundEventLogger = randomString();
process.env.system_bucket = randomString();

const workflow = randomString();
const workflowfile = `${process.env.stackName}/workflows/${workflow}.json`;

const kinesisRule = {
  name: randomString(),
  workflow,
  provider: 'my-provider',
  collection: {
    name: 'my-collection-name',
    version: 'my-collection-version'
  },
  rule: {
    type: 'kinesis',
    value: 'my-kinesis-arn'
  },
  state: 'DISABLED'
};

const onetimeRule = {
  name: 'my_one_time_rule',
  workflow,
  provider: 'my-provider',
  collection: {
    name: 'my-collection-name',
    version: 'my-collection-version'
  },
  rule: {
    type: 'onetime'
  },
  state: 'ENABLED'
};

async function getKinesisEventMappings() {
  const eventLambdas = [process.env.messageConsumer, process.env.KinesisInboundEventLogger];

  const mappingPromises = eventLambdas.map((lambda) => {
    const mappingParms = { FunctionName: lambda };
    return aws.lambda().listEventSourceMappings(mappingParms).promise();
  });
  return Promise.all(mappingPromises);
}


let ruleModel;
test.before(async () => {
  // create Rules table
  ruleModel = new models.Rule();
  await ruleModel.createTable();
  await aws.s3().createBucket({ Bucket: process.env.system_bucket }).promise();
  await aws.s3().putObject({
    Bucket: process.env.system_bucket,
    Key: workflowfile,
    Body: 'test data'
  }).promise();
});

test.after.always(async () => {
  // cleanup table
  await ruleModel.deleteTable();
  await aws.recursivelyDeleteS3Bucket(process.env.system_bucket);
});

test.serial('create and delete a onetime rule', async (t) => {
  // create rule
  const rules = new models.Rule();
  return rules.create(onetimeRule)
    .then(async (rule) => {
      t.is(rule.name, onetimeRule.name);
      // delete rule
      await rules.delete(rule);
    });
});

test.serial('create a kinesis type rule adds event mappings, creates rule', async (t) => {
  // create rule
  const rules = new models.Rule();
  const createdRule = await rules.create(kinesisRule);

  const kinesisEventMappings = await getKinesisEventMappings();
  const consumerEventMappings = kinesisEventMappings[0].EventSourceMappings;
  const logEventMappings = kinesisEventMappings[1].EventSourceMappings;

  t.is(consumerEventMappings.length, 1);
  t.is(logEventMappings.length, 1);
  t.is(consumerEventMappings[0].UUID, createdRule.rule.arn);
  t.is(logEventMappings[0].UUID, createdRule.rule.logEventArn);

  t.is(createdRule.name, kinesisRule.name);
  t.is(createdRule.rule.value, kinesisRule.rule.value);
  t.false(createdRule.rule.arn === undefined);
  t.false(createdRule.rule.logEventArn === undefined);

  // clean up
  await rules.delete(createdRule);
});

test.serial('deleting a kinesis style rule removes event mappings', async (t) => {
  // create and delete rule
  const rules = new models.Rule();
  const createdRule = await rules.create(kinesisRule);
  await rules.delete(createdRule);

  const kinesisEventMappings = await getKinesisEventMappings();
  const consumerEventMappings = kinesisEventMappings[0].EventSourceMappings;
  const logEventMappings = kinesisEventMappings[1].EventSourceMappings;

  t.is(consumerEventMappings.length, 0);
  t.is(logEventMappings.length, 0);
});

test.serial('update a kinesis type rule state, arn does not change', async (t) => {
  // create rule
  const rules = new models.Rule();
  await rules.create(kinesisRule);
  const rule = await rules.get({ name: kinesisRule.name });
  // update rule state
  const updated = { name: rule.name, state: 'ENABLED' };
  // deep copy rule
  const newRule = Object.assign({}, rule);
  newRule.rule = Object.assign({}, rule.rule);
  await rules.update(newRule, updated);
  t.true(newRule.state === 'ENABLED');
  //arn doesn't change
  t.is(newRule.rule.arn, rule.rule.arn);
  t.is(newRule.rule.logEventArn, rule.rule.logEventArn);

  // clean up
  await rules.delete(rule);
});

test.serial('update a kinesis type rule value, resulting in new arn', async (t) => {
  // create rule
  const rules = new models.Rule();
  await rules.create(kinesisRule);
  const rule = await rules.get({ name: kinesisRule.name });

  // update rule value
  const updated = {
    name: rule.name,
    rule: { type: rule.rule.type, value: 'my-new-kinesis-arn' }
  };
  // deep copy rule
  const newRule = Object.assign({}, rule);
  newRule.rule = Object.assign({}, rule.rule);
  await rules.update(newRule, updated);

  t.is(newRule.name, rule.name);
  t.not(newRule.rule.vale, rule.rule.value);
  t.not(newRule.rule.arn, rule.rule.arn);
  t.not(newRule.rule.logEventArn, rule.rule.logEventArn);

  await rules.delete(rule);
  await rules.delete(newRule);
<<<<<<< HEAD
=======
});

test.serial('create a kinesis type rule, using the existing event source mappings', async (t) => {
  // create two rules with same value
  const rules = new models.Rule();
  const newKinesisRule = Object.assign({}, kinesisRule);
  newKinesisRule.rule = Object.assign({}, kinesisRule.rule);
  newKinesisRule.name = `${kinesisRule.name}_new`;

  await rules.create(kinesisRule);
  const rule = await rules.get({ name: kinesisRule.name });

  await rules.create(newKinesisRule);
  const newRule = await rules.get({ name: newKinesisRule.name });

  t.not(newRule.name, rule.name);
  t.is(newRule.rule.value, rule.rule.value);
  t.false(newRule.rule.arn === undefined);
  t.false(newRule.rule.logEventArn === undefined);
  // same event source mapping
  t.is(newRule.rule.arn, rule.rule.arn);
  t.is(newRule.rule.logEventArn, rule.rule.logEventArn);

  await rules.delete(rule);
  await rules.delete(newRule);
});

test.serial('it does not delete event source mappings if they exist for other rules', async (t) => {
  // we have three rules to create
  const kinesisRuleTwo = Object.assign({}, kinesisRule);
  kinesisRuleTwo.rule = Object.assign({}, kinesisRule.rule);
  kinesisRuleTwo.name = `${kinesisRule.name}_two`;
  const kinesisRuleThree = Object.assign({}, kinesisRule);
  kinesisRuleThree.rule = Object.assign({}, kinesisRule.rule);
  kinesisRuleThree.name = `${kinesisRule.name}_three`;

  const rules = new models.Rule();
  // create two rules with same value
  await rules.create(kinesisRule);
  const rule = await rules.get({ name: kinesisRule.name });
  await rules.create(kinesisRuleTwo);
  const ruleTwo = await rules.get({ name: kinesisRuleTwo.name });

  // same event source mapping
  t.is(ruleTwo.rule.arn, rule.rule.arn);
  t.is(ruleTwo.rule.logEventArn, rule.rule.logEventArn);

  // delete the second rule, it should not delete the event source mapping
  await rules.delete(ruleTwo);

  // create third rule, it should use the existing event source mapping
  await rules.create(kinesisRuleThree);
  const ruleThree = await rules.get({ name: kinesisRuleThree.name });
  t.is(ruleThree.rule.arn, rule.rule.arn);
  t.is(ruleThree.rule.logEventArn, rule.rule.logEventArn);

  // Cleanup -- this is required for repeated local testing, else localstack retains rules
  await rules.delete(rule);
  await rules.delete(ruleThree);
});

test.serial('Creating a kinesis rule where an event source mapping already exists, but is not enabled, succeeds', async (t) => {
  process.env.messageConsumer = randomString();

  const item = fakeRuleFactoryV2({
    workflow,
    rule: {
      type: 'kinesis',
      value: randomString()
    },
    state: 'ENABLED'
  });

  const lambdaStub = sinon.stub(aws, 'lambda')
    .returns({
      createEventSourceMapping: () => ({
        promise: () => Promise.resolve({ UUID: randomString() })
      }),
      deleteEventSourceMapping: () => ({
        promise: () => Promise.resolve()
      }),
      listEventSourceMappings: () => ({
        promise: () => Promise.resolve({
          EventSourceMappings: [
            {
              UUID: randomString(),
              EventSourceArn: item.rule.value,
              FunctionArn: `arn:aws:lambda:us-west-2:000000000000:function:${process.env.messageConsumer}`,
              State: 'Disabled'
            }
          ]
        })
      })
    });

  try {
    await (new models.Rule()).create(item);
    t.pass();
  } catch (err) {
    t.fail(err);
  } finally {
    lambdaStub.reset();
  }
>>>>>>> c742da5c
});<|MERGE_RESOLUTION|>--- conflicted
+++ resolved
@@ -1,11 +1,9 @@
 'use strict';
 
 const test = require('ava');
-const sinon = require('sinon');
 const aws = require('@cumulus/common/aws');
 const { randomString } = require('@cumulus/common/test-utils');
 const models = require('../../models');
-const { fakeRuleFactoryV2 } = require('../../lib/testUtils');
 
 process.env.RulesTable = `RulesTable_${randomString()}`;
 process.env.stackName = randomString();
@@ -166,110 +164,4 @@
 
   await rules.delete(rule);
   await rules.delete(newRule);
-<<<<<<< HEAD
-=======
-});
-
-test.serial('create a kinesis type rule, using the existing event source mappings', async (t) => {
-  // create two rules with same value
-  const rules = new models.Rule();
-  const newKinesisRule = Object.assign({}, kinesisRule);
-  newKinesisRule.rule = Object.assign({}, kinesisRule.rule);
-  newKinesisRule.name = `${kinesisRule.name}_new`;
-
-  await rules.create(kinesisRule);
-  const rule = await rules.get({ name: kinesisRule.name });
-
-  await rules.create(newKinesisRule);
-  const newRule = await rules.get({ name: newKinesisRule.name });
-
-  t.not(newRule.name, rule.name);
-  t.is(newRule.rule.value, rule.rule.value);
-  t.false(newRule.rule.arn === undefined);
-  t.false(newRule.rule.logEventArn === undefined);
-  // same event source mapping
-  t.is(newRule.rule.arn, rule.rule.arn);
-  t.is(newRule.rule.logEventArn, rule.rule.logEventArn);
-
-  await rules.delete(rule);
-  await rules.delete(newRule);
-});
-
-test.serial('it does not delete event source mappings if they exist for other rules', async (t) => {
-  // we have three rules to create
-  const kinesisRuleTwo = Object.assign({}, kinesisRule);
-  kinesisRuleTwo.rule = Object.assign({}, kinesisRule.rule);
-  kinesisRuleTwo.name = `${kinesisRule.name}_two`;
-  const kinesisRuleThree = Object.assign({}, kinesisRule);
-  kinesisRuleThree.rule = Object.assign({}, kinesisRule.rule);
-  kinesisRuleThree.name = `${kinesisRule.name}_three`;
-
-  const rules = new models.Rule();
-  // create two rules with same value
-  await rules.create(kinesisRule);
-  const rule = await rules.get({ name: kinesisRule.name });
-  await rules.create(kinesisRuleTwo);
-  const ruleTwo = await rules.get({ name: kinesisRuleTwo.name });
-
-  // same event source mapping
-  t.is(ruleTwo.rule.arn, rule.rule.arn);
-  t.is(ruleTwo.rule.logEventArn, rule.rule.logEventArn);
-
-  // delete the second rule, it should not delete the event source mapping
-  await rules.delete(ruleTwo);
-
-  // create third rule, it should use the existing event source mapping
-  await rules.create(kinesisRuleThree);
-  const ruleThree = await rules.get({ name: kinesisRuleThree.name });
-  t.is(ruleThree.rule.arn, rule.rule.arn);
-  t.is(ruleThree.rule.logEventArn, rule.rule.logEventArn);
-
-  // Cleanup -- this is required for repeated local testing, else localstack retains rules
-  await rules.delete(rule);
-  await rules.delete(ruleThree);
-});
-
-test.serial('Creating a kinesis rule where an event source mapping already exists, but is not enabled, succeeds', async (t) => {
-  process.env.messageConsumer = randomString();
-
-  const item = fakeRuleFactoryV2({
-    workflow,
-    rule: {
-      type: 'kinesis',
-      value: randomString()
-    },
-    state: 'ENABLED'
-  });
-
-  const lambdaStub = sinon.stub(aws, 'lambda')
-    .returns({
-      createEventSourceMapping: () => ({
-        promise: () => Promise.resolve({ UUID: randomString() })
-      }),
-      deleteEventSourceMapping: () => ({
-        promise: () => Promise.resolve()
-      }),
-      listEventSourceMappings: () => ({
-        promise: () => Promise.resolve({
-          EventSourceMappings: [
-            {
-              UUID: randomString(),
-              EventSourceArn: item.rule.value,
-              FunctionArn: `arn:aws:lambda:us-west-2:000000000000:function:${process.env.messageConsumer}`,
-              State: 'Disabled'
-            }
-          ]
-        })
-      })
-    });
-
-  try {
-    await (new models.Rule()).create(item);
-    t.pass();
-  } catch (err) {
-    t.fail(err);
-  } finally {
-    lambdaStub.reset();
-  }
->>>>>>> c742da5c
 });