--- conflicted
+++ resolved
@@ -3,19 +3,6 @@
 const awsClients = require('@cumulus/aws-client/services');
 const isInteger = require('lodash/isInteger');
 const isNil = require('lodash/isNil');
-<<<<<<< HEAD
-const { deleteS3Object } = require('@cumulus/aws-client/S3');
-const { GranulePgModel, FilePgModel } = require('@cumulus/db');
-const { CMR } = require('@cumulus/cmr-client');
-const log = require('@cumulus/common/log');
-const cmrjsCmrUtils = require('@cumulus/cmrjs/cmr-utils');
-const pMap = require('p-map');
-
-const Granule = require('../models/granules');
-const { CumulusModelError } = require('./errors');
-=======
-
->>>>>>> a83b7c74
 const FileUtils = require('./FileUtils');
 
 const translateGranule = async (
@@ -74,95 +61,10 @@
     .reduce((x, y) => x + y, 0);
 }
 
-<<<<<<< HEAD
-/**
- * Delete a Granule from Postgres and Dynamo, delete the Granule's
- * Files from Postgres and S3
- *
- * @param {Object} params
- * @param {Knex} params.knex - DB client
- * @param {Object} params.dynamoGranule - Granule from DynamoDB
- * @param {PostgresGranule} params.pgGranule - Granule from Postgres
- * @param {FilePgModel} params.filePgModel - File Postgres model
- * @param {GranulePgModel} params.granulePgModel - Granule Postgres model
- * @param {Object} params.granuleModelClient - Granule Dynamo model
- */
-const deleteGranuleAndFiles = async ({
-  knex,
-  dynamoGranule,
-  pgGranule,
-  filePgModel = new FilePgModel(),
-  granulePgModel = new GranulePgModel(),
-  granuleModelClient = new Granule(),
-}) => {
-  if (pgGranule === undefined) {
-    // Delete only the Dynamo Granule and S3 Files
-    await granuleModelClient.delete(dynamoGranule);
-  } else {
-    // Delete PG Granule, PG Files, Dynamo Granule, S3 Files
-    const files = await filePgModel.search(
-      knex,
-      { granule_cumulus_id: pgGranule.cumulus_id }
-    );
-
-    await knex.transaction(async (trx) => {
-      await pMap(
-        files,
-        (file) => {
-          filePgModel.delete(trx, { cumulus_id: file.cumulus_id });
-        }
-      );
-
-      await granulePgModel.delete(trx, pgGranule);
-      await granuleModelClient.delete(dynamoGranule);
-    });
-
-    await pMap(
-      files,
-      (file) => {
-        deleteS3Object(
-          FileUtils.getBucket(file),
-          FileUtils.getKey(file)
-        );
-      }
-    );
-  }
-};
-
-/**
- * Remove granule record from CMR
- *
- * @param {Object} granule - A granule record
- * @throws {CumulusModelError|Error}
- * @returns {Promise}
- * @private
- */
-const removeGranuleFromCmr = async (granule) => {
-  log.info(`granules.removeGranuleFromCmrByGranule ${granule.granuleId}`);
-
-  if (!granule.published || !granule.cmrLink) {
-    throw new CumulusModelError(`Granule ${granule.granuleId} is not published to CMR, so cannot be removed from CMR`);
-  }
-
-  const cmrSettings = await cmrjsCmrUtils.getCmrSettings();
-  const cmr = new CMR(cmrSettings);
-  const metadata = await cmr.getGranuleMetadata(granule.cmrLink);
-
-  // Use granule UR to delete from CMR
-  await cmr.deleteGranule(metadata.title, granule.collectionId);
-};
-
-=======
->>>>>>> a83b7c74
 module.exports = {
   translateGranule,
   getExecutionProcessingTimeInfo,
   getGranuleTimeToArchive,
   getGranuleTimeToPreprocess,
   getGranuleProductVolume,
-<<<<<<< HEAD
-  deleteGranuleAndFiles,
-  removeGranuleFromCmr,
-=======
->>>>>>> a83b7c74
 };