--- conflicted
+++ resolved
@@ -199,20 +199,6 @@
  * @returns {Object} fake collection object
  */
 function fakeCollectionFactory(options = {}) {
-<<<<<<< HEAD
-  return {
-    name: randomString(),
-    dataType: randomString(),
-    version: '0.0.0',
-    provider_path: '',
-    duplicateHandling: 'replace',
-    granuleId: '^MOD09GQ\\.A[\\d]{7}\\.[\\S]{6}\\.006\\.[\\d]{13}$',
-    granuleIdExtraction: '(MOD09GQ\\.(.*))\\.hdf',
-    sampleFileName: 'MOD09GQ.A2017025.h21v00.006.2017034065104.hdf',
-    files: [],
-    ...options
-  };
-=======
   return Object.assign(
     {
       name: randomId('collectionName'),
@@ -227,7 +213,6 @@
     },
     options
   );
->>>>>>> 31b9883e
 }
 
 /**
@@ -237,16 +222,6 @@
  * @returns {Object} fake provider object
  */
 function fakeProviderFactory(options = {}) {
-<<<<<<< HEAD
-  return {
-    id: randomString(),
-    globalConnectionLimit: 1,
-    protocol: 'http',
-    host: randomString(),
-    port: 80,
-    ...options
-  };
-=======
   return Object.assign(
     {
       id: randomId('id'),
@@ -257,7 +232,6 @@
     },
     options
   );
->>>>>>> 31b9883e
 }
 
 function fakeAccessTokenFactory(params = {}) {
