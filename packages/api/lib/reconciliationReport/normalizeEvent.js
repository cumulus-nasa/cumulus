'use strict';

/*eslint prefer-const: ["error", {"destructuring": "all"}]*/
const isString = require('lodash/isString');
const { removeNilProperties } = require('@cumulus/common/util');
const { InvalidArgument } = require('@cumulus/errors');
/**
 * Convert input to an ISO timestamp.
 * @param {any} dateable - any type convertable to JS Date
 * @returns {string} - date formated as ISO timestamp;
 */
function isoTimestamp(dateable) {
  if (dateable) {
    const aDate = new Date(dateable);
    if (Number.isNaN(aDate.valueOf())) {
      throw new TypeError(`${dateable} is not a valid input for new Date().`);
    }
    return aDate.toISOString();
  }
  return undefined;
}

/**
 * Transforms input granuleId into correct parameters for use in the
 * Reconciliation Report lambda.
 * @param {Array<string>|string} granuleId - list of granule Ids
 * @param {Object} modifiedEvent - input event
 * @returns {Object} updated input even with correct granuleId and granuleIds values.
 */
function updateGranuleIds(granuleId, modifiedEvent) {
  let returnEvent = { ...modifiedEvent };
  if (granuleId) {
    // transform input granuleId into an array on granuleIds
    const granuleIds = isString(granuleId) ? [granuleId] : granuleId;
    returnEvent = { ...modifiedEvent, granuleIds };
  }
  return returnEvent;
}

/**
 * Transforms input collectionId into correct parameters for use in the
 * Reconciliation Report lambda.
 * @param {Array<string>|string} collectionId - list of collection Ids
 * @param {Object} modifiedEvent - input event
 * @returns {Object} updated input even with correct collectionId and collectionIds values.
 */
function updateCollectionIds(collectionId, modifiedEvent) {
  let returnEvent = { ...modifiedEvent };
  if (collectionId) {
    // transform input collectionId into an array on collectionIds
    const collectionIds = isString(collectionId) ? [collectionId] : collectionId;
    returnEvent = { ...modifiedEvent, collectionIds };
  }
  return returnEvent;
}

function updateProviders(provider, modifiedEvent) {
  let returnEvent = { ...modifiedEvent };
  if (provider) {
    // transform input provider into an array on providers
    const providers = isString(provider) ? [provider] : provider;
    returnEvent = { ...modifiedEvent, providers };
  }
  return returnEvent;
}

/**
 * Transforms input provider into correct parameters for use in the
 * Reconciliation Report lambda.
 * @param {Array<string>|string} provider - list of providers
 * @param {string} reportType - report type
 * @param {Object} modifiedEvent - input event
 * @returns {Object} updated input even with correct provider and providers values.
 */
function updateProviders(provider, reportType, modifiedEvent) {
  let returnEvent = { ...modifiedEvent };
  if (provider) {
    const providers = isString(provider) ? [provider] : provider;
    if (reportType === 'Internal') {
      if (!isString(provider)) {
        throw new InvalidArgument(`provider: ${JSON.stringify(provider)} is not a valid input for an 'Internal' report.`);
      } else {
        // include both providers and provider for Internal Reports.
        returnEvent = { ...modifiedEvent, provider, providers: [provider] };
      }
    } else {
      // add array of providers
      returnEvent = { ...modifiedEvent, providers };
    }
  }
  return returnEvent;
}

/**
 * Converts input parameters to normalized versions to pass on to the report
 * functions.  Ensures any input dates are formatted as ISO strings.
 *
 * @param {Object} event - input payload
 * @returns {Object} - Object with normalized parameters
 */
function normalizeEvent(event) {
  const systemBucket = event.systemBucket || process.env.system_bucket;
  const stackName = event.stackName || process.env.stackName;
  const startTimestamp = isoTimestamp(event.startTimestamp);
  const endTimestamp = isoTimestamp(event.endTimestamp);

  let reportType = event.reportType || 'Inventory';
  if (reportType.toLowerCase() === 'granulenotfound') {
    reportType = 'Granule Not Found';
  }

<<<<<<< HEAD
  // TODO [MHS, 09/08/2020] Clean this up when CUMULUS-2156 is worked/completed
  // for now, move input collectionId to collectionIds as array
  // internal reports will keep existing collectionId and copy it to collectionIds
  let {
    collectionIds: anyCollectionIds,
    collectionId,
    granuleId,
    provider,
    ...modifiedEvent
  } = { ...event };

=======
  let {
    collectionIds: anyCollectionIds, collectionId, granuleId, provider, ...modifiedEvent
  } = { ...event };
>>>>>>> c781084d
  if (anyCollectionIds) {
    throw new InvalidArgument('`collectionIds` is not a valid input key for a reconciliation report, use `collectionId` instead.');
  }

  const tooManyInputs = (collectionId && provider)
    || (granuleId && provider)
    || (granuleId && collectionId);

  if (tooManyInputs && reportType !== 'Internal') {
    throw new InvalidArgument(`${reportType} reports cannot be launched with more than one input (granuleId, collectionId, or provider).`);
  }
<<<<<<< HEAD
  modifiedEvent = updateCollectionIds(collectionId, reportType, modifiedEvent);
  modifiedEvent = updateGranuleIds(granuleId, reportType, modifiedEvent);
  modifiedEvent = updateProviders(provider, reportType, modifiedEvent);
=======
  modifiedEvent = updateCollectionIds(collectionId, modifiedEvent);
  modifiedEvent = updateGranuleIds(granuleId, modifiedEvent);
  modifiedEvent = updateProviders(provider, modifiedEvent);
>>>>>>> c781084d

  return removeNilProperties({
    ...modifiedEvent,
    systemBucket,
    stackName,
    startTimestamp,
    endTimestamp,
    reportType,
  });
}
exports.normalizeEvent = normalizeEvent;<|MERGE_RESOLUTION|>--- conflicted
+++ resolved
@@ -65,33 +65,6 @@
 }
 
 /**
- * Transforms input provider into correct parameters for use in the
- * Reconciliation Report lambda.
- * @param {Array<string>|string} provider - list of providers
- * @param {string} reportType - report type
- * @param {Object} modifiedEvent - input event
- * @returns {Object} updated input even with correct provider and providers values.
- */
-function updateProviders(provider, reportType, modifiedEvent) {
-  let returnEvent = { ...modifiedEvent };
-  if (provider) {
-    const providers = isString(provider) ? [provider] : provider;
-    if (reportType === 'Internal') {
-      if (!isString(provider)) {
-        throw new InvalidArgument(`provider: ${JSON.stringify(provider)} is not a valid input for an 'Internal' report.`);
-      } else {
-        // include both providers and provider for Internal Reports.
-        returnEvent = { ...modifiedEvent, provider, providers: [provider] };
-      }
-    } else {
-      // add array of providers
-      returnEvent = { ...modifiedEvent, providers };
-    }
-  }
-  return returnEvent;
-}
-
-/**
  * Converts input parameters to normalized versions to pass on to the report
  * functions.  Ensures any input dates are formatted as ISO strings.
  *
@@ -109,23 +82,9 @@
     reportType = 'Granule Not Found';
   }
 
-<<<<<<< HEAD
-  // TODO [MHS, 09/08/2020] Clean this up when CUMULUS-2156 is worked/completed
-  // for now, move input collectionId to collectionIds as array
-  // internal reports will keep existing collectionId and copy it to collectionIds
-  let {
-    collectionIds: anyCollectionIds,
-    collectionId,
-    granuleId,
-    provider,
-    ...modifiedEvent
-  } = { ...event };
-
-=======
   let {
     collectionIds: anyCollectionIds, collectionId, granuleId, provider, ...modifiedEvent
   } = { ...event };
->>>>>>> c781084d
   if (anyCollectionIds) {
     throw new InvalidArgument('`collectionIds` is not a valid input key for a reconciliation report, use `collectionId` instead.');
   }
@@ -137,15 +96,9 @@
   if (tooManyInputs && reportType !== 'Internal') {
     throw new InvalidArgument(`${reportType} reports cannot be launched with more than one input (granuleId, collectionId, or provider).`);
   }
-<<<<<<< HEAD
-  modifiedEvent = updateCollectionIds(collectionId, reportType, modifiedEvent);
-  modifiedEvent = updateGranuleIds(granuleId, reportType, modifiedEvent);
-  modifiedEvent = updateProviders(provider, reportType, modifiedEvent);
-=======
   modifiedEvent = updateCollectionIds(collectionId, modifiedEvent);
   modifiedEvent = updateGranuleIds(granuleId, modifiedEvent);
   modifiedEvent = updateProviders(provider, modifiedEvent);
->>>>>>> c781084d
 
   return removeNilProperties({
     ...modifiedEvent,
