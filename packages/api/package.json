{
  "name": "@cumulus/api",
<<<<<<< HEAD
  "version": "7.2.1-alpha.0",
=======
  "version": "8.0.0",
>>>>>>> cbaa3b1e
  "description": "Lambda functions for handling all daac's API operations",
  "main": "index.js",
  "engines": {
    "node": ">=12.18.0"
  },
  "bin": {
    "cumulus-api": "./bin/cli.js"
  },
  "scripts": {
    "build-lambda-zips": "for x in $(ls dist); do (cd dist/${x} && rm -f lambda.zip && find . | xargs node ../../../../bin/zip.js lambda.zip && echo zipped ${x}); done",
    "build": "../../node_modules/.bin/webpack",
    "link-api-bin": "sh ./bin/link-api-bin.sh",
    "package": "npm run build && npm run link-api-bin && npm run build-lambda-zips",
    "reset-tables": "LOCALSTACK_HOST=localhost NODE_ENV=test FAKE_AUTH=true cumulus-api reset-tables",
    "serve-dist-oauth": "LOCALSTACK_HOST=localhost NODE_ENV=test cumulus-api serve-dist",
    "serve-dist-remote": "cumulus-api serve-dist",
    "serve-dist": "LOCALSTACK_HOST=localhost NODE_ENV=test FAKE_AUTH=true cumulus-api serve-dist",
    "serve-oauth": "LOCALSTACK_HOST=localhost LOCAL_ES_HOST=localhost NODE_ENV=test cumulus-api serve",
    "serve-remote": "cumulus-api serve",
    "serve": "LOCALSTACK_HOST=localhost LOCAL_ES_HOST=localhost NODE_ENV=test FAKE_AUTH=true cumulus-api serve",
    "test": "../../node_modules/.bin/ava",
    "test:coverage": "../../node_modules/.bin/nyc npm test",
    "watch": "../../node_modules/.bin/webpack --progress -w"
  },
  "ava": {
    "files": [
      "tests/**/*.js",
      "!tests/endpoints/fixtures/**/*.js",
      "!tests/endpoints/utils.js",
      "!tests/es/helpers/**/*.js"
    ],
    "fail-fast": true,
    "verbose": true,
    "timeout": "15m"
  },
  "publishConfig": {
    "access": "public"
  },
  "keywords": [
    "Cumulus"
  ],
  "author": "Cumulus Authors",
  "license": "Apache-2.0",
  "dependencies": {
<<<<<<< HEAD
    "@cumulus/api-client": "7.2.0",
    "@cumulus/aws-client": "7.2.0",
    "@cumulus/cmr-client": "7.2.0",
    "@cumulus/cmrjs": "7.2.0",
    "@cumulus/collection-config-store": "7.2.0",
    "@cumulus/common": "7.2.0",
    "@cumulus/earthdata-login-client": "7.2.0",
    "@cumulus/errors": "7.2.0",
    "@cumulus/ingest": "7.2.0",
    "@cumulus/launchpad-auth": "7.2.0",
    "@cumulus/logger": "7.2.0",
    "@cumulus/message": "7.2.0",
    "@cumulus/pvl": "7.2.0",
    "@cumulus/sftp-client": "7.2.0",
=======
    "@cumulus/aws-client": "8.0.0",
    "@cumulus/cmr-client": "8.0.0",
    "@cumulus/cmrjs": "8.0.0",
    "@cumulus/collection-config-store": "8.0.0",
    "@cumulus/common": "8.0.0",
    "@cumulus/earthdata-login-client": "8.0.0",
    "@cumulus/errors": "8.0.0",
    "@cumulus/ingest": "8.0.0",
    "@cumulus/launchpad-auth": "8.0.0",
    "@cumulus/logger": "8.0.0",
    "@cumulus/message": "8.0.0",
    "@cumulus/pvl": "8.0.0",
    "@cumulus/sftp-client": "8.0.0",
>>>>>>> cbaa3b1e
    "@elastic/elasticsearch": "^5.6.20",
    "@mapbox/dyno": "^1.4.2",
    "aggregate-error": "^3.0.1",
    "ajv": "^6.12.3",
    "aws-elasticsearch-connector": "8.2.0",
    "aws-sdk": "^2.585.0",
    "aws-serverless-express": "^3.3.5",
    "body-parser": "^1.18.3",
    "commander": "^2.15.0",
    "cookie-parser": "^1.4.3",
    "cors": "^2.8.5",
    "dynamodb-data-types": "^3.0.0",
    "express": "^4.16.4",
    "express-boom": "^3.0.0",
    "express-promise-router": "^3.0.3",
    "googleapis": "^49.0.0",
    "got": "^11.7.0",
    "hsts": "^2.1.0",
    "is-valid-hostname": "0.0.1",
    "json2csv": "^4.5.1",
    "jsonpath-plus": "^1.1.0",
    "jsonwebtoken": "^8.4.0",
    "lodash": "^4.17.20",
    "moment": "2.24.0",
    "morgan": "^1.9.1",
    "nodeify": "^1.0.1",
    "p-each-series": "^2.1.0",
    "p-limit": "^1.2.0",
    "p-map": "^4.0.0",
    "p-retry": "^2.0.0",
    "p-wait-for": "^2.0.1",
    "querystring": "^0.2.0",
    "saml2-js": "^3.0.1",
    "split2": "^2.2.0",
    "tough-cookie": "^2.4.3",
    "url-join": "^4.0.0",
    "uuid": "^3.2.1",
    "xml2js": "^0.4.22"
  },
  "devDependencies": {
    "@cumulus/test-data": "8.0.0"
  }
}<|MERGE_RESOLUTION|>--- conflicted
+++ resolved
@@ -1,10 +1,6 @@
 {
   "name": "@cumulus/api",
-<<<<<<< HEAD
-  "version": "7.2.1-alpha.0",
-=======
   "version": "8.0.0",
->>>>>>> cbaa3b1e
   "description": "Lambda functions for handling all daac's API operations",
   "main": "index.js",
   "engines": {
@@ -49,22 +45,6 @@
   "author": "Cumulus Authors",
   "license": "Apache-2.0",
   "dependencies": {
-<<<<<<< HEAD
-    "@cumulus/api-client": "7.2.0",
-    "@cumulus/aws-client": "7.2.0",
-    "@cumulus/cmr-client": "7.2.0",
-    "@cumulus/cmrjs": "7.2.0",
-    "@cumulus/collection-config-store": "7.2.0",
-    "@cumulus/common": "7.2.0",
-    "@cumulus/earthdata-login-client": "7.2.0",
-    "@cumulus/errors": "7.2.0",
-    "@cumulus/ingest": "7.2.0",
-    "@cumulus/launchpad-auth": "7.2.0",
-    "@cumulus/logger": "7.2.0",
-    "@cumulus/message": "7.2.0",
-    "@cumulus/pvl": "7.2.0",
-    "@cumulus/sftp-client": "7.2.0",
-=======
     "@cumulus/aws-client": "8.0.0",
     "@cumulus/cmr-client": "8.0.0",
     "@cumulus/cmrjs": "8.0.0",
@@ -78,7 +58,6 @@
     "@cumulus/message": "8.0.0",
     "@cumulus/pvl": "8.0.0",
     "@cumulus/sftp-client": "8.0.0",
->>>>>>> cbaa3b1e
     "@elastic/elasticsearch": "^5.6.20",
     "@mapbox/dyno": "^1.4.2",
     "aggregate-error": "^3.0.1",
