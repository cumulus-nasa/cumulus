--- conflicted
+++ resolved
@@ -50,11 +50,7 @@
     "@cumulus/cmrjs": "3.0.0",
     "@cumulus/collection-config-store": "3.0.0",
     "@cumulus/common": "3.0.0",
-<<<<<<< HEAD
-    "@cumulus/db": "3.0.0",
-=======
     "@cumulus/db": "2.0.1-alpha.1",
->>>>>>> 6699706c
     "@cumulus/earthdata-login-client": "3.0.0",
     "@cumulus/errors": "3.0.0",
     "@cumulus/ingest": "3.0.0",
