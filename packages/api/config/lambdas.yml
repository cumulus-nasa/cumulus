sqs2sf:
  handler: index.starter
  timeout: 200
  memory: 512
  source: 'node_modules/@cumulus/api/dist/'

<<<<<<< HEAD
=======

executeMigrations:
  handler: index.executeMigrations
  timeout: 300
  useElasticSearch: '{{es.name}}'
  memory: 1024
  source: 'node_modules/@cumulus/api/dist/'
  launchInVpc: true
  envs:
    GranulesTable:
      function: Ref
      value: GranulesTableDynamoDB
    FilesTable:
      function: Ref
      value: FilesTableDynamoDB
    ExecutionsTable:
      function: Ref
      value: ExecutionsTableDynamoDB
    PdrsTable:
      function: Ref
      value: PdrsTableDynamoDB
    RulesTable:
      function: Ref
      value: RulesTableDynamoDB
    KinesisInboundEventLogger:
      function: Ref
      value: KinesisInboundEventLoggerLambdaFunction
    system_bucket: '{{system_bucket}}'


>>>>>>> 1a7d2c24
sns2elasticsearch:
  handler: index.indexer
  timeout: 100
  useElasticSearch: '{{es.name}}'
  launchInVpc: true
  memory: 512
  source: 'node_modules/@cumulus/api/dist/'
  tables:
    - GranulesTable
    - ExecutionsTable
    - PdrsTable
  namedLambdaDeadLetterQueue: true

log2elasticsearch:
  handler: index.logHandler
  timeout: 100
  memory: 512
  useElasticSearch: '{{es.name}}'
  launchInVpc: true
  source: 'node_modules/@cumulus/api/dist/'
  namedLambdaDeadLetterQueue: true

dbIndexer:
  handler: index.dbIndexer
  timeout: 300
  memory: 512
  source: 'node_modules/@cumulus/api/dist/'
  useElasticSearch: '{{es.name}}'
<<<<<<< HEAD
  tables:
    - FilesTable
=======
  launchInVpc: true
>>>>>>> 1a7d2c24
  envs:
    system_bucket: '{{system_bucket}}'
  namedLambdaDeadLetterQueue: true

fallbackConsumer:
  handler: index.messageConsumer
  timeout: 100
  memory: 512
  source: 'node_modules/@cumulus/api/dist/'
  deadletterqueue: kinesisFailure
  tables:
    - RulesTable
    - CollectionsTable
    - ProvidersTable
  envs:
    system_bucket: '{{system_bucket}}'

jobs:
  handler: index.jobs
  timeout: 300
  memory: 512
  useElasticSearch: '{{es.name}}'
  launchInVpc: true
  source: 'node_modules/@cumulus/api/dist/'
  namedLambdaDeadLetterQueue: true

cleanExecutions:
  handler: index.cleanExecutions
  timeout: 900
  memory: 1024
  source: 'node_modules/@cumulus/api/dist/'
  namedLambdaDeadLetterQueue: true
  tables:
    - ExecutionsTable
  envs:
    nonCompleteExecutionPayloadTimeout: '"{{non_complete_execution_payload_timeout}}"'
    completeExecutionPayloadTimeout: '"{{complete_execution_payload_timeout}}"'
    nonCompleteExecutionPayloadTimeoutDisable: '"{{non_complete_execution_payload_disable}}"'
    completeExecutionPayloadTimeoutDisable: '"{{complete_execution_payload_disable}}"'

# used as custom resource for cloudformation manipulation
CustomBootstrap:
  handler: index.bootstrap
  timeout: 300
  memory: 512
  source: 'node_modules/@cumulus/api/dist/'
  launchInVpc: true
  envs:
    system_bucket: '{{system_bucket}}'

EmsReport:
  handler: index.emsReport
  timeout: 300
  memory: 512
  source: 'node_modules/@cumulus/api/dist/'
  useElasticSearch: '{{es.name}}'
  launchInVpc: true
  envs:
    system_bucket: '{{system_bucket}}'
    ems_provider: '{{ems.provider}}'
  namedLambdaDeadLetterQueue: true

EmsDistributionReport:
  handler: index.emsDistributionReport
  timeout: 300
  memory: 512
  source: 'node_modules/@cumulus/api/dist/'
  envs:
    LOGS_BUCKET: '{{system_bucket}}'
    REPORTS_BUCKET: '{{system_bucket}}'
    STACK_NAME: '{{stackName}}'

executeMigrations:
  handler: index.executeMigrations
  timeout: 300
  useElasticSearch: '{{es.name}}'
  memory: 1024
  source: 'node_modules/@cumulus/api/dist/'
  tables:
    - GranulesTable
    - FilesTable
    - ExecutionsTable
    - PdrsTable
    - RulesTable
  envs:
    KinesisInboundEventLogger:
      function: Ref
      value: KinesisInboundEventLoggerLambdaFunction
    system_bucket: '{{system_bucket}}'

messageConsumer:
  handler: index.messageConsumer
  timeout: 100
  memory: 512
  source: 'node_modules/@cumulus/api/dist/'
  tables:
    - RulesTable
    - CollectionsTable
    - ProvidersTable
  envs:
    system_bucket: '{{system_bucket}}'
    FallbackTopicArn:
      function: Fn::Sub
      value: '${kinesisFallbackSns}'

ScheduleSF:
  description: 'This lambda function is invoked by scheduled rules created via cumulus API'
  handler: index.scheduler
  timeout: 100
  memory: 512
  source: 'node_modules/@cumulus/api/dist/'
  tables:
    - CollectionsTable
    - ProvidersTable
  namedLambdaDeadLetterQueue: true

BulkDelete:
  handler: index.bulkDeleteLambda
  source: 'node_modules/@cumulus/api/dist/'

KinesisInboundEventLogger:
  handler: index.logger
  timeout: 300
  memory: 512
  source: 'node_modules/@cumulus/api/dist/'

KinesisOutboundEventLogger:
  handler: index.logger
  timeout: 300
  memory: 512
  source: 'node_modules/@cumulus/api/dist'<|MERGE_RESOLUTION|>--- conflicted
+++ resolved
@@ -4,39 +4,6 @@
   memory: 512
   source: 'node_modules/@cumulus/api/dist/'
 
-<<<<<<< HEAD
-=======
-
-executeMigrations:
-  handler: index.executeMigrations
-  timeout: 300
-  useElasticSearch: '{{es.name}}'
-  memory: 1024
-  source: 'node_modules/@cumulus/api/dist/'
-  launchInVpc: true
-  envs:
-    GranulesTable:
-      function: Ref
-      value: GranulesTableDynamoDB
-    FilesTable:
-      function: Ref
-      value: FilesTableDynamoDB
-    ExecutionsTable:
-      function: Ref
-      value: ExecutionsTableDynamoDB
-    PdrsTable:
-      function: Ref
-      value: PdrsTableDynamoDB
-    RulesTable:
-      function: Ref
-      value: RulesTableDynamoDB
-    KinesisInboundEventLogger:
-      function: Ref
-      value: KinesisInboundEventLoggerLambdaFunction
-    system_bucket: '{{system_bucket}}'
-
-
->>>>>>> 1a7d2c24
 sns2elasticsearch:
   handler: index.indexer
   timeout: 100
@@ -65,12 +32,9 @@
   memory: 512
   source: 'node_modules/@cumulus/api/dist/'
   useElasticSearch: '{{es.name}}'
-<<<<<<< HEAD
   tables:
     - FilesTable
-=======
   launchInVpc: true
->>>>>>> 1a7d2c24
   envs:
     system_bucket: '{{system_bucket}}'
   namedLambdaDeadLetterQueue: true
@@ -149,6 +113,7 @@
   useElasticSearch: '{{es.name}}'
   memory: 1024
   source: 'node_modules/@cumulus/api/dist/'
+  launchInVpc: true
   tables:
     - GranulesTable
     - FilesTable
