--- conflicted
+++ resolved
@@ -180,16 +180,12 @@
   handler: index.handler
   timeout: 300
   memory: 512
-<<<<<<< HEAD
   source: 'node_modules/@cumulus/api/dist/payloadLogger/'
-=======
-  source: 'node_modules/@cumulus/api/dist'
 
 sfSemaphoreDown:
-  handler: index.sfSemaphoreDown
+  handler: index.handler
   timeout: 100
   memory: 512
-  source: 'node_modules/@cumulus/api/dist/'
+  source: 'node_modules/@cumulus/api/dist/sfSemaphoreDown/'
   tables:
-    - SemaphoresTable
->>>>>>> 8b2520f9
+    - SemaphoresTable