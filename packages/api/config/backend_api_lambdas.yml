ApiEndpoints:
  handler: index.handler
  timeout: 100
  memory: '{{parent.api_lambda_memory}}'
  source: 'node_modules/@cumulus/api/dist/app/'
  apiRole: true
  urs_redirect: 'token'
  useDistributionApi: true
  addLogGroup: true
  useElasticSearch: '{{parent.es.name}}'
  launchInVpc: true
  logToSharedDestination: '{{SHARED_LOG_DESTINATION_ARN}}'
  envs:
    EARTHDATA_BASE_URL: '{{parent.urs_url}}'
    EARTHDATA_CLIENT_ID: '{{EARTHDATA_CLIENT_ID}}'
    EARTHDATA_CLIENT_PASSWORD: '{{EARTHDATA_CLIENT_PASSWORD}}'
    OAUTH_PROVIDER: '{{parent.oauth.provider}}'
    oauth_user_group: '{{parent.oauth.userGroup}}'
<<<<<<< HEAD
    METRICS_ES_HOST: '{{METRICS_ES_HOST}}'
    METRICS_ES_AUTH: '{{METRICS_ES_USER}}:{{METRICS_ES_PASS}}'
=======
    ENTITY_ID: '{{parent.samlConfig.entityID}}'
    ASSERT_ENDPOINT: '{{parent.samlConfig.assertionConsumerService}}'
    IDP_LOGIN: '{{parent.samlConfig.idpLogin}}'
    LAUNCHPAD_METADATA_PATH: '{{parent.samlConfig.launchpadMetadataPath}}'
>>>>>>> 0d9e258e
    AccessTokensTable:
      function: Ref
      value: AccessTokensTableDynamoDB
    AsyncOperationsTable:
      function: Ref
      value: AsyncOperationsTableDynamoDB
    CollectionsTable:
      function: Ref
      value: CollectionsTableDynamoDB
    ExecutionsTable:
      function: Ref
      value: ExecutionsTableDynamoDB
    GranulesTable:
      function: Ref
      value: GranulesTableDynamoDB
    PdrsTable:
      function: Ref
      value: PdrsTableDynamoDB
    ProvidersTable:
      function: Ref
      value: ProvidersTableDynamoDB
    RulesTable:
      function: Ref
      value: RulesTableDynamoDB
    UsersTable:
      function: Ref
      value: UsersTableDynamoDB
    AsyncOperationTaskDefinition:
      function: Ref
      value: AsyncOperationTaskDefinition
    EcsCluster:
      function: Ref
      value: EcsCluster
    system_bucket: '{{parent.system_bucket}}'
    BulkDeleteLambda:
      function: Ref
      value: BulkDeleteLambdaFunctionArn
    EmsIngestReport:
      function: Ref
      value: EmsIngestReportLambdaFunctionArn
    EmsDistributionReport:
      function: Ref
      value: EmsDistributionReportLambdaFunctionArn
    EmsProductMetadataReport:
      function: Ref
      value: EmsProductMetadataReportLambdaFunctionArn
    invoke:
      function: Ref
      value: ScheduleSFLambdaFunctionArn
    invokeArn:
      function: Ref
      value: ScheduleSFLambdaFunctionArn
    invokeReconcileLambda:
      function: Ref
      value: CreateReconciliationReportLambdaFunctionArn
    messageConsumer:
      function: Ref
      value: messageConsumerLambdaFunctionArn
    KinesisInboundEventLogger:
      function: Ref
      value: KinesisInboundEventLoggerLambdaFunctionArn
    IndexFromDatabaseLambda:
      function: Ref
      value: IndexFromDatabaseLambdaFunctionArn
    STSCredentialsLambda: '{{parent.sts_credentials_lambda}}'
    cmr_provider: '{{parent.cmr.provider}}'
    cmr_client_id: '{{parent.cmr.clientId}}'
    cmr_username: '{{parent.cmr.username}}'
    cmr_password:
      function: "Ref"
      value: "CmrPassword"
    cmr_oauth_provider: '{{parent.cmr.oauthProvider}}'
    launchpad_api: '{{parent.launchpad.api}}'
    launchpad_certificate: '{{parent.launchpad.certificate}}'
    launchpad_passphrase:
      function: "Ref"
      value: "LaunchpadPassphrase"
    CMR_ENVIRONMENT: '{{parent.cmr.cmrEnvironment}}'
    TOKEN_SECRET: '{{TOKEN_SECRET}}'
    distributionApiId:
      function: Ref
      value: distributionRestApi
    backgroundQueueName: '{{parent.backgroundQueueName}}'
  apiGateway:
    - api: backend
      path: '{proxy+}'
      method: any<|MERGE_RESOLUTION|>--- conflicted
+++ resolved
@@ -16,15 +16,12 @@
     EARTHDATA_CLIENT_PASSWORD: '{{EARTHDATA_CLIENT_PASSWORD}}'
     OAUTH_PROVIDER: '{{parent.oauth.provider}}'
     oauth_user_group: '{{parent.oauth.userGroup}}'
-<<<<<<< HEAD
     METRICS_ES_HOST: '{{METRICS_ES_HOST}}'
     METRICS_ES_AUTH: '{{METRICS_ES_USER}}:{{METRICS_ES_PASS}}'
-=======
     ENTITY_ID: '{{parent.samlConfig.entityID}}'
     ASSERT_ENDPOINT: '{{parent.samlConfig.assertionConsumerService}}'
     IDP_LOGIN: '{{parent.samlConfig.idpLogin}}'
     LAUNCHPAD_METADATA_PATH: '{{parent.samlConfig.launchpadMetadataPath}}'
->>>>>>> 0d9e258e
     AccessTokensTable:
       function: Ref
       value: AccessTokensTableDynamoDB
