--- conflicted
+++ resolved
@@ -1,11 +1,7 @@
 'use strict';
 
 const launchpad = require('@cumulus/common/launchpad');
-<<<<<<< HEAD
-const { secretsManager } = require('@cumulus/common/aws');
-=======
 const { getSecretString } = require('@cumulus/common/aws');
->>>>>>> 30b0c523
 const { RecordDoesNotExist } = require('@cumulus/common/errors');
 const { AccessToken } = require('../models');
 
@@ -53,15 +49,9 @@
     }
   } catch (error) {
     if (error instanceof RecordDoesNotExist) {
-<<<<<<< HEAD
-      const passphrase = await secretsManager().getSecretValue({
-        SecretId: process.env.launchpad_passphrase_secret_name
-      }).promise();
-=======
       const passphrase = await getSecretString(
         process.env.launchpad_passphrase_secret_name
       );
->>>>>>> 30b0c523
 
       const config = {
         passphrase,
