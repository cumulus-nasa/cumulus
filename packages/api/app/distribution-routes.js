--- conflicted
+++ resolved
@@ -86,11 +86,7 @@
 
   // Public data doesn't need authentication
   if (isPublicRequest(req.path)) {
-<<<<<<< HEAD
-    req.authorizedMetadata = { userName: 'publicAccess' };
-=======
     req.authorizedMetadata = { userName: 'unauthenticated user' };
->>>>>>> e7bebece
     return next();
   }
 
