const router = require('express-promise-router')();
<<<<<<< HEAD
=======
const { randomId } = require('@cumulus/common/test-utils');
const { RecordDoesNotExist } = require('@cumulus/errors');
>>>>>>> 1f7d083c
const {
  handleLoginRequest,
  handleLogoutRequest,
  rootRouter,
} = require('../endpoints/distribution');
const displayS3CredentialInstructions = require('../endpoints/s3credentials-readme');
<<<<<<< HEAD

const version = require('../endpoints/version');

=======
const { isAccessTokenExpired } = require('../lib/token');
const { handleCredentialRequest } = require('../endpoints/s3credentials');
const {
  getConfigurations,
  isPublicRequest,
} = require('../lib/distribution');

const version = require('../endpoints/version');

/**
 * Ensure request is authorized through EarthdataLogin or redirect to become so.
 *
 * @param {Object} req - express request object
 * @param {Object} res - express response object
 * @param {Function} next - express middleware callback function
 * @returns {Promise<Object>} - promise of an express response object
 */
async function ensureAuthorizedOrRedirect(req, res, next) {
  // Skip authentication for debugging purposes.
  if (process.env.FAKE_AUTH) {
    req.authorizedMetadata = { userName: randomId('username') };
    return next();
  }

  if (isPublicRequest(req.path)) {
    req.authorizedMetadata = { userName: 'unauthenticated user' };
    return next();
  }

  const {
    accessTokenModel,
    oauthClient,
  } = await getConfigurations();

  const redirectURLForAuthorizationCode = oauthClient.getAuthorizationUrl(req.path);
  const accessToken = req.cookies.accessToken;

  if (!accessToken) return res.redirect(307, redirectURLForAuthorizationCode);

  let accessTokenRecord;
  try {
    accessTokenRecord = await accessTokenModel.get({ accessToken });
  } catch (error) {
    if (error instanceof RecordDoesNotExist) {
      return res.redirect(307, redirectURLForAuthorizationCode);
    }

    throw error;
  }

  if (isAccessTokenExpired(accessTokenRecord)) {
    return res.redirect(307, redirectURLForAuthorizationCode);
  }

  req.authorizedMetadata = { userName: accessTokenRecord.username };
  return next();
}

>>>>>>> 1f7d083c
const locate = (req, res) => res.status(501).end();

const profile = (req, res) => res.send('Profile not available.');

const pubkey = (req, res) => res.status(501).end();

<<<<<<< HEAD
const s3Credentials = (req, res) => res.status(501).end();

=======
router.get('/', handleRootRequest);
>>>>>>> 1f7d083c
router.get('/locate', locate);
router.get('/login', handleLoginRequest);
router.get('/logout', handleLogoutRequest);
router.get('/profile', profile);
router.get('/pubkey', pubkey);
router.get('/s3credentials', ensureAuthorizedOrRedirect, handleCredentialRequest);
router.get('/s3credentialsREADME', displayS3CredentialInstructions);
// Use router.use to leverage custom version middleware
router.use('/version', version);

// GET / <- welcome page
// HEAD /*
// GET /* <- Actual presigned URL
router.use('/', rootRouter);

module.exports = router;<|MERGE_RESOLUTION|>--- conflicted
+++ resolved
@@ -1,28 +1,19 @@
 const router = require('express-promise-router')();
-<<<<<<< HEAD
-=======
 const { randomId } = require('@cumulus/common/test-utils');
 const { RecordDoesNotExist } = require('@cumulus/errors');
->>>>>>> 1f7d083c
 const {
   handleLoginRequest,
   handleLogoutRequest,
   rootRouter,
 } = require('../endpoints/distribution');
+const { handleCredentialRequest } = require('../endpoints/s3credentials');
 const displayS3CredentialInstructions = require('../endpoints/s3credentials-readme');
-<<<<<<< HEAD
-
 const version = require('../endpoints/version');
-
-=======
 const { isAccessTokenExpired } = require('../lib/token');
-const { handleCredentialRequest } = require('../endpoints/s3credentials');
 const {
   getConfigurations,
   isPublicRequest,
 } = require('../lib/distribution');
-
-const version = require('../endpoints/version');
 
 /**
  * Ensure request is authorized through EarthdataLogin or redirect to become so.
@@ -73,19 +64,12 @@
   return next();
 }
 
->>>>>>> 1f7d083c
 const locate = (req, res) => res.status(501).end();
 
 const profile = (req, res) => res.send('Profile not available.');
 
 const pubkey = (req, res) => res.status(501).end();
 
-<<<<<<< HEAD
-const s3Credentials = (req, res) => res.status(501).end();
-
-=======
-router.get('/', handleRootRequest);
->>>>>>> 1f7d083c
 router.get('/locate', locate);
 router.get('/login', handleLoginRequest);
 router.get('/logout', handleLogoutRequest);
