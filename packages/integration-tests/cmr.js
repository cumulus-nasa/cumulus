'use strict';

const got = require('got');
const pWaitFor = require('p-wait-for');
const xml2js = require('xml2js');
const { s3 } = require('@cumulus/common/aws');
const log = require('@cumulus/common/log');
const { sleep } = require('@cumulus/common/util');
const { getUrl } = require('@cumulus/cmrjs/utils');

const ONE_SECOND = 1000;
const THREE_SECONDS = 3000;
const ONE_MINUTE = 60000;

/**
 * Sample granule used to update fields and save as a .cmr.xml file
 */
const sampleEcho10Granule = {
  Granule: {
    GranuleUR: 'MYD13Q1.A2017297.h19v10.006.2017313221202',
    InsertTime: '2018-04-25T21:45:45.524043',
    LastUpdate: '2018-04-25T21:45:45.524053',
    Collection: {
      ShortName: 'MYD13Q1',
      VersionId: '006'
    },
    Temporal: {
      RangeDateTime: {
        BeginningDateTime: '2017-10-24T00:00:00Z',
        EndingDateTime: '2017-11-08T23:59:59Z'
      }
    },
    Spatial: {
      HorizontalSpatialDomain: {
        Geometry: {
          GPolygon: {
            Boundary: {
              Point: [
                {
                  PointLongitude: '10.598766856250499',
                  PointLatitude: '-20.004533998735798'
                },
                {
                  PointLongitude: '10.116488181247300',
                  PointLatitude: '-9.963464459448231'
                },
                {
                  PointLongitude: '20.318223437416400',
                  PointLatitude: '-9.958850980581371'
                },
                {
                  PointLongitude: '21.290997939442398',
                  PointLatitude: '-19.999772984245801'
                }
              ]
            }
          }
        }
      }
    },
    TwoDCoordinateSystem: {
      StartCoordinate1: '19',
      StartCoordinate2: '10',
      TwoDCoordinateSystemName: 'MODIS Tile SIN'
    },
    OnlineAccessURLs: [{
      OnlineAccessURL: {
        URL: 'https://enjo7p7os7.execute-api.us-east-1.amazonaws.com/dev/MYD13Q1.A2017297.h19v10.006.2017313221202.hdf',
        URLDescription: 'File to download'
      }
    }],
    Orderable: 'true',
    Visible: 'true',
    CloudCover: '13'
  }
};

const sampleUmmGranule = {
  SpatialExtent: {
    HorizontalSpatialDomain: {
      Geometry: {
        BoundingRectangles: [
          {
            WestBoundingCoordinate: -180,
            EastBoundingCoordinate: 180,
            NorthBoundingCoordinate: 90,
            SouthBoundingCoordinate: -90
          }
        ]
      }
    }
  },
  ProviderDates: [
    {
      Date: '2018-12-19T17:30:31.424Z',
      Type: 'Insert'
    }
  ],
  DataGranule: {
    DayNightFlag: 'Unspecified',
    ProductionDateTime: '2016-01-09T11:40:45.032Z',
    ArchiveAndDistributionInformation: [
      {
        Name: 'Not provided',
        Size: 1.009857177734375,
        SizeUnit: 'NA'
      }
    ]
  },
  TemporalExtent: {
    RangeDateTime: {
      BeginningDateTime: '2016-01-09T11:40:45.032Z',
      EndingDateTime: '2016-01-09T11:41:12.027Z'
    }
  }
};

/**
 * Returns true if the concept exists - if the cmrLink
 * returns a 200 and there are entries
 *
 * @param {string} cmrLink
 *   CMR URL path to concept, i.e. what is returned from post to cmr task
 *   See `@cumulus/cmrjs/cmr-utils/publishECHO10XML2CMR` for expected URL
 * @returns {boolean} true if the concept exists in CMR, false if not
 */
async function conceptExists(cmrLink) {
  const response = await got.get(cmrLink, { json: true });

  if (response.statusCode !== 200) return false;

  return response.body.feed.entry.length > 0;
}

// See https://bugs.earthdata.nasa.gov/browse/CUMULUS-962
const waitForCmrToBeConsistent = () => sleep(ONE_SECOND);

/**
 * Checks for granule in CMR until it get the desired outcome or hits
 * the number of retries.
 *
 * @param {string} cmrLink - url for granule in CMR
 * @param {boolean} expectation - whether concept should exist (true) or not (false)
 * @returns {Promise<undefined>}
 * @throws {TimeoutError} - throws error when timeout is reached
 */
async function waitForConceptExistsOutcome(cmrLink, expectation) {
  try {
    await pWaitFor(
      async () => (await conceptExists(cmrLink)) === expectation,
      { interval: THREE_SECONDS, timeout: ONE_MINUTE }
    );

    await waitForCmrToBeConsistent();
  }
  catch (err) {
    console.error('waitForConceptExistsOutcome() failed:', err);
    throw err;
  }
}

/**
<<<<<<< HEAD
 * Generate a granule xml and store to the given S3 bucket
=======
 * Get the online resource links from the CMR objects
 *
 * @param {string} cmrLink - CMR URL path to concept,
 * i.e. what is returned from post to cmr task
 * @returns {Array<Object>} Array of link objects in the format
 * { inherited: true,
    rel: 'http://esipfed.org/ns/fedsearch/1.1/metadata#',
    hreflang: 'en-US',
    href: 'https://opendap.cr.usgs.gov/opendap/hyrax/MYD13Q1.006/contents.html' }
 */
async function getOnlineResources(cmrLink) {
  const response = await got.get(cmrLink);

  if (response.statusCode !== 200) {
    return null;
  }

  const body = JSON.parse(response.body);

  const links = body.feed.entry.map((e) => e.links);

  // Links is a list of a list, so flatten to be one list
  return [].concat(...links);
}

/**
 * Generate a granule xml string
>>>>>>> 859526ca
 *
 * @param {Object} granule - granule object
 * @param {Object} collection - collection object
 * @param {Array<string>} additionalUrls - URLs to convert to online resources
 * @returns {Promise<Array<string>>} - Promise of the generated granule xml string
 * CMR xml files
 */
function generateCmrXml(granule, collection, additionalUrls) {
  const xmlObject = sampleEcho10Granule;
  xmlObject.Granule.GranuleUR = granule.granuleId;

  xmlObject.Granule.Collection = {
    ShortName: collection.name,
    VersionId: collection.version
  };

  if (additionalUrls) {
    xmlObject.Granule.OnlineAccessURLs = additionalUrls.map((url) => ({
      OnlineAccessURL: {
        URL: url,
        URLDescription: 'File to download'
      }
    }));
  }

  const xml = new xml2js.Builder().buildObject(xmlObject);
  return xml;
}

/**
 * Generate a granule xml and store to the given S3 bucket
 *
 * @param {Object} granule - granule object
 * @param {Object} collection - collection object
 * @param {string} bucket - bucket to save the xml file to
 * @param {Array<string>} additionalUrls - URLs to convert to online resources
 * @returns {Promise<Array<string>>} - Promise of a list of granule files including the created
 * CMR xml files
 */
async function generateAndStoreCmrXml(granule, collection, bucket, additionalUrls) {
  const xml = generateCmrXml(granule, collection, additionalUrls);
  const granuleFiles = granule.files.map((f) => f.filename);

  const stagingDir = granule.files[0].fileStagingDir;

  const filename = `${stagingDir}/${granule.granuleId}.cmr.xml`;

  const params = {
    Bucket: bucket,
    Key: filename,
    Body: xml,
    Tagging: `granuleId=${granule.granuleId}`
  };

  await s3().putObject(params).promise();

  granuleFiles.push(`s3://${bucket}/${filename}`);
  log.info(`s3://${bucket}/${filename}`);
  log.info(granuleFiles);
  return granuleFiles;
}

/**
 * Transforms a CMR metadata format to a version string or returns an empty string.
 *
 * @param {string} typeStr
 * @returns {string} the decoded version or empty string if a version can't be created.
 */
function metadataFormatToVersion(typeStr) {
  try {
    return typeStr.match(/umm_json_v(.*)/)[1].replace('_', '.');
  }
  catch (error) {
    return '';
  }
}

/**
 * tester to determine if the input cmrMetadataFormat is a UMM JSON file.
 * @param {string} cmrMetadataFormat
 * @returns {boolean} true if the cmrMetadataFormat matches umm_json_v
 */
function isUMMGMetadataFormat(cmrMetadataFormat) {
  return cmrMetadataFormat && cmrMetadataFormat.match(/umm_json_v/);
}

/**
 * Get the online resource links from the CMR objects for ECH010
 *
 * @param {string} cmrLink
 *   CMR URL path to concept, i.e. what is returned from post to cmr task
 * @returns {Array<Object>} Array of link objects in the format
 * { inherited: true,
    rel: 'http://esipfed.org/ns/fedsearch/1.1/metadata#',
    hreflang: 'en-US',
    href: 'https://opendap.cr.usgs.gov/opendap/hyrax/MYD13Q1.006/contents.html' }
 */
async function getOnlineResourcesECHO10(cmrLink) {
  const response = await got.get(cmrLink);

  if (response.statusCode !== 200) {
    return null;
  }

  const body = JSON.parse(response.body);

  const links = body.feed.entry.map((e) => e.links);

  // Links is a list of a list, so flatten to be one list
  return [].concat(...links);
}

/**
 * Get the online resource links from the CMR objects for UMM-G
 *
 * @param {string} cmrLink
 *   CMR URL path to concept, i.e. what is returned from post to cmr task
 * @returns {Array<Object>} Array of link objects in the format
 * { URL: "https://example.com/cumulus-test-sandbox-protected/MOD09GQ___006/2016/MOD/MOD09GQ.A0794505._4kqJd.006.9457902462263.hdf",
    Description: "File to download",
    Type: "GET DATA" }
 */
async function getOnlineResourcesUMMG(cmrLink) {
  const response = await got.get(cmrLink);

  if (response.statusCode !== 200) {
    return null;
  }

  const body = JSON.parse(response.body);

  const links = body.items.map((item) => item.umm.RelatedUrls);

  // Links is a list of a list, so flatten to be one list
  return [].concat(...links);
}

/**
 * Fetches online resources from CMR based on file type (ECHO10, UMM-G)
 *
 * @param {Object} granule
 * @param {string} granule.cmrMetadataFormat - the cmr file type (e.g. echo10, umm-g)
 * @param {Object} granule.cmrConceptId - the CMR granule concept ID
 * @param {Object} granule.cmrLink - the metadata's granuleId
 *
 * @returns {Promise<Array<Object>>} - Promise returning array of links
 */
async function getOnlineResources({ cmrMetadataFormat, cmrConceptId, cmrLink }) {
  if (cmrMetadataFormat === 'echo10') {
    return getOnlineResourcesECHO10(cmrLink);
  }
  if (isUMMGMetadataFormat(cmrMetadataFormat)) {
    return getOnlineResourcesUMMG(`${getUrl('search')}granules.umm_json?concept_id=${cmrConceptId}`);
  }
  throw new Error(`Invalid cmrMetadataFormat passed to getOnlineResources: ${cmrMetadataFormat}}`);
}

/**
 * Generate granule UMM-G JSON file based on the sample UMM-G and store
 * it to S3 in the file staging area
 *
 * @param {Object} granule - granule object
 * @param {Object} collection - collection object
 * @param {string} bucket - bucket to save the xml file to
 * @param {Array<string>} additionalUrls - URLs to convert to related urls
 * @param {string} cmrMetadataFormat - CMR UMM-G version string <umm_json_v[x.y]>
 * @returns {Promise<Array<string>>} - Promise of a list of granule files including the created
 * CMR files
 */
async function generateAndStoreCmrUmmJson(
  granule,
  collection,
  bucket,
  additionalUrls,
  cmrMetadataFormat
) {
  const versionString = metadataFormatToVersion(cmrMetadataFormat);
  const jsonObject = sampleUmmGranule;
  jsonObject.GranuleUR = granule.granuleId;

  jsonObject.CollectionReference = {
    ShortName: collection.name,
    Version: collection.version
  };

  if (additionalUrls) {
    jsonObject.RelatedUrls = additionalUrls.map((url) => ({
      URL: url,
      Type: 'GET DATA'
    }));
  }

  const defaultVersion = 1.4;
  if (Number(versionString) > defaultVersion) {
    jsonObject.MetadataSpecification = {
      URL: `https://cdn.earthdata.nasa.gov/umm/granule/v${versionString}`,
      Name: 'UMM-G',
      Version: versionString
    };
  }

  const stagingDir = granule.files[0].fileStagingDir;

  const filename = `${stagingDir}/${granule.granuleId}.cmr.json`;

  const params = {
    Bucket: bucket,
    Key: filename,
    Body: JSON.stringify(jsonObject),
    Tagging: `granuleId=${granule.granuleId}`
  };

  await s3().putObject(params).promise();

  const granuleFiles = granule.files.map((f) => f.filename);
  granuleFiles.push(`s3://${bucket}/${filename}`);
  log.info(`s3://${bucket}/${filename}`);
  log.info(granuleFiles);
  return granuleFiles;
}

/**
 * Generate .cmr.xml files for the granules and store them in S3 to the
 * given S3 location
 *
 * @param {Array<Object>} granules - list of granules in the format of the sync-granules
 *                                   output
 * @param {Object} collection - collection object that includes name and version
 * @param {string} bucket - location to save the xmls to
 * @param {string} cmrMetadataFormat - CMR file type to generate. Options are echo10, umm_json_v1_4,
 *                               umm_json_v1_5, (and likely umm_json_v1_<x>). The default is echo10
 * @param {Array<string>} additionalUrls - URLs to convert to online resources or related urls
 * @returns {Array<string>} list of S3 locations for CMR xml files
 */
async function generateCmrFilesForGranules(
  granules,
  collection,
  bucket,
  cmrMetadataFormat,
  additionalUrls
) {
  let files;

  log.info(`Generating fake CMR file with type ${cmrMetadataFormat}`);

  if (isUMMGMetadataFormat(cmrMetadataFormat)) {
    files = await Promise.all(
      granules.map(
        (g) => generateAndStoreCmrUmmJson(g, collection, bucket, additionalUrls, cmrMetadataFormat)
      )
    );
  }
  else {
    files = await Promise.all(
      granules.map((g) => generateAndStoreCmrXml(g, collection, bucket, additionalUrls))
    );
  }

  return [].concat(...files);
}

module.exports = {
  conceptExists,
  getOnlineResources,
  generateCmrFilesForGranules,
  generateCmrXml,
  waitForConceptExistsOutcome
};<|MERGE_RESOLUTION|>--- conflicted
+++ resolved
@@ -160,9 +160,6 @@
 }
 
 /**
-<<<<<<< HEAD
- * Generate a granule xml and store to the given S3 bucket
-=======
  * Get the online resource links from the CMR objects
  *
  * @param {string} cmrLink - CMR URL path to concept,
@@ -190,7 +187,6 @@
 
 /**
  * Generate a granule xml string
->>>>>>> 859526ca
  *
  * @param {Object} granule - granule object
  * @param {Object} collection - collection object
