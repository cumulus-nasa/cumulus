--- conflicted
+++ resolved
@@ -37,11 +37,8 @@
     "handlebars": "^4.0.11",
     "js-yaml": "^3.13.1",
     "lodash.clonedeep": "^4.5.0",
-<<<<<<< HEAD
+    "lodash.get": "^4.4.2",
     "lodash.isequal": "^4.5.0",
-=======
-    "lodash.get": "^4.4.2",
->>>>>>> 9e936605
     "lodash.merge": "^4.6.2",
     "lodash.orderby": "^4.6.0",
     "moment": "^2.22.2",
