--- conflicted
+++ resolved
@@ -19,11 +19,7 @@
   },
   "scripts": {
     "build": "rm -rf dist && mkdir dist && webpack",
-<<<<<<< HEAD
-    "build-docs": "true",
-=======
     "build-docs": "jsdoc2md --template README.hbs Collections.js Executions.js Granules.js Providers.js Rules.js > README.md",
->>>>>>> d9fe048b
     "lint": "eslint .",
     "prepare": "npm run build"
   },
