--- conflicted
+++ resolved
@@ -14,21 +14,6 @@
   "publishConfig": {
     "access": "public"
   },
-<<<<<<< HEAD
-  "author": "Cumulus Authors",
-  "license": "Apache-2.0",
-  "dependencies": {
-    "@cumulus/common": "^1.3.0",
-    "@cumulus/deployment": "^1.3.0",
-=======
-  "babel": {
-    "presets": [
-      "es2017"
-    ],
-    "plugins": [
-      "transform-async-to-generator"
-    ]
-  },
   "homepage": "https://github.com/cumulus-nasa/cumulus/tree/master/packages/integration-tests",
   "repository": {
     "type": "git",
@@ -39,12 +24,6 @@
   "dependencies": {
     "@cumulus/common": "^1.4.1",
     "@cumulus/deployment": "^1.4.0",
-    "babel-core": "^6.25.0",
-    "babel-loader": "^6.2.4",
-    "babel-plugin-transform-async-to-generator": "^6.24.1",
-    "babel-polyfill": "^6.23.0",
-    "babel-preset-es2017": "^6.24.1",
->>>>>>> 226b4c68
     "commander": "^2.9.0",
     "fs-extra": "^5.0.0",
     "lodash.clonedeep": "^4.5.0",
