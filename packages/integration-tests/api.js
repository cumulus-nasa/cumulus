--- conflicted
+++ resolved
@@ -255,12 +255,6 @@
   getGranule,
   postBulkDelete,
   reingestGranule,
-<<<<<<< HEAD
-  removeFromCMR
-=======
   removeFromCMR,
-  applyWorkflow,
-  getExecution,
   getExecutionStatus
->>>>>>> 4702c5d4
 };