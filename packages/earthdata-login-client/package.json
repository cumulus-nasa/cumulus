{
  "name": "@cumulus/earthdata-login-client",
  "version": "1.24.0",
  "description": "A client for interacting with the Earthata Login service",
<<<<<<< HEAD
  "homepage": "https://github.com/nasa/cumulus/tree/master/packages/earthdata-login-client#readme",
  "repository": {
    "type": "git",
    "url": "https://github.com/nasa/cumulus",
    "directory": "packages/earthdata-login-client"
  },
  "author": "Cumulus Authors",
  "license": "Apache-2.0",
  "keywords": [
    "Cumulus"
  ],
=======
  "private": true,
  "homepage": "https://github.com/nasa/cumulus/tree/master/packages/earthdata-login-client",
  "repository": {
    "type": "git",
    "url": "https://github.com/nasa/cumulus"
  },
  "main": "index.js",
>>>>>>> af2a7a2f
  "engines": {
    "node": ">=10.18.0"
  },
  "main": "dist/index.js",
  "types": "dist/index.d.ts",
  "files": [
    "dist/src/**/*.js",
    "dist/src/**/*.d.ts"
  ],
  "scripts": {
    "build-docs": "npm run tsc && ../../node_modules/.bin/jsdoc2md -t templates/README.hbs *.js > README.md",
    "prepare": "npm run tsc",
    "test": "../../node_modules/.bin/ava",
    "tsc": "../../node_modules/.bin/tsc"
  },
  "ava": {
    "files": [
      "tests/*"
    ],
    "verbose": true,
    "typescript": {
			"rewritePaths": {
				"tests/": "dist/tests/"
			}
		}
  },
  "dependencies": {
    "got": "^11.2.0"
  }
}<|MERGE_RESOLUTION|>--- conflicted
+++ resolved
@@ -2,7 +2,6 @@
   "name": "@cumulus/earthdata-login-client",
   "version": "1.24.0",
   "description": "A client for interacting with the Earthata Login service",
-<<<<<<< HEAD
   "homepage": "https://github.com/nasa/cumulus/tree/master/packages/earthdata-login-client#readme",
   "repository": {
     "type": "git",
@@ -14,15 +13,6 @@
   "keywords": [
     "Cumulus"
   ],
-=======
-  "private": true,
-  "homepage": "https://github.com/nasa/cumulus/tree/master/packages/earthdata-login-client",
-  "repository": {
-    "type": "git",
-    "url": "https://github.com/nasa/cumulus"
-  },
-  "main": "index.js",
->>>>>>> af2a7a2f
   "engines": {
     "node": ">=10.18.0"
   },
