/**
 * This module overrides the Kes Class and the Lambda class of Kes
 * to support specific needs of the Cumulus Deployment.
 *
 * Specifically, this module changes the default Kes Deployment in the following ways:
 *
 * - Adds the ability to add Cumulus Configuration for each Step Function Task
 *    - @fixCumulusMessageSyntax
 *    - @extractCumulusConfigFromSF
 * - Generates a public and private key to encrypt private information
 *    - @generateKeyPair
 *    - @uploadKeyPair
 *    - @crypto
 * - Creates Cumulus Message Templates for each Step Function Workflow
 *    - @template
 *    - @generateTemplates
 * - Adds Cumulus Message Adapter code to any Lambda Function that uses it
 * - Uploads the public/private keys and the templates to S3
 * - Restart Existing ECS tasks after each deployment
 * - Redeploy API Gateway endpoints after Each Deployment
 *
 */

'use strict';

const cloneDeep = require('lodash.clonedeep');
const zipObject = require('lodash.zipobject');
const { Kes, utils } = require('kes');
const fs = require('fs-extra');
const Handlebars = require('handlebars');
const path = require('path');
const util = require('util');
const { sleep } = require('@cumulus/common/util');

const Lambda = require('./lambda');
const { validateConfig } = require('./configValidators');
const { crypto } = require('./crypto');
const { fetchMessageAdapter } = require('./adapter');
const { extractCumulusConfigFromSF, generateTemplates } = require('./message');

const fsWriteFile = util.promisify(fs.writeFile);

/**
 * A subclass of Kes class that overrides opsStack method.
 * The subclass checks whether the public/private keys are generated
 * and uploaded to the deployment bucket. If not, they are generated and
 * uploaded.
 *
 * After the successful deployment of a CloudFormation template, the subclass
 * generates and uploads payload and StepFunction templates and restarts ECS
 * tasks if there is an active cluster with running tasks.
 *
 * @class UpdatedKes
 */
class UpdatedKes extends Kes {
  /**
   * Overrides the default constructor. It updates the default
   * Lambda class and adds a git repository path for the cumulus
   * message adapter
   *
   * @param {Object} config - kes config object
   */
  constructor(config) {
    super(config);
    this.Lambda = Lambda;
    validateConfig(config);
    this.messageAdapterGitPath = `${config.repo_owner}/${config.message_adapter_repo}`;
  }

  /**
   * Redeploy the given api gateway (more info: https://docs.aws.amazon.com/apigateway/latest/developerguide/how-to-deploy-api.html)
   *
   * @param {string} name - the name of the api gateway deployment (used for logging)
   * @param {string} restApiId - the api gateway id
   * @param {string} stageName - the deployment stage name
   * @returns {Promise.<boolean>} returns true if successful
   */
  async redeployApiGateWay(name, restApiId, stageName) {
    const waitTime = 20;
    if (restApiId) {
      try {
        const apigateway = new this.AWS.APIGateway();
        await apigateway.createDeployment({ restApiId, stageName }).promise();
        console.log(`${name} endpoints with the id ${restApiId} redeployed.`);
      } catch (e) {
        if (e.message && e.message.includes('Too Many Requests')) {
          console.log(
            `Redeploying ${restApiId} was throttled. `
            + `Another attempt will be made in ${waitTime} seconds`
          );
          await sleep(waitTime * 1000);
          return this.redeployApiGateWay(name, restApiId, stageName);
        }
        throw e;
      }
    }
    return true;
  }

  /**
   * Restart all active tasks in the clusters of a deployed
   * CloudFormation
   *
   * @param  {Object} config - Kes Config object
   * @returns {Promise} undefined
   */
  async restartECSTasks(config) {
    const ecs = new this.AWS.ECS();

    // only restart the tasks if the user has turned it on the config
    if (config.ecs.restartTasksOnDeploy) {
      try {
        let resources = [];
        const params = { StackName: config.stackName };
        while (true) { // eslint-disable-line no-constant-condition
          // eslint-disable-next-line no-await-in-loop
          const data = await this.cf.listStackResources(params).promise();
          resources = resources.concat(data.StackResourceSummaries);
          if (data.NextToken) params.NextToken = data.NextToken;

          else break;
        }

        const clusters = resources
          .filter((resource) => resource.ResourceType === 'AWS::ECS::Cluster')
          .map((cluster) => cluster.PhysicalResourceId);

        for (let clusterCtr = 0; clusterCtr < clusters.length; clusterCtr += 1) {
          const cluster = clusters[clusterCtr];
          // eslint-disable-next-line no-await-in-loop
          const tasks = await ecs.listTasks({ cluster }).promise();

          for (let taskCtr = 0; taskCtr < tasks.taskArns.length; taskCtr += 1) {
            const task = tasks.taskArns[taskCtr];
            console.log(`restarting ECS task ${task}`);
            // eslint-disable-next-line no-await-in-loop
            await ecs.stopTask({
              task: task,
              cluster
            }).promise();
            console.log(`ECS task ${task} restarted`);
          }
        }
      } catch (err) {
        console.log(err);
      }
    }
  }

  /**
   * build CloudWatch alarm widgets
   *
   * @param {string[]} alarmNames list of alarm names
   * @param {Object} alarmTemplate widget template for alarm
   * @returns {Object[]} list of alarm widgets
   */
  buildAlarmWidgets(alarmNames, alarmTemplate) {
    return alarmNames.map((alarmName) => {
      const alarm = cloneDeep(alarmTemplate);
      alarm.properties.title = alarmName;
      alarm.properties.annotations.alarms[0] = alarm.properties.annotations.alarms[0].replace('alarmTemplate', alarmName);
      return alarm;
    });
  }

  /**
  * Build list of buckets of desired type.
  *
  * @param {Object} buckets - config buckets
  * @param {string} bucketType - selected type.
  * @returns {string} - comma separated list of every bucket in buckets that matches bucketType.
  */
  collectBuckets(buckets, bucketType) {
    const matchingBuckets = Object.values(buckets)
      .filter((bucket) => bucket.type === bucketType)
      .map((object) => object.name);
    return new Handlebars.SafeString(matchingBuckets.toString());
  }

  /**
   * build CloudWatch dashboard based on the dashboard configuration and other configurations
   *
   * @param {Object} dashboardConfig dashboard configuration for creating widgets
   * @param {Object} ecs Elastic Container Service configuration including custom configuration
   * for alarms
   * @param {Object} es Elasticsearch configuration including configuration for alarms
   * @param {string} stackName stack name
   * @returns {string} returns dashboard body string
   */
  buildCWDashboard(dashboardConfig, ecs, es, stackName) {
    const alarmTemplate = dashboardConfig.alarmTemplate;

    // build ECS alarm widgets
    const ecsAlarmNames = [];
    if (ecs && ecs.services) {
      Object.keys(ecs.services).forEach((serviceName) => {
        // default alarm
        const defaultAlarmName = `${stackName}-${serviceName}-TaskCountLowAlarm`;
        ecsAlarmNames.push(defaultAlarmName);
        // custom alarm
        if (ecs.services[serviceName].alarms) {
          Object.keys(ecs.services[serviceName].alarms).forEach((alarmName) => {
            const name = `${stackName}-${serviceName}-${alarmName}Alarm`;
            ecsAlarmNames.push(name);
          });
        }
      });
    }

    const ecsAlarms = this.buildAlarmWidgets(ecsAlarmNames, alarmTemplate);

    // build ES alarm widgets
    let esWidgets = [];
    if (es && es.alarms) {
      const esAlarmNames = Object.keys(es.alarms).map((alarmName) =>
        `${stackName}-${es.name}-${alarmName}Alarm`);
      const esAlarms = this.buildAlarmWidgets(esAlarmNames, alarmTemplate);
      esWidgets = dashboardConfig.esHeader
        .concat(cloneDeep(dashboardConfig.alarmHeader), esAlarms, dashboardConfig.esWidgets);
    }

    // put all widgets together
    let x = 0;
    let y = 0;

    const widgets = [];
    const allWidgets = dashboardConfig.ecsHeader
      .concat(cloneDeep(dashboardConfig.alarmHeader), ecsAlarms,
        esWidgets);

    let previousWgHeight = 0;
    // place the widgets side by side until reach width 24
    allWidgets.forEach((widget) => {
      if (x + widget.width > 24) {
        x = 0;
        y += previousWgHeight;
      }
      widgets.push(Object.assign(widget, { x, y }));
      x += widget.width;
      previousWgHeight = widget.height;
    });

    return JSON.stringify({ widgets });
  }

  /**
   * Override CF parse to add Handlebars template helpers
   *
   * @param  {string} cfFile - Filename
   * @returns {string}        - Contents of cfFile templated using Handlebars
   */
  parseCF(cfFile) {
    // Parent kes deployed into packages/deployment contains
    // Original registered helpers 'ifEquals', 'ifNotEquals', and 'ToJson'

    // Arrow functions cannot be used when registering Handlebars helpers
    // https://stackoverflow.com/questions/43932566/handlebars-block-expression-do-not-work

    Handlebars.registerHelper('collectBuckets', (buckets, bucketType) => this.collectBuckets(buckets, bucketType));

    Handlebars.registerHelper('buildCWDashboard', (dashboardConfig, ecs, es, stackName) =>
      this.buildCWDashboard(dashboardConfig, ecs, es, stackName));

    Handlebars.registerHelper('ifPrivateApi', (configs, api, options) => {
      const privateApi = configs && configs[api] ? configs[api].private : false;
      return privateApi ? options.fn(this) : options.inverse(this);
    });

    Handlebars.registerHelper('getApiPortSuffix', (configs, api) => {
      if (configs && configs[api] && configs[api].port) {
        return `:${configs[api].port}/`;
      }
      return '/';
    });

<<<<<<< HEAD
    Handlebars.registerHelper('handleEventPattern', (eventPattern, stepFunctions, prefix) => {
      if (eventPattern.source && eventPattern.source.includes('aws.states')) {
        const stateMachineArns = Object.keys(stepFunctions)
          .map((stateMachine) => `\$\{${prefix}${stateMachine}StateMachineArn\}`);
        // eslint-disable-next-line no-param-reassign
        eventPattern.detail.stateMachineArn = stateMachineArns;
        console.log(eventPattern);
      }
      return JSON.stringify(eventPattern);
    });
=======
    Handlebars.registerHelper(
      'ifLogApiGatewayToCloudWatch',
      function ifLogApiGatewayToCloudWatch(configs, api, options) {
        const logApiGatewayToCloudWatch = configs && configs[api]
          ? configs[api].logApiGatewayToCloudWatch
          : false;
        return logApiGatewayToCloudWatch
          ? options.fn(this)
          : options.inverse(this);
      }
    );
>>>>>>> a7d506c0

    return super.parseCF(cfFile);
  }

  /**
   * Override CF compilation to inject cumulus message adapter
   *
   * @returns {Promise} returns the promise of an AWS response object
   */
  compileCF() {
    const filename = this.config.message_adapter_filename || '';
    const customCompile = this.config.customCompilation || '';
    const kesBuildFolder = path.join(this.config.kesFolder, 'build');
    const unzipFolderName = path.basename(filename, '.zip');

    const src = path.join(process.cwd(), kesBuildFolder, filename);
    const dest = path.join(process.cwd(), kesBuildFolder, 'adapter', unzipFolderName);

    // If custom compile configuration flag not set, skip custom compilation
    if (!customCompile) return super.compileCF();

    // If not using message adapter, don't fetch it
    if (!filename) return this.superCompileCF();

    return fetchMessageAdapter(
      this.config.message_adapter_version,
      this.messageAdapterGitPath,
      filename,
      src,
      dest
    ).then(() => {
      this.Lambda.messageAdapterZipFileHash = new this.Lambda(this.config).getHash(src);
      return this.superCompileCF();
    });
  }


  /**
   * setParentConfigvalues - Overrides nested stack template with parent values
   * defined in the override_with_parent config key
   */
  setParentOverrideConfigValues() {
    if (!this.config.parent) return;
    const parent = this.config.parent;
    this.config.override_with_parent.forEach((value) => {
      this.config[value] = (parent[value] == null) ? this.config[value] : parent[value];
    });
  }

  /**
   * Modified version of Kes superclass compileCF method
   *
   * Compiles a CloudFormation template in Yaml format.
   *
   * Reads the configuration yaml from `.kes/config.yml`.
   *
   * Writes the template to `.kes/cloudformation.yml`.
   *
   * Uses `.kes/cloudformation.template.yml` as the base template
   * for generating the final CF template.
   *
   * @returns {Promise} returns the promise of an AWS response object
   */
  async superCompileCF() {
    this.setParentOverrideConfigValues();
    const lambda = new this.Lambda(this.config);

    // Process default dead letter queue configs  if this value is set
    if (this.config.processDefaultDeadLetterQueues) {
      this.addLambdaDeadLetterQueues();
    }

    // If the lambdaProcess is set on the subtemplate default configuration
    // then *build* the lambdas and populate the config object
    // else only populate the configuration object but do not rebuild
    // lhe lambda zips
    if (this.config.lambdaProcess) {
      this.config = await lambda.process();
    } else {
      lambda.buildAllLambdaConfiguration('lambdas');
    }

    let cf;

    // Inject Lambda Alias values into configuration,
    // then update configured workflow lambda references
    // to reference the generated alias values
    if (this.config.useWorkflowLambdaVersions === true) {
      if (this.config.oldLambdaInjection === true) {
        lambda.buildAllLambdaConfiguration('workflowLambdas');
        await this.injectOldWorkflowLambdaAliases();
      }
      if (this.config.injectWorkflowLambdaAliases === true) {
        this.injectWorkflowLambdaAliases();
      }
    }


    // Update workflowLambdas with generated hash values
    lambda.addWorkflowLambdaHashes();

    // if there is a template parse CF there first
    if (this.config.template) {
      const mainCF = this.parseCF(this.config.template.cfFile);

      // check if there is a CF over
      try {
        fs.lstatSync(this.config.cfFile);
        const overrideCF = this.parseCF(this.config.cfFile);

        // merge the the two
        cf = utils.mergeYamls(mainCF, overrideCF);
      } catch (e) {
        if (!e.message.includes('ENOENT')) {
          console.log(`compiling the override template at ${this.config.cfFile} failed:`);
          throw e;
        }
        cf = mainCF;
      }
    } else {
      cf = this.parseCF(this.config.cfFile);
    }
    const destPath = path.join(this.config.kesFolder, this.cf_template_name);

    console.log(`Template saved to ${destPath}`);
    return fsWriteFile(destPath, cf);
  }

  /**
   * Calls CloudFormation's update-stack or create-stack methods
   * Changed to support multi-template configs by checking for params sub-objects, i.e.:
   * params:
   *   app:
   *     - name: someName
   *       value: someValue
   *
   * @returns {Promise} returns the promise of an AWS response object
   */
  cloudFormation() {
    if (this.config.app && this.config.app.params) this.config.params = this.config.app.params;
    // Fetch db stack outputs to retrieve DynamoDBStreamARNs and ESDomainEndpoint
    return this.describeStack(this.config.dbStackName).then((r) => {
      if (r && r.Stacks[0] && r.Stacks[0].Outputs) {
        r.Stacks[0].Outputs.forEach((o) => this.config.params.push({
          name: o.OutputKey,
          value: o.OutputValue
        }));
      } else {
        throw new Error(`Failed to fetch outputs for db stack ${this.config.dbStackName}`);
      }
    }).then(() => super.cloudFormation());
  }


  /**
   * Updates lambda/sqs configuration to include an sqs dead letter queue
   * matching the lambdas's name (e.g. {lambda.name}DeadLetterQueue)
   * @returns {void} Returns nothing.
   */
  addLambdaDeadLetterQueues() {
    const lambdas = this.config.lambdas;
    Object.keys(lambdas).forEach((key) => {
      const lambda = lambdas[key];
      if (lambda.namedLambdaDeadLetterQueue) {
        console.log(`Adding named dead letter queue for ${lambda.name}`);
        const queueName = `${lambda.name}DeadLetterQueue`;
        this.config.sqs[queueName] = {
          MessageRetentionPeriod: this.config.DLQDefaultMessageRetentionPeriod,
          visibilityTimeout: this.config.DLQDefaultTimeout
        };
        this.config.lambdas[lambda.name].deadletterqueue = queueName;
      }
    });
  }

  /**
   *
   * @param {Object} lambda - AWS lambda object
   * @param {Object} config - AWS listAliases configuration object.
   * @returns {Promise.Object[]} returns the promise of an array of AWS Alias objects
   */
  async getAllLambdaAliases(lambda, config) {
    const lambdaConfig = Object.assign({}, config);
    let aliasPage;
    try {
      aliasPage = await lambda.listAliases(lambdaConfig).promise();
    } catch (err) {
      if (err.statusCode === 404) {
        return [];
      }
      throw (err);
    }

    if (!aliasPage.NextMarker) {
      return aliasPage.Aliases;
    }
    const aliases = aliasPage.Aliases;
    lambdaConfig.Marker = aliasPage.NextMarker;

    return aliases.concat(await this.getAllLambdaAliases(lambda, lambdaConfig));
  }

  /**
   * Using the object configuration, this function gets the 'config.maxNumerOfRetainedLambdas'
   * number of most recent lambda alias names to retain in the 'Old Lambda Resources' section of
   * the LambdaVersion template, avoiding duplicates of items in the Current Lambda section.
   *
   * @returns {Promise.string[]} returns the promise of a list of alias metadata
   *          objects: keys (Name, humanReadableIdentifier)
   **/
  async getRetainedLambdaAliasMetadata() {
    const awsLambda = new this.AWS.Lambda();
    const cumulusAliasDescription = 'Cumulus AutoGenerated Alias';
    const configLambdas = this.config.workflowLambdas;
    const numberOfRetainedLambdas = this.config.maxNumberOfRetainedLambdas;

    let aliasMetadataObjects = [];

    const lambdaNames = Object.keys(configLambdas);
    const aliasListsPromises = lambdaNames.map(async (lambdaName) => {
      const listAliasesConfig = {
        MaxItems: 10000,
        FunctionName: `${this.config.stackName}-${lambdaName}`
      };
      return this.getAllLambdaAliases(awsLambda, listAliasesConfig);
    });

    const aliasLists = await Promise.all(aliasListsPromises);
    const aliasListsObject = zipObject(lambdaNames, aliasLists);

    lambdaNames.forEach((lambdaName) => {
      console.log(`Evaluating: ${lambdaName} for old versions/aliases to retain. `);
      const aliases = aliasListsObject[lambdaName];
      const cumulusAliases = aliases.filter(
        (alias) => alias.Description.includes(cumulusAliasDescription)
      );

      if (cumulusAliases.length === 0) return;

      cumulusAliases.sort((a, b) => b.FunctionVersion - a.FunctionVersion);
      const oldAliases = cumulusAliases.filter(
        (alias) => this.parseAliasName(alias.Name).hash !== configLambdas[lambdaName].hash
      );
      const oldAliasMetadataObjects = oldAliases.map((alias) => (
        {
          name: alias.Name,
          humanReadableIdentifier: this.getHumanReadableIdentifier(alias.Description)
        }
      )).slice(0, numberOfRetainedLambdas);

      if (oldAliasMetadataObjects.length > 0) {
        console.log(
          'Adding the following "old" versions to LambdaVersions:',
          `${JSON.stringify(oldAliasMetadataObjects.map((obj) => obj.name))}`
        );
      }
      aliasMetadataObjects = aliasMetadataObjects.concat(oldAliasMetadataObjects);
    });
    return aliasMetadataObjects;
  }


  /**
   * Parses a passed in alias description field for a version string,
   * (e.g. `Cumulus Autogenerated Alias |version`)
   *
   * @param {string} description lambda alias description
   * @returns {string} Returns the human readable version or '' if no match is found
   */
  getHumanReadableIdentifier(description) {
    const descriptionMatch = description.match(/.*\|(.*)$/);
    if (!descriptionMatch) return '';
    return descriptionMatch[1] || '';
  }

  /**
   * Parses  Alias name properties into a results object
   *
   * @param {string} name - Cumulus created CF Lambda::Alias name parameter
   *                        in format Name-Hash,
   * @returns {Object} returns hash with name/value keys mapped to appropriate
   *                   matches and sets hash to null if no hash match in 'name'
   */
  parseAliasName(name) {
    const regExp = /^([^-]*)-([^-]*)$/;
    const regExpResults = regExp.exec(name);
    let hashValue = null;
    if (regExpResults[2]) hashValue = regExpResults[2];
    return { name: regExpResults[1], hash: hashValue };
  }

  /**
   * Uses getRetainedLambdaAliasMetadata to generate a list of lambda
   * aliases to save, then parses each name/hash pair to generate  CF template
   * configuration name: [hashes] and injects that into the oldLambdas config
   * key
   *
   * @returns {Promise.void} Returns nothing.
   */
  async injectOldWorkflowLambdaAliases() {
    const oldLambdaMetadataObjects = await this.getRetainedLambdaAliasMetadata();
    const oldLambdas = {};

    oldLambdaMetadataObjects.forEach((obj) => {
      const matchObject = this.parseAliasName(obj.name);
      if (matchObject.hash) {
        if (!oldLambdas[matchObject.name]) oldLambdas[matchObject.name] = { lambdaRefs: [] };
        oldLambdas[matchObject.name].lambdaRefs.push(
          {
            hash: matchObject.hash,
            humanReadableIdentifier: obj.humanReadableIdentifier
          }
        );
      }
    });
    this.config.oldLambdas = oldLambdas;
  }


  /**
   * Updates all this.config.stepFunctions state objects of type Task with
   * a LambdaFunction.ARN resource to refer to the a generated LambdaAlias
   * reference elsewhere in the template.
   *
   * Functions without a unique identifier (hash), and therefore no alias
   * will continue to utilize the original reference.
   *
   * @returns {void} Returns nothing.
   */
  injectWorkflowLambdaAliases() {
    console.log('Updating workflow Lambda ARN references to Lambda Alias references');
    Object.keys(this.config.stepFunctions).forEach((stepFunction) => {
      const stepFunctionStateKeys = Object.keys(this.config.stepFunctions[stepFunction].States);
      stepFunctionStateKeys.forEach((stepFunctionState) => {
        const stateObject = this.config.stepFunctions[stepFunction].States[stepFunctionState];

        if ((stateObject.Type === 'Task')
            && (stateObject.Resource.endsWith('LambdaFunction.Arn}'))) {
          console.log(`Updating workflow ${stateObject.Resource} reference`);
          const lambdaAlias = this.lookupLambdaReference(stateObject.Resource);
          console.log(`Setting reference to ${lambdaAlias}`);
          stateObject.Resource = lambdaAlias;
        }
      });
    });
  }


  /**
   * Programatically evaluates a lambda ARN reference and returns the expected template reference.
   * This will either be the unqualified Lambda reference if unique identifier exists, or a
   * reference to the expected LambdaAliasOutput key from the LambdaVersions subtemplate.
   *
   * @param {string} stateObjectResource - CF template resource reference for a state function
   * @returns {string} The correct reference to the lambda function, either a hashed alias
   * reference or the passed in resource if hashing/versioning isn't possible for this resource
   * @throws {Error} Throws an error if the passed in stateObjectResource isn't a LambdaFunctionArn
   * reference
   */
  lookupLambdaReference(stateObjectResource) {
    let lambdaKey;
    const regExp = /^\$\{(.*)LambdaFunction.Arn/;
    const matchArray = regExp.exec(stateObjectResource);

    if (matchArray) {
      lambdaKey = matchArray[1];
    } else {
      console.log(`Invalid workflow configuration, ${stateObjectResource} `
                  + 'is not a valid Lambda ARN');
      throw new Error(`Invalid stateObjectResource: ${stateObjectResource}`);
    }
    const lambdaHash = this.config.lambdas[lambdaKey].hash;
    // If a lambda resource doesn't have a hash, refer directly to the function ARN
    if (!lambdaHash) {
      console.log(`No unique identifier for ${lambdaKey}, referencing ${stateObjectResource}`);
      return (stateObjectResource);
    }

    return `\$\{${lambdaKey}LambdaAliasOutput\}`;
  }

  uploadTaskReaper() {
    return this.s3.putObject({
      Bucket: this.bucket,
      Key: `${this.stack}/deployment-staging/task-reaper.sh`,
      Body: fs.createReadStream(path.join(__dirname, '..', 'task-reaper.sh'))
    }).promise();
  }

  /**
   * Override opsStack method.
   *
   * @returns {Promise} aws response
   */
  opsStack() {
    // check if public and private key are generated
    // if not generate and upload them
    const apis = {};

    // remove config variable from all workflow steps
    // and keep them in a separate variable.
    // this is needed to prevent StepFunction deployment from crashing
    this.config = extractCumulusConfigFromSF(this.config);

    return crypto(this.stack, this.bucket, this.s3)
      .then(() => this.uploadTaskReaper())
      .then(() => super.opsStack())
      .then(() => this.describeCF())
      .then((r) => {
        const outputs = r.Stacks[0].Outputs;

        const urls = {
          Api: 'token',
          Distribution: 'redirect'
        };
        console.log('\nHere are the important URLs for this deployment:\n');
        outputs.forEach((o) => {
          if (Object.keys(urls).includes(o.OutputKey)) {
            console.log(`${o.OutputKey}: `, o.OutputValue);
            console.log('Add this url to URS: ', `${o.OutputValue}${urls[o.OutputKey]}`, '\n');

            if (o.OutputKey === 'Distribution') {
              this.config.distribution_endpoint = o.OutputValue;
            }
          }

          switch (o.OutputKey) {
          case 'ApiId':
            apis.api = o.OutputValue;
            break;
          case 'DistributionId':
            apis.distribution = o.OutputValue;
            break;
          case 'ApiStage':
            apis.stageName = o.OutputValue;
            break;
          default:
            //nothing
          }
        });

        return generateTemplates(this.config, outputs, this.uploadToS3.bind(this));
      })
      .then(() => this.restartECSTasks(this.config))
      .then(() => this.redeployApiGateWay('api', apis.api, apis.stageName))
      .then(() => this.redeployApiGateWay('distribution', apis.distribution, apis.stageName))
      .catch((e) => {
        console.log(e);
        throw e;
      });
  }
}

module.exports = UpdatedKes;<|MERGE_RESOLUTION|>--- conflicted
+++ resolved
@@ -273,7 +273,6 @@
       return '/';
     });
 
-<<<<<<< HEAD
     Handlebars.registerHelper('handleEventPattern', (eventPattern, stepFunctions, prefix) => {
       if (eventPattern.source && eventPattern.source.includes('aws.states')) {
         const stateMachineArns = Object.keys(stepFunctions)
@@ -284,7 +283,7 @@
       }
       return JSON.stringify(eventPattern);
     });
-=======
+
     Handlebars.registerHelper(
       'ifLogApiGatewayToCloudWatch',
       function ifLogApiGatewayToCloudWatch(configs, api, options) {
@@ -296,7 +295,6 @@
           : options.inverse(this);
       }
     );
->>>>>>> a7d506c0
 
     return super.parseCF(cfFile);
   }
