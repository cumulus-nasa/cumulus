--- conflicted
+++ resolved
@@ -622,12 +622,8 @@
         - Key: Name
           Value: "{{stackName}}"
       VpcId: {{vpc.vpcId}}
-<<<<<<< HEAD
-
-  {{#id this.ecs.ssh }}
-=======
+
   {{#if ecs.ssh}}
->>>>>>> f3963fb8
   SecurityGroupSSHinbound:
     Type: AWS::EC2::SecurityGroupIngress
     Properties:
@@ -676,11 +672,7 @@
                   - Example: value
                 {{/if}}
           
-<<<<<<< HEAD
           {{# if ecs.efs.mount }}
-=======
-          {{#if ecs.efs.mount}}
->>>>>>> f3963fb8
           packages:
             yum:
               nfs-utils: [] 
