default:
  stackName: change-me-cumulus
  stackNameNoDash: ChangeMeCumulus

  urs_url: https://uat.urs.earthdata.nasa.gov/

  non_complete_execution_payload_timeout: 30 ## days
  complete_execution_payload_timeout: 10     ## days
  complete_execution_payload_disable: false
  non_complete_execution_payload_disable: false

  oauth:
    provider: earthdata
  ## lambda function that returns temporary credentials
  sts_credentials_lambda: gsfc-ngap-sh-s3-sts-get-keys

  api_lambda_memory: 512

  repo_owner: nasa
  message_adapter_repo: cumulus-message-adapter
  message_adapter_filename: cumulus-message-adapter.zip

  customCompilation: true
  injectWorkflowLambdaAliases: true

  DLQDefaultTimeout: 60
  DLQDefaultMessageRetentionPeriod: 1209600 ## 14 days, the maximum currently allowed for SQS
  processDefaultDeadLetterQueues: true

  nested_templates:
    CumulusApiDefault:
      cfFile: node_modules/@cumulus/deployment/app/cumulus_api.template.yml
      configFile: node_modules/@cumulus/deployment/app/cumulus_api_default.config.yml
    CumulusApiV1:
      cfFile: node_modules/@cumulus/deployment/app/cumulus_api.template.yml
      configFile: node_modules/@cumulus/deployment/app/cumulus_api_v1.config.yml
    WorkflowLambdaVersions:
      cfFile: node_modules/@cumulus/deployment/app/workflow_lambda_versions.template.yml
      configFile: node_modules/@cumulus/deployment/app/workflow_lambda_versions.config.yml

  # if not specified the value of the apigatewy backend endpoint is used
  # api_backend_url: https://apigateway-url-to-api-backend/

  # if not specified the value of the apigateway dist url is used
  # api_distribution_url: https://apigateway-url-to-distribution-app/

  params:
    - name: CmrPassword
      value: '{{CMR_PASSWORD}}' # this has to be set in .env

  shared_data_bucket: 'cumulus-data-shared'

  system_bucket: '{{buckets.internal.name}}'

  buckets:
    internal:
      name: change-me
      type: internal
    private:
      name: change-me
      type: private
    protected:
      name: change-me
      type: protected
    public:
      name: change-me
      type: public

  cmr:
    username: devseed
    provider: CUMULUS
    clientId: CUMULUS
    password: '{{CMR_PASSWORD}}'

  ems:
    provider: CUMULUS

  # this whole section has to be updated in each deployment section
  vpc:
    vpcId: xxxxxx #change-me
    subnets:
      - subnet-xxxxx #change me

  ecs:
    restartTasksOnDeploy: false
    container_stop_timeout: 2m
    amiid: ami-007571470797b8ffa
    instanceType: change-ecs-instanceType
    volumeSize: 50
    availabilityZone: 'us-east-1b'
<<<<<<< HEAD
    desiredInstances: 1
    maxInstances: 1
    autoscaling:
      scaleInThresholdPercent: 25
      scaleOutThresholdPercent: 75
      scalingAdjustmentPercent: 10

=======
    minInstances: 1
    desiredInstances: 1
    maxInstances: 1
>>>>>>> b43663a4
    tasks:
      AsyncOperation:
        image: cumuluss/async-operation:25
        cpu: 400
        memory: 700
        count: 1
        envs:
          AWS_REGION:
            function: Fn::Sub
            value: '${AWS::Region}'
    docker:
      # Allowed registry values are 'dockerhub' and 'ecr'
      registry: dockerhub
      storageDriver: overlay2

  es:
    name: es5
    elasticSearchMapping: 8
    version: 5.3
    instanceCount: 1
    instanceType: t2.small.elasticsearch
    volumeSize: 35
    alarms:
      NodesLow:
        alarm_description: 'There are less instances running than the desired'
        comparison_operator: LessThanThreshold
        threshold: '{{es.instanceCount}}'
        metric: Nodes

  # defining the APIs. Each item will include a separate endpoint
  apiStage: dev

  dynamos: !!files ['node_modules/@cumulus/api/config/tables.yml']

  # set to true to activate pointInTime on all tables
  enablePointInTime: false

  AutoScalingPolicyConfiguration:
    targetValue: 30
    scaleInCooldown: 0
    scaleOutCooldown: 0

  sns:
    # this topic receives all the updates from
    # step functions
    sftracker:
      subscriptions:
        lambda:
          endpoint:
            function: Fn::GetAtt
            array:
              - sns2elasticsearchLambdaFunction
              - Arn
          protocol: lambda

    # This topic receives errored kinesis messages and tries them again.
    kinesisFallback:
      subscriptions:
        lambda:
          endpoint:
            function: Fn::GetAtt
            array:
              - fallbackConsumerLambdaFunction
              - Arn
          protocol: lambda

  apis:
    - name: download
    - name: backend

  sqs_consumer_rate: 500
  sqs:
    startSF:
      visibilityTimeout: 60
      retry: 30
      consumer:
        - lambda: sqs2sf
          schedule: rate(1 minute)
          messageLimit: '{{sqs_consumer_rate}}'
          state: ENABLED

    triggerLambdaFailure:
      MessageRetentionPeriod: 1209600
      visibilityTimeout: 60

    kinesisFailure:
      visibilityTimeout: 20

  rules:
    backgroundJobs:
      schedule: rate(10 minutes)
      state: ENABLED
      targets:
        - lambda: jobs
    dailyEmsIngestReport:
      # run at 5:00am GMT daily
      schedule: cron(0 5 * * ? *)
      state: ENABLED
      targets:
        - lambda: EmsReport
    dailyEmsDistributionReport:
      schedule: cron(0 8 * * ? *)
      state: ENABLED
      targets:
        - lambda: EmsDistributionReport
    dailyExecutionPayloadCleanup:
      # run at 0400 GMT daily
      schedule: cron(0 4 * * ? *)
      state: ENABLED
      targets:
        - lambda: cleanExecutions

  useWorkflowLambdaVersions: true

  stepFunctions: !!files ['workflows.yml']

  lambdas: !!files [
  'lambdas.yml',
  'node_modules/@cumulus/api/config/lambdas.yml',
  'node_modules/@cumulus/api/config/workflowLambdas.yml'
  ]

  workflowLambdas: !!files [
  'lambdas.yml',
  'node_modules/@cumulus/api/config/workflowLambdas.yml'
  ]

  dashboard: !!files [
  'node_modules/@cumulus/deployment/app/cloudwatchDashboard.yml'
  ]<|MERGE_RESOLUTION|>--- conflicted
+++ resolved
@@ -88,7 +88,7 @@
     instanceType: change-ecs-instanceType
     volumeSize: 50
     availabilityZone: 'us-east-1b'
-<<<<<<< HEAD
+    minInstances: 1
     desiredInstances: 1
     maxInstances: 1
     autoscaling:
@@ -96,11 +96,6 @@
       scaleOutThresholdPercent: 75
       scalingAdjustmentPercent: 10
 
-=======
-    minInstances: 1
-    desiredInstances: 1
-    maxInstances: 1
->>>>>>> b43663a4
     tasks:
       AsyncOperation:
         image: cumuluss/async-operation:25
