--- conflicted
+++ resolved
@@ -37,16 +37,10 @@
   "author": "Cumulus Authors",
   "license": "Apache-2.0",
   "dependencies": {
-<<<<<<< HEAD
-    "@cumulus/aws-client": "1.24.0",
-    "@cumulus/common": "1.24.0",
-    "@cumulus/logger": "1.24.0",
-    "@cumulus/types": "1.24.0-alpha.0",
-=======
     "@cumulus/aws-client": "2.0.0",
+    "@cumulus/common": "2.0.0",
     "@cumulus/logger": "2.0.0",
     "@cumulus/types": "2.0.0",
->>>>>>> 545cdf54
     "jsonpath-plus": "^3.0.0",
     "lodash": "^4.17.15",
     "uuid": "^8.2.0"
