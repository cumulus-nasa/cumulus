{
  "name": "@cumulus/message",
  "version": "2.0.1",
  "description": "Utilities for building and parsing Cumulus messages",
  "keywords": [
    "GIBS",
    "CUMULUS",
    "NASA"
  ],
  "engines": {
    "node": ">=12.18.0"
  },
  "publishConfig": {
    "access": "public"
  },
  "homepage": "https://github.com/nasa/cumulus/tree/master/packages/message",
  "repository": {
    "type": "git",
    "url": "https://github.com/nasa/cumulus"
  },
  "scripts": {
    "build-docs": "npm run tsc && ../../node_modules/.bin/jsdoc2md --heading-depth 3 -t templates/README.md.hbs *.js > README.md",
    "clean": "rm -f *.js *.d.ts",
    "prepare": "npm run tsc",
    "test": "../../node_modules/.bin/ava",
    "test:coverage": "../../node_modules/.bin/nyc npm test",
    "tsc": "../../node_modules/.bin/tsc",
    "watch-test": "../../node_modules/.bin/tsc-watch --onsuccess 'npm test'"
  },
  "ava": {
    "files": [
      "tests/**"
    ],
    "verbose": true,
    "timeout": "15m"
  },
  "author": "Cumulus Authors",
  "license": "Apache-2.0",
  "dependencies": {
<<<<<<< HEAD
    "@cumulus/aws-client": "2.0.0",
    "@cumulus/common": "2.0.0",
    "@cumulus/logger": "2.0.0",
    "@cumulus/types": "2.0.0",
=======
    "@cumulus/aws-client": "2.0.1",
    "@cumulus/logger": "2.0.1",
    "@cumulus/types": "2.0.1",
>>>>>>> 2322ca44
    "jsonpath-plus": "^3.0.0",
    "lodash": "^4.17.15",
    "uuid": "^8.2.0"
  },
  "devDependencies": {
    "@types/uuid": "^8.0.0"
  }
}<|MERGE_RESOLUTION|>--- conflicted
+++ resolved
@@ -37,16 +37,10 @@
   "author": "Cumulus Authors",
   "license": "Apache-2.0",
   "dependencies": {
-<<<<<<< HEAD
-    "@cumulus/aws-client": "2.0.0",
-    "@cumulus/common": "2.0.0",
-    "@cumulus/logger": "2.0.0",
-    "@cumulus/types": "2.0.0",
-=======
     "@cumulus/aws-client": "2.0.1",
+    "@cumulus/common": "2.0.1",
     "@cumulus/logger": "2.0.1",
     "@cumulus/types": "2.0.1",
->>>>>>> 2322ca44
     "jsonpath-plus": "^3.0.0",
     "lodash": "^4.17.15",
     "uuid": "^8.2.0"
