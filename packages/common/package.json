{
  "name": "@cumulus/common",
  "version": "1.9.0",
  "description": "Common utilities used across tasks",
  "keywords": [
    "GIBS",
    "CUMULUS",
    "NASA"
  ],
  "engine": {
    "node": ">=8.10.0"
  },
  "publishConfig": {
    "access": "public"
  },
  "homepage": "https://github.com/nasa/cumulus/tree/master/packages/common",
  "repository": {
    "type": "git",
    "url": "https://github.com/nasa/cumulus"
  },
  "scripts": {
    "build": "true",
    "lint": "eslint .",
    "mocha": "mocha test/**/*.js",
    "mocha-coverage": "nyc mocha-webpack test/**/*.js",
    "mocha-junit": "npm run mocha -- --reporter mocha-junit-reporter --reporter-options mochaFile=test-results.xml",
    "test": "npm run mocha && ava",
    "test-coverage": "npm run mocha && nyc ava",
    "test-ci": "npm run lint && npm run mocha-junit"
  },
  "ava": {
    "files": "tests"
  },
  "nyc": {
    "exclude": [
      "tests",
      "test"
    ]
  },
  "author": "Cumulus Authors",
  "license": "Apache-2.0",
  "dependencies": {
    "@cumulus/test-data": "^1.9.0",
    "ajv": "^5.2.2",
    "async": "^2.0.0",
    "aws-sdk": "^2.238.1",
<<<<<<< HEAD
    "cksum": "^1.3.0",
    "cwait": "^1.0.0",
=======
    "cwait": "^1.1.1",
>>>>>>> e0b0bcf5
    "expect.js": "^0.3.1",
    "follow-redirects": "^1.2.4",
    "formidable": "^1.2.1",
    "fs-extra": "^5.0.0",
    "glob": "^7.1.1",
    "js-yaml": "^3.11.0",
    "lodash": "^4.17.5",
    "mocha": "^5.0.4",
    "mocha-junit-reporter": "^1.11.1",
    "promise-retry": "^1.1.1",
    "pump": "^3.0.0",
    "randexp": "^0.4.9",
    "uuid": "^3.2.1"
  },
  "devDependencies": {
    "ava": "^0.25.0",
    "nyc": "^11.6.0"
  }
}<|MERGE_RESOLUTION|>--- conflicted
+++ resolved
@@ -44,12 +44,8 @@
     "ajv": "^5.2.2",
     "async": "^2.0.0",
     "aws-sdk": "^2.238.1",
-<<<<<<< HEAD
     "cksum": "^1.3.0",
-    "cwait": "^1.0.0",
-=======
     "cwait": "^1.1.1",
->>>>>>> e0b0bcf5
     "expect.js": "^0.3.1",
     "follow-redirects": "^1.2.4",
     "formidable": "^1.2.1",
