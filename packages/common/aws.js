--- conflicted
+++ resolved
@@ -13,10 +13,6 @@
 const log = require('./log');
 const string = require('./string');
 const { inTestMode, randomString, testAwsClient } = require('./test-utils');
-<<<<<<< HEAD
-=======
-const pump = require('pump');
->>>>>>> a070f7aa
 
 /**
  * Join strings into an S3 key without a leading slash or double slashes
