'use strict';

const AWS = require('aws-sdk');
const pRetry = require('p-retry');

const errors = require('@cumulus/errors');
const Logger = require('@cumulus/logger');

const { inTestMode, testAwsClient } = require('./test-utils');
const { deprecate } = require('./util');

const noop = () => { }; // eslint-disable-line lodash/prefer-noop

const log = new Logger({ sender: 'common/aws' });

exports.region = process.env.AWS_DEFAULT_REGION || 'us-east-1';
AWS.config.update({ region: exports.region });

// Workaround upload hangs. See: https://github.com/andrewrk/node-s3-client/issues/74'
AWS.util.update(AWS.S3.prototype, { addExpect100Continue: noop });
AWS.config.setPromisesDependency(Promise);

const memoize = (fn) => {
  let memo = null;
  return (options) => {
    if (!memo) memo = fn(options);
    return memo;
  };
};

/**
 * Return a function which, when called, will return an AWS service object
 *
 * Note: The returned service objects are cached, so there will only be one
 *       instance of each service object per process.
 *
 * @param {Function} Service - an AWS service object constructor function
 * @param {string} version - the API version to use
 * @returns {Function} - a function which, when called, will return an AWS service object
 */
const awsClient = (Service, version = null) => {
  const options = {};
  if (version) options.apiVersion = version;

  if (inTestMode()) {
    if (AWS.DynamoDB.DocumentClient.serviceIdentifier === undefined) {
      AWS.DynamoDB.DocumentClient.serviceIdentifier = 'dynamodb';
    }
    return memoize((o) => testAwsClient(Service, Object.assign(options, o)));
  }
  return memoize((o) => new Service(Object.assign(options, o)));
};

exports.s3 = (options) => {
  deprecate('@cumulus/common/aws/s3', '1.17.0', '@cumulus/aws-client/services/s3');
  return awsClient(AWS.S3, '2006-03-01')(options);
};

/**
 * Wrap a function and provide a better stack trace
 *
 * If a call is made to the aws-sdk and it causes an exception, the stack trace
 * that is returned gives no indication of where the error actually occurred.
 *
 * This utility will wrap a function and, when it is called, update any raised
 * error with a better stack trace.
 *
 * @param {Function} fn - the function to wrap
 * @returns {Function} a wrapper function
 */
exports.improveStackTrace = (fn) =>
  async (...args) => {
    const tracerError = {};
    try {
      Error.captureStackTrace(tracerError);
      return await fn(...args);
<<<<<<< HEAD
    } catch (err) {
      err.message = `${err.message}; Function params: ${JSON.stringify(args, null, 2)}`;
      throw err;
=======
    } catch (error) {
      error.message = `${error.message}; Function params: ${JSON.stringify(args, null, 2)}`;
      throw error;
>>>>>>> ec41c436
    }
  };

/**
* Get an object from S3
*
* @param {string} Bucket - name of bucket
* @param {string} Key - key for object (filepath + filename)
* @param {Object} retryOptions - options to control retry behavior when an
*   object does not exist. See https://github.com/tim-kos/node-retry#retryoperationoptions
*   By default, retries will not be performed
* @returns {Promise} - returns response from `S3.getObject` as a promise
**/
exports.getS3Object = exports.improveStackTrace(
  (Bucket, Key, retryOptions = { retries: 0 }) =>
    pRetry(
      async () => {
        deprecate('@cumulus/common/aws/getS3Object', '1.17.0', '@cumulus/aws-client/S3/getS3Object');
        try {
          return await exports.s3().getObject({ Bucket, Key }).promise();
        } catch (error) {
          if (error.code === 'NoSuchKey') throw error;
          throw new pRetry.AbortError(error);
        }
      },
      {
        maxTimeout: 10000,
        onFailedAttempt: (err) => log.debug(`getS3Object('${Bucket}', '${Key}') failed with ${err.retriesLeft} retries left: ${err.message}`),
        ...retryOptions
      }
    )
);
/** General utils */

const retryIfThrottlingException = (err) => {
  if (errors.isThrottlingException(err)) throw err;
  throw new pRetry.AbortError(err);
};

/**
 * Wrap a function so that it will retry when a ThrottlingException is encountered.
 *
 * @param {Function} fn - the function to retry.  This function must return a Promise.
 * @param {Object} options - retry options, documented here:
 *   - https://github.com/sindresorhus/p-retry#options
 *   - https://github.com/tim-kos/node-retry#retryoperationoptions
 *   - https://github.com/tim-kos/node-retry#retrytimeoutsoptions
 * @returns {Function} a function that will retry on a ThrottlingException
 */
exports.retryOnThrottlingException = (fn, options) =>
  (...args) =>
    pRetry(
      () => fn(...args).catch(retryIfThrottlingException),
      { maxTimeout: 5000, ...options }
    );<|MERGE_RESOLUTION|>--- conflicted
+++ resolved
@@ -74,15 +74,9 @@
     try {
       Error.captureStackTrace(tracerError);
       return await fn(...args);
-<<<<<<< HEAD
-    } catch (err) {
-      err.message = `${err.message}; Function params: ${JSON.stringify(args, null, 2)}`;
-      throw err;
-=======
     } catch (error) {
-      error.message = `${error.message}; Function params: ${JSON.stringify(args, null, 2)}`;
+      error.message = `${error.message}; Function params: ${JSON.stringify(args, undefined, 2)}`;
       throw error;
->>>>>>> ec41c436
     }
   };
 
