'use strict';

const {
  ValidationError,
<<<<<<< HEAD
  updateToken,
  getHost,
  hostId,
=======
>>>>>>> a8f2b786
} = require('./utils');
const {
  constructOnlineAccessUrl,
  getGranuleTemporalInfo,
  isCMRFile,
  metadataObjectFromCMRFile,
  publish2CMR,
  granulesToCmrFileObjects,
  reconcileCMRMetadata,
  updateCMRMetadata,
} = require('./cmr-utils');

module.exports = {
  constructOnlineAccessUrl,
  ValidationError,
  getGranuleTemporalInfo,
<<<<<<< HEAD
  getHost,
  hostId,
=======
>>>>>>> a8f2b786
  isCMRFile,
  metadataObjectFromCMRFile,
  publish2CMR,
  reconcileCMRMetadata,
  granulesToCmrFileObjects,
  updateCMRMetadata,
};<|MERGE_RESOLUTION|>--- conflicted
+++ resolved
@@ -2,12 +2,9 @@
 
 const {
   ValidationError,
-<<<<<<< HEAD
   updateToken,
   getHost,
   hostId,
-=======
->>>>>>> a8f2b786
 } = require('./utils');
 const {
   constructOnlineAccessUrl,
@@ -24,11 +21,8 @@
   constructOnlineAccessUrl,
   ValidationError,
   getGranuleTemporalInfo,
-<<<<<<< HEAD
   getHost,
   hostId,
-=======
->>>>>>> a8f2b786
   isCMRFile,
   metadataObjectFromCMRFile,
   publish2CMR,
