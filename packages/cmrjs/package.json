{
  "name": "@cumulus/cmrjs",
  "version": "9.1.0",
  "description": "A node SDK for CMR",
  "engines": {
    "node": ">=12.18.0"
  },
  "scripts": {
    "clean": "git clean -d -x -e node_modules -f",
    "test": "../../node_modules/.bin/ava",
    "test:coverage": "../../node_modules/.bin/nyc npm test",
    "prepare": "npm run tsc",
    "tsc": "../../node_modules/.bin/tsc",
    "tsc:listEmittedFiles": "../../node_modules/.bin/tsc --listEmittedFiles",
    "watch-test": "../../node_modules/.bin/tsc-watch --onsuccess 'npm test'"
  },
  "ava": {
    "serial": true,
    "timeout": "15m"
  },
  "keywords": [
    "CUMULUS"
  ],
  "publishConfig": {
    "access": "public"
  },
  "homepage": "https://github.com/nasa/cumulus/tree/master/packages/cmrjs#readme",
  "repository": {
    "type": "git",
    "url": "https://github.com/nasa/cumulus",
    "directory": "packages/cmrjs"
  },
  "author": "Cumulus Authors",
  "license": "Apache-2.0",
  "dependencies": {
<<<<<<< HEAD
    "@cumulus/aws-client": "9.1.0",
    "@cumulus/cmr-client": "9.1.0",
    "@cumulus/common": "9.1.0",
    "@cumulus/errors": "9.1.0",
    "@cumulus/launchpad-auth": "9.1.0",
=======
    "@cumulus/aws-client": "9.0.1",
    "@cumulus/cmr-client": "9.0.1",
    "@cumulus/common": "9.0.1",
    "@cumulus/distribution-utils": "9.0.1",
    "@cumulus/errors": "9.0.1",
    "@cumulus/launchpad-auth": "9.0.1",
>>>>>>> 7721f204
    "got": "^11.8.1",
    "js2xmlparser": "^4.0.0",
    "lodash": "^4.17.20",
    "public-ip": "^3.0.0",
    "url-join": "^1.0.0",
    "xml2js": "^0.4.19"
  }
}<|MERGE_RESOLUTION|>--- conflicted
+++ resolved
@@ -33,20 +33,12 @@
   "author": "Cumulus Authors",
   "license": "Apache-2.0",
   "dependencies": {
-<<<<<<< HEAD
     "@cumulus/aws-client": "9.1.0",
     "@cumulus/cmr-client": "9.1.0",
     "@cumulus/common": "9.1.0",
+    "@cumulus/distribution-utils": "9.1.0",
     "@cumulus/errors": "9.1.0",
     "@cumulus/launchpad-auth": "9.1.0",
-=======
-    "@cumulus/aws-client": "9.0.1",
-    "@cumulus/cmr-client": "9.0.1",
-    "@cumulus/common": "9.0.1",
-    "@cumulus/distribution-utils": "9.0.1",
-    "@cumulus/errors": "9.0.1",
-    "@cumulus/launchpad-auth": "9.0.1",
->>>>>>> 7721f204
     "got": "^11.8.1",
     "js2xmlparser": "^4.0.0",
     "lodash": "^4.17.20",
