--- conflicted
+++ resolved
@@ -37,14 +37,8 @@
     "@cumulus/errors": "1.21.0",
     "got": "^8.3.0",
     "js2xmlparser": "^4.0.0",
-<<<<<<< HEAD
     "lodash": "^4.17.15",
-=======
-    "lodash.flatten": "^4.4.0",
-    "lodash.get": "^4.4.2",
-    "lodash.set": "^4.3.2",
     "public-ip": "^3.0.0",
->>>>>>> cd55a5f7
     "url-join": "^1.0.0",
     "xml2js": "^0.4.19"
   },
