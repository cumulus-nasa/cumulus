--- conflicted
+++ resolved
@@ -532,15 +532,9 @@
 */
 async function getCreds() {
   if (process.env.cmr_oauth_provider === 'launchpad') {
-<<<<<<< HEAD
-    const passphrase = await aws.secretsManager().getSecretValue({
-      SecretId: process.env.launchpad_passphrase_secret_name
-    }).promise();
-=======
     const passphrase = await aws.getSecretString(
       process.env.launchpad_passphrase_secret_name
     );
->>>>>>> 30b0c523
 
     const config = {
       passphrase,
