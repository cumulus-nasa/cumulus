import Knex from 'knex';
<<<<<<< HEAD
import { SecretsManager } from 'aws-sdk';
=======
>>>>>>> 87ba5088
import { getConnectionConfig } from './config';

/**
 * Builds a Knex.PgConnectionConfig
 *
 * @param {NodeJS.ProcessEnv} params        - parameter object with knex configuration
 * @param {boolean} params.connectionConfig - Knex.PgConnectionConfig Object (host, username,
 *                                            port, etc)
 * @param {boolean} params.debug            - If set to true, will enable Knex debugging
 * @param {number} params.timeout           - Sets knex acquireConnectionTimeout value in
 *                                            milliseconds
 * @param {string} [params.migrationDir]    - The directory (relative path) knex will look in
 *                                            for migrations
 * @returns {Knex.PgConnectionConfig} - KnexConfigObject
 */
const buildKnexConfiguration = ({
  connectionConfig,
  debug = false,
  asyncStackTraces = false,
  timeout = 60000,
  migrationDir,
}: {
  connectionConfig: Knex.PgConnectionConfig,
  debug?: boolean,
  asyncStackTraces?: boolean,
  timeout?: number,
  migrationDir?: string,
}): Knex.Config => {
  const knexConfig: Knex.Config = {
    client: 'pg',
    connection: connectionConfig,
    debug,
    asyncStackTraces,
    acquireConnectionTimeout: timeout,
  };

  if (migrationDir !== undefined) {
    knexConfig.migrations = { directory: migrationDir };
  }
  return knexConfig;
};

export const getKnexConfig = (
  env: NodeJS.ProcessEnv,
  connectionConfig: Knex.PgConnectionConfig
): Knex.Config => {
  let timeout;
  if (env.knexAcquireConnectionTimeout) {
    timeout = Number(env.knexAcquireConnectionTimeout);
  }

  return buildKnexConfiguration({
    connectionConfig,
    asyncStackTraces: env.KNEX_ASYNC_STACK_TRACES === 'true',
    debug: env.KNEX_DEBUG === 'true',
    migrationDir: env.migrationDir,
    timeout,
  });
};

/**
* Given a NodeJS.ProcessEnv with configuration values, build and return a
* Knex instance
* @param {NodeJS.ProcessEnv} env .  - Object with configuration keys
*                                                  set
* Requires either:
* @param {string} env.PG_HOST       - Hostname database cluster
* @param {string} env.PG_USER       - User to connect to the database
* @param {string} env.PG_PASSWORD   - Password to use to connect to the database
* @param {string} [env.PG_DATABASE] - Optional - postgres database to connect to on the db cluster
* Or:
* @param {string} env.databaseCredentialSecretArn - key referencing a AWS SecretsManager
*                                                   Secret with required
* `databaseCredentialSecretArn` keys:
*   host     - Hostname database cluster
*   username - User to connect to the database
*   password - Password to use to connect to the database
*   database - Optional - postgres database to connect to on the db cluster
*
* Additionally, the following are configuration options:
* @param {string} [env.KNEX_ASYNC_STACK_TRACES]  - If set to 'true' will enable knex async
*                                                  stack traces.
* @param {string} [env.KNEX_DEBUG]               - If set to 'true' will enable knex debugging
* @param {string} [env.acquireConnectionTimeout] - Knex acquireConnectionTimeout connection timeout
* @param {string} [env.migrationDir]             - Directory to look in for migrations
*
* @returns {Promise<Knex>} Returns a configured knex instance
*/
export const knex = async ({
  env = process.env,
<<<<<<< HEAD
  secretsManager = new SecretsManager(),
=======
  secretsManager = new AWS.SecretsManager(),
>>>>>>> 87ba5088
}: {
  env?: NodeJS.ProcessEnv,
  secretsManager?: AWS.SecretsManager
} = {}): Promise<Knex> => {
  const connectionConfig = await getConnectionConfig({ env, secretsManager });
<<<<<<< HEAD

  let timeout;
  if (env.knexAcquireConnectionTimeout) {
    timeout = Number(env.knexAcquireConnectionTimeout);
  }

  const knexConfig = buildKnexConfiguration({
    connectionConfig,
    asyncStackTraces: env.KNEX_ASYNC_STACK_TRACES === 'true',
    debug: env.KNEX_DEBUG === 'true',
    migrationDir: env.migrationDir,
    timeout,
  });

=======
  const knexConfig = getKnexConfig(env, connectionConfig);
>>>>>>> 87ba5088
  return Knex(knexConfig);
};<|MERGE_RESOLUTION|>--- conflicted
+++ resolved
@@ -1,8 +1,5 @@
 import Knex from 'knex';
-<<<<<<< HEAD
 import { SecretsManager } from 'aws-sdk';
-=======
->>>>>>> 87ba5088
 import { getConnectionConfig } from './config';
 
 /**
@@ -45,14 +42,18 @@
   return knexConfig;
 };
 
-export const getKnexConfig = (
+export const getKnexConfig = async ({
+  env,
+  secretsManager,
+}: {
   env: NodeJS.ProcessEnv,
-  connectionConfig: Knex.PgConnectionConfig
-): Knex.Config => {
-  let timeout;
-  if (env.knexAcquireConnectionTimeout) {
-    timeout = Number(env.knexAcquireConnectionTimeout);
-  }
+  secretsManager: SecretsManager
+}): Promise<Knex.Config> => {
+  const connectionConfig = await getConnectionConfig({ env, secretsManager });
+
+  const timeout = env.knexAcquireConnectionTimeout
+    ? Number(env.knexAcquireConnectionTimeout)
+    : undefined;
 
   return buildKnexConfiguration({
     connectionConfig,
@@ -93,33 +94,12 @@
 */
 export const knex = async ({
   env = process.env,
-<<<<<<< HEAD
   secretsManager = new SecretsManager(),
-=======
-  secretsManager = new AWS.SecretsManager(),
->>>>>>> 87ba5088
 }: {
   env?: NodeJS.ProcessEnv,
   secretsManager?: AWS.SecretsManager
 } = {}): Promise<Knex> => {
-  const connectionConfig = await getConnectionConfig({ env, secretsManager });
-<<<<<<< HEAD
+  const knexConfig = await getKnexConfig({ env, secretsManager });
 
-  let timeout;
-  if (env.knexAcquireConnectionTimeout) {
-    timeout = Number(env.knexAcquireConnectionTimeout);
-  }
-
-  const knexConfig = buildKnexConfiguration({
-    connectionConfig,
-    asyncStackTraces: env.KNEX_ASYNC_STACK_TRACES === 'true',
-    debug: env.KNEX_DEBUG === 'true',
-    migrationDir: env.migrationDir,
-    timeout,
-  });
-
-=======
-  const knexConfig = getKnexConfig(env, connectionConfig);
->>>>>>> 87ba5088
   return Knex(knexConfig);
 };