{
  "name": "@cumulus/db",
  "version": "9.2.0",
  "description": "Utilities for working with the Cumulus DB",
  "license": "Apache-2.0",
  "main": "./dist/index.js",
  "types": "./dist/index.d.ts",
  "files": [
    "dist/**/*.js",
    "dist/**/*.d.ts"
  ],
  "scripts": {
    "clean": "rm -rf dist",
    "prepare": "npm run tsc",
    "tsc": "../../node_modules/.bin/tsc",
    "tsc:listEmittedFiles": "../../node_modules/.bin/tsc --listEmittedFiles",
    "test": "../../node_modules/.bin/ava",
    "test:coverage": "../../node_modules/.bin/nyc npm test",
    "watch": "../../node_modules/.bin/tsc -w"
  },
  "ava": {
    "files": [
      "tests/**"
    ],
    "verbose": true,
    "timeout": "5m"
  },
  "engines": {
    "node": ">=12.18.0"
  },
  "dependencies": {
<<<<<<< HEAD
    "@cumulus/aws-client": "9.1.0",
    "@cumulus/common": "9.1.0",
    "@cumulus/errors": "9.1.0",
    "@cumulus/logger": "9.1.0",
    "@cumulus/message": "9.1.0",
    "@cumulus/types": "9.1.0",
=======
    "@cumulus/aws-client": "9.2.0",
    "@cumulus/common": "9.2.0",
    "@cumulus/errors": "9.2.0",
    "@cumulus/logger": "9.2.0",
    "@cumulus/types": "9.2.0",
>>>>>>> af91fbac
    "is-valid-hostname": "0.0.1",
    "knex": "0.21.13",
    "lodash": "^4.17.20",
    "pg": "^8.3.0",
    "snake-camel": "^1.0.6",
    "uuid": "8.3.1"
  },
  "devDependencies": {
    "@types/uuid": "^8.0.0"
  }
}<|MERGE_RESOLUTION|>--- conflicted
+++ resolved
@@ -29,20 +29,12 @@
     "node": ">=12.18.0"
   },
   "dependencies": {
-<<<<<<< HEAD
-    "@cumulus/aws-client": "9.1.0",
-    "@cumulus/common": "9.1.0",
-    "@cumulus/errors": "9.1.0",
-    "@cumulus/logger": "9.1.0",
-    "@cumulus/message": "9.1.0",
-    "@cumulus/types": "9.1.0",
-=======
     "@cumulus/aws-client": "9.2.0",
     "@cumulus/common": "9.2.0",
     "@cumulus/errors": "9.2.0",
     "@cumulus/logger": "9.2.0",
+    "@cumulus/message": "9.2.0",
     "@cumulus/types": "9.2.0",
->>>>>>> af91fbac
     "is-valid-hostname": "0.0.1",
     "knex": "0.21.13",
     "lodash": "^4.17.20",
