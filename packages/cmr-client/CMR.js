--- conflicted
+++ resolved
@@ -153,14 +153,9 @@
   /**
    * Return object containing CMR request headers
    *
-<<<<<<< HEAD
    * @param {Object} params
    * @param {string} [params.token] - CMR request token
    * @param {string} [params.ummgVersion] - UMMG metadata version string or null if echo10 metadata
-=======
-   * @param {string} [token] - CMR request token
-   * @param {string} [ummgVersion] - UMMG metadata version string or null if echo10 metadata
->>>>>>> 150b9795
    * @returns {Object} CMR headers object
    */
   getHeaders(params = {}) {
