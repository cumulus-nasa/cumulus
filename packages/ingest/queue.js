'use strict';

const get = require('lodash.get');
const { SQS, S3, getExecutionArn, StepFunction } = require('./aws');

async function getTemplate(event) {
  const config = get(event, 'config');
  const templates = get(config, 'templates');
<<<<<<< HEAD
  const next = get(config, 'cumulus_meta.config.next', 'ParsePdr');
=======
  const next = get(config, 'next', 'ParsePdr');
>>>>>>> 5d5d9aee

  const parsed = S3.parseS3Uri(templates[next]);
  const data = await S3.get(parsed.Bucket, parsed.Key);
  const message = JSON.parse(data.Body);

<<<<<<< HEAD
  message.workflow_config[next].provider = event.provider;
  message.workflow_config[next].collection = event.collection;
  message.meta = event.meta || {};
=======
  message.provider = get(config, 'provider');
  message.collection = get(config, 'collection');
  message.meta = get(config, 'meta');
>>>>>>> 5d5d9aee

  return message;
}

async function queuePdr(event, pdr) {
<<<<<<< HEAD
  const config = get(event, 'config');
  const queueUrl = get(config, 'queues.startSF');
=======
  const queueUrl = get(event, 'config.queues.startSF');
>>>>>>> 5d5d9aee
  const message = await getTemplate(event);

  message.input = { pdr };
  message.config.cumulus_meta.execution_name = `${pdr.name}__PDR__${Date.now()}`;

  return SQS.sendMessage(queueUrl, message);
}

async function queueGranule(event, granule) {
  const config = get(event, 'config');
  const input = get(event, 'input');
  const queueUrl = get(config, 'queues.startSF');
  const collectionId = get(config, 'collection.id');
  const pdr = get(input, 'pdr', null);

  const message = await getTemplate(event);

  // check if the granule is already processed
  const status = await StepFunction.getGranuleStatus(granule.granuleId, event);

  if (status) {
    return status;
  }

  // if size is larger than 450mb skip
  for (const f of granule.files) {
    if (f.fileSize > 450000000) {
      return { completed: granule.granuleId };
    }
  }

  message.meta.granuleId = granule.granuleId;
  message.payload = {
    granules: [{
      granuleId: granule.granuleId,
      files: granule.files
    }]
  };

  if (pdr) {
    message.payload.pdr = pdr;
  }

  const name = `${collectionId.substring(0, 15)}__GRANULE__` +
               `${granule.granuleId.substring(0, 16)}__${Date.now()}`;
  const arn = getExecutionArn(message.cumulus_meta.state_machine, name);

  message.cumulus_meta.execution_name = name;
  await SQS.sendMessage(queueUrl, message);
  return ['running', arn];
}

module.exports.queuePdr = queuePdr;
module.exports.queueGranule = queueGranule;<|MERGE_RESOLUTION|>--- conflicted
+++ resolved
@@ -6,36 +6,22 @@
 async function getTemplate(event) {
   const config = get(event, 'config');
   const templates = get(config, 'templates');
-<<<<<<< HEAD
   const next = get(config, 'cumulus_meta.config.next', 'ParsePdr');
-=======
-  const next = get(config, 'next', 'ParsePdr');
->>>>>>> 5d5d9aee
 
   const parsed = S3.parseS3Uri(templates[next]);
   const data = await S3.get(parsed.Bucket, parsed.Key);
   const message = JSON.parse(data.Body);
 
-<<<<<<< HEAD
-  message.workflow_config[next].provider = event.provider;
-  message.workflow_config[next].collection = event.collection;
-  message.meta = event.meta || {};
-=======
   message.provider = get(config, 'provider');
   message.collection = get(config, 'collection');
-  message.meta = get(config, 'meta');
->>>>>>> 5d5d9aee
+  message.meta = get(config, 'meta', {});
 
   return message;
 }
 
 async function queuePdr(event, pdr) {
-<<<<<<< HEAD
   const config = get(event, 'config');
   const queueUrl = get(config, 'queues.startSF');
-=======
-  const queueUrl = get(event, 'config.queues.startSF');
->>>>>>> 5d5d9aee
   const message = await getTemplate(event);
 
   message.input = { pdr };
