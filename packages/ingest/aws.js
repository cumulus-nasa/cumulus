--- conflicted
+++ resolved
@@ -7,6 +7,7 @@
 const AWS = require('aws-sdk');
 const moment = require('moment');
 const log = require('@cumulus/common/log');
+const { deprecate } = require('@cumulus/common/util');
 const { inTestMode } = require('@cumulus/common/test-utils');
 
 /**
@@ -338,49 +339,15 @@
 }
 
 class StepFunction {
-<<<<<<< HEAD
-  static async getExecution(executionArn, ignoreMissingExecutions = false) {
-    deprecate(
-      '@cumulus/ingest/aws/StepFunction.getExecution()',
-      '1.10.2',
-      '@cumulus/common/StepFunctions.describeExecution()'
-    );
-
-    try {
-      return await StepFunctions.describeExecution({ executionArn });
-    }
-    catch (err) {
-      if (ignoreMissingExecutions
-        && err.message
-        && err.message.includes('Execution Does Not Exist')) {
-        return {
-          executionArn,
-          status: 'NOT_FOUND'
-        };
-      }
-      throw err;
-    }
-  }
-
   static async getExecutionStatus(executionArn) {
-    const sfn = new AWS.StepFunctions();
-
     const [execution, executionHistory] = await Promise.all([
-      this.getExecution(executionArn),
+      StepFunctions.describeExecution({ executionArn }),
       StepFunctions.getExecutionHistory({ executionArn })
-=======
-  static async getExecutionStatus(arn) {
-    const sfn = new AWS.StepFunctions();
-
-    const [execution, executionHistory] = await Promise.all([
-      describeExecution(arn),
-      this.getExecutionHistory(arn)
->>>>>>> 7017ae74
     ]);
 
-    const stateMachine = await sfn.describeStateMachine({
+    const stateMachine = await StepFunctions.describeStateMachine({
       stateMachineArn: execution.stateMachineArn
-    }).promise();
+    });
 
     return { execution, executionHistory, stateMachine };
   }
