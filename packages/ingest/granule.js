'use strict';

const deprecate = require('depd')('my-module');
const aws = require('@cumulus/common/aws');
const fs = require('fs-extra');
const cloneDeep = require('lodash.clonedeep');
const get = require('lodash.get');
const groupBy = require('lodash.groupby');
const identity = require('lodash.identity');
const omit = require('lodash.omit');
const os = require('os');
const path = require('path');
const urljoin = require('url-join');
const encodeurl = require('encodeurl');
const cksum = require('cksum');
const checksum = require('checksum');
const errors = require('@cumulus/common/errors');
const { sftpMixin } = require('./sftp');
const { ftpMixin } = require('./ftp');
const { httpMixin } = require('./http');
const { s3Mixin } = require('./s3');
const { baseProtocol } = require('./protocol');

/**
* The abstract Discover class
**/
class Discover {
  /**
  * Discover class constructor
  *
  * @param {Object} event - the cumulus event object
  **/
  constructor(event) {
    if (this.constructor === Discover) {
      throw new TypeError('Can not construct abstract class.');
    }

    const config = get(event, 'config');

    this.buckets = get(config, 'buckets');
    this.collection = get(config, 'collection');
    this.provider = get(config, 'provider');
    this.useList = get(config, 'useList');
    this.event = event;

    this.port = get(this.provider, 'port', 21);
    this.host = get(this.provider, 'host', null);
    this.path = get(this.collection, 'provider_path') || '/';

    this.endpoint = urljoin(this.host, this.path);
    this.username = get(this.provider, 'username', null);
    this.password = get(this.provider, 'password', null);

    // create hash with file regex as key
    this.regexes = {};
    this.collection.files.forEach((f) => {
      this.regexes[f.regex] = {
        collection: this.collection.name,
        bucket: this.buckets[f.bucket].name
      };
    });
  }

  /**
   * Receives a file object and adds granule-specific properties to it
   *
   * @param {Object} file - the file object
   * @returns {Object} Updated file with granuleId, bucket, and url_path information
   */
  setGranuleInfo(file) {
    const granuleIdMatch = file.name.match(this.collection.granuleIdExtraction);
    const granuleId = granuleIdMatch[1];

    const fileTypeConfig = this.fileTypeConfigForFile(file);

    // Return the file with granuleId, bucket, and url_path added
    return Object.assign(
      cloneDeep(file),
      {
        granuleId,
        bucket: this.buckets[fileTypeConfig.bucket].name,
        url_path: fileTypeConfig.url_path || this.collection.url_path || ''
      }
    );
  }

  /**
   * Search for a file type config in the collection config
   *
   * @param {Object} file - a file object
   * @returns {Object|undefined} a file type config object or undefined if none
   *   was found
   * @private
   */
  fileTypeConfigForFile(file) {
    return this.collection.files.find((fileTypeConfig) => file.name.match(fileTypeConfig.regex));
  }

  /**
   * Discover new granules
   *
   * @returns {Array<Object>} a list of discovered granules
   */
  async discover() {
    const discoveredFiles = (await this.list())
      // Make sure the file matches the granuleIdExtraction
      .filter((file) => file.name.match(this.collection.granuleIdExtraction))
      // Make sure there is a config for this type of file
      .filter((file) => this.fileTypeConfigForFile(file))
      // Add additional granule-related properties to the file
      .map((file) => this.setGranuleInfo(file));

    // This is confusing, but I haven't figured out a better way to write it.
    // What we're doing here is checking each discovered file to see if it
    // already exists in S3.  If it does then it isn't a new file and we are
    // going to ignore it.
    const newFiles = (await Promise.all(discoveredFiles.map((discoveredFile) =>
      aws.s3ObjectExists({ Bucket: discoveredFile.bucket, Key: discoveredFile.name })
        .then((exists) => (exists ? null : discoveredFile)))))
      .filter(identity);

    // Group the files by granuleId
    const filesByGranuleId = groupBy(newFiles, (file) => file.granuleId);

    // Build and return the granules
    const granuleIds = Object.keys(filesByGranuleId);
    return granuleIds
      .map((granuleId) => ({
        granuleId,
        dataType: this.collection.name,
        // Remove the granuleId property from each file
        files: filesByGranuleId[granuleId].map((file) => omit(file, 'granuleId'))
      }));
  }
}

/**
 * This is a base class for ingesting and parsing a single PDR
 * It must be mixed with a FTP or HTTP mixing to work
 *
 * @class
 * @abstract
 */
class Granule {
  /**
   * Constructor for abstract Granule class
   *
   * @param {Object} buckets - s3 buckets available from config
   * @param {Object} collection - collection configuration object
   * @param {Object} provider - provider configuration object
   * @param {string} fileStagingDir - staging directory on bucket to place files
   * @param {boolean} forceDownload - force download of a file
   */
  constructor(
    buckets,
    collection,
    provider,
    fileStagingDir = 'file-staging',
    forceDownload = false
  ) {
    if (this.constructor === Granule) {
      throw new TypeError('Can not construct abstract class.');
    }

    this.buckets = buckets;
    this.collection = collection;
    this.provider = provider;

    this.collection.url_path = this.collection.url_path || '';
    this.port = get(this.provider, 'port', 21);
    this.host = get(this.provider, 'host', null);
    this.username = get(this.provider, 'username', null);
    this.password = get(this.provider, 'password', null);
    this.checksumFiles = {};

    this.forceDownload = forceDownload;
    this.fileStagingDir = fileStagingDir;
  }

  /**
   * Ingest all files in a granule
   *
   * @param {Object} granule - granule object
   * @param {string} bucket - s3 bucket to use for files
   * @returns {Promise<Object>} return granule object
   */
  async ingest(granule, bucket) {
    // for each granule file
    // download / verify checksum / upload

    const downloadFiles = granule.files
      .filter((f) => this.filterChecksumFiles(f))
      .map((f) => this.ingestFile(f, bucket, this.collection.duplicateHandling));

    const files = await Promise.all(downloadFiles);

    return {
      granuleId: granule.granuleId,
      files
    };
  }

  /**
   * set the url_path of a file based on collection config.
   * Give a url_path set on a file definition higher priority
   * than a url_path set on the min collection object.
   *
   * @param {Object} file - object representing a file of a granule
   * @returns {Object} file object updated with url+path tenplate
   */
  getUrlPath(file) {
    let urlPath = '';

    this.collection.files.forEach((fileDef) => {
      const test = new RegExp(fileDef.regex);
      const match = file.name.match(test);

      if (match && fileDef.url_path) {
        urlPath = fileDef.url_path;
      }
    });

    if (!urlPath) {
      urlPath = this.collection.url_path;
    }

    return urlPath;
  }

  /**
   * Find the collection file config that applies to the given file
   *
   * @param {Object} file - an object containing a "name" property
   * @returns {Object|undefined} a collection file config or undefined
   * @private
   */
  findCollectionFileConfigForFile(file) {
    return this.collection.files.find((fileConfig) =>
      file.name.match(fileConfig.regex));
  }

  /**
   * Add a bucket property to the given file
   *
   * Note: This returns a copy of the file parameter, it does not modify it.
   *
   * @param {Object} file - an object containing a "name" property
   * @returns {Object} the file with a bucket property set
   * @private
   */
  addBucketToFile(file) {
    const fileConfig = this.findCollectionFileConfigForFile(file);
    if (!fileConfig) {
      throw new Error(`Unable to update file. Cannot find file config for file ${file.name}`);
    }
<<<<<<< HEAD

    const bucket = this.buckets[fileConfig.bucket];
=======
 
    const bucket = this.buckets[fileConfig.bucket].name;
>>>>>>> 81a0fd2c

    return Object.assign(cloneDeep(file), { bucket });
  }

  /**
   * Add a url_path property to the given file
   *
   * Note: This returns a copy of the file parameter, it does not modify it.
   *
   * @param {Object} file - an object containing a "name" property
   * @returns {Object} the file with a url_path property set
   * @private
   */
  addUrlPathToFile(file) {
    let foundFileConfigUrlPath;

    const fileConfig = this.findCollectionFileConfigForFile(file);
    if (fileConfig) foundFileConfigUrlPath = fileConfig.url_path;

    // eslint-disable-next-line camelcase
    const url_path = foundFileConfigUrlPath || this.collection.url_path || '';
    return Object.assign(cloneDeep(file), { url_path });
  }

  /**
   * Add bucket and url_path properties to the given file
   *
   * Note: This returns a copy of the file parameter, it does not modify it.
   *
   * This method is deprecated.  A combination of the addBucketToFile and
   *   addUrlPathToFile methods should be used instead.
   *
   * @param {Object} file - an object containing a "name" property
   * @returns {Object} the file with bucket and url_path properties set
   * @private
   */
  getBucket(file) {
    deprecate();
    return this.addUrlPathToFile(this.addBucketToFile(file));
  }

  /**
   * Filter out md5 checksum files and put them in `this.checksumFiles` object.
   * To be used with `Array.prototype.filter`.
   *
   * @param {Object} file - file object from granule.files
   * @returns {boolean} depending on if file was an md5 checksum or not
   */
  filterChecksumFiles(file) {
    if (file.name.indexOf('.md5') > 0) {
      this.checksumFiles[file.name.replace('.md5', '')] = file;
      return false;
    }

    return true;
  }

  /**
   * Validate a file's checksum and throw an exception if it's invalid
   *
   * @param {Object} file - the file object to be checked
   * @param {string} fileLocalPath - the path to the file on the filesystem
   * @param {Object} [options={}] - options for the this._hash method
   * @returns {undefined} - no return value, but throws an error if the
   *   checksum is invalid
   * @memberof Granule
   */
  async validateChecksum(file, fileLocalPath, options = {}) {
    const [type, value] = await this.getChecksumFromFile(file);

    if (!type || !value) return;

    let sum = null;
    if (type.toLowerCase() === 'cksum') sum = await this._cksum(fileLocalPath);
    else sum = await this._hash(type, fileLocalPath, options);

    if (value !== sum) {
      const message = `Invalid checksum for ${file.name} with type ${file.checksumType} and value ${file.checksumValue}`; // eslint-disable-line max-len
      throw new errors.InvalidChecksum(message);
    }
  }

  /**
   * Get cksum checksum value of file
   *
   * @param {string} filepath - filepath of file to checksum
   * @returns {Promise<number>} checksum value calculated from file
   */
  async _cksum(filepath) {
    return new Promise((resolve, reject) =>
      fs.createReadStream(filepath)
        .pipe(cksum.stream((value) => resolve(value.readUInt32BE(0))))
        .on('error', reject));
  }

  /**
  * Get hash of file
  *
  * @param {string} algorithm - algorithm to use for hash,
  * any algorithm accepted by node's `crypto.createHash`
  * https://nodejs.org/api/crypto.html#crypto_crypto_createhash_algorithm_options
  * @param {string} filepath - filepath of file to checksum
  * @returns {Promise} checksum value calculated from file
  **/
  async _hash(algorithm, filepath) {
    const options = { algorithm };

    return new Promise((resolve, reject) =>
      checksum.file(filepath, options, (err, sum) => {
        if (err) return reject(err);
        return resolve(sum);
      }));
  }

  /**
   * Enable versioning on an s3 bucket
   *
   * @param {string} bucket - s3 bucket name
   * @returns {Promise} promise that resolves when bucket versioning is enabled
   */
  async enableBucketVersioning(bucket) {
    // check that the bucket has versioning enabled
    const versioning = await aws.s3().getBucketVersioning({ Bucket: bucket }).promise();

    // if not enabled, make it enabled
    if (versioning.Status !== 'Enabled') {
      aws.s3().putBucketVersioning({
        Bucket: bucket,
        VersioningConfiguration: { Status: 'Enabled' }
      }).promise();
    }
  }

  /**
   * Get a checksum from a file
   *
   * @param {Object} file - file object
   * @returns {Array} returns array where first item is the checksum algorithm,
   * and the second item is the value of the checksum
   */
  async getChecksumFromFile(file) {
    if (file.checksumType && file.checksumValue) {
      return [file.checksumType, file.checksumValue];
    }
    else if (this.checksumFiles[file.name]) {
      const checksumInfo = this.checksumFiles[file.name];

      const checksumRemotePath = path.join(checksumInfo.path, checksumInfo.name);

      const downloadDir = await fs.mkdtemp(`${os.tmpdir()}${path.sep}`);
      const checksumLocalPath = path.join(downloadDir, checksumInfo.name);

      let checksumValue;
      try {
        await this.download(checksumRemotePath, checksumLocalPath);
        const checksumFile = await fs.readFile(checksumLocalPath, 'utf8');
        [checksumValue] = checksumFile.split(' ');
      }
      finally {
        await fs.remove(downloadDir);
      }

      // assuming the type is md5
      return ['md5', checksumValue];
    }

    // No checksum found
    return [null, null];
  }

  /**
   * Ingest individual files
   *
   * @private
   * @param {Object} file - file to download
   * @param {string} bucket - bucket to put file in
   * @param {string} duplicateHandling - how to handle duplicate files
   * value can be `skip` to skip duplicates,
   * or 'version' to create a new version of the file in s3
   * @returns {Promise<Object>} returns promise that resolves to a file object
   */
  async ingestFile(file, bucket, duplicateHandling) {
    // Check if the file exists
    const exists = await aws.s3ObjectExists({
      Bucket: bucket,
      Key: path.join(this.fileStagingDir, file.name)
    });

    // Exit early if we can
    if (exists && duplicateHandling === 'skip') return file;

    // Enable bucket versioning
    if (duplicateHandling === 'version') this.enableBucketVersioning(file.bucket);

    // Either the file does not exist yet, or it does but
    // we are replacing it with a more recent one or
    // adding another version of it to the bucket

    // we considered a direct stream from source to S3 but since
    // it doesn't work with FTP connections, we decided to always download
    // and then upload

    const downloadDir = await this.createDownloadDirectory();

    try {
      const fileLocalPath = path.join(downloadDir, file.name);
      const fileRemotePath = path.join(file.path, file.name);

      // Download the file
      await this.download(fileRemotePath, fileLocalPath);

      // Validate the checksum
      await this.validateChecksum(file, fileLocalPath);

      // Upload the file
      const filename = await this.upload(
        bucket,
        this.fileStagingDir,
        file.name,
        fileLocalPath
      );

      return Object.assign(file, {
        filename,
        fileStagingDir: this.fileStagingDir,
        url_path: this.getUrlPath(file),
        bucket
      });
    }
    finally {
      // Delete the temp directory
      await fs.remove(downloadDir);
    }
  }
}
exports.Granule = Granule; // exported to support testing

/**
 * A class for discovering granules using HTTP or HTTPS.
 */
class HttpDiscoverGranules extends httpMixin(baseProtocol(Discover)) {}

/**
 * A class for discovering granules using SFTP.
 */
class SftpDiscoverGranules extends sftpMixin(baseProtocol(Discover)) {}

/**
 * A class for discovering granules using FTP.
 */
class FtpDiscoverGranules extends ftpMixin(baseProtocol(Discover)) {}

/**
 * A class for discovering granules using S3.
 */
class S3DiscoverGranules extends s3Mixin(baseProtocol(Discover)) {}

/**
 * Ingest Granule from an FTP endpoint.
 */
class FtpGranule extends ftpMixin(baseProtocol(Granule)) {}

/**
 * Ingest Granule from an SFTP endpoint.
 */
class SftpGranule extends sftpMixin(baseProtocol(Granule)) {}

/**
 * Ingest Granule from an HTTP endpoint.
 */
class HttpGranule extends httpMixin(baseProtocol(Granule)) {}

/**
 * Ingest Granule from an s3 endpoint.
 */
class S3Granule extends s3Mixin(baseProtocol(Granule)) {}

/**
* Select a class for discovering or ingesting granules based on protocol
*
* @param {string} type -`discover` or `ingest`
* @param {string} protocol -`sftp`, `ftp`, `http`, `https` or `s3`
* @returns {function} - a constructor to create a granule discovery object
**/
function selector(type, protocol) {
  if (type === 'discover') {
    switch (protocol) {
    case 'sftp':
      return SftpDiscoverGranules;
    case 'ftp':
      return FtpDiscoverGranules;
    case 'http':
    case 'https':
      return HttpDiscoverGranules;
    case 's3':
      return S3DiscoverGranules;
    default:
      throw new Error(`Protocol ${protocol} is not supported.`);
    }
  }
  else if (type === 'ingest') {
    switch (protocol) {
    case 'sftp':
      return SftpGranule;
    case 'ftp':
      return FtpGranule;
    case 'http':
    case 'https':
      return HttpGranule;
    case 's3':
      return S3Granule;
    default:
      throw new Error(`Protocol ${protocol} is not supported.`);
    }
  }

  throw new Error(`${type} is not supported`);
}

/**
* Copy granule file from one s3 bucket & keypath to another
*
* @param {Object} source - source
* @param {string} source.Bucket - source
* @param {string} source.Key - source
* @param {Object} target - target
* @param {string} target.Bucket - target
* @param {string} target.Key - target
* @param {Object} options - optional object with properties as defined by AWS API:
* https://docs.aws.amazon.com/AWSJavaScriptSDK/latest/AWS/S3.html#copyObject-property
* @returns {Promise} returms a promise that is resolved when the file is copied
**/
async function copyGranuleFile(source, target, options) {
  const s3 = aws.s3();
  const CopySource = encodeurl(urljoin(source.Bucket, source.Key));

  const params = Object.assign({
    CopySource,
    Bucket: target.Bucket,
    Key: target.Key
  }, (options || {}));

  return s3.copyObject(params).promise();
}

/**
* Move granule file from one s3 bucket & keypath to another
*
* @param {Object} source - source
* @param {string} source.Bucket - source
* @param {string} source.Key - source
* @param {Object} target - target
* @param {string} target.Bucket - target
* @param {string} target.Key - target
* @param {Object} options - optional object with properties as defined by AWS API:
* https://docs.aws.amazon.com/AWSJavaScriptSDK/latest/AWS/S3.html#copyObject-prop
* @returns {Promise} returms a promise that is resolved when the file is moved
**/
async function moveGranuleFile(source, target, options) {
  const s3 = aws.s3();
  await copyGranuleFile(source, target, options);
  return s3.deleteObject(source).promise();
}

/**
 * move granule files from one s3 location to another
 *
 * @param {Object[]} sourceFiles - array of file objects
 * @param {string} sourceFiles[].name
 * @param {string} sourceFiles[].bucket
 * @param {string} sourceFiles[].filepath
 * @param {Object[]} destinations - array of objects defining the destination of granule files
 * @param {string} destinations[].regex - regex for matching filepath of file to new destination
 * @param {string} destinations[].bucket - aws bucket
 * @param {string} destinations[].key - filepath on the bucket for the destination
 * @returns {Promise<undefined>} returns `undefined` when all the files are moved
 */
async function moveGranuleFiles(sourceFiles, destinations) {
  const moveFileRequests = sourceFiles.map((file) => {
    const destination = destinations.find((dest) => file.name.match(dest.regex));

    // if there's no match, we skip the file
    if (destination) {
      const source = {
        Bucket: file.bucket,
        Key: file.filepath
      };

      const target = {
        Bucket: destination.bucket,
        Key: `${destination.filepath}/${file.name}`
      };

      return moveGranuleFile(source, target);
    }
  });

  return Promise.all(moveFileRequests);
}

module.exports.selector = selector;
module.exports.Discover = Discover;
module.exports.Granule = Granule;
module.exports.FtpDiscoverGranules = FtpDiscoverGranules;
module.exports.FtpGranule = FtpGranule;
module.exports.HttpDiscoverGranules = HttpDiscoverGranules;
module.exports.HttpGranule = HttpGranule;
module.exports.S3Granule = S3Granule;
module.exports.S3DiscoverGranules = S3DiscoverGranules;
module.exports.SftpDiscoverGranules = SftpDiscoverGranules;
module.exports.SftpGranule = SftpGranule;
module.exports.copyGranuleFile = copyGranuleFile;
module.exports.moveGranuleFile = moveGranuleFile;
module.exports.moveGranuleFiles = moveGranuleFiles;<|MERGE_RESOLUTION|>--- conflicted
+++ resolved
@@ -253,13 +253,8 @@
     if (!fileConfig) {
       throw new Error(`Unable to update file. Cannot find file config for file ${file.name}`);
     }
-<<<<<<< HEAD
-
-    const bucket = this.buckets[fileConfig.bucket];
-=======
  
     const bucket = this.buckets[fileConfig.bucket].name;
->>>>>>> 81a0fd2c
 
     return Object.assign(cloneDeep(file), { bucket });
   }
