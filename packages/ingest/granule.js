'use strict';

const crypto = require('crypto');
const deprecate = require('depd')('my-module');
const fs = require('fs-extra');
const cloneDeep = require('lodash.clonedeep');
const flatten = require('lodash.flatten');
const groupBy = require('lodash.groupby');
const identity = require('lodash.identity');
const moment = require('moment');
const omit = require('lodash.omit');
const os = require('os');
const path = require('path');
const urljoin = require('url-join');
const uuidv4 = require('uuid/v4');
const encodeurl = require('encodeurl');
const cksum = require('cksum');
const xml2js = require('xml2js');
const { promisify } = require('util');
const {
  aws, CollectionConfigStore, constructCollectionId, log
} = require('@cumulus/common');
const errors = require('@cumulus/common/errors');
const { xmlParseOptions } = require('@cumulus/cmrjs/utils');
const { sftpMixin } = require('./sftp');
const { ftpMixin } = require('./ftp');
const { httpMixin } = require('./http');
const { s3Mixin } = require('./s3');
const { baseProtocol } = require('./protocol');
const { publish } = require('./cmr');

/**
* The abstract Discover class
**/
class Discover {
  /**
  * Discover class constructor
  *
  * @param {Object} event - the cumulus event object
  **/
  constructor(event) {
    if (this.constructor === Discover) {
      throw new TypeError('Can not construct abstract class.');
    }

    this.buckets = event.config.buckets;
    this.collection = event.config.collection;
    this.provider = event.config.provider;
    this.useList = event.config.useList;
    this.event = event;

    this.port = this.provider.port || 21;
    this.host = this.provider.host;
    this.path = this.collection.provider_path || '/';

    this.endpoint = urljoin(this.host, this.path);
    this.username = this.provider.username;
    this.password = this.provider.password;

    // create hash with file regex as key
    this.regexes = {};
    this.collection.files.forEach((f) => {
      this.regexes[f.regex] = {
        collection: this.collection.name,
        bucket: this.buckets[f.bucket].name
      };
    });
  }

  /**
   * Receives a file object and adds granule-specific properties to it
   *
   * @param {Object} file - the file object
   * @returns {Object} Updated file with granuleId, bucket, and url_path information
   */
  setGranuleInfo(file) {
    const granuleIdMatch = file.name.match(this.collection.granuleIdExtraction);
    const granuleId = granuleIdMatch[1];

    const fileTypeConfig = this.fileTypeConfigForFile(file);

    // Return the file with granuleId, bucket, and url_path added
    return Object.assign(
      cloneDeep(file),
      {
        granuleId,
        bucket: this.buckets[fileTypeConfig.bucket].name,
        url_path: fileTypeConfig.url_path || this.collection.url_path || ''
      }
    );
  }

  /**
   * Search for a file type config in the collection config
   *
   * @param {Object} file - a file object
   * @returns {Object|undefined} a file type config object or undefined if none
   *   was found
   * @private
   */
  fileTypeConfigForFile(file) {
    return this.collection.files.find((fileTypeConfig) => file.name.match(fileTypeConfig.regex));
  }

  /**
   * Discover new granules
   *
   * @returns {Array<Object>} a list of discovered granules
   */
  async discover() {
    let discoveredFiles = [];
    try {
      discoveredFiles = (await this.list())
        // Make sure the file matches the granuleIdExtraction
        .filter((file) => file.name.match(this.collection.granuleIdExtraction))
        // Make sure there is a config for this type of file
        .filter((file) => this.fileTypeConfigForFile(file))
        // Add additional granule-related properties to the file
        .map((file) => this.setGranuleInfo(file));
    }
    catch (err) {
      log.error(`discover exception ${JSON.stringify(err)}`);
    }

    // This is confusing, but I haven't figured out a better way to write it.
    // What we're doing here is checking each discovered file to see if it
    // already exists in S3.  If it does then it isn't a new file and we are
    // going to ignore it.
    const newFiles = (await Promise.all(discoveredFiles.map((discoveredFile) =>
      aws.s3ObjectExists({ Bucket: discoveredFile.bucket, Key: discoveredFile.name })
        .then((s3ObjAlreadyExists) => (s3ObjAlreadyExists ? null : discoveredFile)))))
      .filter(identity);

    // Group the files by granuleId
    const filesByGranuleId = groupBy(newFiles, (file) => file.granuleId);

    // Build and return the granules
    const granuleIds = Object.keys(filesByGranuleId);
    return granuleIds
      .map((granuleId) => ({
        granuleId,
        dataType: this.collection.dataType,
        version: this.collection.version,
        // Remove the granuleId property from each file
        files: filesByGranuleId[granuleId].map((file) => omit(file, 'granuleId'))
      }));
  }
}

/**
 * This is a base class for ingesting and parsing a single PDR
 * It must be mixed with a FTP or HTTP mixing to work
 *
 * @class
 * @abstract
 */
class Granule {
  /**
   * Constructor for abstract Granule class
   *
   * @param {Object} buckets - s3 buckets available from config
   * @param {Object} collection - collection configuration object
   * @param {Object} provider - provider configuration object
   * @param {string} fileStagingDir - staging directory on bucket to place files
   * @param {boolean} forceDownload - force download of a file
   * @param {boolean} duplicateHandling - duplicateHandling of a file
   */
  constructor(
    buckets,
    collection,
    provider,
    fileStagingDir = 'file-staging',
    forceDownload = false,
    duplicateHandling = 'error'
  ) {
    if (this.constructor === Granule) {
      throw new TypeError('Can not construct abstract class.');
    }

    this.buckets = buckets;
    this.collection = collection;
    this.provider = provider;

    this.port = this.provider.port || 21;
    this.host = this.provider.host;
    this.username = this.provider.username;
    this.password = this.provider.password;
    this.checksumFiles = {};

    this.forceDownload = forceDownload;

    if (fileStagingDir && fileStagingDir[0] === '/') this.fileStagingDir = fileStagingDir.substr(1);
    else this.fileStagingDir = fileStagingDir;

    this.duplicateHandling = duplicateHandling;
  }

  /**
   * Ingest all files in a granule
   *
   * @param {Object} granule - granule object
   * @param {string} bucket - s3 bucket to use for files
   * @returns {Promise<Object>} return granule object
   */
  async ingest(granule, bucket) {
    // for each granule file
    // download / verify checksum / upload

    const stackName = process.env.stackName;
    let dataType = granule.dataType;
    let version = granule.version;

    // if no collection is passed then retrieve the right collection
    if (!this.collection) {
      if (!granule.dataType || !granule.version) {
        throw new Error(
          'Downloading the collection failed because dataType or version was missing!'
        );
      }
      const collectionConfigStore = new CollectionConfigStore(bucket, stackName);
      this.collection = await collectionConfigStore.get(granule.dataType, granule.version);
    }
    else {
      // Collection is passed in, but granule does not define the dataType and version
      if (!dataType) dataType = this.collection.dataType || this.collection.name;
      if (!version) version = this.collection.version;
    }

    // make sure there is a url_path
    this.collection.url_path = this.collection.url_path || '';

    this.collectionId = constructCollectionId(dataType, version);
    this.fileStagingDir = path.join(this.fileStagingDir, this.collectionId);

    const downloadFiles = granule.files
      .filter((f) => this.filterChecksumFiles(f))
      .map((f) => this.ingestFile(f, bucket, this.duplicateHandling));

    log.debug('awaiting all download.Files');
    const files = flatten(await Promise.all(downloadFiles));
    log.debug('finished ingest()');
    return {
      granuleId: granule.granuleId,
      dataType: dataType,
      version: version,
      files
    };
  }

  /**
   * set the url_path of a file based on collection config.
   * Give a url_path set on a file definition higher priority
   * than a url_path set on the min collection object.
   *
   * @param {Object} file - object representing a file of a granule
   * @returns {Object} file object updated with url+path tenplate
   */
  getUrlPath(file) {
    let urlPath = '';

    this.collection.files.forEach((fileDef) => {
      const test = new RegExp(fileDef.regex);
      const match = file.name.match(test);

      if (match && fileDef.url_path) {
        urlPath = fileDef.url_path;
      }
    });

    if (!urlPath) {
      urlPath = this.collection.url_path;
    }

    return urlPath;
  }

  /**
   * Find the collection file config that applies to the given file
   *
   * @param {Object} file - an object containing a "name" property
   * @returns {Object|undefined} a collection file config or undefined
   * @private
   */
  findCollectionFileConfigForFile(file) {
    return this.collection.files.find((fileConfig) =>
      file.name.match(fileConfig.regex));
  }

  /**
   * Add a bucket property to the given file
   *
   * Note: This returns a copy of the file parameter, it does not modify it.
   *
   * @param {Object} file - an object containing a "name" property
   * @returns {Object} the file with a bucket property set
   * @private
   */
  addBucketToFile(file) {
    const fileConfig = this.findCollectionFileConfigForFile(file);
    if (!fileConfig) {
      throw new Error(`Unable to update file. Cannot find file config for file ${file.name}`);
    }
    const bucket = this.buckets[fileConfig.bucket].name;

    return Object.assign(cloneDeep(file), { bucket });
  }

  /**
   * Add a url_path property to the given file
   *
   * Note: This returns a copy of the file parameter, it does not modify it.
   *
   * @param {Object} file - an object containing a "name" property
   * @returns {Object} the file with a url_path property set
   * @private
   */
  addUrlPathToFile(file) {
    let foundFileConfigUrlPath;

    const fileConfig = this.findCollectionFileConfigForFile(file);
    if (fileConfig) foundFileConfigUrlPath = fileConfig.url_path;

    // eslint-disable-next-line camelcase
    const url_path = foundFileConfigUrlPath || this.collection.url_path || '';
    return Object.assign(cloneDeep(file), { url_path });
  }

  /**
   * Add bucket and url_path properties to the given file
   *
   * Note: This returns a copy of the file parameter, it does not modify it.
   *
   * This method is deprecated.  A combination of the addBucketToFile and
   *   addUrlPathToFile methods should be used instead.
   *
   * @param {Object} file - an object containing a "name" property
   * @returns {Object} the file with bucket and url_path properties set
   * @private
   */
  getBucket(file) {
    deprecate();
    return this.addUrlPathToFile(this.addBucketToFile(file));
  }

  /**
   * Filter out md5 checksum files and put them in `this.checksumFiles` object.
   * To be used with `Array.prototype.filter`.
   *
   * @param {Object} file - file object from granule.files
   * @returns {boolean} depending on if file was an md5 checksum or not
   */
  filterChecksumFiles(file) {
    if (file.name.indexOf('.md5') > 0) {
      this.checksumFiles[file.name.replace('.md5', '')] = file;
      return false;
    }

    return true;
  }

  /**
   * Validate a file's checksum and throw an exception if it's invalid
   *
   * @param {Object} file - the file object to be checked
   * @param {string} bucket - s3 bucket name of the file
   * @param {string} key - s3 key of the file
   * @param {Object} [options={}] - options for the this._hash method
   * @returns {Array<string>} returns array where first item is the checksum algorithm,
   * and the second item is the value of the checksum.
   * Throws an error if the checksum is invalid.
   * @memberof Granule
   */
  async validateChecksum(file, bucket, key, options = {}) {
    const [type, value] = await this.getChecksumFromFile(file);

    if (!type || !value) return [null, null];

    const sum = await aws.checksumS3Objects(type, bucket, key, options);

    if (value !== sum) {
      const message = `Invalid checksum for ${file.name} with type ${file.checksumType} and value ${file.checksumValue}`;
      throw new errors.InvalidChecksum(message);
    }
    return [type, value];
  }

  /**
   * Get cksum checksum value of file
   *
   * @param {string} filepath - filepath of file to checksum
   * @returns {Promise<number>} checksum value calculated from file
   */
  async _cksum(filepath) {
    return new Promise((resolve, reject) =>
      fs.createReadStream(filepath)
        .pipe(cksum.stream((value) => resolve(value.readUInt32BE(0))))
        .on('error', reject));
  }

  /**
  * Get hash of file
  *
  * @param {string} algorithm - algorithm to use for hash,
  * any algorithm accepted by node's `crypto.createHash`
  * https://nodejs.org/api/crypto.html#crypto_crypto_createhash_algorithm_options
  * @param {string} filepath - filepath of file to checksum
  * @returns {Promise} checksum value calculated from file
  **/
  async _hash(algorithm, filepath) {
    return new Promise((resolve, reject) => {
      const hash = crypto.createHash(algorithm);
      const fileStream = fs.createReadStream(filepath);
      fileStream.on('error', reject);
      fileStream.on('data', (chunk) => hash.update(chunk));
      fileStream.on('end', () => resolve(hash.digest('hex')));
    });
  }

  /**
   * Enable versioning on an s3 bucket
   *
   * @param {string} bucket - s3 bucket name
   * @returns {Promise} promise that resolves when bucket versioning is enabled
   */
  async enableBucketVersioning(bucket) {
    // check that the bucket has versioning enabled
    const versioning = await aws.s3().getBucketVersioning({ Bucket: bucket }).promise();

    // if not enabled, make it enabled
    if (versioning.Status !== 'Enabled') {
      aws.s3().putBucketVersioning({
        Bucket: bucket,
        VersioningConfiguration: { Status: 'Enabled' }
      }).promise();
    }
  }

  /**
   * Get a checksum from a file
   *
   * @param {Object} file - file object
   * @returns {Array} returns array where first item is the checksum algorithm,
   * and the second item is the value of the checksum
   */
  async getChecksumFromFile(file) {
    if (file.checksumType && file.checksumValue) {
      return [file.checksumType, file.checksumValue];
    }
    if (this.checksumFiles[file.name]) {
      const checksumInfo = this.checksumFiles[file.name];

      const checksumRemotePath = path.join(checksumInfo.path, checksumInfo.name);

      const downloadDir = await fs.mkdtemp(`${os.tmpdir()}${path.sep}`);
      const checksumLocalPath = path.join(downloadDir, checksumInfo.name);

      let checksumValue;
      try {
        await this.download(checksumRemotePath, checksumLocalPath);
        const checksumFile = await fs.readFile(checksumLocalPath, 'utf8');
        [checksumValue] = checksumFile.split(' ');
      }
      finally {
        await fs.remove(downloadDir);
      }

      // assuming the type is md5
      return ['md5', checksumValue];
    }

    // No checksum found
    return [null, null];
  }

  /**
   * Ingest individual files
   *
   * @private
   * @param {Object} file - file to download
   * @param {string} bucket - bucket to put file in
   * @param {string} duplicateHandling - how to handle duplicate files
   * value can be
   * 'error' to throw an error,
   * 'replace' to replace the duplicate,
   * 'skip' to skip duplicate,
   * 'version' to keep both files if they have different checksums
   * @returns {Array<Object>} returns the staged file and the renamed existing duplicates if any
   */
  async ingestFile(file, bucket, duplicateHandling) {
    // Check if the file exists
    const destinationKey = path.join(this.fileStagingDir, file.name);

    const s3ObjAlreadyExists = await aws.s3ObjectExists({
      Bucket: bucket,
      Key: destinationKey
    });

    // the staged file expected
    const stagedFile = Object.assign(file,
      {
        filename: aws.buildS3Uri(bucket, destinationKey),
        fileStagingDir: this.fileStagingDir,
        url_path: this.getUrlPath(file),
        bucket
      });
    if (s3ObjAlreadyExists) stagedFile.duplicate_found = true;

    log.debug(`file ${destinationKey} exists in ${bucket}: ${s3ObjAlreadyExists}`);
    // Have to throw DuplicateFile and not WorkflowError, because the latter
    // is not treated as a failure by the message adapter.
    if (s3ObjAlreadyExists && duplicateHandling === 'error') {
      throw new errors.DuplicateFile(`${destinationKey} already exists in ${bucket} bucket`);
    }

    // Exit early if we can
    if (s3ObjAlreadyExists && duplicateHandling === 'skip') {
      return [Object.assign(stagedFile,
        { fileSize: (await aws.headObject(bucket, destinationKey)).ContentLength })];
    }

    // Either the file does not exist yet, or it does but
    // we are replacing it with a more recent one or
    // renaming the existing file

    const fileRemotePath = path.join(file.path, file.name);

    // if the file already exists, and duplicateHandling is 'version',
    // we download file to a different name first
    const stagedFileKey = (s3ObjAlreadyExists && duplicateHandling === 'version')
      ? `${destinationKey}.${uuidv4()}` : destinationKey;

    // stream the source file to s3
    log.debug(`await sync file to s3 ${fileRemotePath}, ${bucket}, ${stagedFileKey}`);
    await this.sync(fileRemotePath, bucket, stagedFileKey);

    // Validate the checksum
    log.debug(`await validateChecksum ${JSON.stringify(file)}, ${bucket}, ${stagedFileKey}`);
    const [checksumType, checksumValue] = await this.validateChecksum(file, bucket, stagedFileKey);

    // compare the checksum of the existing file and new file, and handle them accordingly
    if (s3ObjAlreadyExists && duplicateHandling === 'version') {
      const existingFileSum = await
      aws.checksumS3Objects(checksumType || 'CKSUM', bucket, destinationKey);

      const stagedFileSum = checksumValue
      || await aws.checksumS3Objects('CKSUM', bucket, stagedFileKey);

      // if the checksum of the existing file is the same as the new one, keep the existing file,
      // else rename the existing file, and both files are part of the granule.
      if (existingFileSum === stagedFileSum) {
        await aws.deleteS3Object(bucket, stagedFileKey);
      }
      else {
        log.debug(`Renaming file to ${destinationKey}`);
        await exports.renameS3FileWithTimestamp(bucket, destinationKey);
        await exports.moveGranuleFile(
          { Bucket: bucket, Key: stagedFileKey }, { Bucket: bucket, Key: destinationKey }
        );
      }
    }

    const renamedFiles = (duplicateHandling === 'version')
      ? await exports.getRenamedS3File(bucket, destinationKey) : [];

    // return all files, the renamed files don't have the same properties(name, fileSize, checksum)
    // from input file
    return renamedFiles.concat({ Bucket: bucket, Key: destinationKey }).map((f) => {
      if (f.Key === destinationKey) return stagedFile;
      return {
        name: path.basename(f.Key),
        path: file.path,
        filename: aws.buildS3Uri(f.Bucket, f.Key),
        fileSize: f.fileSize,
        fileStagingDir: this.fileStagingDir,
        url_path: this.getUrlPath(file),
        bucket
      };
    });
  }
}
exports.Granule = Granule; // exported to support testing

/**
 * A class for discovering granules using HTTP or HTTPS.
 */
class HttpDiscoverGranules extends httpMixin(baseProtocol(Discover)) {}

/**
 * A class for discovering granules using SFTP.
 */
class SftpDiscoverGranules extends sftpMixin(baseProtocol(Discover)) {}

/**
 * A class for discovering granules using FTP.
 */
class FtpDiscoverGranules extends ftpMixin(baseProtocol(Discover)) {}

/**
 * A class for discovering granules using S3.
 */
class S3DiscoverGranules extends s3Mixin(baseProtocol(Discover)) {}

/**
 * Ingest Granule from an FTP endpoint.
 */
class FtpGranule extends ftpMixin(baseProtocol(Granule)) {}

/**
 * Ingest Granule from an SFTP endpoint.
 */
class SftpGranule extends sftpMixin(baseProtocol(Granule)) {}

/**
 * Ingest Granule from an HTTP endpoint.
 */
class HttpGranule extends httpMixin(baseProtocol(Granule)) {}

/**
 * Ingest Granule from an s3 endpoint.
 */
class S3Granule extends s3Mixin(baseProtocol(Granule)) {}

/**
* Select a class for discovering or ingesting granules based on protocol
*
* @param {string} type -`discover` or `ingest`
* @param {string} protocol -`sftp`, `ftp`, `http`, `https` or `s3`
* @returns {function} - a constructor to create a granule discovery object
**/
function selector(type, protocol) {
  if (type === 'discover') {
    switch (protocol) {
    case 'sftp':
      return SftpDiscoverGranules;
    case 'ftp':
      return FtpDiscoverGranules;
    case 'http':
    case 'https':
      return HttpDiscoverGranules;
    case 's3':
      return S3DiscoverGranules;
    default:
      throw new Error(`Protocol ${protocol} is not supported.`);
    }
  }
  else if (type === 'ingest') {
    switch (protocol) {
    case 'sftp':
      return SftpGranule;
    case 'ftp':
      return FtpGranule;
    case 'http':
    case 'https':
      return HttpGranule;
    case 's3':
      return S3Granule;
    default:
      throw new Error(`Protocol ${protocol} is not supported.`);
    }
  }

  throw new Error(`${type} is not supported`);
}

/**
 * Extract the granule ID from the a given s3 uri
 *
 * @param {string} uri - the s3 uri of the file
 * @param {string} regex - the regex for extracting the ID
 * @returns {string} the granule
 */
function getGranuleId(uri, regex) {
  const match = path.basename(uri).match(regex);
  if (match) return match[1];
  throw new Error(`Could not determine granule id of ${uri} using ${regex}`);
}

/**
 * Gets metadata for a cmr xml file from s3
 *
 * @param {string} xmlFilePath - S3 URI to the xml metadata document
 * @returns {string} returns stringified xml document downloaded from S3
 */
async function getMetadata(xmlFilePath) {
  if (!xmlFilePath) {
    throw new errors.XmlMetaFileNotFound('XML Metadata file not provided');
  }
  const { Bucket, Key } = aws.parseS3Uri(xmlFilePath);
  const obj = await aws.getS3Object(Bucket, Key);
  return obj.Body.toString();
}

/**
 * Gets body and tags of s3 metadata xml file
 *
 * @param {string} xmlFilePath - S3 URI to the xml metadata document
 * @returns {Object} - object containing Body and TagSet for S3 Object
 */
async function getMetadataBodyAndTags(xmlFilePath) {
  if (!xmlFilePath) {
    throw new errors.XmlMetaFileNotFound('XML Metadata file not provided');
  }
  const { Bucket, Key } = aws.parseS3Uri(xmlFilePath);
  const data = await aws.getS3Object(Bucket, Key);
  const tags = await aws.s3GetObjectTagging(Bucket, Key);
  return {
    Body: data.Body.toString(),
    TagSet: tags.TagSet
  };
}

/**
 * Parse an xml string
 *
 * @param {string} xml - xml to parse
 * @returns {Promise<Object>} promise resolves to object version of the xml
 */
async function parseXmlString(xml) {
  return (promisify(xml2js.parseString))(xml, xmlParseOptions);
}

/**
 * returns a list of CMR xml files
 *
 * @param {Array} input - an array of s3 uris
 * @param {string} granuleIdExtraction - a regex for extracting granule IDs
 * @returns {Promise<Array>} promise resolves to an array of objects
 * that includes CMR xmls uris and granuleIds
 */
async function getCmrFiles(input, granuleIdExtraction) {
  const files = [];
  const expectedFormat = /.*\.cmr\.xml$/;

<<<<<<< HEAD
  for (let ctr = 0; ctr < input.length; ctr += 1) {
    const filename = input[ctr];
    if (filename && filename.match(expectedFormat)) {
      // eslint-disable-next-line no-await-in-loop
      const metadata = await getMetadata(filename);
      // eslint-disable-next-line no-await-in-loop
      const metadataObject = await parseXmlString(metadata);
=======
  await Promise.all(input.map(async (filename) => {
    if (filename && filename.match(expectedFormat)) {
      const metaResponse = await getMetadataBodyAndTags(filename);
      const metadataObject = await parseXmlString(metaResponse.Body);
>>>>>>> d21713a3

      const cmrFileObject = {
        filename,
        metadata: metaResponse.Body,
        metadataObject,
        granuleId: getGranuleId(filename, granuleIdExtraction),
        s3Tags: metaResponse.TagSet
      };

      files.push(cmrFileObject);
    }
  }));

  return files;
}

async function postS3Object(destination, options) {
  await aws.promiseS3Upload(
    { Bucket: destination.bucket, Key: destination.key, Body: destination.body }
  );
  if (options) {
    const s3 = aws.s3();
    await s3.deleteObject(options).promise();
  }
}

/**
 * construct a list of online access urls
 *
 * @param {Array<Object>} files - array of file objects
 * @param {string} distEndpoint - distribution enpoint from config
 * @returns {Array<{URL: string, URLDescription: string}>}
 *   returns the list of online access url objects
 */
async function contructOnlineAccessUrls(files, distEndpoint) {
  const urls = [];

  const bucketsString = await aws.s3().getObject({
    Bucket: process.env.bucket,
    Key: `${process.env.stackName}/workflows/buckets.json`
  }).promise();
  const bucketsObject = JSON.parse(bucketsString.Body);

  // URLs are for public and protected files
  const bucketKeys = Object.keys(bucketsObject);
  files.forEach((file) => {
    const urlObj = {};
    const bucketkey = bucketKeys.find((bucketKey) =>
      file.bucket === bucketsObject[bucketKey].name);

    if (bucketsObject[bucketkey].type === 'protected') {
      const extension = urljoin(bucketsObject[bucketkey].name, `${file.filepath}`);
      urlObj.URL = urljoin(distEndpoint, extension);
      urlObj.URLDescription = 'File to download';
      urls.push(urlObj);
    }
    else if (bucketsObject[bucketkey].type === 'public') {
      urlObj.URL = `https://${bucketsObject[bucketkey].name}.s3.amazonaws.com/${file.filepath}`;
      urlObj.URLDescription = 'File to download';
      urls.push(urlObj);
    }
  });
  return urls;
}

/**
 * updates cmr xml file with updated file urls
 *
 * @param {string} granuleId - granuleId
 * @param {Object} cmrFile - cmr xml file to be updated
 * @param {Object[]} files - array of file objects
 * @param {string} distEndpoint - distribution enpoint from config
 * @param {boolean} published - indicate if publish is needed
 * @returns {Promise} returns promise to upload updated cmr file
 */
async function updateMetadata(granuleId, cmrFile, files, distEndpoint, published) {
  log.debug(`granules.updateMetadata granuleId ${granuleId}, xml file ${cmrFile.filename}`);

  const urls = await contructOnlineAccessUrls(files, distEndpoint);

  // add/replace the OnlineAccessUrls
  const metadata = await getMetadata(cmrFile.filename);
  const metadataObject = await parseXmlString(metadata);
  const metadataGranule = metadataObject.Granule;
  const updatedGranule = {};
  Object.keys(metadataGranule).forEach((key) => {
    if (key === 'OnlineResources' || key === 'Orderable') {
      updatedGranule.OnlineAccessURLs = {};
    }
    updatedGranule[key] = metadataGranule[key];
  });
  updatedGranule.OnlineAccessURLs.OnlineAccessURL = urls;
  metadataObject.Granule = updatedGranule;
  const builder = new xml2js.Builder();
  const xml = builder.buildObject(metadataObject);

  // post meta file to CMR
  const creds = {
    provider: process.env.cmr_provider,
    clientId: process.env.cmr_client_id,
    username: process.env.cmr_username,
    password: process.env.cmr_password
  };

  const cmrFileObject = {
    filename: cmrFile.filename,
    metadata: xml,
    granuleId: granuleId
  };
  if (published) await publish(cmrFileObject, creds, process.env.bucket, process.env.stackName);
  return postS3Object({ bucket: cmrFile.bucket, key: cmrFile.filepath, body: xml });
}

/**
* Copy granule file from one s3 bucket & keypath to another
*
* @param {Object} source - source
* @param {string} source.Bucket - source
* @param {string} source.Key - source
* @param {Object} target - target
* @param {string} target.Bucket - target
* @param {string} target.Key - target
* @param {Object} options - optional object with properties as defined by AWS API:
* https://docs.aws.amazon.com/AWSJavaScriptSDK/latest/AWS/S3.html#copyObject-property
* @returns {Promise} returms a promise that is resolved when the file is copied
**/
function copyGranuleFile(source, target, options) {
  const CopySource = encodeurl(urljoin(source.Bucket, source.Key));

  const params = Object.assign({
    CopySource,
    Bucket: target.Bucket,
    Key: target.Key
  }, (options || {}));

  return aws.s3().copyObject(params).promise()
    .catch((err) => {
      log.error(`Failed to copy s3://${CopySource} to s3://${target.Bucket}/${target.Key}: ${err.message}`);
      throw err;
    });
}

/**
* Move granule file from one s3 bucket & keypath to another
*
* @param {Object} source - source
* @param {string} source.Bucket - source
* @param {string} source.Key - source
* @param {Object} target - target
* @param {string} target.Bucket - target
* @param {string} target.Key - target
* @param {Object} options - optional object with properties as defined by AWS API:
* https://docs.aws.amazon.com/AWSJavaScriptSDK/latest/AWS/S3.html#copyObject-prop
* @returns {Promise} returms a promise that is resolved when the file is moved
**/
async function moveGranuleFile(source, target, options) {
  await copyGranuleFile(source, target, options);
  return aws.s3().deleteObject(source).promise();
}

/**
 * move granule files from one s3 location to another
 *
 * @param {string} granuleId - granuleiId
 * @param {Array<Object>} sourceFiles - array of file objects, they are updated with destination
 * location after the files are moved
 * @param {string} sourceFiles.name - file name
 * @param {string} sourceFiles.bucket - current bucket of file
 * @param {string} sourceFiles.filepath - current s3 key of file
 * @param {Object[]} destinations - array of objects defining the destination of granule files
 * @param {string} destinations.regex - regex for matching filepath of file to new destination
 * @param {string} destinations.bucket - aws bucket of the destination
 * @param {string} destinations.filepath - file path/directory on the bucket for the destination
 * @param {string} distEndpoint - distribution enpoint from config
 * @param {boolean} published - indicate if publish is needed
 * @returns {Promise<Object>} returns promise from publishing cmr file
 */
async function moveGranuleFiles(granuleId, sourceFiles, destinations, distEndpoint, published) {
  const moveFileRequests = sourceFiles.map((file) => {
    const destination = destinations.find((dest) => file.name.match(dest.regex));
    const parsed = aws.parseS3Uri(file.filename);
    // if there's no match, we skip the file
    if (destination) {
      const source = {
        Bucket: parsed.Bucket,
        Key: parsed.Key
      };

      const target = {
        Bucket: destination.bucket,
        Key: urljoin(destination.filepath, file.name)
      };

      log.debug('moveGranuleFiles', source, target);
      return moveGranuleFile(source, target).then(() => {
        // update the granule file location in source file
        /* eslint-disable no-param-reassign */
        file.bucket = target.Bucket;
        file.filepath = target.Key;
        file.filename = aws.buildS3Uri(file.bucket, file.filepath);
        /* eslint-enable no-param-reassign */
      });
    }
    // else set filepath as well so it won't be null
    file.filepath = parsed.Key; /* eslint-disable-line no-param-reassign */
    return Promise.resolve();
  });

  await Promise.all(moveFileRequests);

  // update cmr metadata with new file urls
  const xmlFile = sourceFiles.filter((file) => file.name.endsWith('.cmr.xml'));
  if (xmlFile.length === 1) {
    return updateMetadata(granuleId, xmlFile[0], sourceFiles, distEndpoint, published);
  }
  if (xmlFile.length > 1) {
    log.error('more than one .cmr.xml found');
  }
  return Promise.resolve();
}

/**
  * rename s3 file with timestamp
  *
  * @param {string} bucket - bucket of the file
  * @param {string} key - s3 key of the file
  * @returns {Promise} promise that resolves when file is renamed
  */
async function renameS3FileWithTimestamp(bucket, key) {
  const formatString = 'YYYYMMDDTHHmmssSSS';
  const timestamp = (await aws.headObject(bucket, key)).LastModified;
  let renamedKey = `${key}.v${moment.utc(timestamp).format(formatString)}`;

  // if the renamed file already exists, get a new name
  // eslint-disable-next-line no-await-in-loop
  while (await aws.s3ObjectExists({ Bucket: bucket, Key: renamedKey })) {
    renamedKey = `${key}.v${moment.utc(timestamp).add(1, 'milliseconds').format(formatString)}`;
  }

  log.debug(`renameS3FileWithTimestamp renaming ${bucket} ${key} to ${renamedKey}`);
  return exports.moveGranuleFile(
    { Bucket: bucket, Key: key }, { Bucket: bucket, Key: renamedKey }
  );
}

/**
  * get all renamed s3 files for a given bucket and key
  *
  * @param {string} bucket - bucket of the file
  * @param {string} key - s3 key of the file
  * @returns {Array<Object>} returns renamed files
  */
async function getRenamedS3File(bucket, key) {
  const s3list = await aws.listS3ObjectsV2({ Bucket: bucket, Prefix: `${key}.v` });
  return s3list.map((c) => ({ Bucket: bucket, Key: c.Key, fileSize: c.Size }));
}

/**
 * check to see if the file has the suffix with timestamp '.vYYYYMMDDTHHmmssSSS'
 *
 * @param {string} filename - name of the file
 * @returns {boolean} whether the file is renamed
 */
function isFileRenamed(filename) {
  const suffixRegex = '\\.v[0-9]{4}(0[1-9]|1[0-2])(0[1-9]|[1-2][0-9]|3[0-1])T(2[0-3]|[01][0-9])[0-5][0-9][0-5][0-9][0-9]{3}$';
  return (filename.match(suffixRegex) !== null);
}

module.exports.selector = selector;
module.exports.Discover = Discover;
module.exports.Granule = Granule;
module.exports.FtpDiscoverGranules = FtpDiscoverGranules;
module.exports.FtpGranule = FtpGranule;
module.exports.HttpDiscoverGranules = HttpDiscoverGranules;
module.exports.HttpGranule = HttpGranule;
module.exports.S3Granule = S3Granule;
module.exports.S3DiscoverGranules = S3DiscoverGranules;
module.exports.SftpDiscoverGranules = SftpDiscoverGranules;
module.exports.SftpGranule = SftpGranule;
module.exports.getGranuleId = getGranuleId;
module.exports.getCmrFiles = getCmrFiles;
module.exports.getMetadata = getMetadata;
module.exports.getRenamedS3File = getRenamedS3File;
module.exports.copyGranuleFile = copyGranuleFile;
module.exports.isFileRenamed = isFileRenamed;
module.exports.moveGranuleFile = moveGranuleFile;
module.exports.moveGranuleFiles = moveGranuleFiles;
module.exports.renameS3FileWithTimestamp = renameS3FileWithTimestamp;<|MERGE_RESOLUTION|>--- conflicted
+++ resolved
@@ -731,20 +731,10 @@
   const files = [];
   const expectedFormat = /.*\.cmr\.xml$/;
 
-<<<<<<< HEAD
-  for (let ctr = 0; ctr < input.length; ctr += 1) {
-    const filename = input[ctr];
-    if (filename && filename.match(expectedFormat)) {
-      // eslint-disable-next-line no-await-in-loop
-      const metadata = await getMetadata(filename);
-      // eslint-disable-next-line no-await-in-loop
-      const metadataObject = await parseXmlString(metadata);
-=======
   await Promise.all(input.map(async (filename) => {
     if (filename && filename.match(expectedFormat)) {
       const metaResponse = await getMetadataBodyAndTags(filename);
       const metadataObject = await parseXmlString(metaResponse.Body);
->>>>>>> d21713a3
 
       const cmrFileObject = {
         filename,
