--- conflicted
+++ resolved
@@ -345,12 +345,6 @@
 
 For information on how to locate them in the Console see [Locating Cumulus IAM Roles](iam_roles.md).
 
-<<<<<<< HEAD
-=======
-## users
-
-List of EarthData users you wish to have access to your dashboard application. These users will be populated in your `<stackname>-UsersTable` [DynamoDb](https://console.aws.amazon.com/dynamodb/) table.
-
 ## apiConfigs
 
 Use the apiConfigs to configure [private endpoints in API Gateway](https://aws.amazon.com/blogs/compute/introducing-amazon-api-gateway-private-endpoints/). The key for `apiConfigs` should be `backend` or `distribution`. To deploy a private API Gateway, set `private: true`. The `port` option can be set if you would like to configure tunneling via a certain port.
@@ -368,7 +362,6 @@
 
 **Note:** If you deploy a private API Gateway and you want to go back to public (Edge), that will not work via the deployment since AWS does not allow you to convert a private API Gateway to public. The easiest way is to follow the steps in [this document](https://docs.aws.amazon.com/apigateway/latest/developerguide/apigateway-api-migration.html) to switch your endpoint configuration to `Regional`, then to `Edge` using either the AWS Console or the CLI. Then you can redeploy with the `private: true` option removed.
 
->>>>>>> 3063ccd0
 # Footnotes
 
 [^1]: This value is used by kes only to identify the configuration set to use and should not appear in any AWS object