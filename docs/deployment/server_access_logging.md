---
id: server_access_logging
title: S3 Server Access Logging
hide_title: true
---

# S3 Server Access Logging

**Note:** To support [EMS Reporting](../features/ems_reporting), you need to enable [Amazon S3 server access logging][awslogging] on all protected and public buckets.

## Via AWS Console

[Enable server access logging for an S3 bucket][howtologging]

## Via [AWS Command Line Interface][cli]
<<<<<<< HEAD

1. Create a `logging.json` file with these contents, replacing `<stack-internal-bucket>` with your stack's internal bucket name, and `<stack>` with the name of your cumulus stack.

	```json
		{
		"LoggingEnabled": {
				"TargetBucket": "<stack-internal-bucket>",
				"TargetPrefix": "<stack>/ems-distribution/s3-server-access-logs/"
			}
		}
	```

2. Add the logging policy to each of your protected and public buckets by calling this command on each bucket.

	```sh
		aws s3api put-bucket-logging --bucket <protected/public-bucket-name> --bucket-logging-status file://logging.json
	```

3. Verify the logging policy exists on your buckets.

	```sh
		aws s3api get-bucket-logging --bucket <protected/public-bucket-name>
	```
=======

1. create a `logging.json` file with these contents, replacing `<stack-internal-bucket>` with your stack's internal bucket name, and `<stack>` with the name of your cumulus stack.

    ```json
    {
      "LoggingEnabled": {
        "TargetBucket": "<stack-internal-bucket>",
        "TargetPrefix": "<stack>/ems-distribution/s3-server-access-logs/"
      }
    }
    ```

2. Add the logging policy to each of your protected and public buckets by calling this command on each bucket.

    ```sh
    aws s3api put-bucket-logging --bucket <protected/public-bucket-name> --bucket-logging-status file://logging.json
    ```

3. Verify the logging policy exists on your buckets.

    ```sh
    aws s3api get-bucket-logging --bucket <protected/public-bucket-name>
    ```
>>>>>>> 73e2616f

[cli]: https://aws.amazon.com/cli/ "Amazon command line interface"
[howtologging]: https://docs.aws.amazon.com/AmazonS3/latest/user-guide/server-access-logging.html "Amazon Console Instructions"
[awslogging]: https://docs.aws.amazon.com/AmazonS3/latest/dev/ServerLogs.html "Amazon S3 Server Access Logging"<|MERGE_RESOLUTION|>--- conflicted
+++ resolved
@@ -13,33 +13,8 @@
 [Enable server access logging for an S3 bucket][howtologging]
 
 ## Via [AWS Command Line Interface][cli]
-<<<<<<< HEAD
 
 1. Create a `logging.json` file with these contents, replacing `<stack-internal-bucket>` with your stack's internal bucket name, and `<stack>` with the name of your cumulus stack.
-
-	```json
-		{
-		"LoggingEnabled": {
-				"TargetBucket": "<stack-internal-bucket>",
-				"TargetPrefix": "<stack>/ems-distribution/s3-server-access-logs/"
-			}
-		}
-	```
-
-2. Add the logging policy to each of your protected and public buckets by calling this command on each bucket.
-
-	```sh
-		aws s3api put-bucket-logging --bucket <protected/public-bucket-name> --bucket-logging-status file://logging.json
-	```
-
-3. Verify the logging policy exists on your buckets.
-
-	```sh
-		aws s3api get-bucket-logging --bucket <protected/public-bucket-name>
-	```
-=======
-
-1. create a `logging.json` file with these contents, replacing `<stack-internal-bucket>` with your stack's internal bucket name, and `<stack>` with the name of your cumulus stack.
 
     ```json
     {
@@ -61,7 +36,6 @@
     ```sh
     aws s3api get-bucket-logging --bucket <protected/public-bucket-name>
     ```
->>>>>>> 73e2616f
 
 [cli]: https://aws.amazon.com/cli/ "Amazon command line interface"
 [howtologging]: https://docs.aws.amazon.com/AmazonS3/latest/user-guide/server-access-logging.html "Amazon Console Instructions"
