---
id: data_migrations_rds
title: Running data migrations for RDS
hide_title: false
---

## Background

This release of Cumulus (x.x.x) integrates with RDS and creates a new PostgreSQL database for archiving Cumulus data (e.g. granules, files, executions).

While eventually Cumulus will only support using a PostgreSQL-compatible database as its data archive, for now the system will perform **parallel writes** to both DynamoDB and PostgreSQL so that all new data is archived in both datastores.

However, in order to copy all of your previously written data from DynamoDB to PostgreSQL, you will need to run data migration scripts that we have provided and which this document will explain how to use.

## Upgrade steps

Follow the steps outlined below in precisely this order to upgrade your deployment and run the data migrations.

### 1. Deploy a new RDS cluster

Cumulus deployments require an Aurora [PostgreSQL 10.2](https://www.postgresql.org/) compatible database to be provided in addition to the existing DynamoDB/ElasticSearch backend with the eventual goal of utilizing the PostgreSQL database as the primary data store for Cumulus.

> **NOTE**: Users are *strongly* encouraged to plan for and implement a database solution that scales to their use requirements, meets their security posture and maintenance needs and/or allows for multi-tenant cluster usage.

Refer to the docs on [how to deploy a new RDS cluster](./../deployment/postgres-database-deployment.md).

### 2. Deploy your data-persistence module

The following new variables have been added:

- `vpc_id`
- `permissions_boundary_arn`
- `rds_user_access_secret_arn`
- `rds_security_group_id`

You will need to update your data-persistence module to include these new variables related to RDS. See the configuration in our template-deploy repo for reference: <https://github.com/nasa/cumulus-template-deploy/tree/master/data-persistence-tf>

Then you can re-deploy your data-persistence module as usual:

```bash
terraform apply
```

<<<<<<< HEAD
### Deploy and run data-migration1

From the top-level, navigate to the directory `data-migration1-tf` and copy the following `.example` files:
=======
### 3. Deploy and run data-migration1

You will need to create a `data-migration1-tf` directory. See the configuration in our template-deploy repo for reference: <https://github.com/nasa/cumulus-template-deploy/tree/master/data-migration1-tf>

Navigate to the directory `data-migration1-tf` and copy the following `.example` files:
>>>>>>> c80c01f0

```shell
cp terraform.tf.example terraform.tf
cp terraform.tfvars.example terraform.tfvars
```

In `terraform.tf`, configure your remote state settings by replacing the appropriate value for `PREFIX`.

In `terraform.tfvars` replace the appropriate values for the following variables:

- `prefix`
- `permissions_boundary_arn`
- `lambda_subnet_ids`
- `vpc_id`
- `provider_kms_key_id`

These values should match the values used for your Cumulus Core deployment.

After replacing those values, run `terraform init`.
The output should resemble the following:

```shell
Initializing modules...

Initializing the backend...

Initializing provider plugins...
- Using previously-installed hashicorp/aws v3.34.0
- terraform.io/builtin/terraform is built in to Terraform

Terraform has been successfully initialized!
```

Run  `terraform apply` to deploy `data-migration1` and type `yes` when prompted to create those resources.
On success, you will see output like:

```shell
Apply complete! Resources: 2 added, 0 changed, 0 destroyed.
```

### 4. Deploy Cumulus module

The following variables were added to the Cumulus module

- `rds_security_group`
- `rds_user_access_secret_arn`
- `rds_connection_heartbeat`

Instructions on deploying the Cumulus module can be found [here](./../deployment/README.md).

The `cumulus` module will create resources including the following relevant resources for the data migration:

- `${PREFIX}-data-migration2` lambda
- `${PREFIX}-postgres-migration-async-operation` lambda

### 5. Run data-migration2

This second Lambda in the data migration process can be run by invoking the provided `${PREFIX}-postgres-migration-async-operation` Lambda and invoking from the AWS console or command line.

This lambda invokes an asynchronous operation which starts an ECS task to run the `data-migration2` lambda.

To invoke the lambda, you can use the AWS Console or CLI:

```shell
aws lambda invoke --function-name ${PREFIX}-postgres-migration-async-operation
```

where you will need to replace `${PREFIX}` with your Cumulus deployment prefix.

### 6. Run validation tool

We have provided a validation tool which provides a report regarding your data migration. For more information about this tool, refer to the [Postgres Migration Count Tool README](./../lambdas/postgres-migration-count-tool/README.md)

This tool can be run in the following two ways:

- Through direct lambda invocation
- Through API invocation

#### Direct lambda invocation

Invoking the lambda on the command line looks like:

```bash
aws lambda invoke --function-name $PREFIX-postgres-migration-count-tool --payload $PAYLOAD $OUTFILE
```

where

- `PAYLOAD` is a base64 encoded JSON object. For example,

```bash
--payload $(echo '{"reportBucket": "someBucket", "reportPath": "somePath", "cutoffSeconds": 60, "dbConcurrency": 20, "dbMaxPool": 20}' | base64)
```

- `OUTFILE` is the filepath to store the output from the lambda.
- `PREFIX` is your Cumulus deployment prefix.

> **NOTE**: This will invoke the lambda synchronously. Depending on your data holdings, the execution time of this lambda may exceed the 15 minute AWS Lambda limit. **If this occurs, you will need to invoke the tool via the API as an asynchronous operation.**

#### API invocation

Invoking the API on the command line looks like the following:

```bash
curl -X POST https://$API_URL/dev/migrationCounts -d 'reportBucket=someBucket&reportPath=someReportPath&cutoffSeconds=60&dbConcurrency=20&dbMaxPool=20' --header 'Authorization: Bearer $TOKEN'
```

In this instance, the API will trigger an Async Operation and return an `id` such as:

```json
{"id":"7ccaed31-756b-40bb-855d-e5e6d00dc4b3","status":"RUNNING","taskArn":"arn:aws:ecs:us-east-1:AWSID:task/$PREFIX-CumulusECSCluster/123456789","description":"Migration Count Tool ECS Run","operationType":"Migration Count Report"}
```

which you can then query the Async Operations [API Endpoint](https://nasa.github.io/cumulus-api/#retrieve-async-operation) for the output or status of your request.

#### Payload parameters

The following optional parameters are used by this tool:
| Variable      | Type   | Description                                                                                                                                                                                       | Default |
|---------------|--------|---------------------------------------------------------------------------------------------------------------------------------------------------------------------------------------------------|---------|
| reportBucket  | string | Sets the bucket used for reporting. If this argument is used, a `reportPath` must be set to generate a report.                                                                                    |         |
| reportPath    | string | Sets the path location for the tool to write a copy of the lambda payload to S3                                                                                                                   |         |
| cutoffSeconds | number | Number of seconds prior to this execution to 'cutoff' reconciliation queries. This allows in-progress/other in-flight operations time to complete and propagate to Elasticsearch/Dynamo/postgres. | 3600    |
| dbConcurrency | number | Sets max number of parallel collections reports the script will run at a time.                                                                                                                    | 20      |
| dbMaxPool     | number | Sets the maximum number of connections the database pool has available. Modifying this may result in unexpected failures.                                                                         | 20      |<|MERGE_RESOLUTION|>--- conflicted
+++ resolved
@@ -41,17 +41,11 @@
 terraform apply
 ```
 
-<<<<<<< HEAD
-### Deploy and run data-migration1
-
-From the top-level, navigate to the directory `data-migration1-tf` and copy the following `.example` files:
-=======
 ### 3. Deploy and run data-migration1
 
 You will need to create a `data-migration1-tf` directory. See the configuration in our template-deploy repo for reference: <https://github.com/nasa/cumulus-template-deploy/tree/master/data-migration1-tf>
 
 Navigate to the directory `data-migration1-tf` and copy the following `.example` files:
->>>>>>> c80c01f0
 
 ```shell
 cp terraform.tf.example terraform.tf
